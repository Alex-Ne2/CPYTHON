/*
 * This file compiles an abstract syntax tree (AST) into Python bytecode.
 *
 * The primary entry point is _PyAST_Compile(), which returns a
 * PyCodeObject.  The compiler makes several passes to build the code
 * object:
 *   1. Checks for future statements.  See future.c
 *   2. Builds a symbol table.  See symtable.c.
 *   3. Generate code for basic blocks.  See compiler_mod() in this file.
 *   4. Assemble the basic blocks into final code.  See assemble() in
 *      this file.
 *   5. Optimize the byte code (peephole optimizations).
 *
 * Note that compiler_mod() suggests module, but the module ast type
 * (mod_ty) has cases for expressions and interactive statements.
 *
 * CAUTION: The VISIT_* macros abort the current function when they
 * encounter a problem. So don't invoke them when there is memory
 * which needs to be released. Code blocks are OK, as the compiler
 * structure takes care of releasing those.  Use the arena to manage
 * objects.
 */

#include <stdbool.h>

#include "Python.h"
#include "pycore_ast.h"           // _PyAST_GetDocString()
#include "pycore_compile.h"       // _PyFuture_FromAST()
#include "pycore_code.h"          // _PyCode_New()
#include "pycore_pymem.h"         // _PyMem_IsPtrFreed()
#include "pycore_long.h"          // _PyLong_GetZero()
#include "pycore_symtable.h"      // PySTEntryObject

#define NEED_OPCODE_TABLES
#include "opcode.h"               // EXTENDED_ARG


#define DEFAULT_BLOCK_SIZE 16
#define DEFAULT_CODE_SIZE 128
#define DEFAULT_LNOTAB_SIZE 16
#define DEFAULT_CNOTAB_SIZE 32

#define COMP_GENEXP   0
#define COMP_LISTCOMP 1
#define COMP_SETCOMP  2
#define COMP_DICTCOMP 3

/* A soft limit for stack use, to avoid excessive
 * memory use for large constants, etc.
 *
 * The value 30 is plucked out of thin air.
 * Code that could use more stack than this is
 * rare, so the exact value is unimportant.
 */
#define STACK_USE_GUIDELINE 30

/* If we exceed this limit, it should
 * be considered a compiler bug.
 * Currently it should be impossible
 * to exceed STACK_USE_GUIDELINE * 100,
 * as 100 is the maximum parse depth.
 * For performance reasons we will
 * want to reduce this to a
 * few hundred in the future.
 *
 * NOTE: Whatever MAX_ALLOWED_STACK_USE is
 * set to, it should never restrict what Python
 * we can write, just how we compile it.
 */
#define MAX_ALLOWED_STACK_USE (STACK_USE_GUIDELINE * 100)


/* Pseudo-instructions used in the compiler,
 * but turned into NOPs or other instructions
 * by the assembler. */
#define SETUP_FINALLY -1
#define SETUP_CLEANUP -2
#define SETUP_WITH -3
#define POP_BLOCK -4
#define JUMP -5
#define JUMP_NO_INTERRUPT -6
#define POP_JUMP_IF_FALSE -7
#define POP_JUMP_IF_TRUE -8
#define POP_JUMP_IF_NONE -9
#define POP_JUMP_IF_NOT_NONE -10

#define MIN_VIRTUAL_OPCODE -10
#define MAX_ALLOWED_OPCODE 254

#define IS_WITHIN_OPCODE_RANGE(opcode) \
        ((opcode) >= MIN_VIRTUAL_OPCODE && (opcode) <= MAX_ALLOWED_OPCODE)

#define IS_VIRTUAL_OPCODE(opcode) ((opcode) < 0)

#define IS_VIRTUAL_JUMP_OPCODE(opcode) \
        ((opcode) == JUMP || \
         (opcode) == JUMP_NO_INTERRUPT || \
         (opcode) == POP_JUMP_IF_NONE || \
         (opcode) == POP_JUMP_IF_NOT_NONE || \
         (opcode) == POP_JUMP_IF_FALSE || \
         (opcode) == POP_JUMP_IF_TRUE)

/* opcodes which are not emitted in codegen stage, only by the assembler */
#define IS_ASSEMBLER_OPCODE(opcode) \
        ((opcode) == JUMP_FORWARD || \
         (opcode) == JUMP_BACKWARD || \
         (opcode) == JUMP_BACKWARD_NO_INTERRUPT || \
         (opcode) == POP_JUMP_FORWARD_IF_NONE || \
         (opcode) == POP_JUMP_BACKWARD_IF_NONE || \
         (opcode) == POP_JUMP_FORWARD_IF_NOT_NONE || \
         (opcode) == POP_JUMP_BACKWARD_IF_NOT_NONE || \
         (opcode) == POP_JUMP_FORWARD_IF_TRUE || \
         (opcode) == POP_JUMP_BACKWARD_IF_TRUE || \
         (opcode) == POP_JUMP_FORWARD_IF_FALSE || \
         (opcode) == POP_JUMP_BACKWARD_IF_FALSE)


#define IS_BACKWARDS_JUMP_OPCODE(opcode) \
        ((opcode) == JUMP_BACKWARD || \
         (opcode) == JUMP_BACKWARD_NO_INTERRUPT || \
         (opcode) == POP_JUMP_BACKWARD_IF_NONE || \
         (opcode) == POP_JUMP_BACKWARD_IF_NOT_NONE || \
         (opcode) == POP_JUMP_BACKWARD_IF_TRUE || \
         (opcode) == POP_JUMP_BACKWARD_IF_FALSE)


#define IS_TOP_LEVEL_AWAIT(c) ( \
        (c->c_flags->cf_flags & PyCF_ALLOW_TOP_LEVEL_AWAIT) \
        && (c->u->u_ste->ste_type == ModuleBlock))

struct instr {
    int i_opcode;
    int i_oparg;
    /* target block (if jump instruction) */
    struct basicblock_ *i_target;
     /* target block when exception is raised, should not be set by front-end. */
    struct basicblock_ *i_except;
    int i_lineno;
    int i_end_lineno;
    int i_col_offset;
    int i_end_col_offset;
};

typedef struct excepthandler {
    struct instr *setup;
    int offset;
} ExceptHandler;

typedef struct exceptstack {
    struct basicblock_ *handlers[CO_MAXBLOCKS+1];
    int depth;
} ExceptStack;

#define LOG_BITS_PER_INT 5
#define MASK_LOW_LOG_BITS 31

static inline int
is_bit_set_in_table(const uint32_t *table, int bitindex) {
    /* Is the relevant bit set in the relevant word? */
    /* 256 bits fit into 8 32-bits words.
     * Word is indexed by (bitindex>>ln(size of int in bits)).
     * Bit within word is the low bits of bitindex.
     */
    if (bitindex >= 0 && bitindex < 256) {
        uint32_t word = table[bitindex >> LOG_BITS_PER_INT];
        return (word >> (bitindex & MASK_LOW_LOG_BITS)) & 1;
    }
    else {
        return 0;
    }
}

static inline int
is_relative_jump(struct instr *i)
{
    return is_bit_set_in_table(_PyOpcode_RelativeJump, i->i_opcode);
}

static inline int
is_block_push(struct instr *instr)
{
    int opcode = instr->i_opcode;
    return opcode == SETUP_FINALLY || opcode == SETUP_WITH || opcode == SETUP_CLEANUP;
}

static inline int
is_jump(struct instr *i)
{
    return IS_VIRTUAL_JUMP_OPCODE(i->i_opcode) ||
           is_bit_set_in_table(_PyOpcode_Jump, i->i_opcode);
}

static int
instr_size(struct instr *instruction)
{
    int opcode = instruction->i_opcode;
    assert(!IS_VIRTUAL_OPCODE(opcode));
    int oparg = HAS_ARG(opcode) ? instruction->i_oparg : 0;
    int extended_args = (0xFFFFFF < oparg) + (0xFFFF < oparg) + (0xFF < oparg);
    int caches = _PyOpcode_Caches[opcode];
    return extended_args + 1 + caches;
}

static void
write_instr(_Py_CODEUNIT *codestr, struct instr *instruction, int ilen)
{
    int opcode = instruction->i_opcode;
    assert(!IS_VIRTUAL_OPCODE(opcode));
    int oparg = HAS_ARG(opcode) ? instruction->i_oparg : 0;
    int caches = _PyOpcode_Caches[opcode];
    switch (ilen - caches) {
        case 4:
            *codestr++ = _Py_MAKECODEUNIT(EXTENDED_ARG, (oparg >> 24) & 0xFF);
            /* fall through */
        case 3:
            *codestr++ = _Py_MAKECODEUNIT(EXTENDED_ARG, (oparg >> 16) & 0xFF);
            /* fall through */
        case 2:
            *codestr++ = _Py_MAKECODEUNIT(EXTENDED_ARG, (oparg >> 8) & 0xFF);
            /* fall through */
        case 1:
            *codestr++ = _Py_MAKECODEUNIT(opcode, oparg & 0xFF);
            break;
        default:
            Py_UNREACHABLE();
    }
    while (caches--) {
        *codestr++ = _Py_MAKECODEUNIT(CACHE, 0);
    }
}

typedef struct basicblock_ {
    /* Each basicblock in a compilation unit is linked via b_list in the
       reverse order that the block are allocated.  b_list points to the next
       block, not to be confused with b_next, which is next by control flow. */
    struct basicblock_ *b_list;
    /* Exception stack at start of block, used by assembler to create the exception handling table */
    ExceptStack *b_exceptstack;
    /* pointer to an array of instructions, initially NULL */
    struct instr *b_instr;
    /* If b_next is non-NULL, it is a pointer to the next
       block reached by normal control flow. */
    struct basicblock_ *b_next;
    /* number of instructions used */
    int b_iused;
    /* length of instruction array (b_instr) */
    int b_ialloc;
    /* Number of predecssors that a block has. */
    int b_predecessors;
    /* depth of stack upon entry of block, computed by stackdepth() */
    int b_startdepth;
    /* instruction offset for block, computed by assemble_jump_offsets() */
    int b_offset;
    /* Basic block has no fall through (it ends with a return, raise or jump) */
    unsigned b_nofallthrough : 1;
    /* Basic block is an exception handler that preserves lasti */
    unsigned b_preserve_lasti : 1;
    /* Used by compiler passes to mark whether they have visited a basic block. */
    unsigned b_visited : 1;
    /* Basic block exits scope (it ends with a return or raise) */
    unsigned b_exit : 1;
    /* b_return is true if a RETURN_VALUE opcode is inserted. */
    unsigned b_return : 1;
} basicblock;

/* fblockinfo tracks the current frame block.

A frame block is used to handle loops, try/except, and try/finally.
It's called a frame block to distinguish it from a basic block in the
compiler IR.
*/

enum fblocktype { WHILE_LOOP, FOR_LOOP, TRY_EXCEPT, FINALLY_TRY, FINALLY_END,
                  WITH, ASYNC_WITH, HANDLER_CLEANUP, POP_VALUE, EXCEPTION_HANDLER,
                  EXCEPTION_GROUP_HANDLER, ASYNC_COMPREHENSION_GENERATOR };

struct fblockinfo {
    enum fblocktype fb_type;
    basicblock *fb_block;
    /* (optional) type-specific exit or cleanup block */
    basicblock *fb_exit;
    /* (optional) additional information required for unwinding */
    void *fb_datum;
};

enum {
    COMPILER_SCOPE_MODULE,
    COMPILER_SCOPE_CLASS,
    COMPILER_SCOPE_FUNCTION,
    COMPILER_SCOPE_ASYNC_FUNCTION,
    COMPILER_SCOPE_LAMBDA,
    COMPILER_SCOPE_COMPREHENSION,
};

/* The following items change on entry and exit of code blocks.
   They must be saved and restored when returning to a block.
*/
struct compiler_unit {
    PySTEntryObject *u_ste;

    PyObject *u_name;
    PyObject *u_qualname;  /* dot-separated qualified name (lazy) */
    int u_scope_type;

    /* The following fields are dicts that map objects to
       the index of them in co_XXX.      The index is used as
       the argument for opcodes that refer to those collections.
    */
    PyObject *u_consts;    /* all constants */
    PyObject *u_names;     /* all names */
    PyObject *u_varnames;  /* local variables */
    PyObject *u_cellvars;  /* cell variables */
    PyObject *u_freevars;  /* free variables */

    PyObject *u_private;        /* for private name mangling */

    Py_ssize_t u_argcount;        /* number of arguments for block */
    Py_ssize_t u_posonlyargcount;        /* number of positional only arguments for block */
    Py_ssize_t u_kwonlyargcount; /* number of keyword only arguments for block */
    /* Pointer to the most recently allocated block.  By following b_list
       members, you can reach all early allocated blocks. */
    basicblock *u_blocks;
    basicblock *u_curblock; /* pointer to current block */

    int u_nfblocks;
    struct fblockinfo u_fblock[CO_MAXBLOCKS];

    int u_firstlineno; /* the first lineno of the block */
    int u_lineno;          /* the lineno for the current stmt */
    int u_col_offset;      /* the offset of the current stmt */
    int u_end_lineno;      /* the end line of the current stmt */
    int u_end_col_offset;  /* the end offset of the current stmt */

    /* true if we need to create an implicit basicblock before the next instr */
    int u_need_new_implicit_block;
};

/* This struct captures the global state of a compilation.

The u pointer points to the current compilation unit, while units
for enclosing blocks are stored in c_stack.     The u and c_stack are
managed by compiler_enter_scope() and compiler_exit_scope().

Note that we don't track recursion levels during compilation - the
task of detecting and rejecting excessive levels of nesting is
handled by the symbol analysis pass.

*/

struct compiler {
    PyObject *c_filename;
    struct symtable *c_st;
    PyFutureFeatures *c_future; /* pointer to module's __future__ */
    PyCompilerFlags *c_flags;

    int c_optimize;              /* optimization level */
    int c_interactive;           /* true if in interactive mode */
    int c_nestlevel;
    PyObject *c_const_cache;     /* Python dict holding all constants,
                                    including names tuple */
    struct compiler_unit *u; /* compiler state for current block */
    PyObject *c_stack;           /* Python list holding compiler_unit ptrs */
    PyArena *c_arena;            /* pointer to memory allocation arena */
};

typedef struct {
    // A list of strings corresponding to name captures. It is used to track:
    // - Repeated name assignments in the same pattern.
    // - Different name assignments in alternatives.
    // - The order of name assignments in alternatives.
    PyObject *stores;
    // If 0, any name captures against our subject will raise.
    int allow_irrefutable;
    // An array of blocks to jump to on failure. Jumping to fail_pop[i] will pop
    // i items off of the stack. The end result looks like this (with each block
    // falling through to the next):
    // fail_pop[4]: POP_TOP
    // fail_pop[3]: POP_TOP
    // fail_pop[2]: POP_TOP
    // fail_pop[1]: POP_TOP
    // fail_pop[0]: NOP
    basicblock **fail_pop;
    // The current length of fail_pop.
    Py_ssize_t fail_pop_size;
    // The number of items on top of the stack that need to *stay* on top of the
    // stack. Variable captures go beneath these. All of them will be popped on
    // failure.
    Py_ssize_t on_top;
} pattern_context;

static int compiler_enter_scope(struct compiler *, identifier, int, void *, int);
static void compiler_free(struct compiler *);
static basicblock *compiler_new_block(struct compiler *);
static int compiler_next_instr(basicblock *);
static int compiler_addop(struct compiler *, int);
static int compiler_addop_i(struct compiler *, int, Py_ssize_t);
static int compiler_addop_j(struct compiler *, int, basicblock *);
static int compiler_addop_j_noline(struct compiler *, int, basicblock *);
static int compiler_error(struct compiler *, const char *, ...);
static int compiler_warn(struct compiler *, const char *, ...);
static int compiler_nameop(struct compiler *, identifier, expr_context_ty);

static PyCodeObject *compiler_mod(struct compiler *, mod_ty);
static int compiler_visit_stmt(struct compiler *, stmt_ty);
static int compiler_visit_keyword(struct compiler *, keyword_ty);
static int compiler_visit_expr(struct compiler *, expr_ty);
static int compiler_augassign(struct compiler *, stmt_ty);
static int compiler_annassign(struct compiler *, stmt_ty);
static int compiler_subscript(struct compiler *, expr_ty);
static int compiler_slice(struct compiler *, expr_ty);

static int are_all_items_const(asdl_expr_seq *, Py_ssize_t, Py_ssize_t);


static int compiler_with(struct compiler *, stmt_ty, int);
static int compiler_async_with(struct compiler *, stmt_ty, int);
static int compiler_async_for(struct compiler *, stmt_ty);
static int validate_keywords(struct compiler *c, asdl_keyword_seq *keywords);
static int compiler_call_simple_kw_helper(struct compiler *c,
                                          asdl_keyword_seq *keywords,
                                          Py_ssize_t nkwelts);
static int compiler_call_helper(struct compiler *c, int n,
                                asdl_expr_seq *args,
                                asdl_keyword_seq *keywords);
static int compiler_try_except(struct compiler *, stmt_ty);
static int compiler_try_star_except(struct compiler *, stmt_ty);
static int compiler_set_qualname(struct compiler *);

static int compiler_sync_comprehension_generator(
                                      struct compiler *c,
                                      asdl_comprehension_seq *generators, int gen_index,
                                      int depth,
                                      expr_ty elt, expr_ty val, int type);

static int compiler_async_comprehension_generator(
                                      struct compiler *c,
                                      asdl_comprehension_seq *generators, int gen_index,
                                      int depth,
                                      expr_ty elt, expr_ty val, int type);

static int compiler_pattern(struct compiler *, pattern_ty, pattern_context *);
static int compiler_match(struct compiler *, stmt_ty);
static int compiler_pattern_subpattern(struct compiler *, pattern_ty,
                                       pattern_context *);

static void clean_basic_block(basicblock *bb);

static PyCodeObject *assemble(struct compiler *, int addNone);

#define CAPSULE_NAME "compile.c compiler unit"

PyObject *
_Py_Mangle(PyObject *privateobj, PyObject *ident)
{
    /* Name mangling: __private becomes _classname__private.
       This is independent from how the name is used. */
    PyObject *result;
    size_t nlen, plen, ipriv;
    Py_UCS4 maxchar;
    if (privateobj == NULL || !PyUnicode_Check(privateobj) ||
        PyUnicode_READ_CHAR(ident, 0) != '_' ||
        PyUnicode_READ_CHAR(ident, 1) != '_') {
        Py_INCREF(ident);
        return ident;
    }
    nlen = PyUnicode_GET_LENGTH(ident);
    plen = PyUnicode_GET_LENGTH(privateobj);
    /* Don't mangle __id__ or names with dots.

       The only time a name with a dot can occur is when
       we are compiling an import statement that has a
       package name.

       TODO(jhylton): Decide whether we want to support
       mangling of the module name, e.g. __M.X.
    */
    if ((PyUnicode_READ_CHAR(ident, nlen-1) == '_' &&
         PyUnicode_READ_CHAR(ident, nlen-2) == '_') ||
        PyUnicode_FindChar(ident, '.', 0, nlen, 1) != -1) {
        Py_INCREF(ident);
        return ident; /* Don't mangle __whatever__ */
    }
    /* Strip leading underscores from class name */
    ipriv = 0;
    while (PyUnicode_READ_CHAR(privateobj, ipriv) == '_')
        ipriv++;
    if (ipriv == plen) {
        Py_INCREF(ident);
        return ident; /* Don't mangle if class is just underscores */
    }
    plen -= ipriv;

    if (plen + nlen >= PY_SSIZE_T_MAX - 1) {
        PyErr_SetString(PyExc_OverflowError,
                        "private identifier too large to be mangled");
        return NULL;
    }

    maxchar = PyUnicode_MAX_CHAR_VALUE(ident);
    if (PyUnicode_MAX_CHAR_VALUE(privateobj) > maxchar)
        maxchar = PyUnicode_MAX_CHAR_VALUE(privateobj);

    result = PyUnicode_New(1 + nlen + plen, maxchar);
    if (!result)
        return 0;
    /* ident = "_" + priv[ipriv:] + ident # i.e. 1+plen+nlen bytes */
    PyUnicode_WRITE(PyUnicode_KIND(result), PyUnicode_DATA(result), 0, '_');
    if (PyUnicode_CopyCharacters(result, 1, privateobj, ipriv, plen) < 0) {
        Py_DECREF(result);
        return NULL;
    }
    if (PyUnicode_CopyCharacters(result, plen+1, ident, 0, nlen) < 0) {
        Py_DECREF(result);
        return NULL;
    }
    assert(_PyUnicode_CheckConsistency(result, 1));
    return result;
}

static int
compiler_init(struct compiler *c)
{
    memset(c, 0, sizeof(struct compiler));

    c->c_const_cache = PyDict_New();
    if (!c->c_const_cache) {
        return 0;
    }

    c->c_stack = PyList_New(0);
    if (!c->c_stack) {
        Py_CLEAR(c->c_const_cache);
        return 0;
    }

    return 1;
}

PyCodeObject *
_PyAST_Compile(mod_ty mod, PyObject *filename, PyCompilerFlags *flags,
               int optimize, PyArena *arena)
{
    struct compiler c;
    PyCodeObject *co = NULL;
    PyCompilerFlags local_flags = _PyCompilerFlags_INIT;
    int merged;
    if (!compiler_init(&c))
        return NULL;
    Py_INCREF(filename);
    c.c_filename = filename;
    c.c_arena = arena;
    c.c_future = _PyFuture_FromAST(mod, filename);
    if (c.c_future == NULL)
        goto finally;
    if (!flags) {
        flags = &local_flags;
    }
    merged = c.c_future->ff_features | flags->cf_flags;
    c.c_future->ff_features = merged;
    flags->cf_flags = merged;
    c.c_flags = flags;
    c.c_optimize = (optimize == -1) ? _Py_GetConfig()->optimization_level : optimize;
    c.c_nestlevel = 0;

    _PyASTOptimizeState state;
    state.optimize = c.c_optimize;
    state.ff_features = merged;

    if (!_PyAST_Optimize(mod, arena, &state)) {
        goto finally;
    }

    c.c_st = _PySymtable_Build(mod, filename, c.c_future);
    if (c.c_st == NULL) {
        if (!PyErr_Occurred())
            PyErr_SetString(PyExc_SystemError, "no symtable");
        goto finally;
    }

    co = compiler_mod(&c, mod);

 finally:
    compiler_free(&c);
    assert(co || PyErr_Occurred());
    return co;
}

static void
compiler_free(struct compiler *c)
{
    if (c->c_st)
        _PySymtable_Free(c->c_st);
    if (c->c_future)
        PyObject_Free(c->c_future);
    Py_XDECREF(c->c_filename);
    Py_DECREF(c->c_const_cache);
    Py_DECREF(c->c_stack);
}

static PyObject *
list2dict(PyObject *list)
{
    Py_ssize_t i, n;
    PyObject *v, *k;
    PyObject *dict = PyDict_New();
    if (!dict) return NULL;

    n = PyList_Size(list);
    for (i = 0; i < n; i++) {
        v = PyLong_FromSsize_t(i);
        if (!v) {
            Py_DECREF(dict);
            return NULL;
        }
        k = PyList_GET_ITEM(list, i);
        if (PyDict_SetItem(dict, k, v) < 0) {
            Py_DECREF(v);
            Py_DECREF(dict);
            return NULL;
        }
        Py_DECREF(v);
    }
    return dict;
}

/* Return new dict containing names from src that match scope(s).

src is a symbol table dictionary.  If the scope of a name matches
either scope_type or flag is set, insert it into the new dict.  The
values are integers, starting at offset and increasing by one for
each key.
*/

static PyObject *
dictbytype(PyObject *src, int scope_type, int flag, Py_ssize_t offset)
{
    Py_ssize_t i = offset, scope, num_keys, key_i;
    PyObject *k, *v, *dest = PyDict_New();
    PyObject *sorted_keys;

    assert(offset >= 0);
    if (dest == NULL)
        return NULL;

    /* Sort the keys so that we have a deterministic order on the indexes
       saved in the returned dictionary.  These indexes are used as indexes
       into the free and cell var storage.  Therefore if they aren't
       deterministic, then the generated bytecode is not deterministic.
    */
    sorted_keys = PyDict_Keys(src);
    if (sorted_keys == NULL)
        return NULL;
    if (PyList_Sort(sorted_keys) != 0) {
        Py_DECREF(sorted_keys);
        return NULL;
    }
    num_keys = PyList_GET_SIZE(sorted_keys);

    for (key_i = 0; key_i < num_keys; key_i++) {
        /* XXX this should probably be a macro in symtable.h */
        long vi;
        k = PyList_GET_ITEM(sorted_keys, key_i);
        v = PyDict_GetItemWithError(src, k);
        assert(v && PyLong_Check(v));
        vi = PyLong_AS_LONG(v);
        scope = (vi >> SCOPE_OFFSET) & SCOPE_MASK;

        if (scope == scope_type || vi & flag) {
            PyObject *item = PyLong_FromSsize_t(i);
            if (item == NULL) {
                Py_DECREF(sorted_keys);
                Py_DECREF(dest);
                return NULL;
            }
            i++;
            if (PyDict_SetItem(dest, k, item) < 0) {
                Py_DECREF(sorted_keys);
                Py_DECREF(item);
                Py_DECREF(dest);
                return NULL;
            }
            Py_DECREF(item);
        }
    }
    Py_DECREF(sorted_keys);
    return dest;
}

static void
compiler_unit_check(struct compiler_unit *u)
{
    basicblock *block;
    for (block = u->u_blocks; block != NULL; block = block->b_list) {
        assert(!_PyMem_IsPtrFreed(block));
        if (block->b_instr != NULL) {
            assert(block->b_ialloc > 0);
            assert(block->b_iused >= 0);
            assert(block->b_ialloc >= block->b_iused);
        }
        else {
            assert (block->b_iused == 0);
            assert (block->b_ialloc == 0);
        }
    }
}

static void
compiler_unit_free(struct compiler_unit *u)
{
    basicblock *b, *next;

    compiler_unit_check(u);
    b = u->u_blocks;
    while (b != NULL) {
        if (b->b_instr)
            PyObject_Free((void *)b->b_instr);
        next = b->b_list;
        PyObject_Free((void *)b);
        b = next;
    }
    Py_CLEAR(u->u_ste);
    Py_CLEAR(u->u_name);
    Py_CLEAR(u->u_qualname);
    Py_CLEAR(u->u_consts);
    Py_CLEAR(u->u_names);
    Py_CLEAR(u->u_varnames);
    Py_CLEAR(u->u_freevars);
    Py_CLEAR(u->u_cellvars);
    Py_CLEAR(u->u_private);
    PyObject_Free(u);
}

static int
compiler_set_qualname(struct compiler *c)
{
    Py_ssize_t stack_size;
    struct compiler_unit *u = c->u;
    PyObject *name, *base;

    base = NULL;
    stack_size = PyList_GET_SIZE(c->c_stack);
    assert(stack_size >= 1);
    if (stack_size > 1) {
        int scope, force_global = 0;
        struct compiler_unit *parent;
        PyObject *mangled, *capsule;

        capsule = PyList_GET_ITEM(c->c_stack, stack_size - 1);
        parent = (struct compiler_unit *)PyCapsule_GetPointer(capsule, CAPSULE_NAME);
        assert(parent);

        if (u->u_scope_type == COMPILER_SCOPE_FUNCTION
            || u->u_scope_type == COMPILER_SCOPE_ASYNC_FUNCTION
            || u->u_scope_type == COMPILER_SCOPE_CLASS) {
            assert(u->u_name);
            mangled = _Py_Mangle(parent->u_private, u->u_name);
            if (!mangled)
                return 0;
            scope = _PyST_GetScope(parent->u_ste, mangled);
            Py_DECREF(mangled);
            assert(scope != GLOBAL_IMPLICIT);
            if (scope == GLOBAL_EXPLICIT)
                force_global = 1;
        }

        if (!force_global) {
            if (parent->u_scope_type == COMPILER_SCOPE_FUNCTION
                || parent->u_scope_type == COMPILER_SCOPE_ASYNC_FUNCTION
                || parent->u_scope_type == COMPILER_SCOPE_LAMBDA)
            {
                _Py_DECLARE_STR(dot_locals, ".<locals>");
                base = PyUnicode_Concat(parent->u_qualname,
                                        &_Py_STR(dot_locals));
                if (base == NULL)
                    return 0;
            }
            else {
                Py_INCREF(parent->u_qualname);
                base = parent->u_qualname;
            }
        }
    }

    if (base != NULL) {
        name = PyUnicode_Concat(base, &_Py_STR(dot));
        Py_DECREF(base);
        if (name == NULL)
            return 0;
        PyUnicode_Append(&name, u->u_name);
        if (name == NULL)
            return 0;
    }
    else {
        Py_INCREF(u->u_name);
        name = u->u_name;
    }
    u->u_qualname = name;

    return 1;
}


/* Allocate a new block and return a pointer to it.
   Returns NULL on error.
*/

static basicblock *
compiler_new_block(struct compiler *c)
{
    basicblock *b;
    struct compiler_unit *u;

    u = c->u;
    b = (basicblock *)PyObject_Calloc(1, sizeof(basicblock));
    if (b == NULL) {
        PyErr_NoMemory();
        return NULL;
    }
    /* Extend the singly linked list of blocks with new block. */
    b->b_list = u->u_blocks;
    u->u_blocks = b;
    return b;
}

static basicblock *
compiler_use_next_block(struct compiler *c, basicblock *block)
{
    assert(block != NULL);
    c->u->u_curblock->b_next = block;
    c->u->u_curblock = block;
    c->u->u_need_new_implicit_block = 0;
    return block;
}

static basicblock *
compiler_copy_block(struct compiler *c, basicblock *block)
{
    /* Cannot copy a block if it has a fallthrough, since
     * a block can only have one fallthrough predecessor.
     */
    assert(block->b_nofallthrough);
    basicblock *result = compiler_new_block(c);
    if (result == NULL) {
        return NULL;
    }
    for (int i = 0; i < block->b_iused; i++) {
        int n = compiler_next_instr(result);
        if (n < 0) {
            return NULL;
        }
        result->b_instr[n] = block->b_instr[i];
    }
    result->b_exit = block->b_exit;
    result->b_nofallthrough = 1;
    return result;
}

/* Returns the offset of the next instruction in the current block's
   b_instr array.  Resizes the b_instr as necessary.
   Returns -1 on failure.
*/

static int
compiler_next_instr(basicblock *b)
{
    assert(b != NULL);
    if (b->b_instr == NULL) {
        b->b_instr = (struct instr *)PyObject_Calloc(
                         DEFAULT_BLOCK_SIZE, sizeof(struct instr));
        if (b->b_instr == NULL) {
            PyErr_NoMemory();
            return -1;
        }
        b->b_ialloc = DEFAULT_BLOCK_SIZE;
    }
    else if (b->b_iused == b->b_ialloc) {
        struct instr *tmp;
        size_t oldsize, newsize;
        oldsize = b->b_ialloc * sizeof(struct instr);
        newsize = oldsize << 1;

        if (oldsize > (SIZE_MAX >> 1)) {
            PyErr_NoMemory();
            return -1;
        }

        if (newsize == 0) {
            PyErr_NoMemory();
            return -1;
        }
        b->b_ialloc <<= 1;
        tmp = (struct instr *)PyObject_Realloc(
                                        (void *)b->b_instr, newsize);
        if (tmp == NULL) {
            PyErr_NoMemory();
            return -1;
        }
        b->b_instr = tmp;
        memset((char *)b->b_instr + oldsize, 0, newsize - oldsize);
    }
    return b->b_iused++;
}

/* Set the line number and column offset for the following instructions.

   The line number is reset in the following cases:
   - when entering a new scope
   - on each statement
   - on each expression and sub-expression
   - before the "except" and "finally" clauses
*/

#define SET_LOC(c, x)                           \
    (c)->u->u_lineno = (x)->lineno;             \
    (c)->u->u_col_offset = (x)->col_offset;     \
    (c)->u->u_end_lineno = (x)->end_lineno;     \
    (c)->u->u_end_col_offset = (x)->end_col_offset;

// Artificial instructions
#define UNSET_LOC(c)                            \
    (c)->u->u_lineno = -1;                      \
    (c)->u->u_col_offset = -1;                  \
    (c)->u->u_end_lineno = -1;                  \
    (c)->u->u_end_col_offset = -1;

#define COPY_INSTR_LOC(old, new)                         \
    (new).i_lineno = (old).i_lineno;                     \
    (new).i_col_offset = (old).i_col_offset;             \
    (new).i_end_lineno = (old).i_end_lineno;             \
    (new).i_end_col_offset = (old).i_end_col_offset;

/* Return the stack effect of opcode with argument oparg.

   Some opcodes have different stack effect when jump to the target and
   when not jump. The 'jump' parameter specifies the case:

   * 0 -- when not jump
   * 1 -- when jump
   * -1 -- maximal
 */
static int
stack_effect(int opcode, int oparg, int jump)
{
    switch (opcode) {
        case NOP:
        case EXTENDED_ARG:
        case RESUME:
        case CACHE:
            return 0;

        /* Stack manipulation */
        case POP_TOP:
            return -1;
        case SWAP:
            return 0;

        /* Unary operators */
        case UNARY_POSITIVE:
        case UNARY_NEGATIVE:
        case UNARY_NOT:
        case UNARY_INVERT:
            return 0;

        case SET_ADD:
        case LIST_APPEND:
            return -1;
        case MAP_ADD:
            return -2;

        case BINARY_SUBSCR:
            return -1;
        case STORE_SUBSCR:
            return -3;
        case DELETE_SUBSCR:
            return -2;

        case GET_ITER:
            return 0;

        case PRINT_EXPR:
            return -1;
        case LOAD_BUILD_CLASS:
            return 1;

        case RETURN_VALUE:
            return -1;
        case IMPORT_STAR:
            return -1;
        case SETUP_ANNOTATIONS:
            return 0;
        case ASYNC_GEN_WRAP:
        case YIELD_VALUE:
            return 0;
        case POP_BLOCK:
            return 0;
        case POP_EXCEPT:
            return -1;

        case STORE_NAME:
            return -1;
        case DELETE_NAME:
            return 0;
        case UNPACK_SEQUENCE:
            return oparg-1;
        case UNPACK_EX:
            return (oparg&0xFF) + (oparg>>8);
        case FOR_ITER:
            /* -1 at end of iterator, 1 if continue iterating. */
            return jump > 0 ? -1 : 1;
        case SEND:
            return jump > 0 ? -1 : 0;
        case STORE_ATTR:
            return -2;
        case DELETE_ATTR:
            return -1;
        case STORE_GLOBAL:
            return -1;
        case DELETE_GLOBAL:
            return 0;
        case LOAD_CONST:
            return 1;
        case LOAD_NAME:
            return 1;
        case BUILD_TUPLE:
        case BUILD_LIST:
        case BUILD_SET:
        case BUILD_STRING:
            return 1-oparg;
        case BUILD_MAP:
            return 1 - 2*oparg;
        case BUILD_CONST_KEY_MAP:
            return -oparg;
        case LOAD_ATTR:
            return 0;
        case COMPARE_OP:
        case IS_OP:
        case CONTAINS_OP:
            return -1;
        case CHECK_EXC_MATCH:
            return 0;
        case CHECK_EG_MATCH:
            return 0;
        case IMPORT_NAME:
            return -1;
        case IMPORT_FROM:
            return 1;

        /* Jumps */
        case JUMP_FORWARD:
        case JUMP_BACKWARD:
        case JUMP:
        case JUMP_BACKWARD_NO_INTERRUPT:
        case JUMP_NO_INTERRUPT:
            return 0;

        case JUMP_IF_TRUE_OR_POP:
        case JUMP_IF_FALSE_OR_POP:
            return jump ? 0 : -1;

        case POP_JUMP_BACKWARD_IF_NONE:
        case POP_JUMP_FORWARD_IF_NONE:
        case POP_JUMP_IF_NONE:
        case POP_JUMP_BACKWARD_IF_NOT_NONE:
        case POP_JUMP_FORWARD_IF_NOT_NONE:
        case POP_JUMP_IF_NOT_NONE:
        case POP_JUMP_FORWARD_IF_FALSE:
        case POP_JUMP_BACKWARD_IF_FALSE:
        case POP_JUMP_IF_FALSE:
        case POP_JUMP_FORWARD_IF_TRUE:
        case POP_JUMP_BACKWARD_IF_TRUE:
        case POP_JUMP_IF_TRUE:
            return -1;

        case LOAD_GLOBAL:
            return (oparg & 1) + 1;

        /* Exception handling pseudo-instructions */
        case SETUP_FINALLY:
            /* 0 in the normal flow.
             * Restore the stack position and push 1 value before jumping to
             * the handler if an exception be raised. */
            return jump ? 1 : 0;
        case SETUP_CLEANUP:
            /* As SETUP_FINALLY, but pushes lasti as well */
            return jump ? 2 : 0;
        case SETUP_WITH:
            /* 0 in the normal flow.
             * Restore the stack position to the position before the result
             * of __(a)enter__ and push 2 values before jumping to the handler
             * if an exception be raised. */
            return jump ? 1 : 0;

        case PREP_RERAISE_STAR:
             return -1;
        case RERAISE:
            return -1;
        case PUSH_EXC_INFO:
            return 1;

        case WITH_EXCEPT_START:
            return 1;

        case LOAD_FAST:
            return 1;
        case STORE_FAST:
            return -1;
        case DELETE_FAST:
            return 0;

        case RETURN_GENERATOR:
            return 0;

        case RAISE_VARARGS:
            return -oparg;

        /* Functions and calls */
        case PRECALL:
            return -oparg;
        case KW_NAMES:
            return 0;
        case CALL:
            return -1;

        case CALL_FUNCTION_EX:
            return -2 - ((oparg & 0x01) != 0);
        case MAKE_FUNCTION:
            return 0 - ((oparg & 0x01) != 0) - ((oparg & 0x02) != 0) -
                ((oparg & 0x04) != 0) - ((oparg & 0x08) != 0);
        case BUILD_SLICE:
            if (oparg == 3)
                return -2;
            else
                return -1;

        /* Closures */
        case MAKE_CELL:
        case COPY_FREE_VARS:
            return 0;
        case LOAD_CLOSURE:
            return 1;
        case LOAD_DEREF:
        case LOAD_CLASSDEREF:
            return 1;
        case STORE_DEREF:
            return -1;
        case DELETE_DEREF:
            return 0;

        /* Iterators and generators */
        case GET_AWAITABLE:
            return 0;

        case BEFORE_ASYNC_WITH:
        case BEFORE_WITH:
            return 1;
        case GET_AITER:
            return 0;
        case GET_ANEXT:
            return 1;
        case GET_YIELD_FROM_ITER:
            return 0;
        case END_ASYNC_FOR:
            return -2;
        case FORMAT_VALUE:
            /* If there's a fmt_spec on the stack, we go from 2->1,
               else 1->1. */
            return (oparg & FVS_MASK) == FVS_HAVE_SPEC ? -1 : 0;
        case LOAD_METHOD:
            return 1;
        case LOAD_ASSERTION_ERROR:
            return 1;
        case LIST_TO_TUPLE:
            return 0;
        case LIST_EXTEND:
        case SET_UPDATE:
        case DICT_MERGE:
        case DICT_UPDATE:
            return -1;
        case MATCH_CLASS:
            return -2;
        case GET_LEN:
        case MATCH_MAPPING:
        case MATCH_SEQUENCE:
        case MATCH_KEYS:
            return 1;
        case COPY:
        case PUSH_NULL:
            return 1;
        case BINARY_OP:
            return -1;
        default:
            return PY_INVALID_STACK_EFFECT;
    }
    return PY_INVALID_STACK_EFFECT; /* not reachable */
}

int
PyCompile_OpcodeStackEffectWithJump(int opcode, int oparg, int jump)
{
    return stack_effect(opcode, oparg, jump);
}

int
PyCompile_OpcodeStackEffect(int opcode, int oparg)
{
    return stack_effect(opcode, oparg, -1);
}

static int is_end_of_basic_block(struct instr *instr)
{
    int opcode = instr->i_opcode;

    return is_jump(instr) ||
        opcode == RETURN_VALUE ||
        opcode == RAISE_VARARGS ||
        opcode == RERAISE;
}

static int
compiler_use_new_implicit_block_if_needed(struct compiler *c)
{
    if (c->u->u_need_new_implicit_block) {
        basicblock *b = compiler_new_block(c);
        if (b == NULL) {
            return -1;
        }
        compiler_use_next_block(c, b);
    }
    return 0;
}

static void
compiler_check_if_end_of_block(struct compiler *c, struct instr *instr)
{
    if (is_end_of_basic_block(instr)) {
        c->u->u_need_new_implicit_block = 1;
    }
}

/* Add an opcode with no argument.
   Returns 0 on failure, 1 on success.
*/

static int
compiler_addop_line(struct compiler *c, int opcode, int line,
                    int end_line, int col_offset, int end_col_offset)
{
    assert(IS_WITHIN_OPCODE_RANGE(opcode));
    assert(!IS_ASSEMBLER_OPCODE(opcode));
    assert(!HAS_ARG(opcode) || IS_ARTIFICIAL(opcode));

    if (compiler_use_new_implicit_block_if_needed(c) < 0) {
        return -1;
    }

    basicblock *b = c->u->u_curblock;
    int off = compiler_next_instr(b);
    if (off < 0) {
        return 0;
    }
    struct instr *i = &b->b_instr[off];
    i->i_opcode = opcode;
    i->i_oparg = 0;
    if (opcode == RETURN_VALUE) {
        b->b_return = 1;
    }
    i->i_lineno = line;
    i->i_end_lineno = end_line;
    i->i_col_offset = col_offset;
    i->i_end_col_offset = end_col_offset;

    compiler_check_if_end_of_block(c, i);
    return 1;
}

static int
compiler_addop(struct compiler *c, int opcode)
{
    return compiler_addop_line(c, opcode, c->u->u_lineno, c->u->u_end_lineno,
                               c->u->u_col_offset, c->u->u_end_col_offset);
}

static int
compiler_addop_noline(struct compiler *c, int opcode)
{
    return compiler_addop_line(c, opcode, -1, 0, 0, 0);
}


static Py_ssize_t
compiler_add_o(PyObject *dict, PyObject *o)
{
    PyObject *v;
    Py_ssize_t arg;

    v = PyDict_GetItemWithError(dict, o);
    if (!v) {
        if (PyErr_Occurred()) {
            return -1;
        }
        arg = PyDict_GET_SIZE(dict);
        v = PyLong_FromSsize_t(arg);
        if (!v) {
            return -1;
        }
        if (PyDict_SetItem(dict, o, v) < 0) {
            Py_DECREF(v);
            return -1;
        }
        Py_DECREF(v);
    }
    else
        arg = PyLong_AsLong(v);
    return arg;
}

// Merge const *o* recursively and return constant key object.
static PyObject*
merge_consts_recursive(struct compiler *c, PyObject *o)
{
    // None and Ellipsis are singleton, and key is the singleton.
    // No need to merge object and key.
    if (o == Py_None || o == Py_Ellipsis) {
        Py_INCREF(o);
        return o;
    }

    PyObject *key = _PyCode_ConstantKey(o);
    if (key == NULL) {
        return NULL;
    }

    // t is borrowed reference
    PyObject *t = PyDict_SetDefault(c->c_const_cache, key, key);
    if (t != key) {
        // o is registered in c_const_cache.  Just use it.
        Py_XINCREF(t);
        Py_DECREF(key);
        return t;
    }

    // We registered o in c_const_cache.
    // When o is a tuple or frozenset, we want to merge its
    // items too.
    if (PyTuple_CheckExact(o)) {
        Py_ssize_t len = PyTuple_GET_SIZE(o);
        for (Py_ssize_t i = 0; i < len; i++) {
            PyObject *item = PyTuple_GET_ITEM(o, i);
            PyObject *u = merge_consts_recursive(c, item);
            if (u == NULL) {
                Py_DECREF(key);
                return NULL;
            }

            // See _PyCode_ConstantKey()
            PyObject *v;  // borrowed
            if (PyTuple_CheckExact(u)) {
                v = PyTuple_GET_ITEM(u, 1);
            }
            else {
                v = u;
            }
            if (v != item) {
                Py_INCREF(v);
                PyTuple_SET_ITEM(o, i, v);
                Py_DECREF(item);
            }

            Py_DECREF(u);
        }
    }
    else if (PyFrozenSet_CheckExact(o)) {
        // *key* is tuple. And its first item is frozenset of
        // constant keys.
        // See _PyCode_ConstantKey() for detail.
        assert(PyTuple_CheckExact(key));
        assert(PyTuple_GET_SIZE(key) == 2);

        Py_ssize_t len = PySet_GET_SIZE(o);
        if (len == 0) {  // empty frozenset should not be re-created.
            return key;
        }
        PyObject *tuple = PyTuple_New(len);
        if (tuple == NULL) {
            Py_DECREF(key);
            return NULL;
        }
        Py_ssize_t i = 0, pos = 0;
        PyObject *item;
        Py_hash_t hash;
        while (_PySet_NextEntry(o, &pos, &item, &hash)) {
            PyObject *k = merge_consts_recursive(c, item);
            if (k == NULL) {
                Py_DECREF(tuple);
                Py_DECREF(key);
                return NULL;
            }
            PyObject *u;
            if (PyTuple_CheckExact(k)) {
                u = PyTuple_GET_ITEM(k, 1);
                Py_INCREF(u);
                Py_DECREF(k);
            }
            else {
                u = k;
            }
            PyTuple_SET_ITEM(tuple, i, u);  // Steals reference of u.
            i++;
        }

        // Instead of rewriting o, we create new frozenset and embed in the
        // key tuple.  Caller should get merged frozenset from the key tuple.
        PyObject *new = PyFrozenSet_New(tuple);
        Py_DECREF(tuple);
        if (new == NULL) {
            Py_DECREF(key);
            return NULL;
        }
        assert(PyTuple_GET_ITEM(key, 1) == o);
        Py_DECREF(o);
        PyTuple_SET_ITEM(key, 1, new);
    }

    return key;
}

static Py_ssize_t
compiler_add_const(struct compiler *c, PyObject *o)
{
    PyObject *key = merge_consts_recursive(c, o);
    if (key == NULL) {
        return -1;
    }

    Py_ssize_t arg = compiler_add_o(c->u->u_consts, key);
    Py_DECREF(key);
    return arg;
}

static int
compiler_addop_load_const(struct compiler *c, PyObject *o)
{
    Py_ssize_t arg = compiler_add_const(c, o);
    if (arg < 0)
        return 0;
    return compiler_addop_i(c, LOAD_CONST, arg);
}

static int
compiler_addop_o(struct compiler *c, int opcode, PyObject *dict,
                     PyObject *o)
{
    Py_ssize_t arg = compiler_add_o(dict, o);
    if (arg < 0)
        return 0;
    return compiler_addop_i(c, opcode, arg);
}

static int
compiler_addop_name(struct compiler *c, int opcode, PyObject *dict,
                    PyObject *o)
{
    Py_ssize_t arg;

    PyObject *mangled = _Py_Mangle(c->u->u_private, o);
    if (!mangled)
        return 0;
    arg = compiler_add_o(dict, mangled);
    Py_DECREF(mangled);
    if (arg < 0)
        return 0;
    return compiler_addop_i(c, opcode, arg);
}

/* Add an opcode with an integer argument.
   Returns 0 on failure, 1 on success.
*/

static int
compiler_addop_i_line(struct compiler *c, int opcode, Py_ssize_t oparg,
                      int lineno, int end_lineno,
                      int col_offset, int end_col_offset)
{
    /* oparg value is unsigned, but a signed C int is usually used to store
       it in the C code (like Python/ceval.c).

       Limit to 32-bit signed C int (rather than INT_MAX) for portability.

       The argument of a concrete bytecode instruction is limited to 8-bit.
       EXTENDED_ARG is used for 16, 24, and 32-bit arguments. */

    assert(IS_WITHIN_OPCODE_RANGE(opcode));
    assert(!IS_ASSEMBLER_OPCODE(opcode));
    assert(HAS_ARG(opcode));
    assert(0 <= oparg && oparg <= 2147483647);

    if (compiler_use_new_implicit_block_if_needed(c) < 0) {
        return -1;
    }

    basicblock *b = c->u->u_curblock;
    int off = compiler_next_instr(b);
    if (off < 0) {
        return 0;
    }
    struct instr *i = &b->b_instr[off];
    i->i_opcode = opcode;
    i->i_oparg = Py_SAFE_DOWNCAST(oparg, Py_ssize_t, int);
    i->i_lineno = lineno;
    i->i_end_lineno = end_lineno;
    i->i_col_offset = col_offset;
    i->i_end_col_offset = end_col_offset;

    compiler_check_if_end_of_block(c, i);
    return 1;
}

static int
compiler_addop_i(struct compiler *c, int opcode, Py_ssize_t oparg)
{
    return compiler_addop_i_line(c, opcode, oparg,
                                 c->u->u_lineno, c->u->u_end_lineno,
                                 c->u->u_col_offset, c->u->u_end_col_offset);
}

static int
compiler_addop_i_noline(struct compiler *c, int opcode, Py_ssize_t oparg)
{
    return compiler_addop_i_line(c, opcode, oparg, -1, 0, 0, 0);
}

static int add_jump_to_block(struct compiler *c, int opcode,
                             int lineno, int end_lineno,
                             int col_offset, int end_col_offset,
                             basicblock *target)
{
    assert(IS_WITHIN_OPCODE_RANGE(opcode));
    assert(!IS_ASSEMBLER_OPCODE(opcode));
    assert(HAS_ARG(opcode) || IS_VIRTUAL_OPCODE(opcode));
    assert(target != NULL);

    if (compiler_use_new_implicit_block_if_needed(c) < 0) {
        return -1;
    }

    basicblock *b = c->u->u_curblock;
    int off = compiler_next_instr(b);
    struct instr *i = &b->b_instr[off];
    if (off < 0) {
        return 0;
    }
    i->i_opcode = opcode;
    i->i_target = target;
    i->i_lineno = lineno;
    i->i_end_lineno = end_lineno;
    i->i_col_offset = col_offset;
    i->i_end_col_offset = end_col_offset;

    compiler_check_if_end_of_block(c, i);
    return 1;
}

static int
compiler_addop_j(struct compiler *c, int opcode, basicblock *b)
{
    return add_jump_to_block(c, opcode, c->u->u_lineno,
                             c->u->u_end_lineno, c->u->u_col_offset,
                             c->u->u_end_col_offset, b);
}

static int
compiler_addop_j_noline(struct compiler *c, int opcode, basicblock *b)
{
    return add_jump_to_block(c, opcode, -1, 0, 0, 0, b);
}

#define ADDOP(C, OP) { \
    if (!compiler_addop((C), (OP))) \
        return 0; \
}

#define ADDOP_NOLINE(C, OP) { \
    if (!compiler_addop_noline((C), (OP))) \
        return 0; \
}

#define ADDOP_IN_SCOPE(C, OP) { \
    if (!compiler_addop((C), (OP))) { \
        compiler_exit_scope(c); \
        return 0; \
    } \
}

#define ADDOP_LOAD_CONST(C, O) { \
    if (!compiler_addop_load_const((C), (O))) \
        return 0; \
}

/* Same as ADDOP_LOAD_CONST, but steals a reference. */
#define ADDOP_LOAD_CONST_NEW(C, O) { \
    PyObject *__new_const = (O); \
    if (__new_const == NULL) { \
        return 0; \
    } \
    if (!compiler_addop_load_const((C), __new_const)) { \
        Py_DECREF(__new_const); \
        return 0; \
    } \
    Py_DECREF(__new_const); \
}

#define ADDOP_N(C, OP, O, TYPE) { \
    assert(!HAS_CONST(OP)); /* use ADDOP_LOAD_CONST_NEW */ \
    if (!compiler_addop_o((C), (OP), (C)->u->u_ ## TYPE, (O))) { \
        Py_DECREF((O)); \
        return 0; \
    } \
    Py_DECREF((O)); \
}

#define ADDOP_NAME(C, OP, O, TYPE) { \
    if (!compiler_addop_name((C), (OP), (C)->u->u_ ## TYPE, (O))) \
        return 0; \
}

#define ADDOP_I(C, OP, O) { \
    if (!compiler_addop_i((C), (OP), (O))) \
        return 0; \
}

#define ADDOP_I_NOLINE(C, OP, O) { \
    if (!compiler_addop_i_noline((C), (OP), (O))) \
        return 0; \
}

#define ADDOP_JUMP(C, OP, O) { \
    if (!compiler_addop_j((C), (OP), (O))) \
        return 0; \
}

/* Add a jump with no line number.
 * Used for artificial jumps that have no corresponding
 * token in the source code. */
#define ADDOP_JUMP_NOLINE(C, OP, O) { \
    if (!compiler_addop_j_noline((C), (OP), (O))) \
        return 0; \
}

#define ADDOP_COMPARE(C, CMP) { \
    if (!compiler_addcompare((C), (cmpop_ty)(CMP))) \
        return 0; \
}

#define ADDOP_BINARY(C, BINOP) \
    RETURN_IF_FALSE(addop_binary((C), (BINOP), false))

#define ADDOP_INPLACE(C, BINOP) \
    RETURN_IF_FALSE(addop_binary((C), (BINOP), true))

/* VISIT and VISIT_SEQ takes an ASDL type as their second argument.  They use
   the ASDL name to synthesize the name of the C type and the visit function.
*/

#define ADD_YIELD_FROM(C, await) \
    RETURN_IF_FALSE(compiler_add_yield_from((C), (await)))

#define POP_EXCEPT_AND_RERAISE(C) \
    RETURN_IF_FALSE(compiler_pop_except_and_reraise((C)))

#define ADDOP_YIELD(C) \
    RETURN_IF_FALSE(addop_yield(C))

#define VISIT(C, TYPE, V) {\
    if (!compiler_visit_ ## TYPE((C), (V))) \
        return 0; \
}

#define VISIT_IN_SCOPE(C, TYPE, V) {\
    if (!compiler_visit_ ## TYPE((C), (V))) { \
        compiler_exit_scope(c); \
        return 0; \
    } \
}

#define VISIT_SEQ(C, TYPE, SEQ) { \
    int _i; \
    asdl_ ## TYPE ## _seq *seq = (SEQ); /* avoid variable capture */ \
    for (_i = 0; _i < asdl_seq_LEN(seq); _i++) { \
        TYPE ## _ty elt = (TYPE ## _ty)asdl_seq_GET(seq, _i); \
        if (!compiler_visit_ ## TYPE((C), elt)) \
            return 0; \
    } \
}

#define VISIT_SEQ_IN_SCOPE(C, TYPE, SEQ) { \
    int _i; \
    asdl_ ## TYPE ## _seq *seq = (SEQ); /* avoid variable capture */ \
    for (_i = 0; _i < asdl_seq_LEN(seq); _i++) { \
        TYPE ## _ty elt = (TYPE ## _ty)asdl_seq_GET(seq, _i); \
        if (!compiler_visit_ ## TYPE((C), elt)) { \
            compiler_exit_scope(c); \
            return 0; \
        } \
    } \
}

#define RETURN_IF_FALSE(X)  \
    if (!(X)) {             \
        return 0;           \
    }

static int
compiler_enter_scope(struct compiler *c, identifier name,
                     int scope_type, void *key, int lineno)
{
    struct compiler_unit *u;
    basicblock *block;

    u = (struct compiler_unit *)PyObject_Calloc(1, sizeof(
                                            struct compiler_unit));
    if (!u) {
        PyErr_NoMemory();
        return 0;
    }
    u->u_scope_type = scope_type;
    u->u_argcount = 0;
    u->u_posonlyargcount = 0;
    u->u_kwonlyargcount = 0;
    u->u_ste = PySymtable_Lookup(c->c_st, key);
    if (!u->u_ste) {
        compiler_unit_free(u);
        return 0;
    }
    Py_INCREF(name);
    u->u_name = name;
    u->u_varnames = list2dict(u->u_ste->ste_varnames);
    u->u_cellvars = dictbytype(u->u_ste->ste_symbols, CELL, 0, 0);
    if (!u->u_varnames || !u->u_cellvars) {
        compiler_unit_free(u);
        return 0;
    }
    if (u->u_ste->ste_needs_class_closure) {
        /* Cook up an implicit __class__ cell. */
        int res;
        assert(u->u_scope_type == COMPILER_SCOPE_CLASS);
        assert(PyDict_GET_SIZE(u->u_cellvars) == 0);
        res = PyDict_SetItem(u->u_cellvars, &_Py_ID(__class__),
                             _PyLong_GetZero());
        if (res < 0) {
            compiler_unit_free(u);
            return 0;
        }
    }

    u->u_freevars = dictbytype(u->u_ste->ste_symbols, FREE, DEF_FREE_CLASS,
                               PyDict_GET_SIZE(u->u_cellvars));
    if (!u->u_freevars) {
        compiler_unit_free(u);
        return 0;
    }

    u->u_blocks = NULL;
    u->u_nfblocks = 0;
    u->u_firstlineno = lineno;
    u->u_lineno = lineno;
    u->u_col_offset = 0;
    u->u_end_lineno = lineno;
    u->u_end_col_offset = 0;
    u->u_consts = PyDict_New();
    if (!u->u_consts) {
        compiler_unit_free(u);
        return 0;
    }
    u->u_names = PyDict_New();
    if (!u->u_names) {
        compiler_unit_free(u);
        return 0;
    }

    u->u_private = NULL;

    /* Push the old compiler_unit on the stack. */
    if (c->u) {
        PyObject *capsule = PyCapsule_New(c->u, CAPSULE_NAME, NULL);
        if (!capsule || PyList_Append(c->c_stack, capsule) < 0) {
            Py_XDECREF(capsule);
            compiler_unit_free(u);
            return 0;
        }
        Py_DECREF(capsule);
        u->u_private = c->u->u_private;
        Py_XINCREF(u->u_private);
    }
    c->u = u;

    c->c_nestlevel++;

    block = compiler_new_block(c);
    if (block == NULL)
        return 0;
    c->u->u_curblock = block;

    if (u->u_scope_type == COMPILER_SCOPE_MODULE) {
        c->u->u_lineno = -1;
    }
    else {
        if (!compiler_set_qualname(c))
            return 0;
    }
    ADDOP_I(c, RESUME, 0);

    return 1;
}

static void
compiler_exit_scope(struct compiler *c)
{
    // Don't call PySequence_DelItem() with an exception raised
    PyObject *exc_type, *exc_val, *exc_tb;
    PyErr_Fetch(&exc_type, &exc_val, &exc_tb);

    c->c_nestlevel--;
    compiler_unit_free(c->u);
    /* Restore c->u to the parent unit. */
    Py_ssize_t n = PyList_GET_SIZE(c->c_stack) - 1;
    if (n >= 0) {
        PyObject *capsule = PyList_GET_ITEM(c->c_stack, n);
        c->u = (struct compiler_unit *)PyCapsule_GetPointer(capsule, CAPSULE_NAME);
        assert(c->u);
        /* we are deleting from a list so this really shouldn't fail */
        if (PySequence_DelItem(c->c_stack, n) < 0) {
            _PyErr_WriteUnraisableMsg("on removing the last compiler "
                                      "stack item", NULL);
        }
        compiler_unit_check(c->u);
    }
    else {
        c->u = NULL;
    }

    PyErr_Restore(exc_type, exc_val, exc_tb);
}

/* Search if variable annotations are present statically in a block. */

static int
find_ann(asdl_stmt_seq *stmts)
{
    int i, j, res = 0;
    stmt_ty st;

    for (i = 0; i < asdl_seq_LEN(stmts); i++) {
        st = (stmt_ty)asdl_seq_GET(stmts, i);
        switch (st->kind) {
        case AnnAssign_kind:
            return 1;
        case For_kind:
            res = find_ann(st->v.For.body) ||
                  find_ann(st->v.For.orelse);
            break;
        case AsyncFor_kind:
            res = find_ann(st->v.AsyncFor.body) ||
                  find_ann(st->v.AsyncFor.orelse);
            break;
        case While_kind:
            res = find_ann(st->v.While.body) ||
                  find_ann(st->v.While.orelse);
            break;
        case If_kind:
            res = find_ann(st->v.If.body) ||
                  find_ann(st->v.If.orelse);
            break;
        case With_kind:
            res = find_ann(st->v.With.body);
            break;
        case AsyncWith_kind:
            res = find_ann(st->v.AsyncWith.body);
            break;
        case Try_kind:
            for (j = 0; j < asdl_seq_LEN(st->v.Try.handlers); j++) {
                excepthandler_ty handler = (excepthandler_ty)asdl_seq_GET(
                    st->v.Try.handlers, j);
                if (find_ann(handler->v.ExceptHandler.body)) {
                    return 1;
                }
            }
            res = find_ann(st->v.Try.body) ||
                  find_ann(st->v.Try.finalbody) ||
                  find_ann(st->v.Try.orelse);
            break;
        case TryStar_kind:
            for (j = 0; j < asdl_seq_LEN(st->v.TryStar.handlers); j++) {
                excepthandler_ty handler = (excepthandler_ty)asdl_seq_GET(
                    st->v.TryStar.handlers, j);
                if (find_ann(handler->v.ExceptHandler.body)) {
                    return 1;
                }
            }
            res = find_ann(st->v.TryStar.body) ||
                  find_ann(st->v.TryStar.finalbody) ||
                  find_ann(st->v.TryStar.orelse);
            break;
        default:
            res = 0;
        }
        if (res) {
            break;
        }
    }
    return res;
}

/*
 * Frame block handling functions
 */

static int
compiler_push_fblock(struct compiler *c, enum fblocktype t, basicblock *b,
                     basicblock *exit, void *datum)
{
    struct fblockinfo *f;
    if (c->u->u_nfblocks >= CO_MAXBLOCKS) {
        return compiler_error(c, "too many statically nested blocks");
    }
    f = &c->u->u_fblock[c->u->u_nfblocks++];
    f->fb_type = t;
    f->fb_block = b;
    f->fb_exit = exit;
    f->fb_datum = datum;
    return 1;
}

static void
compiler_pop_fblock(struct compiler *c, enum fblocktype t, basicblock *b)
{
    struct compiler_unit *u = c->u;
    assert(u->u_nfblocks > 0);
    u->u_nfblocks--;
    assert(u->u_fblock[u->u_nfblocks].fb_type == t);
    assert(u->u_fblock[u->u_nfblocks].fb_block == b);
}

static int
compiler_call_exit_with_nones(struct compiler *c) {
    ADDOP_LOAD_CONST(c, Py_None);
    ADDOP_LOAD_CONST(c, Py_None);
    ADDOP_LOAD_CONST(c, Py_None);
    ADDOP_I(c, PRECALL, 2);
    ADDOP_I(c, CALL, 2);
    return 1;
}

static int
compiler_add_yield_from(struct compiler *c, int await)
{
    basicblock *start, *resume, *exit;
    start = compiler_new_block(c);
    resume = compiler_new_block(c);
    exit = compiler_new_block(c);
    if (start == NULL || resume == NULL || exit == NULL) {
        return 0;
    }
    compiler_use_next_block(c, start);
    ADDOP_JUMP(c, SEND, exit);
    compiler_use_next_block(c, resume);
    ADDOP(c, YIELD_VALUE);
    ADDOP_I(c, RESUME, await ? 3 : 2);
    ADDOP_JUMP(c, JUMP_NO_INTERRUPT, start);
    compiler_use_next_block(c, exit);
    return 1;
}

static int
compiler_pop_except_and_reraise(struct compiler *c)
{
    /* Stack contents
     * [exc_info, lasti, exc]            COPY        3
     * [exc_info, lasti, exc, exc_info]  POP_EXCEPT
     * [exc_info, lasti, exc]            RERAISE      1
     * (exception_unwind clears the stack)
     */

    ADDOP_I(c, COPY, 3);
    ADDOP(c, POP_EXCEPT);
    ADDOP_I(c, RERAISE, 1);
    return 1;
}

/* Unwind a frame block.  If preserve_tos is true, the TOS before
 * popping the blocks will be restored afterwards, unless another
 * return, break or continue is found. In which case, the TOS will
 * be popped.
 */
static int
compiler_unwind_fblock(struct compiler *c, struct fblockinfo *info,
                       int preserve_tos)
{
    switch (info->fb_type) {
        case WHILE_LOOP:
        case EXCEPTION_HANDLER:
        case EXCEPTION_GROUP_HANDLER:
        case ASYNC_COMPREHENSION_GENERATOR:
            return 1;

        case FOR_LOOP:
            /* Pop the iterator */
            if (preserve_tos) {
                ADDOP_I(c, SWAP, 2);
            }
            ADDOP(c, POP_TOP);
            return 1;

        case TRY_EXCEPT:
            ADDOP(c, POP_BLOCK);
            return 1;

        case FINALLY_TRY:
            /* This POP_BLOCK gets the line number of the unwinding statement */
            ADDOP(c, POP_BLOCK);
            if (preserve_tos) {
                if (!compiler_push_fblock(c, POP_VALUE, NULL, NULL, NULL)) {
                    return 0;
                }
            }
            /* Emit the finally block */
            VISIT_SEQ(c, stmt, info->fb_datum);
            if (preserve_tos) {
                compiler_pop_fblock(c, POP_VALUE, NULL);
            }
            /* The finally block should appear to execute after the
             * statement causing the unwinding, so make the unwinding
             * instruction artificial */
            UNSET_LOC(c);
            return 1;

        case FINALLY_END:
            if (preserve_tos) {
                ADDOP_I(c, SWAP, 2);
            }
            ADDOP(c, POP_TOP); /* exc_value */
            if (preserve_tos) {
                ADDOP_I(c, SWAP, 2);
            }
            ADDOP(c, POP_BLOCK);
            ADDOP(c, POP_EXCEPT);
            return 1;

        case WITH:
        case ASYNC_WITH:
            SET_LOC(c, (stmt_ty)info->fb_datum);
            ADDOP(c, POP_BLOCK);
            if (preserve_tos) {
                ADDOP_I(c, SWAP, 2);
            }
            if(!compiler_call_exit_with_nones(c)) {
                return 0;
            }
            if (info->fb_type == ASYNC_WITH) {
                ADDOP_I(c, GET_AWAITABLE, 2);
                ADDOP_LOAD_CONST(c, Py_None);
                ADD_YIELD_FROM(c, 1);
            }
            ADDOP(c, POP_TOP);
            /* The exit block should appear to execute after the
             * statement causing the unwinding, so make the unwinding
             * instruction artificial */
            UNSET_LOC(c);
            return 1;

        case HANDLER_CLEANUP:
            if (info->fb_datum) {
                ADDOP(c, POP_BLOCK);
            }
            if (preserve_tos) {
                ADDOP_I(c, SWAP, 2);
            }
            ADDOP(c, POP_BLOCK);
            ADDOP(c, POP_EXCEPT);
            if (info->fb_datum) {
                ADDOP_LOAD_CONST(c, Py_None);
                compiler_nameop(c, info->fb_datum, Store);
                compiler_nameop(c, info->fb_datum, Del);
            }
            return 1;

        case POP_VALUE:
            if (preserve_tos) {
                ADDOP_I(c, SWAP, 2);
            }
            ADDOP(c, POP_TOP);
            return 1;
    }
    Py_UNREACHABLE();
}

/** Unwind block stack. If loop is not NULL, then stop when the first loop is encountered. */
static int
compiler_unwind_fblock_stack(struct compiler *c, int preserve_tos, struct fblockinfo **loop) {
    if (c->u->u_nfblocks == 0) {
        return 1;
    }
    struct fblockinfo *top = &c->u->u_fblock[c->u->u_nfblocks-1];
    if (top->fb_type == EXCEPTION_GROUP_HANDLER) {
        return compiler_error(
            c, "'break', 'continue' and 'return' cannot appear in an except* block");
    }
    if (loop != NULL && (top->fb_type == WHILE_LOOP || top->fb_type == FOR_LOOP)) {
        *loop = top;
        return 1;
    }
    struct fblockinfo copy = *top;
    c->u->u_nfblocks--;
    if (!compiler_unwind_fblock(c, &copy, preserve_tos)) {
        return 0;
    }
    if (!compiler_unwind_fblock_stack(c, preserve_tos, loop)) {
        return 0;
    }
    c->u->u_fblock[c->u->u_nfblocks] = copy;
    c->u->u_nfblocks++;
    return 1;
}

/* Compile a sequence of statements, checking for a docstring
   and for annotations. */

static int
compiler_body(struct compiler *c, asdl_stmt_seq *stmts)
{
    int i = 0;
    stmt_ty st;
    PyObject *docstring;

    /* Set current line number to the line number of first statement.
       This way line number for SETUP_ANNOTATIONS will always
       coincide with the line number of first "real" statement in module.
       If body is empty, then lineno will be set later in assemble. */
    if (c->u->u_scope_type == COMPILER_SCOPE_MODULE && asdl_seq_LEN(stmts)) {
        st = (stmt_ty)asdl_seq_GET(stmts, 0);
        SET_LOC(c, st);
    }
    /* Every annotated class and module should have __annotations__. */
    if (find_ann(stmts)) {
        ADDOP(c, SETUP_ANNOTATIONS);
    }
    if (!asdl_seq_LEN(stmts))
        return 1;
    /* if not -OO mode, set docstring */
    if (c->c_optimize < 2) {
        docstring = _PyAST_GetDocString(stmts);
        if (docstring) {
            i = 1;
            st = (stmt_ty)asdl_seq_GET(stmts, 0);
            assert(st->kind == Expr_kind);
            VISIT(c, expr, st->v.Expr.value);
            UNSET_LOC(c);
            if (!compiler_nameop(c, &_Py_ID(__doc__), Store))
                return 0;
        }
    }
    for (; i < asdl_seq_LEN(stmts); i++)
        VISIT(c, stmt, (stmt_ty)asdl_seq_GET(stmts, i));
    return 1;
}

static PyCodeObject *
compiler_mod(struct compiler *c, mod_ty mod)
{
    PyCodeObject *co;
    int addNone = 1;
    _Py_DECLARE_STR(anon_module, "<module>");
    if (!compiler_enter_scope(c, &_Py_STR(anon_module), COMPILER_SCOPE_MODULE,
                              mod, 1)) {
        return NULL;
    }
    c->u->u_lineno = 1;
    switch (mod->kind) {
    case Module_kind:
        if (!compiler_body(c, mod->v.Module.body)) {
            compiler_exit_scope(c);
            return 0;
        }
        break;
    case Interactive_kind:
        if (find_ann(mod->v.Interactive.body)) {
            ADDOP(c, SETUP_ANNOTATIONS);
        }
        c->c_interactive = 1;
        VISIT_SEQ_IN_SCOPE(c, stmt, mod->v.Interactive.body);
        break;
    case Expression_kind:
        VISIT_IN_SCOPE(c, expr, mod->v.Expression.body);
        addNone = 0;
        break;
    default:
        PyErr_Format(PyExc_SystemError,
                     "module kind %d should not be possible",
                     mod->kind);
        return 0;
    }
    co = assemble(c, addNone);
    compiler_exit_scope(c);
    return co;
}

/* The test for LOCAL must come before the test for FREE in order to
   handle classes where name is both local and free.  The local var is
   a method and the free var is a free var referenced within a method.
*/

static int
get_ref_type(struct compiler *c, PyObject *name)
{
    int scope;
    if (c->u->u_scope_type == COMPILER_SCOPE_CLASS &&
        _PyUnicode_EqualToASCIIString(name, "__class__"))
        return CELL;
    scope = _PyST_GetScope(c->u->u_ste, name);
    if (scope == 0) {
        PyErr_Format(PyExc_SystemError,
                     "_PyST_GetScope(name=%R) failed: "
                     "unknown scope in unit %S (%R); "
                     "symbols: %R; locals: %R; globals: %R",
                     name,
                     c->u->u_name, c->u->u_ste->ste_id,
                     c->u->u_ste->ste_symbols, c->u->u_varnames, c->u->u_names);
        return -1;
    }
    return scope;
}

static int
compiler_lookup_arg(PyObject *dict, PyObject *name)
{
    PyObject *v;
    v = PyDict_GetItemWithError(dict, name);
    if (v == NULL)
        return -1;
    return PyLong_AS_LONG(v);
}

static int
compiler_make_closure(struct compiler *c, PyCodeObject *co, Py_ssize_t flags,
                      PyObject *qualname)
{
    if (qualname == NULL)
        qualname = co->co_name;

    if (co->co_nfreevars) {
        int i = co->co_nlocals + co->co_nplaincellvars;
        for (; i < co->co_nlocalsplus; ++i) {
            /* Bypass com_addop_varname because it will generate
               LOAD_DEREF but LOAD_CLOSURE is needed.
            */
            PyObject *name = PyTuple_GET_ITEM(co->co_localsplusnames, i);

            /* Special case: If a class contains a method with a
               free variable that has the same name as a method,
               the name will be considered free *and* local in the
               class.  It should be handled by the closure, as
               well as by the normal name lookup logic.
            */
            int reftype = get_ref_type(c, name);
            if (reftype == -1) {
                return 0;
            }
            int arg;
            if (reftype == CELL) {
                arg = compiler_lookup_arg(c->u->u_cellvars, name);
            }
            else {
                arg = compiler_lookup_arg(c->u->u_freevars, name);
            }
            if (arg == -1) {
                PyObject *freevars = _PyCode_GetFreevars(co);
                if (freevars == NULL) {
                    PyErr_Clear();
                }
                PyErr_Format(PyExc_SystemError,
                    "compiler_lookup_arg(name=%R) with reftype=%d failed in %S; "
                    "freevars of code %S: %R",
                    name,
                    reftype,
                    c->u->u_name,
                    co->co_name,
                    freevars);
                Py_DECREF(freevars);
                return 0;
            }
            ADDOP_I(c, LOAD_CLOSURE, arg);
        }
        flags |= 0x08;
        ADDOP_I(c, BUILD_TUPLE, co->co_nfreevars);
    }
    ADDOP_LOAD_CONST(c, (PyObject*)co);
    ADDOP_I(c, MAKE_FUNCTION, flags);
    return 1;
}

static int
compiler_decorators(struct compiler *c, asdl_expr_seq* decos)
{
    int i;

    if (!decos)
        return 1;

    for (i = 0; i < asdl_seq_LEN(decos); i++) {
        VISIT(c, expr, (expr_ty)asdl_seq_GET(decos, i));
    }
    return 1;
}

static int
compiler_apply_decorators(struct compiler *c, asdl_expr_seq* decos)
{
    if (!decos)
        return 1;

    int old_lineno = c->u->u_lineno;
    int old_end_lineno = c->u->u_end_lineno;
    int old_col_offset = c->u->u_col_offset;
    int old_end_col_offset = c->u->u_end_col_offset;
    for (Py_ssize_t i = asdl_seq_LEN(decos) - 1; i > -1; i--) {
        SET_LOC(c, (expr_ty)asdl_seq_GET(decos, i));
        ADDOP_I(c, PRECALL, 0);
        ADDOP_I(c, CALL, 0);
    }
    c->u->u_lineno = old_lineno;
    c->u->u_end_lineno = old_end_lineno;
    c->u->u_col_offset = old_col_offset;
    c->u->u_end_col_offset = old_end_col_offset;
    return 1;
}

static int
compiler_visit_kwonlydefaults(struct compiler *c, asdl_arg_seq *kwonlyargs,
                              asdl_expr_seq *kw_defaults)
{
    /* Push a dict of keyword-only default values.

       Return 0 on error, -1 if no dict pushed, 1 if a dict is pushed.
       */
    int i;
    PyObject *keys = NULL;

    for (i = 0; i < asdl_seq_LEN(kwonlyargs); i++) {
        arg_ty arg = asdl_seq_GET(kwonlyargs, i);
        expr_ty default_ = asdl_seq_GET(kw_defaults, i);
        if (default_) {
            PyObject *mangled = _Py_Mangle(c->u->u_private, arg->arg);
            if (!mangled) {
                goto error;
            }
            if (keys == NULL) {
                keys = PyList_New(1);
                if (keys == NULL) {
                    Py_DECREF(mangled);
                    return 0;
                }
                PyList_SET_ITEM(keys, 0, mangled);
            }
            else {
                int res = PyList_Append(keys, mangled);
                Py_DECREF(mangled);
                if (res == -1) {
                    goto error;
                }
            }
            if (!compiler_visit_expr(c, default_)) {
                goto error;
            }
        }
    }
    if (keys != NULL) {
        Py_ssize_t default_count = PyList_GET_SIZE(keys);
        PyObject *keys_tuple = PyList_AsTuple(keys);
        Py_DECREF(keys);
        ADDOP_LOAD_CONST_NEW(c, keys_tuple);
        ADDOP_I(c, BUILD_CONST_KEY_MAP, default_count);
        assert(default_count > 0);
        return 1;
    }
    else {
        return -1;
    }

error:
    Py_XDECREF(keys);
    return 0;
}

static int
compiler_visit_annexpr(struct compiler *c, expr_ty annotation)
{
    ADDOP_LOAD_CONST_NEW(c, _PyAST_ExprAsUnicode(annotation));
    return 1;
}

static int
compiler_visit_argannotation(struct compiler *c, identifier id,
    expr_ty annotation, Py_ssize_t *annotations_len)
{
    if (!annotation) {
        return 1;
    }

    PyObject *mangled = _Py_Mangle(c->u->u_private, id);
    if (!mangled) {
        return 0;
    }
    ADDOP_LOAD_CONST(c, mangled);
    Py_DECREF(mangled);

    if (c->c_future->ff_features & CO_FUTURE_ANNOTATIONS) {
        VISIT(c, annexpr, annotation);
    }
    else {
        if (annotation->kind == Starred_kind) {
            // *args: *Ts (where Ts is a TypeVarTuple).
            // Do [annotation_value] = [*Ts].
            // (Note that in theory we could end up here even for an argument
            // other than *args, but in practice the grammar doesn't allow it.)
            VISIT(c, expr, annotation->v.Starred.value);
            ADDOP_I(c, UNPACK_SEQUENCE, (Py_ssize_t) 1);
        }
        else {
            VISIT(c, expr, annotation);
        }
    }
    *annotations_len += 2;
    return 1;
}

static int
compiler_visit_argannotations(struct compiler *c, asdl_arg_seq* args,
                              Py_ssize_t *annotations_len)
{
    int i;
    for (i = 0; i < asdl_seq_LEN(args); i++) {
        arg_ty arg = (arg_ty)asdl_seq_GET(args, i);
        if (!compiler_visit_argannotation(
                        c,
                        arg->arg,
                        arg->annotation,
                        annotations_len))
            return 0;
    }
    return 1;
}

static int
compiler_visit_annotations(struct compiler *c, arguments_ty args,
                           expr_ty returns)
{
    /* Push arg annotation names and values.
       The expressions are evaluated out-of-order wrt the source code.

       Return 0 on error, -1 if no annotations pushed, 1 if a annotations is pushed.
       */
    Py_ssize_t annotations_len = 0;

    if (!compiler_visit_argannotations(c, args->args, &annotations_len))
        return 0;
    if (!compiler_visit_argannotations(c, args->posonlyargs, &annotations_len))
        return 0;
    if (args->vararg && args->vararg->annotation &&
        !compiler_visit_argannotation(c, args->vararg->arg,
                                     args->vararg->annotation, &annotations_len))
        return 0;
    if (!compiler_visit_argannotations(c, args->kwonlyargs, &annotations_len))
        return 0;
    if (args->kwarg && args->kwarg->annotation &&
        !compiler_visit_argannotation(c, args->kwarg->arg,
                                     args->kwarg->annotation, &annotations_len))
        return 0;

    if (!compiler_visit_argannotation(c, &_Py_ID(return), returns,
                                      &annotations_len)) {
        return 0;
    }

    if (annotations_len) {
        ADDOP_I(c, BUILD_TUPLE, annotations_len);
        return 1;
    }

    return -1;
}

static int
compiler_visit_defaults(struct compiler *c, arguments_ty args)
{
    VISIT_SEQ(c, expr, args->defaults);
    ADDOP_I(c, BUILD_TUPLE, asdl_seq_LEN(args->defaults));
    return 1;
}

static Py_ssize_t
compiler_default_arguments(struct compiler *c, arguments_ty args)
{
    Py_ssize_t funcflags = 0;
    if (args->defaults && asdl_seq_LEN(args->defaults) > 0) {
        if (!compiler_visit_defaults(c, args))
            return -1;
        funcflags |= 0x01;
    }
    if (args->kwonlyargs) {
        int res = compiler_visit_kwonlydefaults(c, args->kwonlyargs,
                                                args->kw_defaults);
        if (res == 0) {
            return -1;
        }
        else if (res > 0) {
            funcflags |= 0x02;
        }
    }
    return funcflags;
}

static int
forbidden_name(struct compiler *c, identifier name, expr_context_ty ctx)
{

    if (ctx == Store && _PyUnicode_EqualToASCIIString(name, "__debug__")) {
        compiler_error(c, "cannot assign to __debug__");
        return 1;
    }
    if (ctx == Del && _PyUnicode_EqualToASCIIString(name, "__debug__")) {
        compiler_error(c, "cannot delete __debug__");
        return 1;
    }
    return 0;
}

static int
compiler_check_debug_one_arg(struct compiler *c, arg_ty arg)
{
    if (arg != NULL) {
        if (forbidden_name(c, arg->arg, Store))
            return 0;
    }
    return 1;
}

static int
compiler_check_debug_args_seq(struct compiler *c, asdl_arg_seq *args)
{
    if (args != NULL) {
        for (Py_ssize_t i = 0, n = asdl_seq_LEN(args); i < n; i++) {
            if (!compiler_check_debug_one_arg(c, asdl_seq_GET(args, i)))
                return 0;
        }
    }
    return 1;
}

static int
compiler_check_debug_args(struct compiler *c, arguments_ty args)
{
    if (!compiler_check_debug_args_seq(c, args->posonlyargs))
        return 0;
    if (!compiler_check_debug_args_seq(c, args->args))
        return 0;
    if (!compiler_check_debug_one_arg(c, args->vararg))
        return 0;
    if (!compiler_check_debug_args_seq(c, args->kwonlyargs))
        return 0;
    if (!compiler_check_debug_one_arg(c, args->kwarg))
        return 0;
    return 1;
}

static int
compiler_function(struct compiler *c, stmt_ty s, int is_async)
{
    PyCodeObject *co;
    PyObject *qualname, *docstring = NULL;
    arguments_ty args;
    expr_ty returns;
    identifier name;
    asdl_expr_seq* decos;
    asdl_stmt_seq *body;
    Py_ssize_t i, funcflags;
    int annotations;
    int scope_type;
    int firstlineno;

    if (is_async) {
        assert(s->kind == AsyncFunctionDef_kind);

        args = s->v.AsyncFunctionDef.args;
        returns = s->v.AsyncFunctionDef.returns;
        decos = s->v.AsyncFunctionDef.decorator_list;
        name = s->v.AsyncFunctionDef.name;
        body = s->v.AsyncFunctionDef.body;

        scope_type = COMPILER_SCOPE_ASYNC_FUNCTION;
    } else {
        assert(s->kind == FunctionDef_kind);

        args = s->v.FunctionDef.args;
        returns = s->v.FunctionDef.returns;
        decos = s->v.FunctionDef.decorator_list;
        name = s->v.FunctionDef.name;
        body = s->v.FunctionDef.body;

        scope_type = COMPILER_SCOPE_FUNCTION;
    }

    if (!compiler_check_debug_args(c, args))
        return 0;

    if (!compiler_decorators(c, decos))
        return 0;

    firstlineno = s->lineno;
    if (asdl_seq_LEN(decos)) {
        firstlineno = ((expr_ty)asdl_seq_GET(decos, 0))->lineno;
    }

    funcflags = compiler_default_arguments(c, args);
    if (funcflags == -1) {
        return 0;
    }

    annotations = compiler_visit_annotations(c, args, returns);
    if (annotations == 0) {
        return 0;
    }
    else if (annotations > 0) {
        funcflags |= 0x04;
    }

    if (!compiler_enter_scope(c, name, scope_type, (void *)s, firstlineno)) {
        return 0;
    }

    /* if not -OO mode, add docstring */
    if (c->c_optimize < 2) {
        docstring = _PyAST_GetDocString(body);
    }
    if (compiler_add_const(c, docstring ? docstring : Py_None) < 0) {
        compiler_exit_scope(c);
        return 0;
    }

    c->u->u_argcount = asdl_seq_LEN(args->args);
    c->u->u_posonlyargcount = asdl_seq_LEN(args->posonlyargs);
    c->u->u_kwonlyargcount = asdl_seq_LEN(args->kwonlyargs);
    for (i = docstring ? 1 : 0; i < asdl_seq_LEN(body); i++) {
        VISIT_IN_SCOPE(c, stmt, (stmt_ty)asdl_seq_GET(body, i));
    }
    co = assemble(c, 1);
    qualname = c->u->u_qualname;
    Py_INCREF(qualname);
    compiler_exit_scope(c);
    if (co == NULL) {
        Py_XDECREF(qualname);
        Py_XDECREF(co);
        return 0;
    }

    if (!compiler_make_closure(c, co, funcflags, qualname)) {
        Py_DECREF(qualname);
        Py_DECREF(co);
        return 0;
    }
    Py_DECREF(qualname);
    Py_DECREF(co);

    if (!compiler_apply_decorators(c, decos))
        return 0;
    return compiler_nameop(c, name, Store);
}

static int
compiler_class(struct compiler *c, stmt_ty s)
{
    PyCodeObject *co;
    int i, firstlineno;
    asdl_expr_seq *decos = s->v.ClassDef.decorator_list;

    if (!compiler_decorators(c, decos))
        return 0;

    firstlineno = s->lineno;
    if (asdl_seq_LEN(decos)) {
        firstlineno = ((expr_ty)asdl_seq_GET(decos, 0))->lineno;
    }

    /* ultimately generate code for:
         <name> = __build_class__(<func>, <name>, *<bases>, **<keywords>)
       where:
         <func> is a zero arg function/closure created from the class body.
            It mutates its locals to build the class namespace.
         <name> is the class name
         <bases> is the positional arguments and *varargs argument
         <keywords> is the keyword arguments and **kwds argument
       This borrows from compiler_call.
    */

    /* 1. compile the class body into a code object */
    if (!compiler_enter_scope(c, s->v.ClassDef.name,
                              COMPILER_SCOPE_CLASS, (void *)s, firstlineno)) {
        return 0;
    }
    /* this block represents what we do in the new scope */
    {
        /* use the class name for name mangling */
        Py_INCREF(s->v.ClassDef.name);
        Py_XSETREF(c->u->u_private, s->v.ClassDef.name);
        /* load (global) __name__ ... */
        if (!compiler_nameop(c, &_Py_ID(__name__), Load)) {
            compiler_exit_scope(c);
            return 0;
        }
        /* ... and store it as __module__ */
        if (!compiler_nameop(c, &_Py_ID(__module__), Store)) {
            compiler_exit_scope(c);
            return 0;
        }
        assert(c->u->u_qualname);
        ADDOP_LOAD_CONST(c, c->u->u_qualname);
        if (!compiler_nameop(c, &_Py_ID(__qualname__), Store)) {
            compiler_exit_scope(c);
            return 0;
        }
        /* compile the body proper */
        if (!compiler_body(c, s->v.ClassDef.body)) {
            compiler_exit_scope(c);
            return 0;
        }
        /* The following code is artificial */
        UNSET_LOC(c);
        /* Return __classcell__ if it is referenced, otherwise return None */
        if (c->u->u_ste->ste_needs_class_closure) {
            /* Store __classcell__ into class namespace & return it */
            i = compiler_lookup_arg(c->u->u_cellvars, &_Py_ID(__class__));
            if (i < 0) {
                compiler_exit_scope(c);
                return 0;
            }
            assert(i == 0);

            ADDOP_I(c, LOAD_CLOSURE, i);
            ADDOP_I(c, COPY, 1);
            if (!compiler_nameop(c, &_Py_ID(__classcell__), Store)) {
                compiler_exit_scope(c);
                return 0;
            }
        }
        else {
            /* No methods referenced __class__, so just return None */
            assert(PyDict_GET_SIZE(c->u->u_cellvars) == 0);
            ADDOP_LOAD_CONST(c, Py_None);
        }
        ADDOP_IN_SCOPE(c, RETURN_VALUE);
        /* create the code object */
        co = assemble(c, 1);
    }
    /* leave the new scope */
    compiler_exit_scope(c);
    if (co == NULL)
        return 0;

    /* 2. load the 'build_class' function */
    ADDOP(c, PUSH_NULL);
    ADDOP(c, LOAD_BUILD_CLASS);

    /* 3. load a function (or closure) made from the code object */
    if (!compiler_make_closure(c, co, 0, NULL)) {
        Py_DECREF(co);
        return 0;
    }
    Py_DECREF(co);

    /* 4. load class name */
    ADDOP_LOAD_CONST(c, s->v.ClassDef.name);

    /* 5. generate the rest of the code for the call */
    if (!compiler_call_helper(c, 2, s->v.ClassDef.bases, s->v.ClassDef.keywords))
        return 0;
    /* 6. apply decorators */
    if (!compiler_apply_decorators(c, decos))
        return 0;

    /* 7. store into <name> */
    if (!compiler_nameop(c, s->v.ClassDef.name, Store))
        return 0;
    return 1;
}

/* Return 0 if the expression is a constant value except named singletons.
   Return 1 otherwise. */
static int
check_is_arg(expr_ty e)
{
    if (e->kind != Constant_kind) {
        return 1;
    }
    PyObject *value = e->v.Constant.value;
    return (value == Py_None
         || value == Py_False
         || value == Py_True
         || value == Py_Ellipsis);
}

/* Check operands of identity chacks ("is" and "is not").
   Emit a warning if any operand is a constant except named singletons.
   Return 0 on error.
 */
static int
check_compare(struct compiler *c, expr_ty e)
{
    Py_ssize_t i, n;
    int left = check_is_arg(e->v.Compare.left);
    n = asdl_seq_LEN(e->v.Compare.ops);
    for (i = 0; i < n; i++) {
        cmpop_ty op = (cmpop_ty)asdl_seq_GET(e->v.Compare.ops, i);
        int right = check_is_arg((expr_ty)asdl_seq_GET(e->v.Compare.comparators, i));
        if (op == Is || op == IsNot) {
            if (!right || !left) {
                const char *msg = (op == Is)
                        ? "\"is\" with a literal. Did you mean \"==\"?"
                        : "\"is not\" with a literal. Did you mean \"!=\"?";
                return compiler_warn(c, msg);
            }
        }
        left = right;
    }
    return 1;
}

static int compiler_addcompare(struct compiler *c, cmpop_ty op)
{
    int cmp;
    switch (op) {
    case Eq:
        cmp = Py_EQ;
        break;
    case NotEq:
        cmp = Py_NE;
        break;
    case Lt:
        cmp = Py_LT;
        break;
    case LtE:
        cmp = Py_LE;
        break;
    case Gt:
        cmp = Py_GT;
        break;
    case GtE:
        cmp = Py_GE;
        break;
    case Is:
        ADDOP_I(c, IS_OP, 0);
        return 1;
    case IsNot:
        ADDOP_I(c, IS_OP, 1);
        return 1;
    case In:
        ADDOP_I(c, CONTAINS_OP, 0);
        return 1;
    case NotIn:
        ADDOP_I(c, CONTAINS_OP, 1);
        return 1;
    default:
        Py_UNREACHABLE();
    }
    ADDOP_I(c, COMPARE_OP, cmp);
    return 1;
}



static int
compiler_jump_if(struct compiler *c, expr_ty e, basicblock *next, int cond)
{
    switch (e->kind) {
    case UnaryOp_kind:
        if (e->v.UnaryOp.op == Not)
            return compiler_jump_if(c, e->v.UnaryOp.operand, next, !cond);
        /* fallback to general implementation */
        break;
    case BoolOp_kind: {
        asdl_expr_seq *s = e->v.BoolOp.values;
        Py_ssize_t i, n = asdl_seq_LEN(s) - 1;
        assert(n >= 0);
        int cond2 = e->v.BoolOp.op == Or;
        basicblock *next2 = next;
        if (!cond2 != !cond) {
            next2 = compiler_new_block(c);
            if (next2 == NULL)
                return 0;
        }
        for (i = 0; i < n; ++i) {
            if (!compiler_jump_if(c, (expr_ty)asdl_seq_GET(s, i), next2, cond2))
                return 0;
        }
        if (!compiler_jump_if(c, (expr_ty)asdl_seq_GET(s, n), next, cond))
            return 0;
        if (next2 != next)
            compiler_use_next_block(c, next2);
        return 1;
    }
    case IfExp_kind: {
        basicblock *end, *next2;
        end = compiler_new_block(c);
        if (end == NULL)
            return 0;
        next2 = compiler_new_block(c);
        if (next2 == NULL)
            return 0;
        if (!compiler_jump_if(c, e->v.IfExp.test, next2, 0))
            return 0;
        if (!compiler_jump_if(c, e->v.IfExp.body, next, cond))
            return 0;
        ADDOP_JUMP_NOLINE(c, JUMP, end);
        compiler_use_next_block(c, next2);
        if (!compiler_jump_if(c, e->v.IfExp.orelse, next, cond))
            return 0;
        compiler_use_next_block(c, end);
        return 1;
    }
    case Compare_kind: {
        Py_ssize_t i, n = asdl_seq_LEN(e->v.Compare.ops) - 1;
        if (n > 0) {
            if (!check_compare(c, e)) {
                return 0;
            }
            basicblock *cleanup = compiler_new_block(c);
            if (cleanup == NULL)
                return 0;
            VISIT(c, expr, e->v.Compare.left);
            for (i = 0; i < n; i++) {
                VISIT(c, expr,
                    (expr_ty)asdl_seq_GET(e->v.Compare.comparators, i));
                ADDOP_I(c, SWAP, 2);
                ADDOP_I(c, COPY, 2);
                ADDOP_COMPARE(c, asdl_seq_GET(e->v.Compare.ops, i));
                ADDOP_JUMP(c, POP_JUMP_IF_FALSE, cleanup);
            }
            VISIT(c, expr, (expr_ty)asdl_seq_GET(e->v.Compare.comparators, n));
            ADDOP_COMPARE(c, asdl_seq_GET(e->v.Compare.ops, n));
            ADDOP_JUMP(c, cond ? POP_JUMP_IF_TRUE : POP_JUMP_IF_FALSE, next);
            basicblock *end = compiler_new_block(c);
            if (end == NULL)
                return 0;
            ADDOP_JUMP_NOLINE(c, JUMP, end);
            compiler_use_next_block(c, cleanup);
            ADDOP(c, POP_TOP);
            if (!cond) {
                ADDOP_JUMP_NOLINE(c, JUMP, next);
            }
            compiler_use_next_block(c, end);
            return 1;
        }
        /* fallback to general implementation */
        break;
    }
    default:
        /* fallback to general implementation */
        break;
    }

    /* general implementation */
    VISIT(c, expr, e);
    ADDOP_JUMP(c, cond ? POP_JUMP_IF_TRUE : POP_JUMP_IF_FALSE, next);
    return 1;
}

static int
compiler_ifexp(struct compiler *c, expr_ty e)
{
    basicblock *end, *next;

    assert(e->kind == IfExp_kind);
    end = compiler_new_block(c);
    if (end == NULL)
        return 0;
    next = compiler_new_block(c);
    if (next == NULL)
        return 0;
    if (!compiler_jump_if(c, e->v.IfExp.test, next, 0))
        return 0;
    VISIT(c, expr, e->v.IfExp.body);
    ADDOP_JUMP_NOLINE(c, JUMP, end);
    compiler_use_next_block(c, next);
    VISIT(c, expr, e->v.IfExp.orelse);
    compiler_use_next_block(c, end);
    return 1;
}

static int
compiler_lambda(struct compiler *c, expr_ty e)
{
    PyCodeObject *co;
    PyObject *qualname;
    Py_ssize_t funcflags;
    arguments_ty args = e->v.Lambda.args;
    assert(e->kind == Lambda_kind);

    if (!compiler_check_debug_args(c, args))
        return 0;

    funcflags = compiler_default_arguments(c, args);
    if (funcflags == -1) {
        return 0;
    }

    _Py_DECLARE_STR(anon_lambda, "<lambda>");
    if (!compiler_enter_scope(c, &_Py_STR(anon_lambda), COMPILER_SCOPE_LAMBDA,
                              (void *)e, e->lineno)) {
        return 0;
    }
    /* Make None the first constant, so the lambda can't have a
       docstring. */
    if (compiler_add_const(c, Py_None) < 0)
        return 0;

    c->u->u_argcount = asdl_seq_LEN(args->args);
    c->u->u_posonlyargcount = asdl_seq_LEN(args->posonlyargs);
    c->u->u_kwonlyargcount = asdl_seq_LEN(args->kwonlyargs);
    VISIT_IN_SCOPE(c, expr, e->v.Lambda.body);
    if (c->u->u_ste->ste_generator) {
        co = assemble(c, 0);
    }
    else {
        ADDOP_IN_SCOPE(c, RETURN_VALUE);
        co = assemble(c, 1);
    }
    qualname = c->u->u_qualname;
    Py_INCREF(qualname);
    compiler_exit_scope(c);
    if (co == NULL) {
        Py_DECREF(qualname);
        return 0;
    }

    if (!compiler_make_closure(c, co, funcflags, qualname)) {
        Py_DECREF(qualname);
        Py_DECREF(co);
        return 0;
    }
    Py_DECREF(qualname);
    Py_DECREF(co);

    return 1;
}

static int
compiler_if(struct compiler *c, stmt_ty s)
{
    basicblock *end, *next;
    assert(s->kind == If_kind);
    end = compiler_new_block(c);
    if (end == NULL) {
        return 0;
    }
    if (asdl_seq_LEN(s->v.If.orelse)) {
        next = compiler_new_block(c);
        if (next == NULL) {
            return 0;
        }
    }
    else {
        next = end;
    }
    if (!compiler_jump_if(c, s->v.If.test, next, 0)) {
        return 0;
    }
    VISIT_SEQ(c, stmt, s->v.If.body);
    if (asdl_seq_LEN(s->v.If.orelse)) {
        ADDOP_JUMP_NOLINE(c, JUMP, end);
        compiler_use_next_block(c, next);
        VISIT_SEQ(c, stmt, s->v.If.orelse);
    }
    compiler_use_next_block(c, end);
    return 1;
}

static int
compiler_for(struct compiler *c, stmt_ty s)
{
    basicblock *start, *body, *cleanup, *end;

    start = compiler_new_block(c);
    body = compiler_new_block(c);
    cleanup = compiler_new_block(c);
    end = compiler_new_block(c);
    if (start == NULL || body == NULL || end == NULL || cleanup == NULL) {
        return 0;
    }
    if (!compiler_push_fblock(c, FOR_LOOP, start, end, NULL)) {
        return 0;
    }
    VISIT(c, expr, s->v.For.iter);
    ADDOP(c, GET_ITER);
    compiler_use_next_block(c, start);
    ADDOP_JUMP(c, FOR_ITER, cleanup);
    compiler_use_next_block(c, body);
    VISIT(c, expr, s->v.For.target);
    VISIT_SEQ(c, stmt, s->v.For.body);
    /* Mark jump as artificial */
    UNSET_LOC(c);
    ADDOP_JUMP(c, JUMP, start);
    compiler_use_next_block(c, cleanup);

    compiler_pop_fblock(c, FOR_LOOP, start);

    VISIT_SEQ(c, stmt, s->v.For.orelse);
    compiler_use_next_block(c, end);
    return 1;
}


static int
compiler_async_for(struct compiler *c, stmt_ty s)
{
    basicblock *start, *except, *end;
    if (IS_TOP_LEVEL_AWAIT(c)){
        c->u->u_ste->ste_coroutine = 1;
    } else if (c->u->u_scope_type != COMPILER_SCOPE_ASYNC_FUNCTION) {
        return compiler_error(c, "'async for' outside async function");
    }

    start = compiler_new_block(c);
    except = compiler_new_block(c);
    end = compiler_new_block(c);

    if (start == NULL || except == NULL || end == NULL) {
        return 0;
    }
    VISIT(c, expr, s->v.AsyncFor.iter);
    ADDOP(c, GET_AITER);

    compiler_use_next_block(c, start);
    if (!compiler_push_fblock(c, FOR_LOOP, start, end, NULL)) {
        return 0;
    }
    /* SETUP_FINALLY to guard the __anext__ call */
    ADDOP_JUMP(c, SETUP_FINALLY, except);
    ADDOP(c, GET_ANEXT);
    ADDOP_LOAD_CONST(c, Py_None);
    ADD_YIELD_FROM(c, 1);
    ADDOP(c, POP_BLOCK);  /* for SETUP_FINALLY */

    /* Success block for __anext__ */
    VISIT(c, expr, s->v.AsyncFor.target);
    VISIT_SEQ(c, stmt, s->v.AsyncFor.body);
    ADDOP_JUMP(c, JUMP, start);

    compiler_pop_fblock(c, FOR_LOOP, start);

    /* Except block for __anext__ */
    compiler_use_next_block(c, except);

    /* Use same line number as the iterator,
     * as the END_ASYNC_FOR succeeds the `for`, not the body. */
    SET_LOC(c, s->v.AsyncFor.iter);
    ADDOP(c, END_ASYNC_FOR);

    /* `else` block */
    VISIT_SEQ(c, stmt, s->v.For.orelse);

    compiler_use_next_block(c, end);

    return 1;
}

static int
compiler_while(struct compiler *c, stmt_ty s)
{
    basicblock *loop, *body, *end, *anchor = NULL;
    loop = compiler_new_block(c);
    body = compiler_new_block(c);
    anchor = compiler_new_block(c);
    end = compiler_new_block(c);
    if (loop == NULL || body == NULL || anchor == NULL || end == NULL) {
        return 0;
    }
    compiler_use_next_block(c, loop);
    if (!compiler_push_fblock(c, WHILE_LOOP, loop, end, NULL)) {
        return 0;
    }
    if (!compiler_jump_if(c, s->v.While.test, anchor, 0)) {
        return 0;
    }

    compiler_use_next_block(c, body);
    VISIT_SEQ(c, stmt, s->v.While.body);
    SET_LOC(c, s);
    if (!compiler_jump_if(c, s->v.While.test, body, 1)) {
        return 0;
    }

    compiler_pop_fblock(c, WHILE_LOOP, loop);

    compiler_use_next_block(c, anchor);
    if (s->v.While.orelse) {
        VISIT_SEQ(c, stmt, s->v.While.orelse);
    }
    compiler_use_next_block(c, end);

    return 1;
}

static int
compiler_return(struct compiler *c, stmt_ty s)
{
    int preserve_tos = ((s->v.Return.value != NULL) &&
                        (s->v.Return.value->kind != Constant_kind));
    if (c->u->u_ste->ste_type != FunctionBlock)
        return compiler_error(c, "'return' outside function");
    if (s->v.Return.value != NULL &&
        c->u->u_ste->ste_coroutine && c->u->u_ste->ste_generator)
    {
            return compiler_error(
                c, "'return' with value in async generator");
    }
    if (preserve_tos) {
        VISIT(c, expr, s->v.Return.value);
    } else {
        /* Emit instruction with line number for return value */
        if (s->v.Return.value != NULL) {
            SET_LOC(c, s->v.Return.value);
            ADDOP(c, NOP);
        }
    }
    if (s->v.Return.value == NULL || s->v.Return.value->lineno != s->lineno) {
        SET_LOC(c, s);
        ADDOP(c, NOP);
    }

    if (!compiler_unwind_fblock_stack(c, preserve_tos, NULL))
        return 0;
    if (s->v.Return.value == NULL) {
        ADDOP_LOAD_CONST(c, Py_None);
    }
    else if (!preserve_tos) {
        ADDOP_LOAD_CONST(c, s->v.Return.value->v.Constant.value);
    }
    ADDOP(c, RETURN_VALUE);

    return 1;
}

static int
compiler_break(struct compiler *c)
{
    struct fblockinfo *loop = NULL;
    /* Emit instruction with line number */
    ADDOP(c, NOP);
    if (!compiler_unwind_fblock_stack(c, 0, &loop)) {
        return 0;
    }
    if (loop == NULL) {
        return compiler_error(c, "'break' outside loop");
    }
    if (!compiler_unwind_fblock(c, loop, 0)) {
        return 0;
    }
    ADDOP_JUMP(c, JUMP, loop->fb_exit);
    return 1;
}

static int
compiler_continue(struct compiler *c)
{
    struct fblockinfo *loop = NULL;
    /* Emit instruction with line number */
    ADDOP(c, NOP);
    if (!compiler_unwind_fblock_stack(c, 0, &loop)) {
        return 0;
    }
    if (loop == NULL) {
        return compiler_error(c, "'continue' not properly in loop");
    }
    ADDOP_JUMP(c, JUMP, loop->fb_block);
    return 1;
}


/* Code generated for "try: <body> finally: <finalbody>" is as follows:

        SETUP_FINALLY           L
        <code for body>
        POP_BLOCK
        <code for finalbody>
        JUMP E
    L:
        <code for finalbody>
    E:

   The special instructions use the block stack.  Each block
   stack entry contains the instruction that created it (here
   SETUP_FINALLY), the level of the value stack at the time the
   block stack entry was created, and a label (here L).

   SETUP_FINALLY:
    Pushes the current value stack level and the label
    onto the block stack.
   POP_BLOCK:
    Pops en entry from the block stack.

   The block stack is unwound when an exception is raised:
   when a SETUP_FINALLY entry is found, the raised and the caught
   exceptions are pushed onto the value stack (and the exception
   condition is cleared), and the interpreter jumps to the label
   gotten from the block stack.
*/

static int
compiler_try_finally(struct compiler *c, stmt_ty s)
{
    basicblock *body, *end, *exit, *cleanup;

    body = compiler_new_block(c);
    end = compiler_new_block(c);
    exit = compiler_new_block(c);
    cleanup = compiler_new_block(c);
    if (body == NULL || end == NULL || exit == NULL || cleanup == NULL) {
        return 0;
    }
    /* `try` block */
    ADDOP_JUMP(c, SETUP_FINALLY, end);
    compiler_use_next_block(c, body);
    if (!compiler_push_fblock(c, FINALLY_TRY, body, end, s->v.Try.finalbody))
        return 0;
    if (s->v.Try.handlers && asdl_seq_LEN(s->v.Try.handlers)) {
        if (!compiler_try_except(c, s))
            return 0;
    }
    else {
        VISIT_SEQ(c, stmt, s->v.Try.body);
    }
    ADDOP_NOLINE(c, POP_BLOCK);
    compiler_pop_fblock(c, FINALLY_TRY, body);
    VISIT_SEQ(c, stmt, s->v.Try.finalbody);
    ADDOP_JUMP_NOLINE(c, JUMP, exit);
    /* `finally` block */
    compiler_use_next_block(c, end);

    UNSET_LOC(c);
    ADDOP_JUMP(c, SETUP_CLEANUP, cleanup);
    ADDOP(c, PUSH_EXC_INFO);
    if (!compiler_push_fblock(c, FINALLY_END, end, NULL, NULL))
        return 0;
    VISIT_SEQ(c, stmt, s->v.Try.finalbody);
    compiler_pop_fblock(c, FINALLY_END, end);
    ADDOP_I(c, RERAISE, 0);
    compiler_use_next_block(c, cleanup);
    POP_EXCEPT_AND_RERAISE(c);
    compiler_use_next_block(c, exit);
    return 1;
}

static int
compiler_try_star_finally(struct compiler *c, stmt_ty s)
{
    basicblock *body = compiler_new_block(c);
    if (body == NULL) {
        return 0;
    }
    basicblock *end = compiler_new_block(c);
    if (!end) {
        return 0;
    }
    basicblock *exit = compiler_new_block(c);
    if (!exit) {
        return 0;
    }
    basicblock *cleanup = compiler_new_block(c);
    if (!cleanup) {
        return 0;
    }
    /* `try` block */
    ADDOP_JUMP(c, SETUP_FINALLY, end);
    compiler_use_next_block(c, body);
    if (!compiler_push_fblock(c, FINALLY_TRY, body, end, s->v.TryStar.finalbody)) {
        return 0;
    }
    if (s->v.TryStar.handlers && asdl_seq_LEN(s->v.TryStar.handlers)) {
        if (!compiler_try_star_except(c, s)) {
            return 0;
        }
    }
    else {
        VISIT_SEQ(c, stmt, s->v.TryStar.body);
    }
    ADDOP_NOLINE(c, POP_BLOCK);
    compiler_pop_fblock(c, FINALLY_TRY, body);
    VISIT_SEQ(c, stmt, s->v.TryStar.finalbody);
    ADDOP_JUMP_NOLINE(c, JUMP, exit);
    /* `finally` block */
    compiler_use_next_block(c, end);

    UNSET_LOC(c);
    ADDOP_JUMP(c, SETUP_CLEANUP, cleanup);
    ADDOP(c, PUSH_EXC_INFO);
    if (!compiler_push_fblock(c, FINALLY_END, end, NULL, NULL)) {
        return 0;
    }
    VISIT_SEQ(c, stmt, s->v.TryStar.finalbody);
    compiler_pop_fblock(c, FINALLY_END, end);
    ADDOP_I(c, RERAISE, 0);
    compiler_use_next_block(c, cleanup);
    POP_EXCEPT_AND_RERAISE(c);
    compiler_use_next_block(c, exit);
    return 1;
}


/*
   Code generated for "try: S except E1 as V1: S1 except E2 as V2: S2 ...":
   (The contents of the value stack is shown in [], with the top
   at the right; 'tb' is trace-back info, 'val' the exception's
   associated value, and 'exc' the exception.)

   Value stack          Label   Instruction     Argument
   []                           SETUP_FINALLY   L1
   []                           <code for S>
   []                           POP_BLOCK
   []                           JUMP            L0

   [exc]                L1:     <evaluate E1>           )
   [exc, E1]                    CHECK_EXC_MATCH         )
   [exc, bool]                  POP_JUMP_IF_FALSE L2    ) only if E1
   [exc]                        <assign to V1>  (or POP if no V1)
   []                           <code for S1>
                                JUMP            L0

   [exc]                L2:     <evaluate E2>
   .............................etc.......................

   [exc]                Ln+1:   RERAISE     # re-raise exception

   []                   L0:     <next statement>

   Of course, parts are not generated if Vi or Ei is not present.
*/
static int
compiler_try_except(struct compiler *c, stmt_ty s)
{
    basicblock *body, *except, *end, *cleanup;
    Py_ssize_t i, n;

    body = compiler_new_block(c);
    except = compiler_new_block(c);
    end = compiler_new_block(c);
    cleanup = compiler_new_block(c);
    if (body == NULL || except == NULL || end == NULL || cleanup == NULL)
        return 0;
    ADDOP_JUMP(c, SETUP_FINALLY, except);
    compiler_use_next_block(c, body);
    if (!compiler_push_fblock(c, TRY_EXCEPT, body, NULL, NULL))
        return 0;
    VISIT_SEQ(c, stmt, s->v.Try.body);
    compiler_pop_fblock(c, TRY_EXCEPT, body);
    ADDOP_NOLINE(c, POP_BLOCK);
    if (s->v.Try.orelse && asdl_seq_LEN(s->v.Try.orelse)) {
        VISIT_SEQ(c, stmt, s->v.Try.orelse);
    }
    ADDOP_JUMP_NOLINE(c, JUMP, end);
    n = asdl_seq_LEN(s->v.Try.handlers);
    compiler_use_next_block(c, except);

    UNSET_LOC(c);
    ADDOP_JUMP(c, SETUP_CLEANUP, cleanup);
    ADDOP(c, PUSH_EXC_INFO);
    /* Runtime will push a block here, so we need to account for that */
    if (!compiler_push_fblock(c, EXCEPTION_HANDLER, NULL, NULL, NULL))
        return 0;
    for (i = 0; i < n; i++) {
        excepthandler_ty handler = (excepthandler_ty)asdl_seq_GET(
            s->v.Try.handlers, i);
        SET_LOC(c, handler);
        if (!handler->v.ExceptHandler.type && i < n-1) {
            return compiler_error(c, "default 'except:' must be last");
        }
        except = compiler_new_block(c);
        if (except == NULL)
            return 0;
        if (handler->v.ExceptHandler.type) {
            VISIT(c, expr, handler->v.ExceptHandler.type);
            ADDOP(c, CHECK_EXC_MATCH);
            ADDOP_JUMP(c, POP_JUMP_IF_FALSE, except);
        }
        if (handler->v.ExceptHandler.name) {
            basicblock *cleanup_end, *cleanup_body;

            cleanup_end = compiler_new_block(c);
            cleanup_body = compiler_new_block(c);
            if (cleanup_end == NULL || cleanup_body == NULL) {
                return 0;
            }

            compiler_nameop(c, handler->v.ExceptHandler.name, Store);

            /*
              try:
                  # body
              except type as name:
                  try:
                      # body
                  finally:
                      name = None # in case body contains "del name"
                      del name
            */

            /* second try: */
            ADDOP_JUMP(c, SETUP_CLEANUP, cleanup_end);
            compiler_use_next_block(c, cleanup_body);
            if (!compiler_push_fblock(c, HANDLER_CLEANUP, cleanup_body, NULL, handler->v.ExceptHandler.name))
                return 0;

            /* second # body */
            VISIT_SEQ(c, stmt, handler->v.ExceptHandler.body);
            compiler_pop_fblock(c, HANDLER_CLEANUP, cleanup_body);
            /* name = None; del name; # Mark as artificial */
            UNSET_LOC(c);
            ADDOP(c, POP_BLOCK);
            ADDOP(c, POP_BLOCK);
            ADDOP(c, POP_EXCEPT);
            ADDOP_LOAD_CONST(c, Py_None);
            compiler_nameop(c, handler->v.ExceptHandler.name, Store);
            compiler_nameop(c, handler->v.ExceptHandler.name, Del);
            ADDOP_JUMP(c, JUMP, end);

            /* except: */
            compiler_use_next_block(c, cleanup_end);

            /* name = None; del name; # Mark as artificial */
            UNSET_LOC(c);

            ADDOP_LOAD_CONST(c, Py_None);
            compiler_nameop(c, handler->v.ExceptHandler.name, Store);
            compiler_nameop(c, handler->v.ExceptHandler.name, Del);

            ADDOP_I(c, RERAISE, 1);
        }
        else {
            basicblock *cleanup_body;

            cleanup_body = compiler_new_block(c);
            if (!cleanup_body)
                return 0;

            ADDOP(c, POP_TOP); /* exc_value */
            compiler_use_next_block(c, cleanup_body);
            if (!compiler_push_fblock(c, HANDLER_CLEANUP, cleanup_body, NULL, NULL))
                return 0;
            VISIT_SEQ(c, stmt, handler->v.ExceptHandler.body);
            compiler_pop_fblock(c, HANDLER_CLEANUP, cleanup_body);
            UNSET_LOC(c);
            ADDOP(c, POP_BLOCK);
            ADDOP(c, POP_EXCEPT);
            ADDOP_JUMP(c, JUMP, end);
        }
        compiler_use_next_block(c, except);
    }
    /* Mark as artificial */
    UNSET_LOC(c);
    compiler_pop_fblock(c, EXCEPTION_HANDLER, NULL);
    ADDOP_I(c, RERAISE, 0);
    compiler_use_next_block(c, cleanup);
    POP_EXCEPT_AND_RERAISE(c);
    compiler_use_next_block(c, end);
    return 1;
}

/*
   Code generated for "try: S except* E1 as V1: S1 except* E2 as V2: S2 ...":
   (The contents of the value stack is shown in [], with the top
   at the right; 'tb' is trace-back info, 'val' the exception instance,
   and 'typ' the exception's type.)

   Value stack                   Label         Instruction     Argument
   []                                         SETUP_FINALLY         L1
   []                                         <code for S>
   []                                         POP_BLOCK
   []                                         JUMP                  L0

   [exc]                            L1:       COPY 1       )  save copy of the original exception
   [orig, exc]                                BUILD_LIST   )  list for raised/reraised excs ("result")
   [orig, exc, res]                           SWAP 2

   [orig, res, exc]                           <evaluate E1>
   [orig, res, exc, E1]                       CHECK_EG_MATCH
   [orig, red, rest/exc, match?]              COPY 1
   [orig, red, rest/exc, match?, match?]      POP_JUMP_IF_NOT_NONE  H1
   [orig, red, exc, None]                     POP_TOP
   [orig, red, exc]                           JUMP L2

   [orig, res, rest, match]         H1:       <assign to V1>  (or POP if no V1)

   [orig, res, rest]                          SETUP_FINALLY         R1
   [orig, res, rest]                          <code for S1>
   [orig, res, rest]                          JUMP                  L2

   [orig, res, rest, i, v]          R1:       LIST_APPEND   3 ) exc raised in except* body - add to res
   [orig, res, rest, i]                       POP

   [orig, res, rest]                L2:       <evaluate E2>
   .............................etc.......................

   [orig, res, rest]                Ln+1:     LIST_APPEND 1  ) add unhandled exc to res (could be None)

   [orig, res]                                PREP_RERAISE_STAR
   [exc]                                      COPY 1
   [exc, exc]                                 POP_JUMP_IF_NOT_NONE  RER
   [exc]                                      POP_TOP
   []                                         JUMP                  L0

   [exc]                            RER:      SWAP 2
   [exc, prev_exc_info]                       POP_EXCEPT
   [exc]                                      RERAISE               0

   []                               L0:       <next statement>
*/
static int
compiler_try_star_except(struct compiler *c, stmt_ty s)
{
    basicblock *body = compiler_new_block(c);
    if (body == NULL) {
        return 0;
    }
    basicblock *except = compiler_new_block(c);
    if (except == NULL) {
        return 0;
    }
    basicblock *orelse = compiler_new_block(c);
     if (orelse == NULL) {
        return 0;
    }
    basicblock *end = compiler_new_block(c);
    if (end == NULL) {
        return 0;
    }
    basicblock *cleanup = compiler_new_block(c);
    if (cleanup == NULL) {
        return 0;
    }
    basicblock *reraise_star = compiler_new_block(c);
    if (reraise_star == NULL) {
        return 0;
    }

    ADDOP_JUMP(c, SETUP_FINALLY, except);
    compiler_use_next_block(c, body);
    if (!compiler_push_fblock(c, TRY_EXCEPT, body, NULL, NULL)) {
        return 0;
    }
    VISIT_SEQ(c, stmt, s->v.TryStar.body);
    compiler_pop_fblock(c, TRY_EXCEPT, body);
    ADDOP_NOLINE(c, POP_BLOCK);
    ADDOP_JUMP_NOLINE(c, JUMP, orelse);
    Py_ssize_t n = asdl_seq_LEN(s->v.TryStar.handlers);
    compiler_use_next_block(c, except);

    UNSET_LOC(c);
    ADDOP_JUMP(c, SETUP_CLEANUP, cleanup);
    ADDOP(c, PUSH_EXC_INFO);
    /* Runtime will push a block here, so we need to account for that */
    if (!compiler_push_fblock(c, EXCEPTION_GROUP_HANDLER,
                                 NULL, NULL, "except handler")) {
        return 0;
    }
    for (Py_ssize_t i = 0; i < n; i++) {
        excepthandler_ty handler = (excepthandler_ty)asdl_seq_GET(
            s->v.TryStar.handlers, i);
        SET_LOC(c, handler);
        except = compiler_new_block(c);
        if (except == NULL) {
            return 0;
        }
        basicblock *handle_match = compiler_new_block(c);
        if (handle_match == NULL) {
            return 0;
        }
        if (i == 0) {
            /* Push the original EG into the stack */
            /*
               [exc]            COPY 1
               [orig, exc]
            */
            ADDOP_I(c, COPY, 1);

            /* create empty list for exceptions raised/reraise in the except* blocks */
            /*
               [orig, exc]       BUILD_LIST
               [orig, exc, []]   SWAP 2
               [orig, [], exc]
            */
            ADDOP_I(c, BUILD_LIST, 0);
            ADDOP_I(c, SWAP, 2);
        }
        if (handler->v.ExceptHandler.type) {
            VISIT(c, expr, handler->v.ExceptHandler.type);
            ADDOP(c, CHECK_EG_MATCH);
            ADDOP_I(c, COPY, 1);
            ADDOP_JUMP(c, POP_JUMP_IF_NOT_NONE, handle_match);
            ADDOP(c, POP_TOP);  // match
            ADDOP_JUMP(c, JUMP, except);
        }

        compiler_use_next_block(c, handle_match);

        basicblock *cleanup_end = compiler_new_block(c);
        if (cleanup_end == NULL) {
            return 0;
        }
        basicblock *cleanup_body = compiler_new_block(c);
        if (cleanup_body == NULL) {
            return 0;
        }

        if (handler->v.ExceptHandler.name) {
            compiler_nameop(c, handler->v.ExceptHandler.name, Store);
        }
        else {
            ADDOP(c, POP_TOP);  // match
        }

        /*
          try:
              # body
          except type as name:
              try:
                  # body
              finally:
                  name = None # in case body contains "del name"
                  del name
        */
        /* second try: */
        ADDOP_JUMP(c, SETUP_CLEANUP, cleanup_end);
        compiler_use_next_block(c, cleanup_body);
        if (!compiler_push_fblock(c, HANDLER_CLEANUP, cleanup_body, NULL, handler->v.ExceptHandler.name))
            return 0;

        /* second # body */
        VISIT_SEQ(c, stmt, handler->v.ExceptHandler.body);
        compiler_pop_fblock(c, HANDLER_CLEANUP, cleanup_body);
        /* name = None; del name; # Mark as artificial */
        UNSET_LOC(c);
        ADDOP(c, POP_BLOCK);
        if (handler->v.ExceptHandler.name) {
            ADDOP_LOAD_CONST(c, Py_None);
            compiler_nameop(c, handler->v.ExceptHandler.name, Store);
            compiler_nameop(c, handler->v.ExceptHandler.name, Del);
        }
        ADDOP_JUMP(c, JUMP, except);

        /* except: */
        compiler_use_next_block(c, cleanup_end);

        /* name = None; del name; # Mark as artificial */
        UNSET_LOC(c);

        if (handler->v.ExceptHandler.name) {
            ADDOP_LOAD_CONST(c, Py_None);
            compiler_nameop(c, handler->v.ExceptHandler.name, Store);
            compiler_nameop(c, handler->v.ExceptHandler.name, Del);
        }

        /* add exception raised to the res list */
        ADDOP_I(c, LIST_APPEND, 3); // exc
        ADDOP(c, POP_TOP); // lasti

        ADDOP_JUMP(c, JUMP, except);
        compiler_use_next_block(c, except);

        if (i == n - 1) {
            /* Add exc to the list (if not None it's the unhandled part of the EG) */
            ADDOP_I(c, LIST_APPEND, 1);
            ADDOP_JUMP(c, JUMP, reraise_star);
        }
    }
    /* Mark as artificial */
    UNSET_LOC(c);
    compiler_pop_fblock(c, EXCEPTION_GROUP_HANDLER, NULL);
    basicblock *reraise = compiler_new_block(c);
    if (!reraise) {
        return 0;
    }

    compiler_use_next_block(c, reraise_star);
    ADDOP(c, PREP_RERAISE_STAR);
    ADDOP_I(c, COPY, 1);
    ADDOP_JUMP(c, POP_JUMP_IF_NOT_NONE, reraise);

    /* Nothing to reraise */
    ADDOP(c, POP_TOP);
    ADDOP(c, POP_BLOCK);
    ADDOP(c, POP_EXCEPT);
    ADDOP_JUMP(c, JUMP, end);
    compiler_use_next_block(c, reraise);
    ADDOP(c, POP_BLOCK);
    ADDOP_I(c, SWAP, 2);
    ADDOP(c, POP_EXCEPT);
    ADDOP_I(c, RERAISE, 0);
    compiler_use_next_block(c, cleanup);
    POP_EXCEPT_AND_RERAISE(c);
    compiler_use_next_block(c, orelse);
    VISIT_SEQ(c, stmt, s->v.TryStar.orelse);
    compiler_use_next_block(c, end);
    return 1;
}

static int
compiler_try(struct compiler *c, stmt_ty s) {
    if (s->v.Try.finalbody && asdl_seq_LEN(s->v.Try.finalbody))
        return compiler_try_finally(c, s);
    else
        return compiler_try_except(c, s);
}

static int
compiler_try_star(struct compiler *c, stmt_ty s)
{
    if (s->v.TryStar.finalbody && asdl_seq_LEN(s->v.TryStar.finalbody)) {
        return compiler_try_star_finally(c, s);
    }
    else {
        return compiler_try_star_except(c, s);
    }
}

static int
compiler_import_as(struct compiler *c, identifier name, identifier asname)
{
    /* The IMPORT_NAME opcode was already generated.  This function
       merely needs to bind the result to a name.

       If there is a dot in name, we need to split it and emit a
       IMPORT_FROM for each name.
    */
    Py_ssize_t len = PyUnicode_GET_LENGTH(name);
    Py_ssize_t dot = PyUnicode_FindChar(name, '.', 0, len, 1);
    if (dot == -2)
        return 0;
    if (dot != -1) {
        /* Consume the base module name to get the first attribute */
        while (1) {
            Py_ssize_t pos = dot + 1;
            PyObject *attr;
            dot = PyUnicode_FindChar(name, '.', pos, len, 1);
            if (dot == -2)
                return 0;
            attr = PyUnicode_Substring(name, pos, (dot != -1) ? dot : len);
            if (!attr)
                return 0;
            ADDOP_N(c, IMPORT_FROM, attr, names);
            if (dot == -1) {
                break;
            }
            ADDOP_I(c, SWAP, 2);
            ADDOP(c, POP_TOP);
        }
        if (!compiler_nameop(c, asname, Store)) {
            return 0;
        }
        ADDOP(c, POP_TOP);
        return 1;
    }
    return compiler_nameop(c, asname, Store);
}

static int
compiler_import(struct compiler *c, stmt_ty s)
{
    /* The Import node stores a module name like a.b.c as a single
       string.  This is convenient for all cases except
         import a.b.c as d
       where we need to parse that string to extract the individual
       module names.
       XXX Perhaps change the representation to make this case simpler?
     */
    Py_ssize_t i, n = asdl_seq_LEN(s->v.Import.names);

    PyObject *zero = _PyLong_GetZero();  // borrowed reference
    for (i = 0; i < n; i++) {
        alias_ty alias = (alias_ty)asdl_seq_GET(s->v.Import.names, i);
        int r;

        ADDOP_LOAD_CONST(c, zero);
        ADDOP_LOAD_CONST(c, Py_None);
        ADDOP_NAME(c, IMPORT_NAME, alias->name, names);

        if (alias->asname) {
            r = compiler_import_as(c, alias->name, alias->asname);
            if (!r)
                return r;
        }
        else {
            identifier tmp = alias->name;
            Py_ssize_t dot = PyUnicode_FindChar(
                alias->name, '.', 0, PyUnicode_GET_LENGTH(alias->name), 1);
            if (dot != -1) {
                tmp = PyUnicode_Substring(alias->name, 0, dot);
                if (tmp == NULL)
                    return 0;
            }
            r = compiler_nameop(c, tmp, Store);
            if (dot != -1) {
                Py_DECREF(tmp);
            }
            if (!r)
                return r;
        }
    }
    return 1;
}

static int
compiler_from_import(struct compiler *c, stmt_ty s)
{
    Py_ssize_t i, n = asdl_seq_LEN(s->v.ImportFrom.names);
    PyObject *names;

    ADDOP_LOAD_CONST_NEW(c, PyLong_FromLong(s->v.ImportFrom.level));

    names = PyTuple_New(n);
    if (!names)
        return 0;

    /* build up the names */
    for (i = 0; i < n; i++) {
        alias_ty alias = (alias_ty)asdl_seq_GET(s->v.ImportFrom.names, i);
        Py_INCREF(alias->name);
        PyTuple_SET_ITEM(names, i, alias->name);
    }

    if (s->lineno > c->c_future->ff_lineno && s->v.ImportFrom.module &&
        _PyUnicode_EqualToASCIIString(s->v.ImportFrom.module, "__future__")) {
        Py_DECREF(names);
        return compiler_error(c, "from __future__ imports must occur "
                              "at the beginning of the file");
    }
    ADDOP_LOAD_CONST_NEW(c, names);

    if (s->v.ImportFrom.module) {
        ADDOP_NAME(c, IMPORT_NAME, s->v.ImportFrom.module, names);
    }
    else {
        ADDOP_NAME(c, IMPORT_NAME, &_Py_STR(empty), names);
    }
    for (i = 0; i < n; i++) {
        alias_ty alias = (alias_ty)asdl_seq_GET(s->v.ImportFrom.names, i);
        identifier store_name;

        if (i == 0 && PyUnicode_READ_CHAR(alias->name, 0) == '*') {
            assert(n == 1);
            ADDOP(c, IMPORT_STAR);
            return 1;
        }

        ADDOP_NAME(c, IMPORT_FROM, alias->name, names);
        store_name = alias->name;
        if (alias->asname)
            store_name = alias->asname;

        if (!compiler_nameop(c, store_name, Store)) {
            return 0;
        }
    }
    /* remove imported module */
    ADDOP(c, POP_TOP);
    return 1;
}

static int
compiler_assert(struct compiler *c, stmt_ty s)
{
    basicblock *end;

    /* Always emit a warning if the test is a non-zero length tuple */
    if ((s->v.Assert.test->kind == Tuple_kind &&
        asdl_seq_LEN(s->v.Assert.test->v.Tuple.elts) > 0) ||
        (s->v.Assert.test->kind == Constant_kind &&
         PyTuple_Check(s->v.Assert.test->v.Constant.value) &&
         PyTuple_Size(s->v.Assert.test->v.Constant.value) > 0))
    {
        if (!compiler_warn(c, "assertion is always true, "
                              "perhaps remove parentheses?"))
        {
            return 0;
        }
    }
    if (c->c_optimize)
        return 1;
    end = compiler_new_block(c);
    if (end == NULL)
        return 0;
    if (!compiler_jump_if(c, s->v.Assert.test, end, 1))
        return 0;
    ADDOP(c, LOAD_ASSERTION_ERROR);
    if (s->v.Assert.msg) {
        VISIT(c, expr, s->v.Assert.msg);
        ADDOP_I(c, PRECALL, 0);
        ADDOP_I(c, CALL, 0);
    }
    ADDOP_I(c, RAISE_VARARGS, 1);
    compiler_use_next_block(c, end);
    return 1;
}

static int
compiler_visit_stmt_expr(struct compiler *c, expr_ty value)
{
    if (c->c_interactive && c->c_nestlevel <= 1) {
        VISIT(c, expr, value);
        ADDOP(c, PRINT_EXPR);
        return 1;
    }

    if (value->kind == Constant_kind) {
        /* ignore constant statement */
        ADDOP(c, NOP);
        return 1;
    }

    VISIT(c, expr, value);
    /* Mark POP_TOP as artificial */
    UNSET_LOC(c);
    ADDOP(c, POP_TOP);
    return 1;
}

static int
compiler_visit_stmt(struct compiler *c, stmt_ty s)
{
    Py_ssize_t i, n;

    /* Always assign a lineno to the next instruction for a stmt. */
    SET_LOC(c, s);

    switch (s->kind) {
    case FunctionDef_kind:
        return compiler_function(c, s, 0);
    case ClassDef_kind:
        return compiler_class(c, s);
    case Return_kind:
        return compiler_return(c, s);
    case Delete_kind:
        VISIT_SEQ(c, expr, s->v.Delete.targets)
        break;
    case Assign_kind:
        n = asdl_seq_LEN(s->v.Assign.targets);
        VISIT(c, expr, s->v.Assign.value);
        for (i = 0; i < n; i++) {
            if (i < n - 1) {
                ADDOP_I(c, COPY, 1);
            }
            VISIT(c, expr,
                  (expr_ty)asdl_seq_GET(s->v.Assign.targets, i));
        }
        break;
    case AugAssign_kind:
        return compiler_augassign(c, s);
    case AnnAssign_kind:
        return compiler_annassign(c, s);
    case For_kind:
        return compiler_for(c, s);
    case While_kind:
        return compiler_while(c, s);
    case If_kind:
        return compiler_if(c, s);
    case Match_kind:
        return compiler_match(c, s);
    case Raise_kind:
        n = 0;
        if (s->v.Raise.exc) {
            VISIT(c, expr, s->v.Raise.exc);
            n++;
            if (s->v.Raise.cause) {
                VISIT(c, expr, s->v.Raise.cause);
                n++;
            }
        }
        ADDOP_I(c, RAISE_VARARGS, (int)n);
        break;
    case Try_kind:
        return compiler_try(c, s);
    case TryStar_kind:
        return compiler_try_star(c, s);
    case Assert_kind:
        return compiler_assert(c, s);
    case Import_kind:
        return compiler_import(c, s);
    case ImportFrom_kind:
        return compiler_from_import(c, s);
    case Global_kind:
    case Nonlocal_kind:
        break;
    case Expr_kind:
        return compiler_visit_stmt_expr(c, s->v.Expr.value);
    case Pass_kind:
        ADDOP(c, NOP);
        break;
    case Break_kind:
        return compiler_break(c);
    case Continue_kind:
        return compiler_continue(c);
    case With_kind:
        return compiler_with(c, s, 0);
    case AsyncFunctionDef_kind:
        return compiler_function(c, s, 1);
    case AsyncWith_kind:
        return compiler_async_with(c, s, 0);
    case AsyncFor_kind:
        return compiler_async_for(c, s);
    }

    return 1;
}

static int
unaryop(unaryop_ty op)
{
    switch (op) {
    case Invert:
        return UNARY_INVERT;
    case Not:
        return UNARY_NOT;
    case UAdd:
        return UNARY_POSITIVE;
    case USub:
        return UNARY_NEGATIVE;
    default:
        PyErr_Format(PyExc_SystemError,
            "unary op %d should not be possible", op);
        return 0;
    }
}

static int
addop_binary(struct compiler *c, operator_ty binop, bool inplace)
{
    int oparg;
    switch (binop) {
        case Add:
            oparg = inplace ? NB_INPLACE_ADD : NB_ADD;
            break;
        case Sub:
            oparg = inplace ? NB_INPLACE_SUBTRACT : NB_SUBTRACT;
            break;
        case Mult:
            oparg = inplace ? NB_INPLACE_MULTIPLY : NB_MULTIPLY;
            break;
        case MatMult:
            oparg = inplace ? NB_INPLACE_MATRIX_MULTIPLY : NB_MATRIX_MULTIPLY;
            break;
        case Div:
            oparg = inplace ? NB_INPLACE_TRUE_DIVIDE : NB_TRUE_DIVIDE;
            break;
        case Mod:
            oparg = inplace ? NB_INPLACE_REMAINDER : NB_REMAINDER;
            break;
        case Pow:
            oparg = inplace ? NB_INPLACE_POWER : NB_POWER;
            break;
        case LShift:
            oparg = inplace ? NB_INPLACE_LSHIFT : NB_LSHIFT;
            break;
        case RShift:
            oparg = inplace ? NB_INPLACE_RSHIFT : NB_RSHIFT;
            break;
        case BitOr:
            oparg = inplace ? NB_INPLACE_OR : NB_OR;
            break;
        case BitXor:
            oparg = inplace ? NB_INPLACE_XOR : NB_XOR;
            break;
        case BitAnd:
            oparg = inplace ? NB_INPLACE_AND : NB_AND;
            break;
        case FloorDiv:
            oparg = inplace ? NB_INPLACE_FLOOR_DIVIDE : NB_FLOOR_DIVIDE;
            break;
        default:
            PyErr_Format(PyExc_SystemError, "%s op %d should not be possible",
                         inplace ? "inplace" : "binary", binop);
            return 0;
    }
    ADDOP_I(c, BINARY_OP, oparg);
    return 1;
}


static int
addop_yield(struct compiler *c) {
    if (c->u->u_ste->ste_generator && c->u->u_ste->ste_coroutine) {
        ADDOP(c, ASYNC_GEN_WRAP);
    }
    ADDOP(c, YIELD_VALUE);
    ADDOP_I(c, RESUME, 1);
    return 1;
}

static int
compiler_nameop(struct compiler *c, identifier name, expr_context_ty ctx)
{
    int op, scope;
    Py_ssize_t arg;
    enum { OP_FAST, OP_GLOBAL, OP_DEREF, OP_NAME } optype;

    PyObject *dict = c->u->u_names;
    PyObject *mangled;

    assert(!_PyUnicode_EqualToASCIIString(name, "None") &&
           !_PyUnicode_EqualToASCIIString(name, "True") &&
           !_PyUnicode_EqualToASCIIString(name, "False"));

    if (forbidden_name(c, name, ctx))
        return 0;

    mangled = _Py_Mangle(c->u->u_private, name);
    if (!mangled)
        return 0;

    op = 0;
    optype = OP_NAME;
    scope = _PyST_GetScope(c->u->u_ste, mangled);
    switch (scope) {
    case FREE:
        dict = c->u->u_freevars;
        optype = OP_DEREF;
        break;
    case CELL:
        dict = c->u->u_cellvars;
        optype = OP_DEREF;
        break;
    case LOCAL:
        if (c->u->u_ste->ste_type == FunctionBlock)
            optype = OP_FAST;
        break;
    case GLOBAL_IMPLICIT:
        if (c->u->u_ste->ste_type == FunctionBlock)
            optype = OP_GLOBAL;
        break;
    case GLOBAL_EXPLICIT:
        optype = OP_GLOBAL;
        break;
    default:
        /* scope can be 0 */
        break;
    }

    /* XXX Leave assert here, but handle __doc__ and the like better */
    assert(scope || PyUnicode_READ_CHAR(name, 0) == '_');

    switch (optype) {
    case OP_DEREF:
        switch (ctx) {
        case Load:
            op = (c->u->u_ste->ste_type == ClassBlock) ? LOAD_CLASSDEREF : LOAD_DEREF;
            break;
        case Store: op = STORE_DEREF; break;
        case Del: op = DELETE_DEREF; break;
        }
        break;
    case OP_FAST:
        switch (ctx) {
        case Load: op = LOAD_FAST; break;
        case Store: op = STORE_FAST; break;
        case Del: op = DELETE_FAST; break;
        }
        ADDOP_N(c, op, mangled, varnames);
        return 1;
    case OP_GLOBAL:
        switch (ctx) {
        case Load: op = LOAD_GLOBAL; break;
        case Store: op = STORE_GLOBAL; break;
        case Del: op = DELETE_GLOBAL; break;
        }
        break;
    case OP_NAME:
        switch (ctx) {
        case Load: op = LOAD_NAME; break;
        case Store: op = STORE_NAME; break;
        case Del: op = DELETE_NAME; break;
        }
        break;
    }

    assert(op);
    arg = compiler_add_o(dict, mangled);
    Py_DECREF(mangled);
    if (arg < 0) {
        return 0;
    }
    if (op == LOAD_GLOBAL) {
        arg <<= 1;
    }
    return compiler_addop_i(c, op, arg);
}

static int
compiler_boolop(struct compiler *c, expr_ty e)
{
    basicblock *end;
    int jumpi;
    Py_ssize_t i, n;
    asdl_expr_seq *s;

    assert(e->kind == BoolOp_kind);
    if (e->v.BoolOp.op == And)
        jumpi = JUMP_IF_FALSE_OR_POP;
    else
        jumpi = JUMP_IF_TRUE_OR_POP;
    end = compiler_new_block(c);
    if (end == NULL)
        return 0;
    s = e->v.BoolOp.values;
    n = asdl_seq_LEN(s) - 1;
    assert(n >= 0);
    for (i = 0; i < n; ++i) {
        VISIT(c, expr, (expr_ty)asdl_seq_GET(s, i));
        ADDOP_JUMP(c, jumpi, end);
        basicblock *next = compiler_new_block(c);
        if (next == NULL) {
            return 0;
        }
        compiler_use_next_block(c, next);
    }
    VISIT(c, expr, (expr_ty)asdl_seq_GET(s, n));
    compiler_use_next_block(c, end);
    return 1;
}

static int
starunpack_helper(struct compiler *c, asdl_expr_seq *elts, int pushed,
                  int build, int add, int extend, int tuple)
{
    Py_ssize_t n = asdl_seq_LEN(elts);
    if (n > 2 && are_all_items_const(elts, 0, n)) {
        PyObject *folded = PyTuple_New(n);
        if (folded == NULL) {
            return 0;
        }
        PyObject *val;
        for (Py_ssize_t i = 0; i < n; i++) {
            val = ((expr_ty)asdl_seq_GET(elts, i))->v.Constant.value;
            Py_INCREF(val);
            PyTuple_SET_ITEM(folded, i, val);
        }
        if (tuple && !pushed) {
            ADDOP_LOAD_CONST_NEW(c, folded);
        } else {
            if (add == SET_ADD) {
                Py_SETREF(folded, PyFrozenSet_New(folded));
                if (folded == NULL) {
                    return 0;
                }
            }
            ADDOP_I(c, build, pushed);
            ADDOP_LOAD_CONST_NEW(c, folded);
            ADDOP_I(c, extend, 1);
            if (tuple) {
                ADDOP(c, LIST_TO_TUPLE);
            }
        }
        return 1;
    }

    int big = n+pushed > STACK_USE_GUIDELINE;
    int seen_star = 0;
    for (Py_ssize_t i = 0; i < n; i++) {
        expr_ty elt = asdl_seq_GET(elts, i);
        if (elt->kind == Starred_kind) {
            seen_star = 1;
        }
    }
    if (!seen_star && !big) {
        for (Py_ssize_t i = 0; i < n; i++) {
            expr_ty elt = asdl_seq_GET(elts, i);
            VISIT(c, expr, elt);
        }
        if (tuple) {
            ADDOP_I(c, BUILD_TUPLE, n+pushed);
        } else {
            ADDOP_I(c, build, n+pushed);
        }
        return 1;
    }
    int sequence_built = 0;
    if (big) {
        ADDOP_I(c, build, pushed);
        sequence_built = 1;
    }
    for (Py_ssize_t i = 0; i < n; i++) {
        expr_ty elt = asdl_seq_GET(elts, i);
        if (elt->kind == Starred_kind) {
            if (sequence_built == 0) {
                ADDOP_I(c, build, i+pushed);
                sequence_built = 1;
            }
            VISIT(c, expr, elt->v.Starred.value);
            ADDOP_I(c, extend, 1);
        }
        else {
            VISIT(c, expr, elt);
            if (sequence_built) {
                ADDOP_I(c, add, 1);
            }
        }
    }
    assert(sequence_built);
    if (tuple) {
        ADDOP(c, LIST_TO_TUPLE);
    }
    return 1;
}

static int
unpack_helper(struct compiler *c, asdl_expr_seq *elts)
{
    Py_ssize_t n = asdl_seq_LEN(elts);
    int seen_star = 0;
    for (Py_ssize_t i = 0; i < n; i++) {
        expr_ty elt = asdl_seq_GET(elts, i);
        if (elt->kind == Starred_kind && !seen_star) {
            if ((i >= (1 << 8)) ||
                (n-i-1 >= (INT_MAX >> 8)))
                return compiler_error(c,
                    "too many expressions in "
                    "star-unpacking assignment");
            ADDOP_I(c, UNPACK_EX, (i + ((n-i-1) << 8)));
            seen_star = 1;
        }
        else if (elt->kind == Starred_kind) {
            return compiler_error(c,
                "multiple starred expressions in assignment");
        }
    }
    if (!seen_star) {
        ADDOP_I(c, UNPACK_SEQUENCE, n);
    }
    return 1;
}

static int
assignment_helper(struct compiler *c, asdl_expr_seq *elts)
{
    Py_ssize_t n = asdl_seq_LEN(elts);
    RETURN_IF_FALSE(unpack_helper(c, elts));
    for (Py_ssize_t i = 0; i < n; i++) {
        expr_ty elt = asdl_seq_GET(elts, i);
        VISIT(c, expr, elt->kind != Starred_kind ? elt : elt->v.Starred.value);
    }
    return 1;
}

static int
compiler_list(struct compiler *c, expr_ty e)
{
    asdl_expr_seq *elts = e->v.List.elts;
    if (e->v.List.ctx == Store) {
        return assignment_helper(c, elts);
    }
    else if (e->v.List.ctx == Load) {
        return starunpack_helper(c, elts, 0, BUILD_LIST,
                                 LIST_APPEND, LIST_EXTEND, 0);
    }
    else
        VISIT_SEQ(c, expr, elts);
    return 1;
}

static int
compiler_tuple(struct compiler *c, expr_ty e)
{
    asdl_expr_seq *elts = e->v.Tuple.elts;
    if (e->v.Tuple.ctx == Store) {
        return assignment_helper(c, elts);
    }
    else if (e->v.Tuple.ctx == Load) {
        return starunpack_helper(c, elts, 0, BUILD_LIST,
                                 LIST_APPEND, LIST_EXTEND, 1);
    }
    else
        VISIT_SEQ(c, expr, elts);
    return 1;
}

static int
compiler_set(struct compiler *c, expr_ty e)
{
    return starunpack_helper(c, e->v.Set.elts, 0, BUILD_SET,
                             SET_ADD, SET_UPDATE, 0);
}

static int
are_all_items_const(asdl_expr_seq *seq, Py_ssize_t begin, Py_ssize_t end)
{
    Py_ssize_t i;
    for (i = begin; i < end; i++) {
        expr_ty key = (expr_ty)asdl_seq_GET(seq, i);
        if (key == NULL || key->kind != Constant_kind)
            return 0;
    }
    return 1;
}

static int
compiler_subdict(struct compiler *c, expr_ty e, Py_ssize_t begin, Py_ssize_t end)
{
    Py_ssize_t i, n = end - begin;
    PyObject *keys, *key;
    int big = n*2 > STACK_USE_GUIDELINE;
    if (n > 1 && !big && are_all_items_const(e->v.Dict.keys, begin, end)) {
        for (i = begin; i < end; i++) {
            VISIT(c, expr, (expr_ty)asdl_seq_GET(e->v.Dict.values, i));
        }
        keys = PyTuple_New(n);
        if (keys == NULL) {
            return 0;
        }
        for (i = begin; i < end; i++) {
            key = ((expr_ty)asdl_seq_GET(e->v.Dict.keys, i))->v.Constant.value;
            Py_INCREF(key);
            PyTuple_SET_ITEM(keys, i - begin, key);
        }
        ADDOP_LOAD_CONST_NEW(c, keys);
        ADDOP_I(c, BUILD_CONST_KEY_MAP, n);
        return 1;
    }
    if (big) {
        ADDOP_I(c, BUILD_MAP, 0);
    }
    for (i = begin; i < end; i++) {
        VISIT(c, expr, (expr_ty)asdl_seq_GET(e->v.Dict.keys, i));
        VISIT(c, expr, (expr_ty)asdl_seq_GET(e->v.Dict.values, i));
        if (big) {
            ADDOP_I(c, MAP_ADD, 1);
        }
    }
    if (!big) {
        ADDOP_I(c, BUILD_MAP, n);
    }
    return 1;
}

static int
compiler_dict(struct compiler *c, expr_ty e)
{
    Py_ssize_t i, n, elements;
    int have_dict;
    int is_unpacking = 0;
    n = asdl_seq_LEN(e->v.Dict.values);
    have_dict = 0;
    elements = 0;
    for (i = 0; i < n; i++) {
        is_unpacking = (expr_ty)asdl_seq_GET(e->v.Dict.keys, i) == NULL;
        if (is_unpacking) {
            if (elements) {
                if (!compiler_subdict(c, e, i - elements, i)) {
                    return 0;
                }
                if (have_dict) {
                    ADDOP_I(c, DICT_UPDATE, 1);
                }
                have_dict = 1;
                elements = 0;
            }
            if (have_dict == 0) {
                ADDOP_I(c, BUILD_MAP, 0);
                have_dict = 1;
            }
            VISIT(c, expr, (expr_ty)asdl_seq_GET(e->v.Dict.values, i));
            ADDOP_I(c, DICT_UPDATE, 1);
        }
        else {
            if (elements*2 > STACK_USE_GUIDELINE) {
                if (!compiler_subdict(c, e, i - elements, i + 1)) {
                    return 0;
                }
                if (have_dict) {
                    ADDOP_I(c, DICT_UPDATE, 1);
                }
                have_dict = 1;
                elements = 0;
            }
            else {
                elements++;
            }
        }
    }
    if (elements) {
        if (!compiler_subdict(c, e, n - elements, n)) {
            return 0;
        }
        if (have_dict) {
            ADDOP_I(c, DICT_UPDATE, 1);
        }
        have_dict = 1;
    }
    if (!have_dict) {
        ADDOP_I(c, BUILD_MAP, 0);
    }
    return 1;
}

static int
compiler_compare(struct compiler *c, expr_ty e)
{
    Py_ssize_t i, n;

    if (!check_compare(c, e)) {
        return 0;
    }
    VISIT(c, expr, e->v.Compare.left);
    assert(asdl_seq_LEN(e->v.Compare.ops) > 0);
    n = asdl_seq_LEN(e->v.Compare.ops) - 1;
    if (n == 0) {
        VISIT(c, expr, (expr_ty)asdl_seq_GET(e->v.Compare.comparators, 0));
        ADDOP_COMPARE(c, asdl_seq_GET(e->v.Compare.ops, 0));
    }
    else {
        basicblock *cleanup = compiler_new_block(c);
        if (cleanup == NULL)
            return 0;
        for (i = 0; i < n; i++) {
            VISIT(c, expr,
                (expr_ty)asdl_seq_GET(e->v.Compare.comparators, i));
            ADDOP_I(c, SWAP, 2);
            ADDOP_I(c, COPY, 2);
            ADDOP_COMPARE(c, asdl_seq_GET(e->v.Compare.ops, i));
            ADDOP_JUMP(c, JUMP_IF_FALSE_OR_POP, cleanup);
        }
        VISIT(c, expr, (expr_ty)asdl_seq_GET(e->v.Compare.comparators, n));
        ADDOP_COMPARE(c, asdl_seq_GET(e->v.Compare.ops, n));
        basicblock *end = compiler_new_block(c);
        if (end == NULL)
            return 0;
        ADDOP_JUMP_NOLINE(c, JUMP, end);
        compiler_use_next_block(c, cleanup);
        ADDOP_I(c, SWAP, 2);
        ADDOP(c, POP_TOP);
        compiler_use_next_block(c, end);
    }
    return 1;
}

static PyTypeObject *
infer_type(expr_ty e)
{
    switch (e->kind) {
    case Tuple_kind:
        return &PyTuple_Type;
    case List_kind:
    case ListComp_kind:
        return &PyList_Type;
    case Dict_kind:
    case DictComp_kind:
        return &PyDict_Type;
    case Set_kind:
    case SetComp_kind:
        return &PySet_Type;
    case GeneratorExp_kind:
        return &PyGen_Type;
    case Lambda_kind:
        return &PyFunction_Type;
    case JoinedStr_kind:
    case FormattedValue_kind:
        return &PyUnicode_Type;
    case Constant_kind:
        return Py_TYPE(e->v.Constant.value);
    default:
        return NULL;
    }
}

static int
check_caller(struct compiler *c, expr_ty e)
{
    switch (e->kind) {
    case Constant_kind:
    case Tuple_kind:
    case List_kind:
    case ListComp_kind:
    case Dict_kind:
    case DictComp_kind:
    case Set_kind:
    case SetComp_kind:
    case GeneratorExp_kind:
    case JoinedStr_kind:
    case FormattedValue_kind:
        return compiler_warn(c, "'%.200s' object is not callable; "
                                "perhaps you missed a comma?",
                                infer_type(e)->tp_name);
    default:
        return 1;
    }
}

static int
check_subscripter(struct compiler *c, expr_ty e)
{
    PyObject *v;

    switch (e->kind) {
    case Constant_kind:
        v = e->v.Constant.value;
        if (!(v == Py_None || v == Py_Ellipsis ||
              PyLong_Check(v) || PyFloat_Check(v) || PyComplex_Check(v) ||
              PyAnySet_Check(v)))
        {
            return 1;
        }
        /* fall through */
    case Set_kind:
    case SetComp_kind:
    case GeneratorExp_kind:
    case Lambda_kind:
        return compiler_warn(c, "'%.200s' object is not subscriptable; "
                                "perhaps you missed a comma?",
                                infer_type(e)->tp_name);
    default:
        return 1;
    }
}

static int
check_index(struct compiler *c, expr_ty e, expr_ty s)
{
    PyObject *v;

    PyTypeObject *index_type = infer_type(s);
    if (index_type == NULL
        || PyType_FastSubclass(index_type, Py_TPFLAGS_LONG_SUBCLASS)
        || index_type == &PySlice_Type) {
        return 1;
    }

    switch (e->kind) {
    case Constant_kind:
        v = e->v.Constant.value;
        if (!(PyUnicode_Check(v) || PyBytes_Check(v) || PyTuple_Check(v))) {
            return 1;
        }
        /* fall through */
    case Tuple_kind:
    case List_kind:
    case ListComp_kind:
    case JoinedStr_kind:
    case FormattedValue_kind:
        return compiler_warn(c, "%.200s indices must be integers or slices, "
                                "not %.200s; "
                                "perhaps you missed a comma?",
                                infer_type(e)->tp_name,
                                index_type->tp_name);
    default:
        return 1;
    }
}

static int
is_import_originated(struct compiler *c, expr_ty e)
{
    /* Check whether the global scope has an import named
     e, if it is a Name object. For not traversing all the
     scope stack every time this function is called, it will
     only check the global scope to determine whether something
     is imported or not. */

    if (e->kind != Name_kind) {
        return 0;
    }

    long flags = _PyST_GetSymbol(c->c_st->st_top, e->v.Name.id);
    return flags & DEF_IMPORT;
}

// Return 1 if the method call was optimized, -1 if not, and 0 on error.
static int
maybe_optimize_method_call(struct compiler *c, expr_ty e)
{
    Py_ssize_t argsl, i, kwdsl;
    expr_ty meth = e->v.Call.func;
    asdl_expr_seq *args = e->v.Call.args;
    asdl_keyword_seq *kwds = e->v.Call.keywords;

    /* Check that the call node is an attribute access */
    if (meth->kind != Attribute_kind || meth->v.Attribute.ctx != Load) {
        return -1;
    }

    /* Check that the base object is not something that is imported */
    if (is_import_originated(c, meth->v.Attribute.value)) {
        return -1;
    }

    /* Check that there aren't too many arguments */
    argsl = asdl_seq_LEN(args);
    kwdsl = asdl_seq_LEN(kwds);
    if (argsl + kwdsl + (kwdsl != 0) >= STACK_USE_GUIDELINE) {
        return -1;
    }
    /* Check that there are no *varargs types of arguments. */
    for (i = 0; i < argsl; i++) {
        expr_ty elt = asdl_seq_GET(args, i);
        if (elt->kind == Starred_kind) {
            return -1;
        }
    }

    for (i = 0; i < kwdsl; i++) {
        keyword_ty kw = asdl_seq_GET(kwds, i);
        if (kw->arg == NULL) {
            return -1;
        }
    }
    /* Alright, we can optimize the code. */
    VISIT(c, expr, meth->v.Attribute.value);
    int old_lineno = c->u->u_lineno;
    c->u->u_lineno = meth->end_lineno;
    ADDOP_NAME(c, LOAD_METHOD, meth->v.Attribute.attr, names);
    VISIT_SEQ(c, expr, e->v.Call.args);

    if (kwdsl) {
        VISIT_SEQ(c, keyword, kwds);
        if (!compiler_call_simple_kw_helper(c, kwds, kwdsl)) {
            return 0;
        };
    }
    ADDOP_I(c, PRECALL, argsl + kwdsl);
    ADDOP_I(c, CALL, argsl + kwdsl);
    c->u->u_lineno = old_lineno;
    return 1;
}

static int
validate_keywords(struct compiler *c, asdl_keyword_seq *keywords)
{
    Py_ssize_t nkeywords = asdl_seq_LEN(keywords);
    for (Py_ssize_t i = 0; i < nkeywords; i++) {
        keyword_ty key = ((keyword_ty)asdl_seq_GET(keywords, i));
        if (key->arg == NULL) {
            continue;
        }
        if (forbidden_name(c, key->arg, Store)) {
            return -1;
        }
        for (Py_ssize_t j = i + 1; j < nkeywords; j++) {
            keyword_ty other = ((keyword_ty)asdl_seq_GET(keywords, j));
            if (other->arg && !PyUnicode_Compare(key->arg, other->arg)) {
                SET_LOC(c, other);
                compiler_error(c, "keyword argument repeated: %U", key->arg);
                return -1;
            }
        }
    }
    return 0;
}

static int
compiler_call(struct compiler *c, expr_ty e)
{
    if (validate_keywords(c, e->v.Call.keywords) == -1) {
        return 0;
    }
    int ret = maybe_optimize_method_call(c, e);
    if (ret >= 0) {
        return ret;
    }
    if (!check_caller(c, e->v.Call.func)) {
        return 0;
    }
    SET_LOC(c, e->v.Call.func);
    ADDOP(c, PUSH_NULL);
    SET_LOC(c, e);
    VISIT(c, expr, e->v.Call.func);
    return compiler_call_helper(c, 0,
                                e->v.Call.args,
                                e->v.Call.keywords);
}

static int
compiler_joined_str(struct compiler *c, expr_ty e)
{

    Py_ssize_t value_count = asdl_seq_LEN(e->v.JoinedStr.values);
    if (value_count > STACK_USE_GUIDELINE) {
        ADDOP_LOAD_CONST_NEW(c, &_Py_STR(empty));
        ADDOP_NAME(c, LOAD_METHOD, &_Py_ID(join), names);
        ADDOP_I(c, BUILD_LIST, 0);
        for (Py_ssize_t i = 0; i < asdl_seq_LEN(e->v.JoinedStr.values); i++) {
            VISIT(c, expr, asdl_seq_GET(e->v.JoinedStr.values, i));
            ADDOP_I(c, LIST_APPEND, 1);
        }
        ADDOP_I(c, PRECALL, 1);
        ADDOP_I(c, CALL, 1);
    }
    else {
        VISIT_SEQ(c, expr, e->v.JoinedStr.values);
        if (asdl_seq_LEN(e->v.JoinedStr.values) != 1) {
            ADDOP_I(c, BUILD_STRING, asdl_seq_LEN(e->v.JoinedStr.values));
        }
    }
    return 1;
}

/* Used to implement f-strings. Format a single value. */
static int
compiler_formatted_value(struct compiler *c, expr_ty e)
{
    /* Our oparg encodes 2 pieces of information: the conversion
       character, and whether or not a format_spec was provided.

       Convert the conversion char to 3 bits:
           : 000  0x0  FVC_NONE   The default if nothing specified.
       !s  : 001  0x1  FVC_STR
       !r  : 010  0x2  FVC_REPR
       !a  : 011  0x3  FVC_ASCII

       next bit is whether or not we have a format spec:
       yes : 100  0x4
       no  : 000  0x0
    */

    int conversion = e->v.FormattedValue.conversion;
    int oparg;

    /* The expression to be formatted. */
    VISIT(c, expr, e->v.FormattedValue.value);

    switch (conversion) {
    case 's': oparg = FVC_STR;   break;
    case 'r': oparg = FVC_REPR;  break;
    case 'a': oparg = FVC_ASCII; break;
    case -1:  oparg = FVC_NONE;  break;
    default:
        PyErr_Format(PyExc_SystemError,
                     "Unrecognized conversion character %d", conversion);
        return 0;
    }
    if (e->v.FormattedValue.format_spec) {
        /* Evaluate the format spec, and update our opcode arg. */
        VISIT(c, expr, e->v.FormattedValue.format_spec);
        oparg |= FVS_HAVE_SPEC;
    }

    /* And push our opcode and oparg */
    ADDOP_I(c, FORMAT_VALUE, oparg);

    return 1;
}

static int
compiler_subkwargs(struct compiler *c, asdl_keyword_seq *keywords, Py_ssize_t begin, Py_ssize_t end)
{
    Py_ssize_t i, n = end - begin;
    keyword_ty kw;
    PyObject *keys, *key;
    assert(n > 0);
    int big = n*2 > STACK_USE_GUIDELINE;
    if (n > 1 && !big) {
        for (i = begin; i < end; i++) {
            kw = asdl_seq_GET(keywords, i);
            VISIT(c, expr, kw->value);
        }
        keys = PyTuple_New(n);
        if (keys == NULL) {
            return 0;
        }
        for (i = begin; i < end; i++) {
            key = ((keyword_ty) asdl_seq_GET(keywords, i))->arg;
            Py_INCREF(key);
            PyTuple_SET_ITEM(keys, i - begin, key);
        }
        ADDOP_LOAD_CONST_NEW(c, keys);
        ADDOP_I(c, BUILD_CONST_KEY_MAP, n);
        return 1;
    }
    if (big) {
        ADDOP_I_NOLINE(c, BUILD_MAP, 0);
    }
    for (i = begin; i < end; i++) {
        kw = asdl_seq_GET(keywords, i);
        ADDOP_LOAD_CONST(c, kw->arg);
        VISIT(c, expr, kw->value);
        if (big) {
            ADDOP_I_NOLINE(c, MAP_ADD, 1);
        }
    }
    if (!big) {
        ADDOP_I(c, BUILD_MAP, n);
    }
    return 1;
}

/* Used by compiler_call_helper and maybe_optimize_method_call to emit
 * KW_NAMES before CALL.
 * Returns 1 on success, 0 on error.
 */
static int
compiler_call_simple_kw_helper(struct compiler *c,
                               asdl_keyword_seq *keywords,
                               Py_ssize_t nkwelts)
{
    PyObject *names;
    names = PyTuple_New(nkwelts);
    if (names == NULL) {
        return 0;
    }
    for (int i = 0; i < nkwelts; i++) {
        keyword_ty kw = asdl_seq_GET(keywords, i);
        Py_INCREF(kw->arg);
        PyTuple_SET_ITEM(names, i, kw->arg);
    }
    Py_ssize_t arg = compiler_add_const(c, names);
    if (arg < 0) {
        return 0;
    }
    Py_DECREF(names);
    ADDOP_I(c, KW_NAMES, arg);
    return 1;
}


/* shared code between compiler_call and compiler_class */
static int
compiler_call_helper(struct compiler *c,
                     int n, /* Args already pushed */
                     asdl_expr_seq *args,
                     asdl_keyword_seq *keywords)
{
    Py_ssize_t i, nseen, nelts, nkwelts;

    if (validate_keywords(c, keywords) == -1) {
        return 0;
    }

    nelts = asdl_seq_LEN(args);
    nkwelts = asdl_seq_LEN(keywords);

    if (nelts + nkwelts*2 > STACK_USE_GUIDELINE) {
         goto ex_call;
    }
    for (i = 0; i < nelts; i++) {
        expr_ty elt = asdl_seq_GET(args, i);
        if (elt->kind == Starred_kind) {
            goto ex_call;
        }
    }
    for (i = 0; i < nkwelts; i++) {
        keyword_ty kw = asdl_seq_GET(keywords, i);
        if (kw->arg == NULL) {
            goto ex_call;
        }
    }

    /* No * or ** args, so can use faster calling sequence */
    for (i = 0; i < nelts; i++) {
        expr_ty elt = asdl_seq_GET(args, i);
        assert(elt->kind != Starred_kind);
        VISIT(c, expr, elt);
    }
    if (nkwelts) {
        VISIT_SEQ(c, keyword, keywords);
        if (!compiler_call_simple_kw_helper(c, keywords, nkwelts)) {
            return 0;
        };
    }
    ADDOP_I(c, PRECALL, n + nelts + nkwelts);
    ADDOP_I(c, CALL, n + nelts + nkwelts);
    return 1;

ex_call:

    /* Do positional arguments. */
    if (n ==0 && nelts == 1 && ((expr_ty)asdl_seq_GET(args, 0))->kind == Starred_kind) {
        VISIT(c, expr, ((expr_ty)asdl_seq_GET(args, 0))->v.Starred.value);
    }
    else if (starunpack_helper(c, args, n, BUILD_LIST,
                                 LIST_APPEND, LIST_EXTEND, 1) == 0) {
        return 0;
    }
    /* Then keyword arguments */
    if (nkwelts) {
        /* Has a new dict been pushed */
        int have_dict = 0;

        nseen = 0;  /* the number of keyword arguments on the stack following */
        for (i = 0; i < nkwelts; i++) {
            keyword_ty kw = asdl_seq_GET(keywords, i);
            if (kw->arg == NULL) {
                /* A keyword argument unpacking. */
                if (nseen) {
                    if (!compiler_subkwargs(c, keywords, i - nseen, i)) {
                        return 0;
                    }
                    if (have_dict) {
                        ADDOP_I(c, DICT_MERGE, 1);
                    }
                    have_dict = 1;
                    nseen = 0;
                }
                if (!have_dict) {
                    ADDOP_I(c, BUILD_MAP, 0);
                    have_dict = 1;
                }
                VISIT(c, expr, kw->value);
                ADDOP_I(c, DICT_MERGE, 1);
            }
            else {
                nseen++;
            }
        }
        if (nseen) {
            /* Pack up any trailing keyword arguments. */
            if (!compiler_subkwargs(c, keywords, nkwelts - nseen, nkwelts)) {
                return 0;
            }
            if (have_dict) {
                ADDOP_I(c, DICT_MERGE, 1);
            }
            have_dict = 1;
        }
        assert(have_dict);
    }
    ADDOP_I(c, CALL_FUNCTION_EX, nkwelts > 0);
    return 1;
}


/* List and set comprehensions and generator expressions work by creating a
  nested function to perform the actual iteration. This means that the
  iteration variables don't leak into the current scope.
  The defined function is called immediately following its definition, with the
  result of that call being the result of the expression.
  The LC/SC version returns the populated container, while the GE version is
  flagged in symtable.c as a generator, so it returns the generator object
  when the function is called.

  Possible cleanups:
    - iterate over the generator sequence instead of using recursion
*/


static int
compiler_comprehension_generator(struct compiler *c,
                                 asdl_comprehension_seq *generators, int gen_index,
                                 int depth,
                                 expr_ty elt, expr_ty val, int type)
{
    comprehension_ty gen;
    gen = (comprehension_ty)asdl_seq_GET(generators, gen_index);
    if (gen->is_async) {
        return compiler_async_comprehension_generator(
            c, generators, gen_index, depth, elt, val, type);
    } else {
        return compiler_sync_comprehension_generator(
            c, generators, gen_index, depth, elt, val, type);
    }
}

static int
compiler_sync_comprehension_generator(struct compiler *c,
                                      asdl_comprehension_seq *generators, int gen_index,
                                      int depth,
                                      expr_ty elt, expr_ty val, int type)
{
    /* generate code for the iterator, then each of the ifs,
       and then write to the element */

    comprehension_ty gen;
    basicblock *start, *anchor, *if_cleanup;
    Py_ssize_t i, n;

    start = compiler_new_block(c);
    if_cleanup = compiler_new_block(c);
    anchor = compiler_new_block(c);

    if (start == NULL || if_cleanup == NULL || anchor == NULL) {
        return 0;
    }

    gen = (comprehension_ty)asdl_seq_GET(generators, gen_index);

    if (gen_index == 0) {
        /* Receive outermost iter as an implicit argument */
        c->u->u_argcount = 1;
        ADDOP_I(c, LOAD_FAST, 0);
    }
    else {
        /* Sub-iter - calculate on the fly */
        /* Fast path for the temporary variable assignment idiom:
             for y in [f(x)]
         */
        asdl_expr_seq *elts;
        switch (gen->iter->kind) {
            case List_kind:
                elts = gen->iter->v.List.elts;
                break;
            case Tuple_kind:
                elts = gen->iter->v.Tuple.elts;
                break;
            default:
                elts = NULL;
        }
        if (asdl_seq_LEN(elts) == 1) {
            expr_ty elt = asdl_seq_GET(elts, 0);
            if (elt->kind != Starred_kind) {
                VISIT(c, expr, elt);
                start = NULL;
            }
        }
        if (start) {
            VISIT(c, expr, gen->iter);
            ADDOP(c, GET_ITER);
        }
    }
    if (start) {
        depth++;
        compiler_use_next_block(c, start);
        ADDOP_JUMP(c, FOR_ITER, anchor);
    }
    VISIT(c, expr, gen->target);

    /* XXX this needs to be cleaned up...a lot! */
    n = asdl_seq_LEN(gen->ifs);
    for (i = 0; i < n; i++) {
        expr_ty e = (expr_ty)asdl_seq_GET(gen->ifs, i);
        if (!compiler_jump_if(c, e, if_cleanup, 0))
            return 0;
    }

    if (++gen_index < asdl_seq_LEN(generators))
        if (!compiler_comprehension_generator(c,
                                              generators, gen_index, depth,
                                              elt, val, type))
        return 0;

    /* only append after the last for generator */
    if (gen_index >= asdl_seq_LEN(generators)) {
        /* comprehension specific code */
        switch (type) {
        case COMP_GENEXP:
            VISIT(c, expr, elt);
            ADDOP_YIELD(c);
            ADDOP(c, POP_TOP);
            break;
        case COMP_LISTCOMP:
            VISIT(c, expr, elt);
            ADDOP_I(c, LIST_APPEND, depth + 1);
            break;
        case COMP_SETCOMP:
            VISIT(c, expr, elt);
            ADDOP_I(c, SET_ADD, depth + 1);
            break;
        case COMP_DICTCOMP:
            /* With '{k: v}', k is evaluated before v, so we do
               the same. */
            VISIT(c, expr, elt);
            VISIT(c, expr, val);
            ADDOP_I(c, MAP_ADD, depth + 1);
            break;
        default:
            return 0;
        }
    }
    compiler_use_next_block(c, if_cleanup);
    if (start) {
        ADDOP_JUMP(c, JUMP, start);
        compiler_use_next_block(c, anchor);
    }

    return 1;
}

static int
compiler_async_comprehension_generator(struct compiler *c,
                                      asdl_comprehension_seq *generators, int gen_index,
                                      int depth,
                                      expr_ty elt, expr_ty val, int type)
{
    comprehension_ty gen;
    basicblock *start, *if_cleanup, *except;
    Py_ssize_t i, n;
    start = compiler_new_block(c);
    except = compiler_new_block(c);
    if_cleanup = compiler_new_block(c);

    if (start == NULL || if_cleanup == NULL || except == NULL) {
        return 0;
    }

    gen = (comprehension_ty)asdl_seq_GET(generators, gen_index);

    if (gen_index == 0) {
        /* Receive outermost iter as an implicit argument */
        c->u->u_argcount = 1;
        ADDOP_I(c, LOAD_FAST, 0);
    }
    else {
        /* Sub-iter - calculate on the fly */
        VISIT(c, expr, gen->iter);
        ADDOP(c, GET_AITER);
    }

    compiler_use_next_block(c, start);
    /* Runtime will push a block here, so we need to account for that */
    if (!compiler_push_fblock(c, ASYNC_COMPREHENSION_GENERATOR, start,
                              NULL, NULL)) {
        return 0;
    }

    ADDOP_JUMP(c, SETUP_FINALLY, except);
    ADDOP(c, GET_ANEXT);
    ADDOP_LOAD_CONST(c, Py_None);
    ADD_YIELD_FROM(c, 1);
    ADDOP(c, POP_BLOCK);
    VISIT(c, expr, gen->target);

    n = asdl_seq_LEN(gen->ifs);
    for (i = 0; i < n; i++) {
        expr_ty e = (expr_ty)asdl_seq_GET(gen->ifs, i);
        if (!compiler_jump_if(c, e, if_cleanup, 0))
            return 0;
    }

    depth++;
    if (++gen_index < asdl_seq_LEN(generators))
        if (!compiler_comprehension_generator(c,
                                              generators, gen_index, depth,
                                              elt, val, type))
        return 0;

    /* only append after the last for generator */
    if (gen_index >= asdl_seq_LEN(generators)) {
        /* comprehension specific code */
        switch (type) {
        case COMP_GENEXP:
            VISIT(c, expr, elt);
            ADDOP_YIELD(c);
            ADDOP(c, POP_TOP);
            break;
        case COMP_LISTCOMP:
            VISIT(c, expr, elt);
            ADDOP_I(c, LIST_APPEND, depth + 1);
            break;
        case COMP_SETCOMP:
            VISIT(c, expr, elt);
            ADDOP_I(c, SET_ADD, depth + 1);
            break;
        case COMP_DICTCOMP:
            /* With '{k: v}', k is evaluated before v, so we do
               the same. */
            VISIT(c, expr, elt);
            VISIT(c, expr, val);
            ADDOP_I(c, MAP_ADD, depth + 1);
            break;
        default:
            return 0;
        }
    }
    compiler_use_next_block(c, if_cleanup);
    ADDOP_JUMP(c, JUMP, start);

    compiler_pop_fblock(c, ASYNC_COMPREHENSION_GENERATOR, start);

    compiler_use_next_block(c, except);
    //UNSET_LOC(c);

    ADDOP(c, END_ASYNC_FOR);

    return 1;
}

static int
compiler_comprehension(struct compiler *c, expr_ty e, int type,
                       identifier name, asdl_comprehension_seq *generators, expr_ty elt,
                       expr_ty val)
{
    PyCodeObject *co = NULL;
    comprehension_ty outermost;
    PyObject *qualname = NULL;
    int scope_type = c->u->u_scope_type;
    int is_async_generator = 0;
    int is_top_level_await = IS_TOP_LEVEL_AWAIT(c);

    outermost = (comprehension_ty) asdl_seq_GET(generators, 0);
    if (!compiler_enter_scope(c, name, COMPILER_SCOPE_COMPREHENSION,
                              (void *)e, e->lineno))
    {
        goto error;
    }
    SET_LOC(c, e);

    is_async_generator = c->u->u_ste->ste_coroutine;

    if (is_async_generator && type != COMP_GENEXP &&
        scope_type != COMPILER_SCOPE_ASYNC_FUNCTION &&
        scope_type != COMPILER_SCOPE_COMPREHENSION &&
        !is_top_level_await)
    {
        compiler_error(c, "asynchronous comprehension outside of "
                          "an asynchronous function");
        goto error_in_scope;
    }

    if (type != COMP_GENEXP) {
        int op;
        switch (type) {
        case COMP_LISTCOMP:
            op = BUILD_LIST;
            break;
        case COMP_SETCOMP:
            op = BUILD_SET;
            break;
        case COMP_DICTCOMP:
            op = BUILD_MAP;
            break;
        default:
            PyErr_Format(PyExc_SystemError,
                         "unknown comprehension type %d", type);
            goto error_in_scope;
        }

        ADDOP_I(c, op, 0);
    }

    if (!compiler_comprehension_generator(c, generators, 0, 0, elt,
                                          val, type))
        goto error_in_scope;

    if (type != COMP_GENEXP) {
        ADDOP(c, RETURN_VALUE);
    }

    co = assemble(c, 1);
    qualname = c->u->u_qualname;
    Py_INCREF(qualname);
    compiler_exit_scope(c);
    if (is_top_level_await && is_async_generator){
        c->u->u_ste->ste_coroutine = 1;
    }
    if (co == NULL)
        goto error;

    if (!compiler_make_closure(c, co, 0, qualname)) {
        goto error;
    }
    Py_DECREF(qualname);
    Py_DECREF(co);

    VISIT(c, expr, outermost->iter);

    if (outermost->is_async) {
        ADDOP(c, GET_AITER);
    } else {
        ADDOP(c, GET_ITER);
    }

    ADDOP_I(c, PRECALL, 0);
    ADDOP_I(c, CALL, 0);

    if (is_async_generator && type != COMP_GENEXP) {
        ADDOP_I(c, GET_AWAITABLE, 0);
        ADDOP_LOAD_CONST(c, Py_None);
        ADD_YIELD_FROM(c, 1);
    }

    return 1;
error_in_scope:
    compiler_exit_scope(c);
error:
    Py_XDECREF(qualname);
    Py_XDECREF(co);
    return 0;
}

static int
compiler_genexp(struct compiler *c, expr_ty e)
{
    assert(e->kind == GeneratorExp_kind);
    _Py_DECLARE_STR(anon_genexpr, "<genexpr>");
    return compiler_comprehension(c, e, COMP_GENEXP, &_Py_STR(anon_genexpr),
                                  e->v.GeneratorExp.generators,
                                  e->v.GeneratorExp.elt, NULL);
}

static int
compiler_listcomp(struct compiler *c, expr_ty e)
{
    assert(e->kind == ListComp_kind);
    _Py_DECLARE_STR(anon_listcomp, "<listcomp>");
    return compiler_comprehension(c, e, COMP_LISTCOMP, &_Py_STR(anon_listcomp),
                                  e->v.ListComp.generators,
                                  e->v.ListComp.elt, NULL);
}

static int
compiler_setcomp(struct compiler *c, expr_ty e)
{
    assert(e->kind == SetComp_kind);
    _Py_DECLARE_STR(anon_setcomp, "<setcomp>");
    return compiler_comprehension(c, e, COMP_SETCOMP, &_Py_STR(anon_setcomp),
                                  e->v.SetComp.generators,
                                  e->v.SetComp.elt, NULL);
}


static int
compiler_dictcomp(struct compiler *c, expr_ty e)
{
    assert(e->kind == DictComp_kind);
    _Py_DECLARE_STR(anon_dictcomp, "<dictcomp>");
    return compiler_comprehension(c, e, COMP_DICTCOMP, &_Py_STR(anon_dictcomp),
                                  e->v.DictComp.generators,
                                  e->v.DictComp.key, e->v.DictComp.value);
}


static int
compiler_visit_keyword(struct compiler *c, keyword_ty k)
{
    VISIT(c, expr, k->value);
    return 1;
}


static int
compiler_with_except_finish(struct compiler *c, basicblock * cleanup) {
    UNSET_LOC(c);
    basicblock *exit;
    exit = compiler_new_block(c);
    if (exit == NULL)
        return 0;
    ADDOP_JUMP(c, POP_JUMP_IF_TRUE, exit);
    ADDOP_I(c, RERAISE, 2);
    compiler_use_next_block(c, cleanup);
    POP_EXCEPT_AND_RERAISE(c);
    compiler_use_next_block(c, exit);
    ADDOP(c, POP_TOP); /* exc_value */
    ADDOP(c, POP_BLOCK);
    ADDOP(c, POP_EXCEPT);
    ADDOP(c, POP_TOP);
    ADDOP(c, POP_TOP);
    return 1;
}

/*
   Implements the async with statement.

   The semantics outlined in that PEP are as follows:

   async with EXPR as VAR:
       BLOCK

   It is implemented roughly as:

   context = EXPR
   exit = context.__aexit__  # not calling it
   value = await context.__aenter__()
   try:
       VAR = value  # if VAR present in the syntax
       BLOCK
   finally:
       if an exception was raised:
           exc = copy of (exception, instance, traceback)
       else:
           exc = (None, None, None)
       if not (await exit(*exc)):
           raise
 */
static int
compiler_async_with(struct compiler *c, stmt_ty s, int pos)
{
    basicblock *block, *final, *exit, *cleanup;
    withitem_ty item = asdl_seq_GET(s->v.AsyncWith.items, pos);

    assert(s->kind == AsyncWith_kind);
    if (IS_TOP_LEVEL_AWAIT(c)){
        c->u->u_ste->ste_coroutine = 1;
    } else if (c->u->u_scope_type != COMPILER_SCOPE_ASYNC_FUNCTION){
        return compiler_error(c, "'async with' outside async function");
    }

    block = compiler_new_block(c);
    final = compiler_new_block(c);
    exit = compiler_new_block(c);
    cleanup = compiler_new_block(c);
    if (!block || !final || !exit || !cleanup)
        return 0;

    /* Evaluate EXPR */
    VISIT(c, expr, item->context_expr);

    ADDOP(c, BEFORE_ASYNC_WITH);
    ADDOP_I(c, GET_AWAITABLE, 1);
    ADDOP_LOAD_CONST(c, Py_None);
    ADD_YIELD_FROM(c, 1);

    ADDOP_JUMP(c, SETUP_WITH, final);

    /* SETUP_WITH pushes a finally block. */
    compiler_use_next_block(c, block);
    if (!compiler_push_fblock(c, ASYNC_WITH, block, final, s)) {
        return 0;
    }

    if (item->optional_vars) {
        VISIT(c, expr, item->optional_vars);
    }
    else {
    /* Discard result from context.__aenter__() */
        ADDOP(c, POP_TOP);
    }

    pos++;
    if (pos == asdl_seq_LEN(s->v.AsyncWith.items))
        /* BLOCK code */
        VISIT_SEQ(c, stmt, s->v.AsyncWith.body)
    else if (!compiler_async_with(c, s, pos))
            return 0;

    compiler_pop_fblock(c, ASYNC_WITH, block);
    ADDOP(c, POP_BLOCK);
    /* End of body; start the cleanup */

    /* For successful outcome:
     * call __exit__(None, None, None)
     */
    SET_LOC(c, s);
    if(!compiler_call_exit_with_nones(c))
        return 0;
    ADDOP_I(c, GET_AWAITABLE, 2);
    ADDOP_LOAD_CONST(c, Py_None);
    ADD_YIELD_FROM(c, 1);

    ADDOP(c, POP_TOP);

    ADDOP_JUMP(c, JUMP, exit);

    /* For exceptional outcome: */
    compiler_use_next_block(c, final);

    ADDOP_JUMP(c, SETUP_CLEANUP, cleanup);
    ADDOP(c, PUSH_EXC_INFO);
    ADDOP(c, WITH_EXCEPT_START);
    ADDOP_I(c, GET_AWAITABLE, 2);
    ADDOP_LOAD_CONST(c, Py_None);
    ADD_YIELD_FROM(c, 1);
    compiler_with_except_finish(c, cleanup);

    compiler_use_next_block(c, exit);
    return 1;
}


/*
   Implements the with statement from PEP 343.
   with EXPR as VAR:
       BLOCK
   is implemented as:
        <code for EXPR>
        SETUP_WITH  E
        <code to store to VAR> or POP_TOP
        <code for BLOCK>
        LOAD_CONST (None, None, None)
        CALL_FUNCTION_EX 0
        JUMP  EXIT
    E:  WITH_EXCEPT_START (calls EXPR.__exit__)
        POP_JUMP_IF_TRUE T:
        RERAISE
    T:  POP_TOP (remove exception from stack)
        POP_EXCEPT
        POP_TOP
    EXIT:
 */

static int
compiler_with(struct compiler *c, stmt_ty s, int pos)
{
    basicblock *block, *final, *exit, *cleanup;
    withitem_ty item = asdl_seq_GET(s->v.With.items, pos);

    assert(s->kind == With_kind);

    block = compiler_new_block(c);
    final = compiler_new_block(c);
    exit = compiler_new_block(c);
    cleanup = compiler_new_block(c);
    if (!block || !final || !exit || !cleanup)
        return 0;

    /* Evaluate EXPR */
    VISIT(c, expr, item->context_expr);
    /* Will push bound __exit__ */
    ADDOP(c, BEFORE_WITH);
    ADDOP_JUMP(c, SETUP_WITH, final);

    /* SETUP_WITH pushes a finally block. */
    compiler_use_next_block(c, block);
    if (!compiler_push_fblock(c, WITH, block, final, s)) {
        return 0;
    }

    if (item->optional_vars) {
        VISIT(c, expr, item->optional_vars);
    }
    else {
    /* Discard result from context.__enter__() */
        ADDOP(c, POP_TOP);
    }

    pos++;
    if (pos == asdl_seq_LEN(s->v.With.items))
        /* BLOCK code */
        VISIT_SEQ(c, stmt, s->v.With.body)
    else if (!compiler_with(c, s, pos))
            return 0;


    /* Mark all following code as artificial */
    UNSET_LOC(c);
    ADDOP(c, POP_BLOCK);
    compiler_pop_fblock(c, WITH, block);

    /* End of body; start the cleanup. */

    /* For successful outcome:
     * call __exit__(None, None, None)
     */
    SET_LOC(c, s);
    if (!compiler_call_exit_with_nones(c))
        return 0;
    ADDOP(c, POP_TOP);
    ADDOP_JUMP(c, JUMP, exit);

    /* For exceptional outcome: */
    compiler_use_next_block(c, final);

    ADDOP_JUMP(c, SETUP_CLEANUP, cleanup);
    ADDOP(c, PUSH_EXC_INFO);
    ADDOP(c, WITH_EXCEPT_START);
    compiler_with_except_finish(c, cleanup);

    compiler_use_next_block(c, exit);
    return 1;
}

static int
compiler_visit_expr1(struct compiler *c, expr_ty e)
{
    switch (e->kind) {
    case NamedExpr_kind:
        VISIT(c, expr, e->v.NamedExpr.value);
        ADDOP_I(c, COPY, 1);
        VISIT(c, expr, e->v.NamedExpr.target);
        break;
    case BoolOp_kind:
        return compiler_boolop(c, e);
    case BinOp_kind:
        VISIT(c, expr, e->v.BinOp.left);
        VISIT(c, expr, e->v.BinOp.right);
        ADDOP_BINARY(c, e->v.BinOp.op);
        break;
    case UnaryOp_kind:
        VISIT(c, expr, e->v.UnaryOp.operand);
        ADDOP(c, unaryop(e->v.UnaryOp.op));
        break;
    case Lambda_kind:
        return compiler_lambda(c, e);
    case IfExp_kind:
        return compiler_ifexp(c, e);
    case Dict_kind:
        return compiler_dict(c, e);
    case Set_kind:
        return compiler_set(c, e);
    case GeneratorExp_kind:
        return compiler_genexp(c, e);
    case ListComp_kind:
        return compiler_listcomp(c, e);
    case SetComp_kind:
        return compiler_setcomp(c, e);
    case DictComp_kind:
        return compiler_dictcomp(c, e);
    case Yield_kind:
        if (c->u->u_ste->ste_type != FunctionBlock)
            return compiler_error(c, "'yield' outside function");
        if (e->v.Yield.value) {
            VISIT(c, expr, e->v.Yield.value);
        }
        else {
            ADDOP_LOAD_CONST(c, Py_None);
        }
        ADDOP_YIELD(c);
        break;
    case YieldFrom_kind:
        if (c->u->u_ste->ste_type != FunctionBlock)
            return compiler_error(c, "'yield' outside function");

        if (c->u->u_scope_type == COMPILER_SCOPE_ASYNC_FUNCTION)
            return compiler_error(c, "'yield from' inside async function");

        VISIT(c, expr, e->v.YieldFrom.value);
        ADDOP(c, GET_YIELD_FROM_ITER);
        ADDOP_LOAD_CONST(c, Py_None);
        ADD_YIELD_FROM(c, 0);
        break;
    case Await_kind:
        if (!IS_TOP_LEVEL_AWAIT(c)){
            if (c->u->u_ste->ste_type != FunctionBlock){
                return compiler_error(c, "'await' outside function");
            }

            if (c->u->u_scope_type != COMPILER_SCOPE_ASYNC_FUNCTION &&
                    c->u->u_scope_type != COMPILER_SCOPE_COMPREHENSION){
                return compiler_error(c, "'await' outside async function");
            }
        }

        VISIT(c, expr, e->v.Await.value);
        ADDOP_I(c, GET_AWAITABLE, 0);
        ADDOP_LOAD_CONST(c, Py_None);
        ADD_YIELD_FROM(c, 1);
        break;
    case Compare_kind:
        return compiler_compare(c, e);
    case Call_kind:
        return compiler_call(c, e);
    case Constant_kind:
        ADDOP_LOAD_CONST(c, e->v.Constant.value);
        break;
    case JoinedStr_kind:
        return compiler_joined_str(c, e);
    case FormattedValue_kind:
        return compiler_formatted_value(c, e);
    /* The following exprs can be assignment targets. */
    case Attribute_kind:
        VISIT(c, expr, e->v.Attribute.value);
        switch (e->v.Attribute.ctx) {
        case Load:
        {
            int old_lineno = c->u->u_lineno;
            c->u->u_lineno = e->end_lineno;
            ADDOP_NAME(c, LOAD_ATTR, e->v.Attribute.attr, names);
            c->u->u_lineno = old_lineno;
            break;
        }
        case Store:
            if (forbidden_name(c, e->v.Attribute.attr, e->v.Attribute.ctx)) {
                return 0;
            }
            int old_lineno = c->u->u_lineno;
            c->u->u_lineno = e->end_lineno;
            ADDOP_NAME(c, STORE_ATTR, e->v.Attribute.attr, names);
            c->u->u_lineno = old_lineno;
            break;
        case Del:
            ADDOP_NAME(c, DELETE_ATTR, e->v.Attribute.attr, names);
            break;
        }
        break;
    case Subscript_kind:
        return compiler_subscript(c, e);
    case Starred_kind:
        switch (e->v.Starred.ctx) {
        case Store:
            /* In all legitimate cases, the Starred node was already replaced
             * by compiler_list/compiler_tuple. XXX: is that okay? */
            return compiler_error(c,
                "starred assignment target must be in a list or tuple");
        default:
            return compiler_error(c,
                "can't use starred expression here");
        }
        break;
    case Slice_kind:
        return compiler_slice(c, e);
    case Name_kind:
        return compiler_nameop(c, e->v.Name.id, e->v.Name.ctx);
    /* child nodes of List and Tuple will have expr_context set */
    case List_kind:
        return compiler_list(c, e);
    case Tuple_kind:
        return compiler_tuple(c, e);
    }
    return 1;
}

static int
compiler_visit_expr(struct compiler *c, expr_ty e)
{
    int old_lineno = c->u->u_lineno;
    int old_end_lineno = c->u->u_end_lineno;
    int old_col_offset = c->u->u_col_offset;
    int old_end_col_offset = c->u->u_end_col_offset;
    SET_LOC(c, e);
    int res = compiler_visit_expr1(c, e);
    c->u->u_lineno = old_lineno;
    c->u->u_end_lineno = old_end_lineno;
    c->u->u_col_offset = old_col_offset;
    c->u->u_end_col_offset = old_end_col_offset;
    return res;
}

static int
compiler_augassign(struct compiler *c, stmt_ty s)
{
    assert(s->kind == AugAssign_kind);
    expr_ty e = s->v.AugAssign.target;

    int old_lineno = c->u->u_lineno;
    int old_end_lineno = c->u->u_end_lineno;
    int old_col_offset = c->u->u_col_offset;
    int old_end_col_offset = c->u->u_end_col_offset;
    SET_LOC(c, e);

    switch (e->kind) {
    case Attribute_kind:
        VISIT(c, expr, e->v.Attribute.value);
        ADDOP_I(c, COPY, 1);
        int old_lineno = c->u->u_lineno;
        c->u->u_lineno = e->end_lineno;
        ADDOP_NAME(c, LOAD_ATTR, e->v.Attribute.attr, names);
        c->u->u_lineno = old_lineno;
        break;
    case Subscript_kind:
        VISIT(c, expr, e->v.Subscript.value);
        VISIT(c, expr, e->v.Subscript.slice);
        ADDOP_I(c, COPY, 2);
        ADDOP_I(c, COPY, 2);
        ADDOP(c, BINARY_SUBSCR);
        break;
    case Name_kind:
        if (!compiler_nameop(c, e->v.Name.id, Load))
            return 0;
        break;
    default:
        PyErr_Format(PyExc_SystemError,
            "invalid node type (%d) for augmented assignment",
            e->kind);
        return 0;
    }

    c->u->u_lineno = old_lineno;
    c->u->u_end_lineno = old_end_lineno;
    c->u->u_col_offset = old_col_offset;
    c->u->u_end_col_offset = old_end_col_offset;

    VISIT(c, expr, s->v.AugAssign.value);
    ADDOP_INPLACE(c, s->v.AugAssign.op);

    SET_LOC(c, e);

    switch (e->kind) {
    case Attribute_kind:
        c->u->u_lineno = e->end_lineno;
        ADDOP_I(c, SWAP, 2);
        ADDOP_NAME(c, STORE_ATTR, e->v.Attribute.attr, names);
        break;
    case Subscript_kind:
        ADDOP_I(c, SWAP, 3);
        ADDOP_I(c, SWAP, 2);
        ADDOP(c, STORE_SUBSCR);
        break;
    case Name_kind:
        return compiler_nameop(c, e->v.Name.id, Store);
    default:
        Py_UNREACHABLE();
    }
    return 1;
}

static int
check_ann_expr(struct compiler *c, expr_ty e)
{
    VISIT(c, expr, e);
    ADDOP(c, POP_TOP);
    return 1;
}

static int
check_annotation(struct compiler *c, stmt_ty s)
{
    /* Annotations of complex targets does not produce anything
       under annotations future */
    if (c->c_future->ff_features & CO_FUTURE_ANNOTATIONS) {
        return 1;
    }

    /* Annotations are only evaluated in a module or class. */
    if (c->u->u_scope_type == COMPILER_SCOPE_MODULE ||
        c->u->u_scope_type == COMPILER_SCOPE_CLASS) {
        return check_ann_expr(c, s->v.AnnAssign.annotation);
    }
    return 1;
}

static int
check_ann_subscr(struct compiler *c, expr_ty e)
{
    /* We check that everything in a subscript is defined at runtime. */
    switch (e->kind) {
    case Slice_kind:
        if (e->v.Slice.lower && !check_ann_expr(c, e->v.Slice.lower)) {
            return 0;
        }
        if (e->v.Slice.upper && !check_ann_expr(c, e->v.Slice.upper)) {
            return 0;
        }
        if (e->v.Slice.step && !check_ann_expr(c, e->v.Slice.step)) {
            return 0;
        }
        return 1;
    case Tuple_kind: {
        /* extended slice */
        asdl_expr_seq *elts = e->v.Tuple.elts;
        Py_ssize_t i, n = asdl_seq_LEN(elts);
        for (i = 0; i < n; i++) {
            if (!check_ann_subscr(c, asdl_seq_GET(elts, i))) {
                return 0;
            }
        }
        return 1;
    }
    default:
        return check_ann_expr(c, e);
    }
}

static int
compiler_annassign(struct compiler *c, stmt_ty s)
{
    expr_ty targ = s->v.AnnAssign.target;
    PyObject* mangled;

    assert(s->kind == AnnAssign_kind);

    /* We perform the actual assignment first. */
    if (s->v.AnnAssign.value) {
        VISIT(c, expr, s->v.AnnAssign.value);
        VISIT(c, expr, targ);
    }
    switch (targ->kind) {
    case Name_kind:
        if (forbidden_name(c, targ->v.Name.id, Store))
            return 0;
        /* If we have a simple name in a module or class, store annotation. */
        if (s->v.AnnAssign.simple &&
            (c->u->u_scope_type == COMPILER_SCOPE_MODULE ||
             c->u->u_scope_type == COMPILER_SCOPE_CLASS)) {
            if (c->c_future->ff_features & CO_FUTURE_ANNOTATIONS) {
                VISIT(c, annexpr, s->v.AnnAssign.annotation)
            }
            else {
                VISIT(c, expr, s->v.AnnAssign.annotation);
            }
            ADDOP_NAME(c, LOAD_NAME, &_Py_ID(__annotations__), names);
            mangled = _Py_Mangle(c->u->u_private, targ->v.Name.id);
            ADDOP_LOAD_CONST_NEW(c, mangled);
            ADDOP(c, STORE_SUBSCR);
        }
        break;
    case Attribute_kind:
        if (forbidden_name(c, targ->v.Attribute.attr, Store))
            return 0;
        if (!s->v.AnnAssign.value &&
            !check_ann_expr(c, targ->v.Attribute.value)) {
            return 0;
        }
        break;
    case Subscript_kind:
        if (!s->v.AnnAssign.value &&
            (!check_ann_expr(c, targ->v.Subscript.value) ||
             !check_ann_subscr(c, targ->v.Subscript.slice))) {
                return 0;
        }
        break;
    default:
        PyErr_Format(PyExc_SystemError,
                     "invalid node type (%d) for annotated assignment",
                     targ->kind);
            return 0;
    }
    /* Annotation is evaluated last. */
    if (!s->v.AnnAssign.simple && !check_annotation(c, s)) {
        return 0;
    }
    return 1;
}

/* Raises a SyntaxError and returns 0.
   If something goes wrong, a different exception may be raised.
*/

static int
compiler_error(struct compiler *c, const char *format, ...)
{
    va_list vargs;
#ifdef HAVE_STDARG_PROTOTYPES
    va_start(vargs, format);
#else
    va_start(vargs);
#endif
    PyObject *msg = PyUnicode_FromFormatV(format, vargs);
    va_end(vargs);
    if (msg == NULL) {
        return 0;
    }
    PyObject *loc = PyErr_ProgramTextObject(c->c_filename, c->u->u_lineno);
    if (loc == NULL) {
        Py_INCREF(Py_None);
        loc = Py_None;
    }
    PyObject *args = Py_BuildValue("O(OiiOii)", msg, c->c_filename,
                                   c->u->u_lineno, c->u->u_col_offset + 1, loc,
                                   c->u->u_end_lineno, c->u->u_end_col_offset + 1);
    Py_DECREF(msg);
    if (args == NULL) {
        goto exit;
    }
    PyErr_SetObject(PyExc_SyntaxError, args);
 exit:
    Py_DECREF(loc);
    Py_XDECREF(args);
    return 0;
}

/* Emits a SyntaxWarning and returns 1 on success.
   If a SyntaxWarning raised as error, replaces it with a SyntaxError
   and returns 0.
*/
static int
compiler_warn(struct compiler *c, const char *format, ...)
{
    va_list vargs;
#ifdef HAVE_STDARG_PROTOTYPES
    va_start(vargs, format);
#else
    va_start(vargs);
#endif
    PyObject *msg = PyUnicode_FromFormatV(format, vargs);
    va_end(vargs);
    if (msg == NULL) {
        return 0;
    }
    if (PyErr_WarnExplicitObject(PyExc_SyntaxWarning, msg, c->c_filename,
                                 c->u->u_lineno, NULL, NULL) < 0)
    {
        if (PyErr_ExceptionMatches(PyExc_SyntaxWarning)) {
            /* Replace the SyntaxWarning exception with a SyntaxError
               to get a more accurate error report */
            PyErr_Clear();
            assert(PyUnicode_AsUTF8(msg) != NULL);
            compiler_error(c, PyUnicode_AsUTF8(msg));
        }
        Py_DECREF(msg);
        return 0;
    }
    Py_DECREF(msg);
    return 1;
}

static int
compiler_subscript(struct compiler *c, expr_ty e)
{
    expr_context_ty ctx = e->v.Subscript.ctx;
    int op = 0;

    if (ctx == Load) {
        if (!check_subscripter(c, e->v.Subscript.value)) {
            return 0;
        }
        if (!check_index(c, e->v.Subscript.value, e->v.Subscript.slice)) {
            return 0;
        }
    }

    switch (ctx) {
        case Load:    op = BINARY_SUBSCR; break;
        case Store:   op = STORE_SUBSCR; break;
        case Del:     op = DELETE_SUBSCR; break;
    }
    assert(op);
    VISIT(c, expr, e->v.Subscript.value);
    VISIT(c, expr, e->v.Subscript.slice);
    ADDOP(c, op);
    return 1;
}

static int
compiler_slice(struct compiler *c, expr_ty s)
{
    int n = 2;
    assert(s->kind == Slice_kind);

    /* only handles the cases where BUILD_SLICE is emitted */
    if (s->v.Slice.lower) {
        VISIT(c, expr, s->v.Slice.lower);
    }
    else {
        ADDOP_LOAD_CONST(c, Py_None);
    }

    if (s->v.Slice.upper) {
        VISIT(c, expr, s->v.Slice.upper);
    }
    else {
        ADDOP_LOAD_CONST(c, Py_None);
    }

    if (s->v.Slice.step) {
        n++;
        VISIT(c, expr, s->v.Slice.step);
    }
    ADDOP_I(c, BUILD_SLICE, n);
    return 1;
}


// PEP 634: Structural Pattern Matching

// To keep things simple, all compiler_pattern_* and pattern_helper_* routines
// follow the convention of consuming TOS (the subject for the given pattern)
// and calling jump_to_fail_pop on failure (no match).

// When calling into these routines, it's important that pc->on_top be kept
// updated to reflect the current number of items that we are using on the top
// of the stack: they will be popped on failure, and any name captures will be
// stored *underneath* them on success. This lets us defer all names stores
// until the *entire* pattern matches.

#define WILDCARD_CHECK(N) \
    ((N)->kind == MatchAs_kind && !(N)->v.MatchAs.name)

#define WILDCARD_STAR_CHECK(N) \
    ((N)->kind == MatchStar_kind && !(N)->v.MatchStar.name)

// Limit permitted subexpressions, even if the parser & AST validator let them through
#define MATCH_VALUE_EXPR(N) \
    ((N)->kind == Constant_kind || (N)->kind == Attribute_kind)

// Allocate or resize pc->fail_pop to allow for n items to be popped on failure.
static int
ensure_fail_pop(struct compiler *c, pattern_context *pc, Py_ssize_t n)
{
    Py_ssize_t size = n + 1;
    if (size <= pc->fail_pop_size) {
        return 1;
    }
    Py_ssize_t needed = sizeof(basicblock*) * size;
    basicblock **resized = PyObject_Realloc(pc->fail_pop, needed);
    if (resized == NULL) {
        PyErr_NoMemory();
        return 0;
    }
    pc->fail_pop = resized;
    while (pc->fail_pop_size < size) {
        basicblock *new_block;
        RETURN_IF_FALSE(new_block = compiler_new_block(c));
        pc->fail_pop[pc->fail_pop_size++] = new_block;
    }
    return 1;
}

// Use op to jump to the correct fail_pop block.
static int
jump_to_fail_pop(struct compiler *c, pattern_context *pc, int op)
{
    // Pop any items on the top of the stack, plus any objects we were going to
    // capture on success:
    Py_ssize_t pops = pc->on_top + PyList_GET_SIZE(pc->stores);
    RETURN_IF_FALSE(ensure_fail_pop(c, pc, pops));
    ADDOP_JUMP(c, op, pc->fail_pop[pops]);
    return 1;
}

// Build all of the fail_pop blocks and reset fail_pop.
static int
emit_and_reset_fail_pop(struct compiler *c, pattern_context *pc)
{
    if (!pc->fail_pop_size) {
        assert(pc->fail_pop == NULL);
        return 1;
    }
    while (--pc->fail_pop_size) {
        compiler_use_next_block(c, pc->fail_pop[pc->fail_pop_size]);
        if (!compiler_addop(c, POP_TOP)) {
            pc->fail_pop_size = 0;
            PyObject_Free(pc->fail_pop);
            pc->fail_pop = NULL;
            return 0;
        }
    }
    compiler_use_next_block(c, pc->fail_pop[0]);
    PyObject_Free(pc->fail_pop);
    pc->fail_pop = NULL;
    return 1;
}

static int
compiler_error_duplicate_store(struct compiler *c, identifier n)
{
    return compiler_error(c, "multiple assignments to name %R in pattern", n);
}

// Duplicate the effect of 3.10's ROT_* instructions using SWAPs.
static int
pattern_helper_rotate(struct compiler *c, Py_ssize_t count)
{
    while (1 < count) {
        ADDOP_I(c, SWAP, count--);
    }
    return 1;
}

static int
pattern_helper_store_name(struct compiler *c, identifier n, pattern_context *pc)
{
    if (n == NULL) {
        ADDOP(c, POP_TOP);
        return 1;
    }
    if (forbidden_name(c, n, Store)) {
        return 0;
    }
    // Can't assign to the same name twice:
    int duplicate = PySequence_Contains(pc->stores, n);
    if (duplicate < 0) {
        return 0;
    }
    if (duplicate) {
        return compiler_error_duplicate_store(c, n);
    }
    // Rotate this object underneath any items we need to preserve:
    Py_ssize_t rotations = pc->on_top + PyList_GET_SIZE(pc->stores) + 1;
    RETURN_IF_FALSE(pattern_helper_rotate(c, rotations));
    return !PyList_Append(pc->stores, n);
}


static int
pattern_unpack_helper(struct compiler *c, asdl_pattern_seq *elts)
{
    Py_ssize_t n = asdl_seq_LEN(elts);
    int seen_star = 0;
    for (Py_ssize_t i = 0; i < n; i++) {
        pattern_ty elt = asdl_seq_GET(elts, i);
        if (elt->kind == MatchStar_kind && !seen_star) {
            if ((i >= (1 << 8)) ||
                (n-i-1 >= (INT_MAX >> 8)))
                return compiler_error(c,
                    "too many expressions in "
                    "star-unpacking sequence pattern");
            ADDOP_I(c, UNPACK_EX, (i + ((n-i-1) << 8)));
            seen_star = 1;
        }
        else if (elt->kind == MatchStar_kind) {
            return compiler_error(c,
                "multiple starred expressions in sequence pattern");
        }
    }
    if (!seen_star) {
        ADDOP_I(c, UNPACK_SEQUENCE, n);
    }
    return 1;
}

static int
pattern_helper_sequence_unpack(struct compiler *c, asdl_pattern_seq *patterns,
                               Py_ssize_t star, pattern_context *pc)
{
    RETURN_IF_FALSE(pattern_unpack_helper(c, patterns));
    Py_ssize_t size = asdl_seq_LEN(patterns);
    // We've now got a bunch of new subjects on the stack. They need to remain
    // there after each subpattern match:
    pc->on_top += size;
    for (Py_ssize_t i = 0; i < size; i++) {
        // One less item to keep track of each time we loop through:
        pc->on_top--;
        pattern_ty pattern = asdl_seq_GET(patterns, i);
        RETURN_IF_FALSE(compiler_pattern_subpattern(c, pattern, pc));
    }
    return 1;
}

// Like pattern_helper_sequence_unpack, but uses BINARY_SUBSCR instead of
// UNPACK_SEQUENCE / UNPACK_EX. This is more efficient for patterns with a
// starred wildcard like [first, *_] / [first, *_, last] / [*_, last] / etc.
static int
pattern_helper_sequence_subscr(struct compiler *c, asdl_pattern_seq *patterns,
                               Py_ssize_t star, pattern_context *pc)
{
    // We need to keep the subject around for extracting elements:
    pc->on_top++;
    Py_ssize_t size = asdl_seq_LEN(patterns);
    for (Py_ssize_t i = 0; i < size; i++) {
        pattern_ty pattern = asdl_seq_GET(patterns, i);
        if (WILDCARD_CHECK(pattern)) {
            continue;
        }
        if (i == star) {
            assert(WILDCARD_STAR_CHECK(pattern));
            continue;
        }
        ADDOP_I(c, COPY, 1);
        if (i < star) {
            ADDOP_LOAD_CONST_NEW(c, PyLong_FromSsize_t(i));
        }
        else {
            // The subject may not support negative indexing! Compute a
            // nonnegative index:
            ADDOP(c, GET_LEN);
            ADDOP_LOAD_CONST_NEW(c, PyLong_FromSsize_t(size - i));
            ADDOP_BINARY(c, Sub);
        }
        ADDOP(c, BINARY_SUBSCR);
        RETURN_IF_FALSE(compiler_pattern_subpattern(c, pattern, pc));
    }
    // Pop the subject, we're done with it:
    pc->on_top--;
    ADDOP(c, POP_TOP);
    return 1;
}

// Like compiler_pattern, but turn off checks for irrefutability.
static int
compiler_pattern_subpattern(struct compiler *c, pattern_ty p, pattern_context *pc)
{
    int allow_irrefutable = pc->allow_irrefutable;
    pc->allow_irrefutable = 1;
    RETURN_IF_FALSE(compiler_pattern(c, p, pc));
    pc->allow_irrefutable = allow_irrefutable;
    return 1;
}

static int
compiler_pattern_as(struct compiler *c, pattern_ty p, pattern_context *pc)
{
    assert(p->kind == MatchAs_kind);
    if (p->v.MatchAs.pattern == NULL) {
        // An irrefutable match:
        if (!pc->allow_irrefutable) {
            if (p->v.MatchAs.name) {
                const char *e = "name capture %R makes remaining patterns unreachable";
                return compiler_error(c, e, p->v.MatchAs.name);
            }
            const char *e = "wildcard makes remaining patterns unreachable";
            return compiler_error(c, e);
        }
        return pattern_helper_store_name(c, p->v.MatchAs.name, pc);
    }
    // Need to make a copy for (possibly) storing later:
    pc->on_top++;
    ADDOP_I(c, COPY, 1);
    RETURN_IF_FALSE(compiler_pattern(c, p->v.MatchAs.pattern, pc));
    // Success! Store it:
    pc->on_top--;
    RETURN_IF_FALSE(pattern_helper_store_name(c, p->v.MatchAs.name, pc));
    return 1;
}

static int
compiler_pattern_star(struct compiler *c, pattern_ty p, pattern_context *pc)
{
    assert(p->kind == MatchStar_kind);
    RETURN_IF_FALSE(pattern_helper_store_name(c, p->v.MatchStar.name, pc));
    return 1;
}

static int
validate_kwd_attrs(struct compiler *c, asdl_identifier_seq *attrs, asdl_pattern_seq* patterns)
{
    // Any errors will point to the pattern rather than the arg name as the
    // parser is only supplying identifiers rather than Name or keyword nodes
    Py_ssize_t nattrs = asdl_seq_LEN(attrs);
    for (Py_ssize_t i = 0; i < nattrs; i++) {
        identifier attr = ((identifier)asdl_seq_GET(attrs, i));
        SET_LOC(c, ((pattern_ty) asdl_seq_GET(patterns, i)));
        if (forbidden_name(c, attr, Store)) {
            return -1;
        }
        for (Py_ssize_t j = i + 1; j < nattrs; j++) {
            identifier other = ((identifier)asdl_seq_GET(attrs, j));
            if (!PyUnicode_Compare(attr, other)) {
                SET_LOC(c, ((pattern_ty) asdl_seq_GET(patterns, j)));
                compiler_error(c, "attribute name repeated in class pattern: %U", attr);
                return -1;
            }
        }
    }
    return 0;
}

static int
compiler_pattern_class(struct compiler *c, pattern_ty p, pattern_context *pc)
{
    assert(p->kind == MatchClass_kind);
    asdl_pattern_seq *patterns = p->v.MatchClass.patterns;
    asdl_identifier_seq *kwd_attrs = p->v.MatchClass.kwd_attrs;
    asdl_pattern_seq *kwd_patterns = p->v.MatchClass.kwd_patterns;
    Py_ssize_t nargs = asdl_seq_LEN(patterns);
    Py_ssize_t nattrs = asdl_seq_LEN(kwd_attrs);
    Py_ssize_t nkwd_patterns = asdl_seq_LEN(kwd_patterns);
    if (nattrs != nkwd_patterns) {
        // AST validator shouldn't let this happen, but if it does,
        // just fail, don't crash out of the interpreter
        const char * e = "kwd_attrs (%d) / kwd_patterns (%d) length mismatch in class pattern";
        return compiler_error(c, e, nattrs, nkwd_patterns);
    }
    if (INT_MAX < nargs || INT_MAX < nargs + nattrs - 1) {
        const char *e = "too many sub-patterns in class pattern %R";
        return compiler_error(c, e, p->v.MatchClass.cls);
    }
    if (nattrs) {
        RETURN_IF_FALSE(!validate_kwd_attrs(c, kwd_attrs, kwd_patterns));
        SET_LOC(c, p);
    }
    VISIT(c, expr, p->v.MatchClass.cls);
    PyObject *attr_names;
    RETURN_IF_FALSE(attr_names = PyTuple_New(nattrs));
    Py_ssize_t i;
    for (i = 0; i < nattrs; i++) {
        PyObject *name = asdl_seq_GET(kwd_attrs, i);
        Py_INCREF(name);
        PyTuple_SET_ITEM(attr_names, i, name);
    }
    ADDOP_LOAD_CONST_NEW(c, attr_names);
    ADDOP_I(c, MATCH_CLASS, nargs);
    ADDOP_I(c, COPY, 1);
    ADDOP_LOAD_CONST(c, Py_None);
    ADDOP_I(c, IS_OP, 1);
    // TOS is now a tuple of (nargs + nattrs) attributes (or None):
    pc->on_top++;
    RETURN_IF_FALSE(jump_to_fail_pop(c, pc, POP_JUMP_IF_FALSE));
    ADDOP_I(c, UNPACK_SEQUENCE, nargs + nattrs);
    pc->on_top += nargs + nattrs - 1;
    for (i = 0; i < nargs + nattrs; i++) {
        pc->on_top--;
        pattern_ty pattern;
        if (i < nargs) {
            // Positional:
            pattern = asdl_seq_GET(patterns, i);
        }
        else {
            // Keyword:
            pattern = asdl_seq_GET(kwd_patterns, i - nargs);
        }
        if (WILDCARD_CHECK(pattern)) {
            ADDOP(c, POP_TOP);
            continue;
        }
        RETURN_IF_FALSE(compiler_pattern_subpattern(c, pattern, pc));
    }
    // Success! Pop the tuple of attributes:
    return 1;
}

static int
compiler_pattern_mapping(struct compiler *c, pattern_ty p, pattern_context *pc)
{
    assert(p->kind == MatchMapping_kind);
    asdl_expr_seq *keys = p->v.MatchMapping.keys;
    asdl_pattern_seq *patterns = p->v.MatchMapping.patterns;
    Py_ssize_t size = asdl_seq_LEN(keys);
    Py_ssize_t npatterns = asdl_seq_LEN(patterns);
    if (size != npatterns) {
        // AST validator shouldn't let this happen, but if it does,
        // just fail, don't crash out of the interpreter
        const char * e = "keys (%d) / patterns (%d) length mismatch in mapping pattern";
        return compiler_error(c, e, size, npatterns);
    }
    // We have a double-star target if "rest" is set
    PyObject *star_target = p->v.MatchMapping.rest;
    // We need to keep the subject on top during the mapping and length checks:
    pc->on_top++;
    ADDOP(c, MATCH_MAPPING);
    RETURN_IF_FALSE(jump_to_fail_pop(c, pc, POP_JUMP_IF_FALSE));
    if (!size && !star_target) {
        // If the pattern is just "{}", we're done! Pop the subject:
        pc->on_top--;
        ADDOP(c, POP_TOP);
        return 1;
    }
    if (size) {
        // If the pattern has any keys in it, perform a length check:
        ADDOP(c, GET_LEN);
        ADDOP_LOAD_CONST_NEW(c, PyLong_FromSsize_t(size));
        ADDOP_COMPARE(c, GtE);
        RETURN_IF_FALSE(jump_to_fail_pop(c, pc, POP_JUMP_IF_FALSE));
    }
    if (INT_MAX < size - 1) {
        return compiler_error(c, "too many sub-patterns in mapping pattern");
    }
    // Collect all of the keys into a tuple for MATCH_KEYS and
    // **rest. They can either be dotted names or literals:

    // Maintaining a set of Constant_kind kind keys allows us to raise a
    // SyntaxError in the case of duplicates.
    PyObject *seen = PySet_New(NULL);
    if (seen == NULL) {
        return 0;
    }

    // NOTE: goto error on failure in the loop below to avoid leaking `seen`
    for (Py_ssize_t i = 0; i < size; i++) {
        expr_ty key = asdl_seq_GET(keys, i);
        if (key == NULL) {
            const char *e = "can't use NULL keys in MatchMapping "
                            "(set 'rest' parameter instead)";
            SET_LOC(c, ((pattern_ty) asdl_seq_GET(patterns, i)));
            compiler_error(c, e);
            goto error;
        }

        if (key->kind == Constant_kind) {
            int in_seen = PySet_Contains(seen, key->v.Constant.value);
            if (in_seen < 0) {
                goto error;
            }
            if (in_seen) {
                const char *e = "mapping pattern checks duplicate key (%R)";
                compiler_error(c, e, key->v.Constant.value);
                goto error;
            }
            if (PySet_Add(seen, key->v.Constant.value)) {
                goto error;
            }
        }

        else if (key->kind != Attribute_kind) {
            const char *e = "mapping pattern keys may only match literals and attribute lookups";
            compiler_error(c, e);
            goto error;
        }
        if (!compiler_visit_expr(c, key)) {
            goto error;
        }
    }

    // all keys have been checked; there are no duplicates
    Py_DECREF(seen);

    ADDOP_I(c, BUILD_TUPLE, size);
    ADDOP(c, MATCH_KEYS);
    // There's now a tuple of keys and a tuple of values on top of the subject:
    pc->on_top += 2;
    ADDOP_I(c, COPY, 1);
    ADDOP_LOAD_CONST(c, Py_None);
    ADDOP_I(c, IS_OP, 1);
    RETURN_IF_FALSE(jump_to_fail_pop(c, pc, POP_JUMP_IF_FALSE));
    // So far so good. Use that tuple of values on the stack to match
    // sub-patterns against:
    ADDOP_I(c, UNPACK_SEQUENCE, size);
    pc->on_top += size - 1;
    for (Py_ssize_t i = 0; i < size; i++) {
        pc->on_top--;
        pattern_ty pattern = asdl_seq_GET(patterns, i);
        RETURN_IF_FALSE(compiler_pattern_subpattern(c, pattern, pc));
    }
    // If we get this far, it's a match! Whatever happens next should consume
    // the tuple of keys and the subject:
    pc->on_top -= 2;
    if (star_target) {
        // If we have a starred name, bind a dict of remaining items to it (this may
        // seem a bit inefficient, but keys is rarely big enough to actually impact
        // runtime):
        // rest = dict(TOS1)
        // for key in TOS:
        //     del rest[key]
        ADDOP_I(c, BUILD_MAP, 0);           // [subject, keys, empty]
        ADDOP_I(c, SWAP, 3);                // [empty, keys, subject]
        ADDOP_I(c, DICT_UPDATE, 2);         // [copy, keys]
        ADDOP_I(c, UNPACK_SEQUENCE, size);  // [copy, keys...]
        while (size) {
            ADDOP_I(c, COPY, 1 + size--);   // [copy, keys..., copy]
            ADDOP_I(c, SWAP, 2);            // [copy, keys..., copy, key]
            ADDOP(c, DELETE_SUBSCR);        // [copy, keys...]
        }
        RETURN_IF_FALSE(pattern_helper_store_name(c, star_target, pc));
    }
    else {
        ADDOP(c, POP_TOP);  // Tuple of keys.
        ADDOP(c, POP_TOP);  // Subject.
    }
    return 1;

error:
    Py_DECREF(seen);
    return 0;
}

static int
compiler_pattern_or(struct compiler *c, pattern_ty p, pattern_context *pc)
{
    assert(p->kind == MatchOr_kind);
    basicblock *end;
    RETURN_IF_FALSE(end = compiler_new_block(c));
    Py_ssize_t size = asdl_seq_LEN(p->v.MatchOr.patterns);
    assert(size > 1);
    // We're going to be messing with pc. Keep the original info handy:
    pattern_context old_pc = *pc;
    Py_INCREF(pc->stores);
    // control is the list of names bound by the first alternative. It is used
    // for checking different name bindings in alternatives, and for correcting
    // the order in which extracted elements are placed on the stack.
    PyObject *control = NULL;
    // NOTE: We can't use returning macros anymore! goto error on error.
    for (Py_ssize_t i = 0; i < size; i++) {
        pattern_ty alt = asdl_seq_GET(p->v.MatchOr.patterns, i);
        SET_LOC(c, alt);
        PyObject *pc_stores = PyList_New(0);
        if (pc_stores == NULL) {
            goto error;
        }
        Py_SETREF(pc->stores, pc_stores);
        // An irrefutable sub-pattern must be last, if it is allowed at all:
        pc->allow_irrefutable = (i == size - 1) && old_pc.allow_irrefutable;
        pc->fail_pop = NULL;
        pc->fail_pop_size = 0;
        pc->on_top = 0;
        if (!compiler_addop_i(c, COPY, 1) || !compiler_pattern(c, alt, pc)) {
            goto error;
        }
        // Success!
        Py_ssize_t nstores = PyList_GET_SIZE(pc->stores);
        if (!i) {
            // This is the first alternative, so save its stores as a "control"
            // for the others (they can't bind a different set of names, and
            // might need to be reordered):
            assert(control == NULL);
            control = pc->stores;
            Py_INCREF(control);
        }
        else if (nstores != PyList_GET_SIZE(control)) {
            goto diff;
        }
        else if (nstores) {
            // There were captures. Check to see if we differ from control:
            Py_ssize_t icontrol = nstores;
            while (icontrol--) {
                PyObject *name = PyList_GET_ITEM(control, icontrol);
                Py_ssize_t istores = PySequence_Index(pc->stores, name);
                if (istores < 0) {
                    PyErr_Clear();
                    goto diff;
                }
                if (icontrol != istores) {
                    // Reorder the names on the stack to match the order of the
                    // names in control. There's probably a better way of doing
                    // this; the current solution is potentially very
                    // inefficient when each alternative subpattern binds lots
                    // of names in different orders. It's fine for reasonable
                    // cases, though, and the peephole optimizer will ensure
                    // that the final code is as efficient as possible.
                    assert(istores < icontrol);
                    Py_ssize_t rotations = istores + 1;
                    // Perform the same rotation on pc->stores:
                    PyObject *rotated = PyList_GetSlice(pc->stores, 0,
                                                        rotations);
                    if (rotated == NULL ||
                        PyList_SetSlice(pc->stores, 0, rotations, NULL) ||
                        PyList_SetSlice(pc->stores, icontrol - istores,
                                        icontrol - istores, rotated))
                    {
                        Py_XDECREF(rotated);
                        goto error;
                    }
                    Py_DECREF(rotated);
                    // That just did:
                    // rotated = pc_stores[:rotations]
                    // del pc_stores[:rotations]
                    // pc_stores[icontrol-istores:icontrol-istores] = rotated
                    // Do the same thing to the stack, using several
                    // rotations:
                    while (rotations--) {
                        if (!pattern_helper_rotate(c, icontrol + 1)){
                            goto error;
                        }
                    }
                }
            }
        }
        assert(control);
        if (!compiler_addop_j(c, JUMP, end) ||
            !emit_and_reset_fail_pop(c, pc))
        {
            goto error;
        }
    }
    Py_DECREF(pc->stores);
    *pc = old_pc;
    Py_INCREF(pc->stores);
    // Need to NULL this for the PyObject_Free call in the error block.
    old_pc.fail_pop = NULL;
    // No match. Pop the remaining copy of the subject and fail:
    if (!compiler_addop(c, POP_TOP) || !jump_to_fail_pop(c, pc, JUMP)) {
        goto error;
    }
    compiler_use_next_block(c, end);
    Py_ssize_t nstores = PyList_GET_SIZE(control);
    // There's a bunch of stuff on the stack between where the new stores
    // are and where they need to be:
    // - The other stores.
    // - A copy of the subject.
    // - Anything else that may be on top of the stack.
    // - Any previous stores we've already stashed away on the stack.
    Py_ssize_t nrots = nstores + 1 + pc->on_top + PyList_GET_SIZE(pc->stores);
    for (Py_ssize_t i = 0; i < nstores; i++) {
        // Rotate this capture to its proper place on the stack:
        if (!pattern_helper_rotate(c, nrots)) {
            goto error;
        }
        // Update the list of previous stores with this new name, checking for
        // duplicates:
        PyObject *name = PyList_GET_ITEM(control, i);
        int dupe = PySequence_Contains(pc->stores, name);
        if (dupe < 0) {
            goto error;
        }
        if (dupe) {
            compiler_error_duplicate_store(c, name);
            goto error;
        }
        if (PyList_Append(pc->stores, name)) {
            goto error;
        }
    }
    Py_DECREF(old_pc.stores);
    Py_DECREF(control);
    // NOTE: Returning macros are safe again.
    // Pop the copy of the subject:
    ADDOP(c, POP_TOP);
    return 1;
diff:
    compiler_error(c, "alternative patterns bind different names");
error:
    PyObject_Free(old_pc.fail_pop);
    Py_DECREF(old_pc.stores);
    Py_XDECREF(control);
    return 0;
}


static int
compiler_pattern_sequence(struct compiler *c, pattern_ty p, pattern_context *pc)
{
    assert(p->kind == MatchSequence_kind);
    asdl_pattern_seq *patterns = p->v.MatchSequence.patterns;
    Py_ssize_t size = asdl_seq_LEN(patterns);
    Py_ssize_t star = -1;
    int only_wildcard = 1;
    int star_wildcard = 0;
    // Find a starred name, if it exists. There may be at most one:
    for (Py_ssize_t i = 0; i < size; i++) {
        pattern_ty pattern = asdl_seq_GET(patterns, i);
        if (pattern->kind == MatchStar_kind) {
            if (star >= 0) {
                const char *e = "multiple starred names in sequence pattern";
                return compiler_error(c, e);
            }
            star_wildcard = WILDCARD_STAR_CHECK(pattern);
            only_wildcard &= star_wildcard;
            star = i;
            continue;
        }
        only_wildcard &= WILDCARD_CHECK(pattern);
    }
    // We need to keep the subject on top during the sequence and length checks:
    pc->on_top++;
    ADDOP(c, MATCH_SEQUENCE);
    RETURN_IF_FALSE(jump_to_fail_pop(c, pc, POP_JUMP_IF_FALSE));
    if (star < 0) {
        // No star: len(subject) == size
        ADDOP(c, GET_LEN);
        ADDOP_LOAD_CONST_NEW(c, PyLong_FromSsize_t(size));
        ADDOP_COMPARE(c, Eq);
        RETURN_IF_FALSE(jump_to_fail_pop(c, pc, POP_JUMP_IF_FALSE));
    }
    else if (size > 1) {
        // Star: len(subject) >= size - 1
        ADDOP(c, GET_LEN);
        ADDOP_LOAD_CONST_NEW(c, PyLong_FromSsize_t(size - 1));
        ADDOP_COMPARE(c, GtE);
        RETURN_IF_FALSE(jump_to_fail_pop(c, pc, POP_JUMP_IF_FALSE));
    }
    // Whatever comes next should consume the subject:
    pc->on_top--;
    if (only_wildcard) {
        // Patterns like: [] / [_] / [_, _] / [*_] / [_, *_] / [_, _, *_] / etc.
        ADDOP(c, POP_TOP);
    }
    else if (star_wildcard) {
        RETURN_IF_FALSE(pattern_helper_sequence_subscr(c, patterns, star, pc));
    }
    else {
        RETURN_IF_FALSE(pattern_helper_sequence_unpack(c, patterns, star, pc));
    }
    return 1;
}

static int
compiler_pattern_value(struct compiler *c, pattern_ty p, pattern_context *pc)
{
    assert(p->kind == MatchValue_kind);
    expr_ty value = p->v.MatchValue.value;
    if (!MATCH_VALUE_EXPR(value)) {
        const char *e = "patterns may only match literals and attribute lookups";
        return compiler_error(c, e);
    }
    VISIT(c, expr, value);
    ADDOP_COMPARE(c, Eq);
    RETURN_IF_FALSE(jump_to_fail_pop(c, pc, POP_JUMP_IF_FALSE));
    return 1;
}

static int
compiler_pattern_singleton(struct compiler *c, pattern_ty p, pattern_context *pc)
{
    assert(p->kind == MatchSingleton_kind);
    ADDOP_LOAD_CONST(c, p->v.MatchSingleton.value);
    ADDOP_COMPARE(c, Is);
    RETURN_IF_FALSE(jump_to_fail_pop(c, pc, POP_JUMP_IF_FALSE));
    return 1;
}

static int
compiler_pattern(struct compiler *c, pattern_ty p, pattern_context *pc)
{
    SET_LOC(c, p);
    switch (p->kind) {
        case MatchValue_kind:
            return compiler_pattern_value(c, p, pc);
        case MatchSingleton_kind:
            return compiler_pattern_singleton(c, p, pc);
        case MatchSequence_kind:
            return compiler_pattern_sequence(c, p, pc);
        case MatchMapping_kind:
            return compiler_pattern_mapping(c, p, pc);
        case MatchClass_kind:
            return compiler_pattern_class(c, p, pc);
        case MatchStar_kind:
            return compiler_pattern_star(c, p, pc);
        case MatchAs_kind:
            return compiler_pattern_as(c, p, pc);
        case MatchOr_kind:
            return compiler_pattern_or(c, p, pc);
    }
    // AST validator shouldn't let this happen, but if it does,
    // just fail, don't crash out of the interpreter
    const char *e = "invalid match pattern node in AST (kind=%d)";
    return compiler_error(c, e, p->kind);
}

static int
compiler_match_inner(struct compiler *c, stmt_ty s, pattern_context *pc)
{
    VISIT(c, expr, s->v.Match.subject);
    basicblock *end;
    RETURN_IF_FALSE(end = compiler_new_block(c));
    Py_ssize_t cases = asdl_seq_LEN(s->v.Match.cases);
    assert(cases > 0);
    match_case_ty m = asdl_seq_GET(s->v.Match.cases, cases - 1);
    int has_default = WILDCARD_CHECK(m->pattern) && 1 < cases;
    for (Py_ssize_t i = 0; i < cases - has_default; i++) {
        m = asdl_seq_GET(s->v.Match.cases, i);
        SET_LOC(c, m->pattern);
        // Only copy the subject if we're *not* on the last case:
        if (i != cases - has_default - 1) {
            ADDOP_I(c, COPY, 1);
        }
        RETURN_IF_FALSE(pc->stores = PyList_New(0));
        // Irrefutable cases must be either guarded, last, or both:
        pc->allow_irrefutable = m->guard != NULL || i == cases - 1;
        pc->fail_pop = NULL;
        pc->fail_pop_size = 0;
        pc->on_top = 0;
        // NOTE: Can't use returning macros here (they'll leak pc->stores)!
        if (!compiler_pattern(c, m->pattern, pc)) {
            Py_DECREF(pc->stores);
            return 0;
        }
        assert(!pc->on_top);
        // It's a match! Store all of the captured names (they're on the stack).
        Py_ssize_t nstores = PyList_GET_SIZE(pc->stores);
        for (Py_ssize_t n = 0; n < nstores; n++) {
            PyObject *name = PyList_GET_ITEM(pc->stores, n);
            if (!compiler_nameop(c, name, Store)) {
                Py_DECREF(pc->stores);
                return 0;
            }
        }
        Py_DECREF(pc->stores);
        // NOTE: Returning macros are safe again.
        if (m->guard) {
            RETURN_IF_FALSE(ensure_fail_pop(c, pc, 0));
            RETURN_IF_FALSE(compiler_jump_if(c, m->guard, pc->fail_pop[0], 0));
        }
        // Success! Pop the subject off, we're done with it:
        if (i != cases - has_default - 1) {
            ADDOP(c, POP_TOP);
        }
        VISIT_SEQ(c, stmt, m->body);
        ADDOP_JUMP(c, JUMP, end);
        // If the pattern fails to match, we want the line number of the
        // cleanup to be associated with the failed pattern, not the last line
        // of the body
        SET_LOC(c, m->pattern);
        RETURN_IF_FALSE(emit_and_reset_fail_pop(c, pc));
    }
    if (has_default) {
        // A trailing "case _" is common, and lets us save a bit of redundant
        // pushing and popping in the loop above:
        m = asdl_seq_GET(s->v.Match.cases, cases - 1);
        SET_LOC(c, m->pattern);
        if (cases == 1) {
            // No matches. Done with the subject:
            ADDOP(c, POP_TOP);
        }
        else {
            // Show line coverage for default case (it doesn't create bytecode)
            ADDOP(c, NOP);
        }
        if (m->guard) {
            RETURN_IF_FALSE(compiler_jump_if(c, m->guard, end, 0));
        }
        VISIT_SEQ(c, stmt, m->body);
    }
    compiler_use_next_block(c, end);
    return 1;
}

static int
compiler_match(struct compiler *c, stmt_ty s)
{
    pattern_context pc;
    pc.fail_pop = NULL;
    int result = compiler_match_inner(c, s, &pc);
    PyObject_Free(pc.fail_pop);
    return result;
}

#undef WILDCARD_CHECK
#undef WILDCARD_STAR_CHECK

/* End of the compiler section, beginning of the assembler section */

/* do depth-first search of basic block graph, starting with block.
   post records the block indices in post-order.

   XXX must handle implicit jumps from one block to next
*/


struct assembler {
    PyObject *a_bytecode;  /* bytes containing bytecode */
    PyObject *a_lnotab;    /* bytes containing lnotab */
    PyObject *a_enotab;    /* bytes containing enotab */
    PyObject *a_cnotab;    /* bytes containing cnotab */
    PyObject *a_except_table;  /* bytes containing exception table */
    basicblock *a_entry;
    int a_offset;              /* offset into bytecode */
    int a_nblocks;             /* number of reachable blocks */
<<<<<<< HEAD
    PyObject *a_except_table;  /* bytes containing exception table */
    int a_except_table_off;    /* offset into exception table */
=======
    int a_except_table_off;    /* offset into exception table */
    int a_lnotab_off;      /* offset into lnotab */
    int a_enotab_off;      /* offset into enotab */
    int a_cnotab_off;      /* offset into cnotab */
>>>>>>> 1c2fcebf
    int a_prevlineno;     /* lineno of last emitted line in line table */
    int a_prev_end_lineno; /* end_lineno of last emitted line in line table */
    int a_lineno;          /* lineno of last emitted instruction */
    int a_end_lineno;      /* end_lineno of last emitted instruction */
    int a_lineno_start;    /* bytecode start offset of current lineno */
    int a_end_lineno_start; /* bytecode start offset of current end_lineno */
<<<<<<< HEAD
    basicblock *a_entry;
    /* Location Info */
    PyObject* a_linetable; /* bytes containing location info */
    int a_location_off;    /* offset of last written location info frame */
=======
>>>>>>> 1c2fcebf
};

Py_LOCAL_INLINE(void)
stackdepth_push(basicblock ***sp, basicblock *b, int depth)
{
    assert(b->b_startdepth < 0 || b->b_startdepth == depth);
    if (b->b_startdepth < depth && b->b_startdepth < 100) {
        assert(b->b_startdepth < 0);
        b->b_startdepth = depth;
        *(*sp)++ = b;
    }
}

/* Find the flow path that needs the largest stack.  We assume that
 * cycles in the flow graph have no net effect on the stack depth.
 */
static int
stackdepth(struct compiler *c)
{
    basicblock *b, *entryblock = NULL;
    basicblock **stack, **sp;
    int nblocks = 0, maxdepth = 0;
    for (b = c->u->u_blocks; b != NULL; b = b->b_list) {
        b->b_startdepth = INT_MIN;
        entryblock = b;
        nblocks++;
    }
    assert(entryblock!= NULL);
    stack = (basicblock **)PyObject_Malloc(sizeof(basicblock *) * nblocks);
    if (!stack) {
        PyErr_NoMemory();
        return -1;
    }

    sp = stack;
    if (c->u->u_ste->ste_generator || c->u->u_ste->ste_coroutine) {
        stackdepth_push(&sp, entryblock, 1);
    } else {
        stackdepth_push(&sp, entryblock, 0);
    }
    while (sp != stack) {
        b = *--sp;
        int depth = b->b_startdepth;
        assert(depth >= 0);
        basicblock *next = b->b_next;
        for (int i = 0; i < b->b_iused; i++) {
            struct instr *instr = &b->b_instr[i];
            int effect = stack_effect(instr->i_opcode, instr->i_oparg, 0);
            if (effect == PY_INVALID_STACK_EFFECT) {
                PyErr_Format(PyExc_SystemError,
                             "compiler stack_effect(opcode=%d, arg=%i) failed",
                             instr->i_opcode, instr->i_oparg);
                return -1;
            }
            int new_depth = depth + effect;
            if (new_depth > maxdepth) {
                maxdepth = new_depth;
            }
            assert(depth >= 0); /* invalid code or bug in stackdepth() */
            if (is_jump(instr) || is_block_push(instr)) {
                effect = stack_effect(instr->i_opcode, instr->i_oparg, 1);
                assert(effect != PY_INVALID_STACK_EFFECT);
                int target_depth = depth + effect;
                if (target_depth > maxdepth) {
                    maxdepth = target_depth;
                }
                assert(target_depth >= 0); /* invalid code or bug in stackdepth() */
                stackdepth_push(&sp, instr->i_target, target_depth);
            }
            depth = new_depth;
            assert(!IS_ASSEMBLER_OPCODE(instr->i_opcode));
            if (instr->i_opcode == JUMP_NO_INTERRUPT ||
                instr->i_opcode == JUMP ||
                instr->i_opcode == RETURN_VALUE ||
                instr->i_opcode == RAISE_VARARGS ||
                instr->i_opcode == RERAISE)
            {
                /* remaining code is dead */
                next = NULL;
                break;
            }
        }
        if (next != NULL) {
            assert(b->b_nofallthrough == 0);
            stackdepth_push(&sp, next, depth);
        }
    }
    PyObject_Free(stack);
    return maxdepth;
}

static int
assemble_init(struct assembler *a, int nblocks, int firstlineno)
{
    memset(a, 0, sizeof(struct assembler));
    a->a_prevlineno = a->a_lineno = firstlineno;
    a->a_prev_end_lineno = a->a_end_lineno = firstlineno;
    a->a_linetable = NULL;
    a->a_location_off = 0;
    a->a_except_table = NULL;
    a->a_bytecode = PyBytes_FromStringAndSize(NULL, DEFAULT_CODE_SIZE);
    if (a->a_bytecode == NULL) {
        goto error;
    }
    a->a_linetable = PyBytes_FromStringAndSize(NULL, DEFAULT_CNOTAB_SIZE);
    if (a->a_linetable == NULL) {
        goto error;
    }
    a->a_except_table = PyBytes_FromStringAndSize(NULL, DEFAULT_LNOTAB_SIZE);
    if (a->a_except_table == NULL) {
        goto error;
    }
    if ((size_t)nblocks > SIZE_MAX / sizeof(basicblock *)) {
        PyErr_NoMemory();
        goto error;
    }
    return 1;
error:
    Py_XDECREF(a->a_bytecode);
    Py_XDECREF(a->a_linetable);
    Py_XDECREF(a->a_except_table);
    return 0;
}

static void
assemble_free(struct assembler *a)
{
    Py_XDECREF(a->a_bytecode);
    Py_XDECREF(a->a_linetable);
    Py_XDECREF(a->a_except_table);
}

static int
blocksize(basicblock *b)
{
    int i;
    int size = 0;

    for (i = 0; i < b->b_iused; i++) {
        size += instr_size(&b->b_instr[i]);
    }
    return size;
}

static basicblock *
push_except_block(ExceptStack *stack, struct instr *setup) {
    assert(is_block_push(setup));
    int opcode = setup->i_opcode;
    basicblock * target = setup->i_target;
    if (opcode == SETUP_WITH || opcode == SETUP_CLEANUP) {
        target->b_preserve_lasti = 1;
    }
    stack->handlers[++stack->depth] = target;
    return target;
}

static basicblock *
pop_except_block(ExceptStack *stack) {
    assert(stack->depth > 0);
    return stack->handlers[--stack->depth];
}

static basicblock *
except_stack_top(ExceptStack *stack) {
    return stack->handlers[stack->depth];
}

static ExceptStack *
make_except_stack(void) {
    ExceptStack *new = PyMem_Malloc(sizeof(ExceptStack));
    if (new == NULL) {
        PyErr_NoMemory();
        return NULL;
    }
    new->depth = 0;
    new->handlers[0] = NULL;
    return new;
}

static ExceptStack *
copy_except_stack(ExceptStack *stack) {
    ExceptStack *copy = PyMem_Malloc(sizeof(ExceptStack));
    if (copy == NULL) {
        PyErr_NoMemory();
        return NULL;
    }
    memcpy(copy, stack, sizeof(ExceptStack));
    return copy;
}

static int
label_exception_targets(basicblock *entry) {
    int nblocks = 0;
    for (basicblock *b = entry; b != NULL; b = b->b_next) {
        b->b_visited = 0;
        nblocks++;
    }
    basicblock **todo_stack = PyMem_Malloc(sizeof(basicblock *)*nblocks);
    if (todo_stack == NULL) {
        PyErr_NoMemory();
        return -1;
    }
    ExceptStack *except_stack = make_except_stack();
    if (except_stack == NULL) {
        PyMem_Free(todo_stack);
        PyErr_NoMemory();
        return -1;
    }
    except_stack->depth = 0;
    todo_stack[0] = entry;
    entry->b_visited = 1;
    entry->b_exceptstack = except_stack;
    basicblock **todo = &todo_stack[1];
    basicblock *handler = NULL;
    while (todo > todo_stack) {
        todo--;
        basicblock *b = todo[0];
        assert(b->b_visited == 1);
        except_stack = b->b_exceptstack;
        assert(except_stack != NULL);
        b->b_exceptstack = NULL;
        handler = except_stack_top(except_stack);
        for (int i = 0; i < b->b_iused; i++) {
            struct instr *instr = &b->b_instr[i];
            if (is_block_push(instr)) {
                if (!instr->i_target->b_visited) {
                    ExceptStack *copy = copy_except_stack(except_stack);
                    if (copy == NULL) {
                        goto error;
                    }
                    instr->i_target->b_exceptstack = copy;
                    todo[0] = instr->i_target;
                    instr->i_target->b_visited = 1;
                    todo++;
                }
                handler = push_except_block(except_stack, instr);
            }
            else if (instr->i_opcode == POP_BLOCK) {
                handler = pop_except_block(except_stack);
            }
            else if (is_jump(instr)) {
                instr->i_except = handler;
                assert(i == b->b_iused -1);
                if (!instr->i_target->b_visited) {
                    if (b->b_nofallthrough == 0) {
                        ExceptStack *copy = copy_except_stack(except_stack);
                        if (copy == NULL) {
                            goto error;
                        }
                        instr->i_target->b_exceptstack = copy;
                    }
                    else {
                        instr->i_target->b_exceptstack = except_stack;
                        except_stack = NULL;
                    }
                    todo[0] = instr->i_target;
                    instr->i_target->b_visited = 1;
                    todo++;
                }
            }
            else {
                instr->i_except = handler;
            }
        }
        if (b->b_nofallthrough == 0 && !b->b_next->b_visited) {
            assert(except_stack != NULL);
            b->b_next->b_exceptstack = except_stack;
            todo[0] = b->b_next;
            b->b_next->b_visited = 1;
            todo++;
        }
        else if (except_stack != NULL) {
           PyMem_Free(except_stack);
        }
    }
#ifdef Py_DEBUG
    for (basicblock *b = entry; b != NULL; b = b->b_next) {
        assert(b->b_exceptstack == NULL);
    }
#endif
    PyMem_Free(todo_stack);
    return 0;
error:
    PyMem_Free(todo_stack);
    PyMem_Free(except_stack);
    return -1;
}


static void
convert_exception_handlers_to_nops(basicblock *entry) {
    for (basicblock *b = entry; b != NULL; b = b->b_next) {
        for (int i = 0; i < b->b_iused; i++) {
            struct instr *instr = &b->b_instr[i];
            if (is_block_push(instr) || instr->i_opcode == POP_BLOCK) {
                instr->i_opcode = NOP;
            }
        }
    }
}

static inline void
write_except_byte(struct assembler *a, int byte) {
    unsigned char *p = (unsigned char *) PyBytes_AS_STRING(a->a_except_table);
    p[a->a_except_table_off++] = byte;
}

#define CONTINUATION_BIT 64

static void
assemble_emit_exception_table_item(struct assembler *a, int value, int msb)
{
    assert ((msb | 128) == 128);
    assert(value >= 0 && value < (1 << 30));
    if (value >= 1 << 24) {
        write_except_byte(a, (value >> 24) | CONTINUATION_BIT | msb);
        msb = 0;
    }
    if (value >= 1 << 18) {
        write_except_byte(a, ((value >> 18)&0x3f) | CONTINUATION_BIT | msb);
        msb = 0;
    }
    if (value >= 1 << 12) {
        write_except_byte(a, ((value >> 12)&0x3f) | CONTINUATION_BIT | msb);
        msb = 0;
    }
    if (value >= 1 << 6) {
        write_except_byte(a, ((value >> 6)&0x3f) | CONTINUATION_BIT | msb);
        msb = 0;
    }
    write_except_byte(a, (value&0x3f) | msb);
}

/* See Objects/exception_handling_notes.txt for details of layout */
#define MAX_SIZE_OF_ENTRY 20

static int
assemble_emit_exception_table_entry(struct assembler *a, int start, int end, basicblock *handler)
{
    Py_ssize_t len = PyBytes_GET_SIZE(a->a_except_table);
    if (a->a_except_table_off + MAX_SIZE_OF_ENTRY >= len) {
        if (_PyBytes_Resize(&a->a_except_table, len * 2) < 0)
            return 0;
    }
    int size = end-start;
    assert(end > start);
    int target = handler->b_offset;
    int depth = handler->b_startdepth - 1;
    if (handler->b_preserve_lasti) {
        depth -= 1;
    }
    assert(depth >= 0);
    int depth_lasti = (depth<<1) | handler->b_preserve_lasti;
    assemble_emit_exception_table_item(a, start, (1<<7));
    assemble_emit_exception_table_item(a, size, 0);
    assemble_emit_exception_table_item(a, target, 0);
    assemble_emit_exception_table_item(a, depth_lasti, 0);
    return 1;
}

static int
assemble_exception_table(struct assembler *a)
{
    basicblock *b;
    int ioffset = 0;
    basicblock *handler = NULL;
    int start = -1;
    for (b = a->a_entry; b != NULL; b = b->b_next) {
        ioffset = b->b_offset;
        for (int i = 0; i < b->b_iused; i++) {
            struct instr *instr = &b->b_instr[i];
            if (instr->i_except != handler) {
                if (handler != NULL) {
                    RETURN_IF_FALSE(assemble_emit_exception_table_entry(a, start, ioffset, handler));
                }
                start = ioffset;
                handler = instr->i_except;
            }
            ioffset += instr_size(instr);
        }
    }
    if (handler != NULL) {
        RETURN_IF_FALSE(assemble_emit_exception_table_entry(a, start, ioffset, handler));
    }
    return 1;
}

/* Code location emitting code. See locations.md for a description of the format. */

#define MSB 0x80

static void
write_location_byte(struct assembler* a, int val)
{
    PyBytes_AS_STRING(a->a_linetable)[a->a_location_off] = val&255;
    a->a_location_off++;
}


static void
write_location_first_byte(struct assembler* a, int code, int length)
{
    assert((code & 15) == code);
    write_location_byte(a, MSB | (code << 3) | (length - 1));
}

static void
write_location_varint(struct assembler* a, unsigned int val)
{
    while (val >= 64) {
        write_location_byte(a, 64 | (val & 63));
        val >>= 6;
    }
    write_location_byte(a, val);
}

static void
write_location_signed_varint(struct assembler* a, int val)
{
    if (val < 0) {
        val = ((-val)<<1) | 1;
    }
    else {
        val = val << 1;
    }
    write_location_varint(a, val);
}

static void
write_location_info_short_form(struct assembler* a, int length, int column, int end_column)
{
    assert(length > 0 &&  length <= 8);
    int column_low_bits = column & 7;
    int column_group = column >> 3;
    assert(column < 80);
    assert(end_column - column < 16);
    write_location_first_byte(a, PY_CODE_LOCATION_INFO_SHORT0 + column_group, length);
    write_location_byte(a, (column_low_bits << 4) | (end_column - column));
}

static void
write_location_info_oneline_form(struct assembler* a, int length, int line_delta, int column, int end_column)
{
    assert(length > 0 &&  length <= 8);
    assert(line_delta >= 0 && line_delta < 3);
    assert(column < 128);
    assert(end_column < 128);
    write_location_first_byte(a, PY_CODE_LOCATION_INFO_ONE_LINE0 + line_delta, length);
    write_location_byte(a, column);
    write_location_byte(a, end_column);
}

static void
write_location_info_long_form(struct assembler* a, struct instr* i, int length)
{
    assert(length > 0 &&  length <= 8);
    write_location_first_byte(a, PY_CODE_LOCATION_INFO_LONG, length);
    write_location_signed_varint(a, i->i_lineno - a->a_lineno);
    write_location_varint(a, i->i_end_lineno - i->i_lineno);
    write_location_varint(a, i->i_col_offset+1);
    write_location_varint(a, i->i_end_col_offset+1);
}

static void
write_location_info_none(struct assembler* a, int length)
{
    write_location_first_byte(a, PY_CODE_LOCATION_INFO_NONE, length);
}

static void
write_location_info_no_column(struct assembler* a, int length, int line_delta)
{
    write_location_first_byte(a, PY_CODE_LOCATION_INFO_NO_COLUMNS, length);
    write_location_signed_varint(a, line_delta);
}

#define THEORETICAL_MAX_ENTRY_SIZE 25 /* 1 + 6 + 6 + 6 + 6 */

static int
write_location_info_entry(struct assembler* a, struct instr* i, int isize)
{
    Py_ssize_t len = PyBytes_GET_SIZE(a->a_linetable);
    if (a->a_location_off + THEORETICAL_MAX_ENTRY_SIZE >= len) {
        assert(len > THEORETICAL_MAX_ENTRY_SIZE);
        if (_PyBytes_Resize(&a->a_linetable, len*2) < 0) {
            return 0;
        }
    }
    if (i->i_lineno < 0) {
        write_location_info_none(a, isize);
        return 1;
    }
    int line_delta = i->i_lineno - a->a_lineno;
    int column = i->i_col_offset;
    int end_column = i->i_end_col_offset;
    assert(column >= -1);
    assert(end_column >= -1);
    if (column < 0 || end_column < 0) {
        if (i->i_end_lineno == i->i_lineno) {
            write_location_info_no_column(a, isize, line_delta);
            a->a_lineno = i->i_lineno;
            return 1;
        }
    }
    else if (i->i_end_lineno == i->i_lineno) {
        if (line_delta == 0 && column < 80 && end_column - column < 16) {
            write_location_info_short_form(a, isize, column, end_column);
            return 1;
        }
        if (line_delta >= 0 && line_delta < 3 && column < 128 && end_column < 128) {
            write_location_info_oneline_form(a, isize, line_delta, column, end_column);
            a->a_lineno = i->i_lineno;
            return 1;
        }
    }
    write_location_info_long_form(a, i, isize);
    a->a_lineno = i->i_lineno;
    return 1;
}

static int
assemble_emit_location(struct assembler* a, struct instr* i)
{
    int isize = instr_size(i);
    while (isize > 8) {
        if (!write_location_info_entry(a, i, 8)) {
            return 0;
        }
        isize -= 8;
    }
    return write_location_info_entry(a, i, isize);
}

/* assemble_emit()
   Extend the bytecode with a new instruction.
   Update lnotab if necessary.
*/

static int
assemble_emit(struct assembler *a, struct instr *i)
{
    Py_ssize_t len = PyBytes_GET_SIZE(a->a_bytecode);
    _Py_CODEUNIT *code;

    int size = instr_size(i);
    if (a->a_offset + size >= len / (int)sizeof(_Py_CODEUNIT)) {
        if (len > PY_SSIZE_T_MAX / 2)
            return 0;
        if (_PyBytes_Resize(&a->a_bytecode, len * 2) < 0)
            return 0;
    }
    code = (_Py_CODEUNIT *)PyBytes_AS_STRING(a->a_bytecode) + a->a_offset;
    a->a_offset += size;
    write_instr(code, i, size);
    return 1;
}

static void
normalize_jumps(struct assembler *a)
{
    for (basicblock *b = a->a_entry; b != NULL; b = b->b_next) {
        b->b_visited = 0;
    }
    for (basicblock *b = a->a_entry; b != NULL; b = b->b_next) {
        b->b_visited = 1;
        if (b->b_iused == 0) {
            continue;
        }
        struct instr *last = &b->b_instr[b->b_iused-1];
        assert(!IS_ASSEMBLER_OPCODE(last->i_opcode));
        if (is_jump(last)) {
            bool is_forward = last->i_target->b_visited == 0;
            switch(last->i_opcode) {
                case JUMP:
                    last->i_opcode = is_forward ? JUMP_FORWARD : JUMP_BACKWARD;
                    break;
                case JUMP_NO_INTERRUPT:
                    last->i_opcode = is_forward ?
                        JUMP_FORWARD : JUMP_BACKWARD_NO_INTERRUPT;
                    break;
                case POP_JUMP_IF_NOT_NONE:
                    last->i_opcode = is_forward ?
                        POP_JUMP_FORWARD_IF_NOT_NONE : POP_JUMP_BACKWARD_IF_NOT_NONE;
                    break;
                case POP_JUMP_IF_NONE:
                    last->i_opcode = is_forward ?
                        POP_JUMP_FORWARD_IF_NONE : POP_JUMP_BACKWARD_IF_NONE;
                    break;
                case POP_JUMP_IF_FALSE:
                    last->i_opcode = is_forward ?
                        POP_JUMP_FORWARD_IF_FALSE : POP_JUMP_BACKWARD_IF_FALSE;
                    break;
                case POP_JUMP_IF_TRUE:
                    last->i_opcode = is_forward ?
                        POP_JUMP_FORWARD_IF_TRUE : POP_JUMP_BACKWARD_IF_TRUE;
                    break;
                case JUMP_IF_TRUE_OR_POP:
                case JUMP_IF_FALSE_OR_POP:
                    if (!is_forward) {
                        /* As far as we can tell, the compiler never emits
                         * these jumps with a backwards target. If/when this
                         * exception is raised, we have found a use case for
                         * a backwards version of this jump (or to replace
                         * it with the sequence (COPY 1, POP_JUMP_IF_T/F, POP)
                         */
                        PyErr_Format(PyExc_SystemError,
                            "unexpected %s jumping backwards",
                            last->i_opcode == JUMP_IF_TRUE_OR_POP ?
                                "JUMP_IF_TRUE_OR_POP" : "JUMP_IF_FALSE_OR_POP");
                    }
                    break;
            }
        }
    }
}

static void
assemble_jump_offsets(struct assembler *a, struct compiler *c)
{
    basicblock *b;
    int bsize, totsize, extended_arg_recompile;
    int i;

    /* Compute the size of each block and fixup jump args.
       Replace block pointer with position in bytecode. */
    do {
        totsize = 0;
        for (basicblock *b = a->a_entry; b != NULL; b = b->b_next) {
            bsize = blocksize(b);
            b->b_offset = totsize;
            totsize += bsize;
        }
        extended_arg_recompile = 0;
        for (b = c->u->u_blocks; b != NULL; b = b->b_list) {
            bsize = b->b_offset;
            for (i = 0; i < b->b_iused; i++) {
                struct instr *instr = &b->b_instr[i];
                int isize = instr_size(instr);
                /* Relative jumps are computed relative to
                   the instruction pointer after fetching
                   the jump instruction.
                */
                bsize += isize;
                if (is_jump(instr)) {
                    instr->i_oparg = instr->i_target->b_offset;
                    if (is_relative_jump(instr)) {
                        if (instr->i_oparg < bsize) {
                            assert(IS_BACKWARDS_JUMP_OPCODE(instr->i_opcode));
                            instr->i_oparg = bsize - instr->i_oparg;
                        }
                        else {
                            assert(!IS_BACKWARDS_JUMP_OPCODE(instr->i_opcode));
                            instr->i_oparg -= bsize;
                        }
                    }
                    else {
                        assert(!IS_BACKWARDS_JUMP_OPCODE(instr->i_opcode));
                    }
                    if (instr_size(instr) != isize) {
                        extended_arg_recompile = 1;
                    }
                }
            }
        }

    /* XXX: This is an awful hack that could hurt performance, but
        on the bright side it should work until we come up
        with a better solution.

        The issue is that in the first loop blocksize() is called
        which calls instr_size() which requires i_oparg be set
        appropriately. There is a bootstrap problem because
        i_oparg is calculated in the second loop above.

        So we loop until we stop seeing new EXTENDED_ARGs.
        The only EXTENDED_ARGs that could be popping up are
        ones in jump instructions.  So this should converge
        fairly quickly.
    */
    } while (extended_arg_recompile);
}

static PyObject *
dict_keys_inorder(PyObject *dict, Py_ssize_t offset)
{
    PyObject *tuple, *k, *v;
    Py_ssize_t i, pos = 0, size = PyDict_GET_SIZE(dict);

    tuple = PyTuple_New(size);
    if (tuple == NULL)
        return NULL;
    while (PyDict_Next(dict, &pos, &k, &v)) {
        i = PyLong_AS_LONG(v);
        Py_INCREF(k);
        assert((i - offset) < size);
        assert((i - offset) >= 0);
        PyTuple_SET_ITEM(tuple, i - offset, k);
    }
    return tuple;
}

static PyObject *
consts_dict_keys_inorder(PyObject *dict)
{
    PyObject *consts, *k, *v;
    Py_ssize_t i, pos = 0, size = PyDict_GET_SIZE(dict);

    consts = PyList_New(size);   /* PyCode_Optimize() requires a list */
    if (consts == NULL)
        return NULL;
    while (PyDict_Next(dict, &pos, &k, &v)) {
        i = PyLong_AS_LONG(v);
        /* The keys of the dictionary can be tuples wrapping a constant.
         * (see compiler_add_o and _PyCode_ConstantKey). In that case
         * the object we want is always second. */
        if (PyTuple_CheckExact(k)) {
            k = PyTuple_GET_ITEM(k, 1);
        }
        Py_INCREF(k);
        assert(i < size);
        assert(i >= 0);
        PyList_SET_ITEM(consts, i, k);
    }
    return consts;
}

static int
compute_code_flags(struct compiler *c)
{
    PySTEntryObject *ste = c->u->u_ste;
    int flags = 0;
    if (ste->ste_type == FunctionBlock) {
        flags |= CO_NEWLOCALS | CO_OPTIMIZED;
        if (ste->ste_nested)
            flags |= CO_NESTED;
        if (ste->ste_generator && !ste->ste_coroutine)
            flags |= CO_GENERATOR;
        if (!ste->ste_generator && ste->ste_coroutine)
            flags |= CO_COROUTINE;
        if (ste->ste_generator && ste->ste_coroutine)
            flags |= CO_ASYNC_GENERATOR;
        if (ste->ste_varargs)
            flags |= CO_VARARGS;
        if (ste->ste_varkeywords)
            flags |= CO_VARKEYWORDS;
    }

    /* (Only) inherit compilerflags in PyCF_MASK */
    flags |= (c->c_flags->cf_flags & PyCF_MASK);

    if ((IS_TOP_LEVEL_AWAIT(c)) &&
         ste->ste_coroutine &&
         !ste->ste_generator) {
        flags |= CO_COROUTINE;
    }

    return flags;
}

// Merge *obj* with constant cache.
// Unlike merge_consts_recursive(), this function doesn't work recursively.
static int
merge_const_one(struct compiler *c, PyObject **obj)
{
    PyObject *key = _PyCode_ConstantKey(*obj);
    if (key == NULL) {
        return 0;
    }

    // t is borrowed reference
    PyObject *t = PyDict_SetDefault(c->c_const_cache, key, key);
    Py_DECREF(key);
    if (t == NULL) {
        return 0;
    }
    if (t == key) {  // obj is new constant.
        return 1;
    }

    if (PyTuple_CheckExact(t)) {
        // t is still borrowed reference
        t = PyTuple_GET_ITEM(t, 1);
    }

    Py_INCREF(t);
    Py_DECREF(*obj);
    *obj = t;
    return 1;
}

// This is in codeobject.c.
extern void _Py_set_localsplus_info(int, PyObject *, unsigned char,
                                   PyObject *, PyObject *);

static void
compute_localsplus_info(struct compiler *c, int nlocalsplus,
                        PyObject *names, PyObject *kinds)
{
    PyObject *k, *v;
    Py_ssize_t pos = 0;
    while (PyDict_Next(c->u->u_varnames, &pos, &k, &v)) {
        int offset = (int)PyLong_AS_LONG(v);
        assert(offset >= 0);
        assert(offset < nlocalsplus);
        // For now we do not distinguish arg kinds.
        _PyLocals_Kind kind = CO_FAST_LOCAL;
        if (PyDict_GetItem(c->u->u_cellvars, k) != NULL) {
            kind |= CO_FAST_CELL;
        }
        _Py_set_localsplus_info(offset, k, kind, names, kinds);
    }
    int nlocals = (int)PyDict_GET_SIZE(c->u->u_varnames);

    // This counter mirrors the fix done in fix_cell_offsets().
    int numdropped = 0;
    pos = 0;
    while (PyDict_Next(c->u->u_cellvars, &pos, &k, &v)) {
        if (PyDict_GetItem(c->u->u_varnames, k) != NULL) {
            // Skip cells that are already covered by locals.
            numdropped += 1;
            continue;
        }
        int offset = (int)PyLong_AS_LONG(v);
        assert(offset >= 0);
        offset += nlocals - numdropped;
        assert(offset < nlocalsplus);
        _Py_set_localsplus_info(offset, k, CO_FAST_CELL, names, kinds);
    }

    pos = 0;
    while (PyDict_Next(c->u->u_freevars, &pos, &k, &v)) {
        int offset = (int)PyLong_AS_LONG(v);
        assert(offset >= 0);
        offset += nlocals - numdropped;
        assert(offset < nlocalsplus);
        _Py_set_localsplus_info(offset, k, CO_FAST_FREE, names, kinds);
    }
}

static PyCodeObject *
makecode(struct compiler *c, struct assembler *a, PyObject *constslist,
         int maxdepth, int nlocalsplus)
{
    PyCodeObject *co = NULL;
    PyObject *names = NULL;
    PyObject *consts = NULL;
    PyObject *localsplusnames = NULL;
    PyObject *localspluskinds = NULL;

    names = dict_keys_inorder(c->u->u_names, 0);
    if (!names) {
        goto error;
    }
    if (!merge_const_one(c, &names)) {
        goto error;
    }

    int flags = compute_code_flags(c);
    if (flags < 0) {
        goto error;
    }

    consts = PyList_AsTuple(constslist); /* PyCode_New requires a tuple */
    if (consts == NULL) {
        goto error;
    }
    if (!merge_const_one(c, &consts)) {
        goto error;
    }

    assert(c->u->u_posonlyargcount < INT_MAX);
    assert(c->u->u_argcount < INT_MAX);
    assert(c->u->u_kwonlyargcount < INT_MAX);
    int posonlyargcount = (int)c->u->u_posonlyargcount;
    int posorkwargcount = (int)c->u->u_argcount;
    assert(INT_MAX - posonlyargcount - posorkwargcount > 0);
    int kwonlyargcount = (int)c->u->u_kwonlyargcount;

    localsplusnames = PyTuple_New(nlocalsplus);
    if (localsplusnames == NULL) {
        goto error;
    }
    localspluskinds = PyBytes_FromStringAndSize(NULL, nlocalsplus);
    if (localspluskinds == NULL) {
        goto error;
    }
    compute_localsplus_info(c, nlocalsplus, localsplusnames, localspluskinds);

    struct _PyCodeConstructor con = {
        .filename = c->c_filename,
        .name = c->u->u_name,
        .qualname = c->u->u_qualname ? c->u->u_qualname : c->u->u_name,
        .flags = flags,

        .code = a->a_bytecode,
        .firstlineno = c->u->u_firstlineno,
        .linetable = a->a_linetable,

        .consts = consts,
        .names = names,

        .localsplusnames = localsplusnames,
        .localspluskinds = localspluskinds,

        .argcount = posonlyargcount + posorkwargcount,
        .posonlyargcount = posonlyargcount,
        .kwonlyargcount = kwonlyargcount,

        .stacksize = maxdepth,

        .exceptiontable = a->a_except_table,
    };

    if (_PyCode_Validate(&con) < 0) {
        goto error;
    }

    if (!merge_const_one(c, &localsplusnames)) {
        goto error;
    }
    con.localsplusnames = localsplusnames;

    co = _PyCode_New(&con);
    if (co == NULL) {
        goto error;
    }

 error:
    Py_XDECREF(names);
    Py_XDECREF(consts);
    Py_XDECREF(localsplusnames);
    Py_XDECREF(localspluskinds);
    return co;
}


/* For debugging purposes only */
#if 0
static void
dump_instr(struct instr *i)
{
    const char *jrel = (is_relative_jump(i)) ? "jrel " : "";
    const char *jabs = (is_jump(i) && !is_relative_jump(i))? "jabs " : "";

    char arg[128];

    *arg = '\0';
    if (HAS_ARG(i->i_opcode)) {
        sprintf(arg, "arg: %d ", i->i_oparg);
    }
    fprintf(stderr, "line: %d, opcode: %d %s%s%s\n",
                    i->i_lineno, i->i_opcode, arg, jabs, jrel);
}

static void
dump_basicblock(const basicblock *b)
{
    const char *b_return = b->b_return ? "return " : "";
    fprintf(stderr, "used: %d, depth: %d, offset: %d %s\n",
        b->b_iused, b->b_startdepth, b->b_offset, b_return);
    if (b->b_instr) {
        int i;
        for (i = 0; i < b->b_iused; i++) {
            fprintf(stderr, "  [%02d] ", i);
            dump_instr(b->b_instr + i);
        }
    }
}
#endif


static int
normalize_basic_block(basicblock *bb);

static int
optimize_cfg(struct compiler *c, struct assembler *a, PyObject *consts);

static int
trim_unused_consts(struct compiler *c, struct assembler *a, PyObject *consts);

/* Duplicates exit BBs, so that line numbers can be propagated to them */
static int
duplicate_exits_without_lineno(struct compiler *c);

static int
extend_block(basicblock *bb);

static int *
build_cellfixedoffsets(struct compiler *c)
{
    int nlocals = (int)PyDict_GET_SIZE(c->u->u_varnames);
    int ncellvars = (int)PyDict_GET_SIZE(c->u->u_cellvars);
    int nfreevars = (int)PyDict_GET_SIZE(c->u->u_freevars);

    int noffsets = ncellvars + nfreevars;
    int *fixed = PyMem_New(int, noffsets);
    if (fixed == NULL) {
        PyErr_NoMemory();
        return NULL;
    }
    for (int i = 0; i < noffsets; i++) {
        fixed[i] = nlocals + i;
    }

    PyObject *varname, *cellindex;
    Py_ssize_t pos = 0;
    while (PyDict_Next(c->u->u_cellvars, &pos, &varname, &cellindex)) {
        PyObject *varindex = PyDict_GetItem(c->u->u_varnames, varname);
        if (varindex != NULL) {
            assert(PyLong_AS_LONG(cellindex) < INT_MAX);
            assert(PyLong_AS_LONG(varindex) < INT_MAX);
            int oldindex = (int)PyLong_AS_LONG(cellindex);
            int argoffset = (int)PyLong_AS_LONG(varindex);
            fixed[oldindex] = argoffset;
        }
    }

    return fixed;
}

static inline int
insert_instruction(basicblock *block, int pos, struct instr *instr) {
    if (compiler_next_instr(block) < 0) {
        return -1;
    }
    for (int i = block->b_iused-1; i > pos; i--) {
        block->b_instr[i] = block->b_instr[i-1];
    }
    block->b_instr[pos] = *instr;
    return 0;
}

static int
insert_prefix_instructions(struct compiler *c, basicblock *entryblock,
                           int *fixed, int nfreevars)
{

    int flags = compute_code_flags(c);
    if (flags < 0) {
        return -1;
    }
    assert(c->u->u_firstlineno > 0);

    /* Add the generator prefix instructions. */
    if (flags & (CO_GENERATOR | CO_COROUTINE | CO_ASYNC_GENERATOR)) {
        struct instr make_gen = {
            .i_opcode = RETURN_GENERATOR,
            .i_oparg = 0,
            .i_lineno = c->u->u_firstlineno,
            .i_col_offset = -1,
            .i_end_lineno = c->u->u_firstlineno,
            .i_end_col_offset = -1,
            .i_target = NULL,
        };
        if (insert_instruction(entryblock, 0, &make_gen) < 0) {
            return -1;
        }
        struct instr pop_top = {
            .i_opcode = POP_TOP,
            .i_oparg = 0,
            .i_lineno = -1,
            .i_col_offset = -1,
            .i_end_lineno = -1,
            .i_end_col_offset = -1,
            .i_target = NULL,
        };
        if (insert_instruction(entryblock, 1, &pop_top) < 0) {
            return -1;
        }
    }

    /* Set up cells for any variable that escapes, to be put in a closure. */
    const int ncellvars = (int)PyDict_GET_SIZE(c->u->u_cellvars);
    if (ncellvars) {
        // c->u->u_cellvars has the cells out of order so we sort them
        // before adding the MAKE_CELL instructions.  Note that we
        // adjust for arg cells, which come first.
        const int nvars = ncellvars + (int)PyDict_GET_SIZE(c->u->u_varnames);
        int *sorted = PyMem_RawCalloc(nvars, sizeof(int));
        if (sorted == NULL) {
            PyErr_NoMemory();
            return -1;
        }
        for (int i = 0; i < ncellvars; i++) {
            sorted[fixed[i]] = i + 1;
        }
        for (int i = 0, ncellsused = 0; ncellsused < ncellvars; i++) {
            int oldindex = sorted[i] - 1;
            if (oldindex == -1) {
                continue;
            }
            struct instr make_cell = {
                .i_opcode = MAKE_CELL,
                // This will get fixed in offset_derefs().
                .i_oparg = oldindex,
                .i_lineno = -1,
                .i_col_offset = -1,
                .i_end_lineno = -1,
                .i_end_col_offset = -1,
                .i_target = NULL,
            };
            if (insert_instruction(entryblock, ncellsused, &make_cell) < 0) {
                return -1;
            }
            ncellsused += 1;
        }
        PyMem_RawFree(sorted);
    }

    if (nfreevars) {
        struct instr copy_frees = {
            .i_opcode = COPY_FREE_VARS,
            .i_oparg = nfreevars,
            .i_lineno = -1,
            .i_col_offset = -1,
            .i_end_lineno = -1,
            .i_end_col_offset = -1,
            .i_target = NULL,
        };
        if (insert_instruction(entryblock, 0, &copy_frees) < 0) {
            return -1;
        }

    }

    return 0;
}

/* Make sure that all returns have a line number, even if early passes
 * have failed to propagate a correct line number.
 * The resulting line number may not be correct according to PEP 626,
 * but should be "good enough", and no worse than in older versions. */
static void
guarantee_lineno_for_exits(struct assembler *a, int firstlineno) {
    int lineno = firstlineno;
    assert(lineno > 0);
    for (basicblock *b = a->a_entry; b != NULL; b = b->b_next) {
        if (b->b_iused == 0) {
            continue;
        }
        struct instr *last = &b->b_instr[b->b_iused-1];
        if (last->i_lineno < 0) {
            if (last->i_opcode == RETURN_VALUE) {
                for (int i = 0; i < b->b_iused; i++) {
                    assert(b->b_instr[i].i_lineno < 0);

                    b->b_instr[i].i_lineno = lineno;
                }
            }
        }
        else {
            lineno = last->i_lineno;
        }
    }
}

static int
fix_cell_offsets(struct compiler *c, basicblock *entryblock, int *fixedmap)
{
    int nlocals = (int)PyDict_GET_SIZE(c->u->u_varnames);
    int ncellvars = (int)PyDict_GET_SIZE(c->u->u_cellvars);
    int nfreevars = (int)PyDict_GET_SIZE(c->u->u_freevars);
    int noffsets = ncellvars + nfreevars;

    // First deal with duplicates (arg cells).
    int numdropped = 0;
    for (int i = 0; i < noffsets ; i++) {
        if (fixedmap[i] == i + nlocals) {
            fixedmap[i] -= numdropped;
        }
        else {
            // It was a duplicate (cell/arg).
            numdropped += 1;
        }
    }

    // Then update offsets, either relative to locals or by cell2arg.
    for (basicblock *b = entryblock; b != NULL; b = b->b_next) {
        for (int i = 0; i < b->b_iused; i++) {
            struct instr *inst = &b->b_instr[i];
            // This is called before extended args are generated.
            assert(inst->i_opcode != EXTENDED_ARG);
            int oldoffset = inst->i_oparg;
            switch(inst->i_opcode) {
                case MAKE_CELL:
                case LOAD_CLOSURE:
                case LOAD_DEREF:
                case STORE_DEREF:
                case DELETE_DEREF:
                case LOAD_CLASSDEREF:
                    assert(oldoffset >= 0);
                    assert(oldoffset < noffsets);
                    assert(fixedmap[oldoffset] >= 0);
                    inst->i_oparg = fixedmap[oldoffset];
            }
        }
    }

    return numdropped;
}

static void
propagate_line_numbers(struct assembler *a);

static PyCodeObject *
assemble(struct compiler *c, int addNone)
{
    basicblock *b, *entryblock;
    struct assembler a;
    int j, nblocks;
    PyCodeObject *co = NULL;
    PyObject *consts = NULL;

    /* Make sure every block that falls off the end returns None. */
    if (!c->u->u_curblock->b_return) {
        UNSET_LOC(c);
        if (addNone)
            ADDOP_LOAD_CONST(c, Py_None);
        ADDOP(c, RETURN_VALUE);
    }

    for (basicblock *b = c->u->u_blocks; b != NULL; b = b->b_list) {
        if (normalize_basic_block(b)) {
            return NULL;
        }
    }

    for (basicblock *b = c->u->u_blocks; b != NULL; b = b->b_list) {
        if (extend_block(b)) {
            return NULL;
        }
    }

    nblocks = 0;
    entryblock = NULL;
    for (b = c->u->u_blocks; b != NULL; b = b->b_list) {
        nblocks++;
        entryblock = b;
    }
    assert(entryblock != NULL);

    assert(PyDict_GET_SIZE(c->u->u_varnames) < INT_MAX);
    assert(PyDict_GET_SIZE(c->u->u_cellvars) < INT_MAX);
    assert(PyDict_GET_SIZE(c->u->u_freevars) < INT_MAX);
    int nlocals = (int)PyDict_GET_SIZE(c->u->u_varnames);
    int ncellvars = (int)PyDict_GET_SIZE(c->u->u_cellvars);
    int nfreevars = (int)PyDict_GET_SIZE(c->u->u_freevars);
    assert(INT_MAX - nlocals - ncellvars > 0);
    assert(INT_MAX - nlocals - ncellvars - nfreevars > 0);
    int nlocalsplus = nlocals + ncellvars + nfreevars;
    int *cellfixedoffsets = build_cellfixedoffsets(c);
    if (cellfixedoffsets == NULL) {
        goto error;
    }

    /* Set firstlineno if it wasn't explicitly set. */
    if (!c->u->u_firstlineno) {
        if (entryblock->b_instr && entryblock->b_instr->i_lineno) {
            c->u->u_firstlineno = entryblock->b_instr->i_lineno;
        }
        else {
            c->u->u_firstlineno = 1;
        }
    }

    // This must be called before fix_cell_offsets().
    if (insert_prefix_instructions(c, entryblock, cellfixedoffsets, nfreevars)) {
        goto error;
    }

    if (!assemble_init(&a, nblocks, c->u->u_firstlineno))
        goto error;
    a.a_entry = entryblock;
    a.a_nblocks = nblocks;

    int numdropped = fix_cell_offsets(c, entryblock, cellfixedoffsets);
    PyMem_Free(cellfixedoffsets);  // At this point we're done with it.
    cellfixedoffsets = NULL;
    if (numdropped < 0) {
        goto error;
    }
    nlocalsplus -= numdropped;

    consts = consts_dict_keys_inorder(c->u->u_consts);
    if (consts == NULL) {
        goto error;
    }

    if (optimize_cfg(c, &a, consts)) {
        goto error;
    }
    if (duplicate_exits_without_lineno(c)) {
        return NULL;
    }
    if (trim_unused_consts(c, &a, consts)) {
        goto error;
    }
    propagate_line_numbers(&a);
    guarantee_lineno_for_exits(&a, c->u->u_firstlineno);
    int maxdepth = stackdepth(c);
    if (maxdepth < 0) {
        goto error;
    }
    if (maxdepth > MAX_ALLOWED_STACK_USE) {
        PyErr_Format(PyExc_SystemError,
                     "excessive stack use: stack is %d deep",
                     maxdepth);
        goto error;
    }

    if (label_exception_targets(entryblock)) {
        goto error;
    }
    convert_exception_handlers_to_nops(entryblock);
    for (basicblock *b = a.a_entry; b != NULL; b = b->b_next) {
        clean_basic_block(b);
    }

    /* Order of basic blocks must have been determined by now */
    normalize_jumps(&a);

    /* Can't modify the bytecode after computing jump offsets. */
    assemble_jump_offsets(&a, c);

    /* Emit code. */
    for(b = entryblock; b != NULL; b = b->b_next) {
        for (j = 0; j < b->b_iused; j++)
            if (!assemble_emit(&a, &b->b_instr[j]))
                goto error;
    }

    /* Emit location info */
    a.a_lineno = c->u->u_firstlineno;
    for(b = entryblock; b != NULL; b = b->b_next) {
        for (j = 0; j < b->b_iused; j++)
            if (!assemble_emit_location(&a, &b->b_instr[j]))
                goto error;
    }

    if (!assemble_exception_table(&a)) {
        goto error;
    }
    if (_PyBytes_Resize(&a.a_except_table, a.a_except_table_off) < 0) {
        goto error;
    }
    if (!merge_const_one(c, &a.a_except_table)) {
        goto error;
    }

    if (_PyBytes_Resize(&a.a_linetable, a.a_location_off) < 0) {
        goto error;
    }
    if (!merge_const_one(c, &a.a_linetable)) {
        goto error;
    }

    if (_PyBytes_Resize(&a.a_bytecode, a.a_offset * sizeof(_Py_CODEUNIT)) < 0) {
        goto error;
    }
    if (!merge_const_one(c, &a.a_bytecode)) {
        goto error;
    }

    co = makecode(c, &a, consts, maxdepth, nlocalsplus);
 error:
    Py_XDECREF(consts);
    assemble_free(&a);
    if (cellfixedoffsets != NULL) {
        PyMem_Free(cellfixedoffsets);
    }
    return co;
}

static PyObject*
get_const_value(int opcode, int oparg, PyObject *co_consts)
{
    PyObject *constant = NULL;
    assert(HAS_CONST(opcode));
    if (opcode == LOAD_CONST) {
        constant = PyList_GET_ITEM(co_consts, oparg);
    }

    if (constant == NULL) {
        PyErr_SetString(PyExc_SystemError,
                        "Internal error: failed to get value of a constant");
        return NULL;
    }
    Py_INCREF(constant);
    return constant;
}

/* Replace LOAD_CONST c1, LOAD_CONST c2 ... LOAD_CONST cn, BUILD_TUPLE n
   with    LOAD_CONST (c1, c2, ... cn).
   The consts table must still be in list form so that the
   new constant (c1, c2, ... cn) can be appended.
   Called with codestr pointing to the first LOAD_CONST.
*/
static int
fold_tuple_on_constants(struct compiler *c,
                        struct instr *inst,
                        int n, PyObject *consts)
{
    /* Pre-conditions */
    assert(PyList_CheckExact(consts));
    assert(inst[n].i_opcode == BUILD_TUPLE);
    assert(inst[n].i_oparg == n);

    for (int i = 0; i < n; i++) {
        if (!HAS_CONST(inst[i].i_opcode)) {
            return 0;
        }
    }

    /* Buildup new tuple of constants */
    PyObject *newconst = PyTuple_New(n);
    if (newconst == NULL) {
        return -1;
    }
    for (int i = 0; i < n; i++) {
        int op = inst[i].i_opcode;
        int arg = inst[i].i_oparg;
        PyObject *constant = get_const_value(op, arg, consts);
        if (constant == NULL) {
            return -1;
        }
        PyTuple_SET_ITEM(newconst, i, constant);
    }
    if (merge_const_one(c, &newconst) == 0) {
        Py_DECREF(newconst);
        return -1;
    }

    Py_ssize_t index;
    for (index = 0; index < PyList_GET_SIZE(consts); index++) {
        if (PyList_GET_ITEM(consts, index) == newconst) {
            break;
        }
    }
    if (index == PyList_GET_SIZE(consts)) {
        if ((size_t)index >= (size_t)INT_MAX - 1) {
            Py_DECREF(newconst);
            PyErr_SetString(PyExc_OverflowError, "too many constants");
            return -1;
        }
        if (PyList_Append(consts, newconst)) {
            Py_DECREF(newconst);
            return -1;
        }
    }
    Py_DECREF(newconst);
    for (int i = 0; i < n; i++) {
        inst[i].i_opcode = NOP;
    }
    inst[n].i_opcode = LOAD_CONST;
    inst[n].i_oparg = (int)index;
    return 0;
}

#define VISITED (-1)

// Replace an arbitrary run of SWAPs and NOPs with an optimal one that has the
// same effect.
static int
swaptimize(basicblock *block, int *ix)
{
    // NOTE: "./python -m test test_patma" serves as a good, quick stress test
    // for this function. Make sure to blow away cached *.pyc files first!
    assert(*ix < block->b_iused);
    struct instr *instructions = &block->b_instr[*ix];
    // Find the length of the current sequence of SWAPs and NOPs, and record the
    // maximum depth of the stack manipulations:
    assert(instructions[0].i_opcode == SWAP);
    int depth = instructions[0].i_oparg;
    int len = 0;
    int more = false;
    int limit = block->b_iused - *ix;
    while (++len < limit) {
        int opcode = instructions[len].i_opcode;
        if (opcode == SWAP) {
            depth = Py_MAX(depth, instructions[len].i_oparg);
            more = true;
        }
        else if (opcode != NOP) {
            break;
        }
    }
    // It's already optimal if there's only one SWAP:
    if (!more) {
        return 0;
    }
    // Create an array with elements {0, 1, 2, ..., depth - 1}:
    int *stack = PyMem_Malloc(depth * sizeof(int));
    if (stack == NULL) {
        PyErr_NoMemory();
        return -1;
    }
    for (int i = 0; i < depth; i++) {
        stack[i] = i;
    }
    // Simulate the combined effect of these instructions by "running" them on
    // our "stack":
    for (int i = 0; i < len; i++) {
        if (instructions[i].i_opcode == SWAP) {
            int oparg = instructions[i].i_oparg;
            int top = stack[0];
            // SWAPs are 1-indexed:
            stack[0] = stack[oparg - 1];
            stack[oparg - 1] = top;
        }
    }
    // Now we can begin! Our approach here is based on a solution to a closely
    // related problem (https://cs.stackexchange.com/a/13938). It's easiest to
    // think of this algorithm as determining the steps needed to efficiently
    // "un-shuffle" our stack. By performing the moves in *reverse* order,
    // though, we can efficiently *shuffle* it! For this reason, we will be
    // replacing instructions starting from the *end* of the run. Since the
    // solution is optimal, we don't need to worry about running out of space:
    int current = len - 1;
    for (int i = 0; i < depth; i++) {
        // Skip items that have already been visited, or just happen to be in
        // the correct location:
        if (stack[i] == VISITED || stack[i] == i) {
            continue;
        }
        // Okay, we've found an item that hasn't been visited. It forms a cycle
        // with other items; traversing the cycle and swapping each item with
        // the next will put them all in the correct place. The weird
        // loop-and-a-half is necessary to insert 0 into every cycle, since we
        // can only swap from that position:
        int j = i;
        while (true) {
            // Skip the actual swap if our item is zero, since swapping the top
            // item with itself is pointless:
            if (j) {
                assert(0 <= current);
                // SWAPs are 1-indexed:
                instructions[current].i_opcode = SWAP;
                instructions[current--].i_oparg = j + 1;
            }
            if (stack[j] == VISITED) {
                // Completed the cycle:
                assert(j == i);
                break;
            }
            int next_j = stack[j];
            stack[j] = VISITED;
            j = next_j;
        }
    }
    // NOP out any unused instructions:
    while (0 <= current) {
        instructions[current--].i_opcode = NOP;
    }
    PyMem_Free(stack);
    *ix += len - 1;
    return 0;
}

// This list is pretty small, since it's only okay to reorder opcodes that:
// - can't affect control flow (like jumping or raising exceptions)
// - can't invoke arbitrary code (besides finalizers)
// - only touch the TOS (and pop it when finished)
#define SWAPPABLE(opcode) \
    ((opcode) == STORE_FAST || (opcode) == POP_TOP)

static int
next_swappable_instruction(basicblock *block, int i, int lineno)
{
    while (++i < block->b_iused) {
        struct instr *instruction = &block->b_instr[i];
        if (0 <= lineno && instruction->i_lineno != lineno) {
            // Optimizing across this instruction could cause user-visible
            // changes in the names bound between line tracing events!
            return -1;
        }
        if (instruction->i_opcode == NOP) {
            continue;
        }
        if (SWAPPABLE(instruction->i_opcode)) {
            return i;
        }
        return -1;
    }
    return -1;
}

// Attempt to apply SWAPs statically by swapping *instructions* rather than
// stack items. For example, we can replace SWAP(2), POP_TOP, STORE_FAST(42)
// with the more efficient NOP, STORE_FAST(42), POP_TOP.
static void
apply_static_swaps(basicblock *block, int i)
{
    // SWAPs are to our left, and potential swaperands are to our right:
    for (; 0 <= i; i--) {
        assert(i < block->b_iused);
        struct instr *swap = &block->b_instr[i];
        if (swap->i_opcode != SWAP) {
            if (swap->i_opcode == NOP || SWAPPABLE(swap->i_opcode)) {
                // Nope, but we know how to handle these. Keep looking:
                continue;
            }
            // We can't reason about what this instruction does. Bail:
            return;
        }
        int j = next_swappable_instruction(block, i, -1);
        if (j < 0) {
            return;
        }
        int k = j;
        int lineno = block->b_instr[j].i_lineno;
        for (int count = swap->i_oparg - 1; 0 < count; count--) {
            k = next_swappable_instruction(block, k, lineno);
            if (k < 0) {
                return;
            }
        }
        // Success!
        swap->i_opcode = NOP;
        struct instr temp = block->b_instr[j];
        block->b_instr[j] = block->b_instr[k];
        block->b_instr[k] = temp;
    }
}

// Attempt to eliminate jumps to jumps by updating inst to jump to
// target->i_target using the provided opcode. Return whether or not the
// optimization was successful.
static bool
jump_thread(struct instr *inst, struct instr *target, int opcode)
{
    assert(!IS_VIRTUAL_OPCODE(opcode) || IS_VIRTUAL_JUMP_OPCODE(opcode));
    assert(is_jump(inst));
    assert(is_jump(target));
    // bpo-45773: If inst->i_target == target->i_target, then nothing actually
    // changes (and we fall into an infinite loop):
    if (inst->i_lineno == target->i_lineno &&
        inst->i_target != target->i_target)
    {
        inst->i_target = target->i_target;
        inst->i_opcode = opcode;
        return true;
    }
    return false;
}

/* Maximum size of basic block that should be copied in optimizer */
#define MAX_COPY_SIZE 4

/* Optimization */
static int
optimize_basic_block(struct compiler *c, basicblock *bb, PyObject *consts)
{
    assert(PyList_CheckExact(consts));
    struct instr nop;
    nop.i_opcode = NOP;
    struct instr *target;
    for (int i = 0; i < bb->b_iused; i++) {
        struct instr *inst = &bb->b_instr[i];
        int oparg = inst->i_oparg;
        int nextop = i+1 < bb->b_iused ? bb->b_instr[i+1].i_opcode : 0;
        if (is_jump(inst) || is_block_push(inst)) {
            /* Skip over empty basic blocks. */
            while (inst->i_target->b_iused == 0) {
                inst->i_target = inst->i_target->b_next;
            }
            target = &inst->i_target->b_instr[0];
            assert(!IS_ASSEMBLER_OPCODE(target->i_opcode));
        }
        else {
            target = &nop;
        }
        assert(!IS_ASSEMBLER_OPCODE(inst->i_opcode));
        switch (inst->i_opcode) {
            /* Remove LOAD_CONST const; conditional jump */
            case LOAD_CONST:
            {
                PyObject* cnt;
                int is_true;
                int jump_if_true;
                switch(nextop) {
                    case POP_JUMP_IF_FALSE:
                    case POP_JUMP_IF_TRUE:
                        cnt = get_const_value(inst->i_opcode, oparg, consts);
                        if (cnt == NULL) {
                            goto error;
                        }
                        is_true = PyObject_IsTrue(cnt);
                        Py_DECREF(cnt);
                        if (is_true == -1) {
                            goto error;
                        }
                        inst->i_opcode = NOP;
                        jump_if_true = nextop == POP_JUMP_IF_TRUE;
                        if (is_true == jump_if_true) {
                            bb->b_instr[i+1].i_opcode = JUMP;
                            bb->b_nofallthrough = 1;
                        }
                        else {
                            bb->b_instr[i+1].i_opcode = NOP;
                        }
                        break;
                    case JUMP_IF_FALSE_OR_POP:
                    case JUMP_IF_TRUE_OR_POP:
                        cnt = get_const_value(inst->i_opcode, oparg, consts);
                        if (cnt == NULL) {
                            goto error;
                        }
                        is_true = PyObject_IsTrue(cnt);
                        Py_DECREF(cnt);
                        if (is_true == -1) {
                            goto error;
                        }
                        jump_if_true = nextop == JUMP_IF_TRUE_OR_POP;
                        if (is_true == jump_if_true) {
                            bb->b_instr[i+1].i_opcode = JUMP;
                            bb->b_nofallthrough = 1;
                        }
                        else {
                            inst->i_opcode = NOP;
                            bb->b_instr[i+1].i_opcode = NOP;
                        }
                        break;
                    case IS_OP:
                        cnt = get_const_value(inst->i_opcode, oparg, consts);
                        if (cnt == NULL) {
                            goto error;
                        }
                        int jump_op = i+2 < bb->b_iused ? bb->b_instr[i+2].i_opcode : 0;
                        if (Py_IsNone(cnt) && (jump_op == POP_JUMP_IF_FALSE || jump_op == POP_JUMP_IF_TRUE)) {
                            unsigned char nextarg = bb->b_instr[i+1].i_oparg;
                            inst->i_opcode = NOP;
                            bb->b_instr[i+1].i_opcode = NOP;
                            bb->b_instr[i+2].i_opcode = nextarg ^ (jump_op == POP_JUMP_IF_FALSE) ?
                                    POP_JUMP_IF_NOT_NONE : POP_JUMP_IF_NONE;
                        }
                        Py_DECREF(cnt);
                        break;
                }
                break;
            }

                /* Try to fold tuples of constants.
                   Skip over BUILD_TUPLE(1) UNPACK_SEQUENCE(1).
                   Replace BUILD_TUPLE(2) UNPACK_SEQUENCE(2) with SWAP(2).
                   Replace BUILD_TUPLE(3) UNPACK_SEQUENCE(3) with SWAP(3). */
            case BUILD_TUPLE:
                if (nextop == UNPACK_SEQUENCE && oparg == bb->b_instr[i+1].i_oparg) {
                    switch(oparg) {
                        case 1:
                            inst->i_opcode = NOP;
                            bb->b_instr[i+1].i_opcode = NOP;
                            continue;
                        case 2:
                        case 3:
                            inst->i_opcode = NOP;
                            bb->b_instr[i+1].i_opcode = SWAP;
                            continue;
                    }
                }
                if (i >= oparg) {
                    if (fold_tuple_on_constants(c, inst-oparg, oparg, consts)) {
                        goto error;
                    }
                }
                break;

                /* Simplify conditional jump to conditional jump where the
                   result of the first test implies the success of a similar
                   test or the failure of the opposite test.
                   Arises in code like:
                   "a and b or c"
                   "(a and b) and c"
                   "(a or b) or c"
                   "(a or b) and c"
                   x:JUMP_IF_FALSE_OR_POP y   y:JUMP_IF_FALSE_OR_POP z
                      -->  x:JUMP_IF_FALSE_OR_POP z
                   x:JUMP_IF_FALSE_OR_POP y   y:JUMP_IF_TRUE_OR_POP z
                      -->  x:POP_JUMP_IF_FALSE y+1
                   where y+1 is the instruction following the second test.
                */
            case JUMP_IF_FALSE_OR_POP:
                switch (target->i_opcode) {
                    case POP_JUMP_IF_FALSE:
                        i -= jump_thread(inst, target, POP_JUMP_IF_FALSE);
                        break;
                    case JUMP:
                    case JUMP_IF_FALSE_OR_POP:
                        i -= jump_thread(inst, target, JUMP_IF_FALSE_OR_POP);
                        break;
                    case JUMP_IF_TRUE_OR_POP:
                    case POP_JUMP_IF_TRUE:
                        if (inst->i_lineno == target->i_lineno) {
                            // We don't need to bother checking for loops here,
                            // since a block's b_next cannot point to itself:
                            assert(inst->i_target != inst->i_target->b_next);
                            inst->i_opcode = POP_JUMP_IF_FALSE;
                            inst->i_target = inst->i_target->b_next;
                            --i;
                        }
                        break;
                }
                break;
            case JUMP_IF_TRUE_OR_POP:
                switch (target->i_opcode) {
                    case POP_JUMP_IF_TRUE:
                        i -= jump_thread(inst, target, POP_JUMP_IF_TRUE);
                        break;
                    case JUMP:
                    case JUMP_IF_TRUE_OR_POP:
                        i -= jump_thread(inst, target, JUMP_IF_TRUE_OR_POP);
                        break;
                    case JUMP_IF_FALSE_OR_POP:
                    case POP_JUMP_IF_FALSE:
                        if (inst->i_lineno == target->i_lineno) {
                            // We don't need to bother checking for loops here,
                            // since a block's b_next cannot point to itself:
                            assert(inst->i_target != inst->i_target->b_next);
                            inst->i_opcode = POP_JUMP_IF_TRUE;
                            inst->i_target = inst->i_target->b_next;
                            --i;
                        }
                        break;
                }
                break;
            case POP_JUMP_IF_NOT_NONE:
            case POP_JUMP_IF_NONE:
                switch (target->i_opcode) {
                    case JUMP:
                        i -= jump_thread(inst, target, inst->i_opcode);
                }
                break;
            case POP_JUMP_IF_FALSE:
                switch (target->i_opcode) {
                    case JUMP:
                        i -= jump_thread(inst, target, POP_JUMP_IF_FALSE);
                }
                break;
            case POP_JUMP_IF_TRUE:
                switch (target->i_opcode) {
                    case JUMP:
                        i -= jump_thread(inst, target, POP_JUMP_IF_TRUE);
                }
                break;
            case JUMP:
                switch (target->i_opcode) {
                    case JUMP:
                        i -= jump_thread(inst, target, JUMP);
                }
                break;
            case FOR_ITER:
                if (target->i_opcode == JUMP) {
                    /* This will not work now because the jump (at target) could
                     * be forward or backward and FOR_ITER only jumps forward. We
                     * can re-enable this if ever we implement a backward version
                     * of FOR_ITER.
                     */
                    /*
                    i -= jump_thread(inst, target, FOR_ITER);
                    */
                }
                break;
            case SWAP:
                if (oparg == 1) {
                    inst->i_opcode = NOP;
                    break;
                }
                if (swaptimize(bb, &i)) {
                    goto error;
                }
                apply_static_swaps(bb, i);
                break;
            case KW_NAMES:
                break;
            case PUSH_NULL:
                if (nextop == LOAD_GLOBAL && (inst[1].i_opcode & 1) == 0) {
                    inst->i_opcode = NOP;
                    inst->i_oparg = 0;
                    inst[1].i_oparg |= 1;
                }
                break;
            default:
                /* All HAS_CONST opcodes should be handled with LOAD_CONST */
                assert (!HAS_CONST(inst->i_opcode));
        }
    }
    return 0;
error:
    return -1;
}

/* If this block ends with an unconditional jump to an exit block,
 * then remove the jump and extend this block with the target.
 */
static int
extend_block(basicblock *bb) {
    if (bb->b_iused == 0) {
        return 0;
    }
    struct instr *last = &bb->b_instr[bb->b_iused-1];
    if (last->i_opcode != JUMP &&
        last->i_opcode != JUMP_FORWARD &&
        last->i_opcode != JUMP_BACKWARD) {
        return 0;
    }
    if (last->i_target->b_exit && last->i_target->b_iused <= MAX_COPY_SIZE) {
        basicblock *to_copy = last->i_target;
        last->i_opcode = NOP;
        for (int i = 0; i < to_copy->b_iused; i++) {
            int index = compiler_next_instr(bb);
            if (index < 0) {
                return -1;
            }
            bb->b_instr[index] = to_copy->b_instr[i];
        }
        bb->b_exit = 1;
    }
    return 0;
}

static void
clean_basic_block(basicblock *bb) {
    /* Remove NOPs when legal to do so. */
    int dest = 0;
    int prev_lineno = -1;
    for (int src = 0; src < bb->b_iused; src++) {
        int lineno = bb->b_instr[src].i_lineno;
        if (bb->b_instr[src].i_opcode == NOP) {
            /* Eliminate no-op if it doesn't have a line number */
            if (lineno < 0) {
                continue;
            }
            /* or, if the previous instruction had the same line number. */
            if (prev_lineno == lineno) {
                continue;
            }
            /* or, if the next instruction has same line number or no line number */
            if (src < bb->b_iused - 1) {
                int next_lineno = bb->b_instr[src+1].i_lineno;
                if (next_lineno < 0 || next_lineno == lineno) {
                    COPY_INSTR_LOC(bb->b_instr[src], bb->b_instr[src+1]);
                    continue;
                }
            }
            else {
                basicblock* next = bb->b_next;
                while (next && next->b_iused == 0) {
                    next = next->b_next;
                }
                /* or if last instruction in BB and next BB has same line number */
                if (next) {
                    if (lineno == next->b_instr[0].i_lineno) {
                        continue;
                    }
                }
            }

        }
        if (dest != src) {
            bb->b_instr[dest] = bb->b_instr[src];
        }
        dest++;
        prev_lineno = lineno;
    }
    assert(dest <= bb->b_iused);
    bb->b_iused = dest;
}

static int
normalize_basic_block(basicblock *bb) {
    /* Mark blocks as exit and/or nofallthrough.
     Raise SystemError if CFG is malformed. */
    for (int i = 0; i < bb->b_iused; i++) {
        assert(!IS_ASSEMBLER_OPCODE(bb->b_instr[i].i_opcode));
        switch(bb->b_instr[i].i_opcode) {
            case RETURN_VALUE:
            case RAISE_VARARGS:
            case RERAISE:
                bb->b_exit = 1;
                bb->b_nofallthrough = 1;
                break;
            case JUMP:
            case JUMP_NO_INTERRUPT:
                bb->b_nofallthrough = 1;
                /* fall through */
            case POP_JUMP_IF_NOT_NONE:
            case POP_JUMP_IF_NONE:
            case POP_JUMP_IF_FALSE:
            case POP_JUMP_IF_TRUE:
            case JUMP_IF_FALSE_OR_POP:
            case JUMP_IF_TRUE_OR_POP:
            case FOR_ITER:
                if (i != bb->b_iused-1) {
                    PyErr_SetString(PyExc_SystemError, "malformed control flow graph.");
                    return -1;
                }
                /* Skip over empty basic blocks. */
                while (bb->b_instr[i].i_target->b_iused == 0) {
                    bb->b_instr[i].i_target = bb->b_instr[i].i_target->b_next;
                }

        }
    }
    return 0;
}

static int
mark_reachable(struct assembler *a) {
    basicblock **stack, **sp;
    sp = stack = (basicblock **)PyObject_Malloc(sizeof(basicblock *) * a->a_nblocks);
    if (stack == NULL) {
        return -1;
    }
    a->a_entry->b_predecessors = 1;
    *sp++ = a->a_entry;
    while (sp > stack) {
        basicblock *b = *(--sp);
        if (b->b_next && !b->b_nofallthrough) {
            if (b->b_next->b_predecessors == 0) {
                *sp++ = b->b_next;
            }
            b->b_next->b_predecessors++;
        }
        for (int i = 0; i < b->b_iused; i++) {
            basicblock *target;
            struct instr *instr = &b->b_instr[i];
            if (is_jump(instr) || is_block_push(instr)) {
                target = instr->i_target;
                if (target->b_predecessors == 0) {
                    *sp++ = target;
                }
                target->b_predecessors++;
            }
        }
    }
    PyObject_Free(stack);
    return 0;
}

static void
eliminate_empty_basic_blocks(basicblock *entry) {
    /* Eliminate empty blocks */
    for (basicblock *b = entry; b != NULL; b = b->b_next) {
        basicblock *next = b->b_next;
        if (next) {
            while (next->b_iused == 0 && next->b_next) {
                next = next->b_next;
            }
            b->b_next = next;
        }
    }
    for (basicblock *b = entry; b != NULL; b = b->b_next) {
        if (b->b_iused == 0) {
            continue;
        }
        if (is_jump(&b->b_instr[b->b_iused-1])) {
            basicblock *target = b->b_instr[b->b_iused-1].i_target;
            while (target->b_iused == 0) {
                target = target->b_next;
            }
            b->b_instr[b->b_iused-1].i_target = target;
        }
    }
}


/* If an instruction has no line number, but it's predecessor in the BB does,
 * then copy the line number. If a successor block has no line number, and only
 * one predecessor, then inherit the line number.
 * This ensures that all exit blocks (with one predecessor) receive a line number.
 * Also reduces the size of the line number table,
 * but has no impact on the generated line number events.
 */
static void
propagate_line_numbers(struct assembler *a) {
    for (basicblock *b = a->a_entry; b != NULL; b = b->b_next) {
        if (b->b_iused == 0) {
            continue;
        }

        // Not a real instruction, only to store positions
        // from previous instructions and propagate them.
        struct instr prev_instr = {
            .i_lineno = -1,
            .i_col_offset = -1,
            .i_end_lineno = -1,
            .i_end_col_offset = -1,
        };
        for (int i = 0; i < b->b_iused; i++) {
            if (b->b_instr[i].i_lineno < 0) {
                COPY_INSTR_LOC(prev_instr, b->b_instr[i]);
            }
            else {
                COPY_INSTR_LOC(b->b_instr[i], prev_instr);
            }
        }
        if (!b->b_nofallthrough && b->b_next->b_predecessors == 1) {
            assert(b->b_next->b_iused);
            if (b->b_next->b_instr[0].i_lineno < 0) {
                COPY_INSTR_LOC(prev_instr, b->b_next->b_instr[0]);
            }
        }
        if (is_jump(&b->b_instr[b->b_iused-1])) {
            basicblock *target = b->b_instr[b->b_iused-1].i_target;
            if (target->b_predecessors == 1) {
                if (target->b_instr[0].i_lineno < 0) {
                    COPY_INSTR_LOC(prev_instr, target->b_instr[0]);
                }
            }
        }
    }
}

/* Perform optimizations on a control flow graph.
   The consts object should still be in list form to allow new constants
   to be appended.

   All transformations keep the code size the same or smaller.
   For those that reduce size, the gaps are initially filled with
   NOPs.  Later those NOPs are removed.
*/

static int
optimize_cfg(struct compiler *c, struct assembler *a, PyObject *consts)
{
    for (basicblock *b = a->a_entry; b != NULL; b = b->b_next) {
        if (optimize_basic_block(c, b, consts)) {
            return -1;
        }
        clean_basic_block(b);
        assert(b->b_predecessors == 0);
    }
    for (basicblock *b = c->u->u_blocks; b != NULL; b = b->b_list) {
        if (extend_block(b)) {
            return -1;
        }
    }
    if (mark_reachable(a)) {
        return -1;
    }
    /* Delete unreachable instructions */
    for (basicblock *b = a->a_entry; b != NULL; b = b->b_next) {
       if (b->b_predecessors == 0) {
            b->b_iused = 0;
            b->b_nofallthrough = 0;
       }
    }
    eliminate_empty_basic_blocks(a->a_entry);
    for (basicblock *b = a->a_entry; b != NULL; b = b->b_next) {
        clean_basic_block(b);
    }
    /* Delete jump instructions made redundant by previous step. If a non-empty
       block ends with a jump instruction, check if the next non-empty block
       reached through normal flow control is the target of that jump. If it
       is, then the jump instruction is redundant and can be deleted.
    */
    int maybe_empty_blocks = 0;
    for (basicblock *b = a->a_entry; b != NULL; b = b->b_next) {
        if (b->b_iused > 0) {
            struct instr *b_last_instr = &b->b_instr[b->b_iused - 1];
            assert(!IS_ASSEMBLER_OPCODE(b_last_instr->i_opcode));
            if (b_last_instr->i_opcode == JUMP ||
                b_last_instr->i_opcode == JUMP_NO_INTERRUPT) {
                if (b_last_instr->i_target == b->b_next) {
                    assert(b->b_next->b_iused);
                    b->b_nofallthrough = 0;
                    b_last_instr->i_opcode = NOP;
                    maybe_empty_blocks = 1;
                }
            }
        }
    }
    if (maybe_empty_blocks) {
        eliminate_empty_basic_blocks(a->a_entry);
    }
    return 0;
}

// Remove trailing unused constants.
static int
trim_unused_consts(struct compiler *c, struct assembler *a, PyObject *consts)
{
    assert(PyList_CheckExact(consts));

    // The first constant may be docstring; keep it always.
    int max_const_index = 0;
    for (basicblock *b = a->a_entry; b != NULL; b = b->b_next) {
        for (int i = 0; i < b->b_iused; i++) {
            if ((b->b_instr[i].i_opcode == LOAD_CONST ||
                b->b_instr[i].i_opcode == KW_NAMES) &&
                    b->b_instr[i].i_oparg > max_const_index) {
                max_const_index = b->b_instr[i].i_oparg;
            }
        }
    }
    if (max_const_index+1 < PyList_GET_SIZE(consts)) {
        //fprintf(stderr, "removing trailing consts: max=%d, size=%d\n",
        //        max_const_index, (int)PyList_GET_SIZE(consts));
        if (PyList_SetSlice(consts, max_const_index+1,
                            PyList_GET_SIZE(consts), NULL) < 0) {
            return 1;
        }
    }
    return 0;
}

static inline int
is_exit_without_lineno(basicblock *b) {
    return b->b_exit && b->b_instr[0].i_lineno < 0;
}

/* PEP 626 mandates that the f_lineno of a frame is correct
 * after a frame terminates. It would be prohibitively expensive
 * to continuously update the f_lineno field at runtime,
 * so we make sure that all exiting instruction (raises and returns)
 * have a valid line number, allowing us to compute f_lineno lazily.
 * We can do this by duplicating the exit blocks without line number
 * so that none have more than one predecessor. We can then safely
 * copy the line number from the sole predecessor block.
 */
static int
duplicate_exits_without_lineno(struct compiler *c)
{
    /* Copy all exit blocks without line number that are targets of a jump.
     */
    for (basicblock *b = c->u->u_blocks; b != NULL; b = b->b_list) {
        if (b->b_iused > 0 && is_jump(&b->b_instr[b->b_iused-1])) {
            basicblock *target = b->b_instr[b->b_iused-1].i_target;
            if (is_exit_without_lineno(target) && target->b_predecessors > 1) {
                basicblock *new_target = compiler_copy_block(c, target);
                if (new_target == NULL) {
                    return -1;
                }
                COPY_INSTR_LOC(b->b_instr[b->b_iused-1], new_target->b_instr[0]);
                b->b_instr[b->b_iused-1].i_target = new_target;
                target->b_predecessors--;
                new_target->b_predecessors = 1;
                new_target->b_next = target->b_next;
                target->b_next = new_target;
            }
        }
    }
    /* Eliminate empty blocks */
    for (basicblock *b = c->u->u_blocks; b != NULL; b = b->b_list) {
        while (b->b_next && b->b_next->b_iused == 0) {
            b->b_next = b->b_next->b_next;
        }
    }
    /* Any remaining reachable exit blocks without line number can only be reached by
     * fall through, and thus can only have a single predecessor */
    for (basicblock *b = c->u->u_blocks; b != NULL; b = b->b_list) {
        if (!b->b_nofallthrough && b->b_next && b->b_iused > 0) {
            if (is_exit_without_lineno(b->b_next)) {
                assert(b->b_next->b_iused > 0);
                COPY_INSTR_LOC(b->b_instr[b->b_iused-1],  b->b_next->b_instr[0]);
            }
        }
    }
    return 0;
}


/* Retained for API compatibility.
 * Optimization is now done in optimize_cfg */

PyObject *
PyCode_Optimize(PyObject *code, PyObject* Py_UNUSED(consts),
                PyObject *Py_UNUSED(names), PyObject *Py_UNUSED(lnotab_obj))
{
    Py_INCREF(code);
    return code;
}<|MERGE_RESOLUTION|>--- conflicted
+++ resolved
@@ -7053,35 +7053,20 @@
 
 struct assembler {
     PyObject *a_bytecode;  /* bytes containing bytecode */
-    PyObject *a_lnotab;    /* bytes containing lnotab */
-    PyObject *a_enotab;    /* bytes containing enotab */
-    PyObject *a_cnotab;    /* bytes containing cnotab */
     PyObject *a_except_table;  /* bytes containing exception table */
     basicblock *a_entry;
     int a_offset;              /* offset into bytecode */
     int a_nblocks;             /* number of reachable blocks */
-<<<<<<< HEAD
-    PyObject *a_except_table;  /* bytes containing exception table */
     int a_except_table_off;    /* offset into exception table */
-=======
-    int a_except_table_off;    /* offset into exception table */
-    int a_lnotab_off;      /* offset into lnotab */
-    int a_enotab_off;      /* offset into enotab */
-    int a_cnotab_off;      /* offset into cnotab */
->>>>>>> 1c2fcebf
     int a_prevlineno;     /* lineno of last emitted line in line table */
     int a_prev_end_lineno; /* end_lineno of last emitted line in line table */
     int a_lineno;          /* lineno of last emitted instruction */
     int a_end_lineno;      /* end_lineno of last emitted instruction */
     int a_lineno_start;    /* bytecode start offset of current lineno */
     int a_end_lineno_start; /* bytecode start offset of current end_lineno */
-<<<<<<< HEAD
-    basicblock *a_entry;
     /* Location Info */
     PyObject* a_linetable; /* bytes containing location info */
     int a_location_off;    /* offset of last written location info frame */
-=======
->>>>>>> 1c2fcebf
 };
 
 Py_LOCAL_INLINE(void)
