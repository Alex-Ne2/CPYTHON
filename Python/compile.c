/*
 * This file compiles an abstract syntax tree (AST) into Python bytecode.
 *
 * The primary entry point is _PyAST_Compile(), which returns a
 * PyCodeObject.  The compiler makes several passes to build the code
 * object:
 *   1. Checks for future statements.  See future.c
 *   2. Builds a symbol table.  See symtable.c.
 *   3. Generate code for basic blocks.  See compiler_mod() in this file.
 *   4. Assemble the basic blocks into final code.  See assemble() in
 *      this file.
 *   5. Optimize the byte code (peephole optimizations).
 *
 * Note that compiler_mod() suggests module, but the module ast type
 * (mod_ty) has cases for expressions and interactive statements.
 *
 * CAUTION: The VISIT_* macros abort the current function when they
 * encounter a problem. So don't invoke them when there is memory
 * which needs to be released. Code blocks are OK, as the compiler
 * structure takes care of releasing those.  Use the arena to manage
 * objects.
 */

#include <stdbool.h>

// Need _PyOpcode_RelativeJump of pycore_opcode.h
#define NEED_OPCODE_TABLES

#include "Python.h"
#include "pycore_ast.h"           // _PyAST_GetDocString()
#include "pycore_code.h"          // _PyCode_New()
#include "pycore_compile.h"
#include "pycore_intrinsics.h"
#include "pycore_long.h"          // _PyLong_GetZero()
#include "pycore_opcode.h"        // _PyOpcode_Caches
#include "pycore_pymem.h"         // _PyMem_IsPtrFreed()
#include "pycore_symtable.h"      // PySTEntryObject, _PyFuture_FromAST()

#include "opcode_metadata.h"      // _PyOpcode_opcode_metadata, _PyOpcode_num_popped/pushed


#define DEFAULT_BLOCK_SIZE 16
#define DEFAULT_CODE_SIZE 128
#define DEFAULT_LNOTAB_SIZE 16
#define DEFAULT_CNOTAB_SIZE 32

#define COMP_GENEXP   0
#define COMP_LISTCOMP 1
#define COMP_SETCOMP  2
#define COMP_DICTCOMP 3

/* A soft limit for stack use, to avoid excessive
 * memory use for large constants, etc.
 *
 * The value 30 is plucked out of thin air.
 * Code that could use more stack than this is
 * rare, so the exact value is unimportant.
 */
#define STACK_USE_GUIDELINE 30

#undef SUCCESS
#undef ERROR
#define SUCCESS 0
#define ERROR -1

#define RETURN_IF_ERROR(X)  \
    if ((X) == -1) {        \
        return ERROR;       \
    }

/* If we exceed this limit, it should
 * be considered a compiler bug.
 * Currently it should be impossible
 * to exceed STACK_USE_GUIDELINE * 100,
 * as 100 is the maximum parse depth.
 * For performance reasons we will
 * want to reduce this to a
 * few hundred in the future.
 *
 * NOTE: Whatever MAX_ALLOWED_STACK_USE is
 * set to, it should never restrict what Python
 * we can write, just how we compile it.
 */
#define MAX_ALLOWED_STACK_USE (STACK_USE_GUIDELINE * 100)


#define MAX_REAL_OPCODE 254

#define IS_WITHIN_OPCODE_RANGE(opcode) \
        (((opcode) >= 0 && (opcode) <= MAX_REAL_OPCODE) || \
         IS_PSEUDO_OPCODE(opcode))

#define IS_JUMP_OPCODE(opcode) \
         is_bit_set_in_table(_PyOpcode_Jump, opcode)

#define IS_BLOCK_PUSH_OPCODE(opcode) \
        ((opcode) == SETUP_FINALLY || \
         (opcode) == SETUP_WITH || \
         (opcode) == SETUP_CLEANUP)

#define HAS_TARGET(opcode) \
        (IS_JUMP_OPCODE(opcode) || IS_BLOCK_PUSH_OPCODE(opcode))

/* opcodes that must be last in the basicblock */
#define IS_TERMINATOR_OPCODE(opcode) \
        (IS_JUMP_OPCODE(opcode) || IS_SCOPE_EXIT_OPCODE(opcode))

/* opcodes which are not emitted in codegen stage, only by the assembler */
#define IS_ASSEMBLER_OPCODE(opcode) \
        ((opcode) == JUMP_FORWARD || \
         (opcode) == JUMP_BACKWARD || \
         (opcode) == JUMP_BACKWARD_NO_INTERRUPT)

#define IS_BACKWARDS_JUMP_OPCODE(opcode) \
        ((opcode) == JUMP_BACKWARD || \
         (opcode) == JUMP_BACKWARD_NO_INTERRUPT)

#define IS_UNCONDITIONAL_JUMP_OPCODE(opcode) \
        ((opcode) == JUMP || \
         (opcode) == JUMP_NO_INTERRUPT || \
         (opcode) == JUMP_FORWARD || \
         (opcode) == JUMP_BACKWARD || \
         (opcode) == JUMP_BACKWARD_NO_INTERRUPT)

#define IS_SCOPE_EXIT_OPCODE(opcode) \
        ((opcode) == RETURN_VALUE || \
         (opcode) == RETURN_CONST || \
         (opcode) == RAISE_VARARGS || \
         (opcode) == RERAISE)

#define IS_SUPERINSTRUCTION_OPCODE(opcode) \
        ((opcode) == LOAD_FAST__LOAD_FAST || \
         (opcode) == LOAD_FAST__LOAD_CONST || \
         (opcode) == LOAD_CONST__LOAD_FAST || \
         (opcode) == STORE_FAST__LOAD_FAST || \
         (opcode) == STORE_FAST__STORE_FAST)

#define IS_TOP_LEVEL_AWAIT(C) ( \
        ((C)->c_flags.cf_flags & PyCF_ALLOW_TOP_LEVEL_AWAIT) \
        && ((C)->u->u_ste->ste_type == ModuleBlock))

typedef _PyCompilerSrcLocation location;

#define LOCATION(LNO, END_LNO, COL, END_COL) \
    ((const location){(LNO), (END_LNO), (COL), (END_COL)})

static location NO_LOCATION = {-1, -1, -1, -1};

/* Return true if loc1 starts after loc2 ends. */
static inline bool
location_is_after(location loc1, location loc2) {
    return (loc1.lineno > loc2.end_lineno) ||
            ((loc1.lineno == loc2.end_lineno) &&
             (loc1.col_offset > loc2.end_col_offset));
}

static inline bool
same_location(location a, location b)
{
    return a.lineno == b.lineno &&
           a.end_lineno == b.end_lineno &&
           a.col_offset == b.col_offset &&
           a.end_col_offset == b.end_col_offset;
}

#define LOC(x) SRC_LOCATION_FROM_AST(x)

typedef struct jump_target_label_ {
    int id;
} jump_target_label;

static struct jump_target_label_ NO_LABEL = {-1};

#define SAME_LABEL(L1, L2) ((L1).id == (L2).id)
#define IS_LABEL(L) (!SAME_LABEL((L), (NO_LABEL)))

#define NEW_JUMP_TARGET_LABEL(C, NAME) \
    jump_target_label NAME = instr_sequence_new_label(INSTR_SEQUENCE(C)); \
    if (!IS_LABEL(NAME)) { \
        return ERROR; \
    }

#define USE_LABEL(C, LBL) \
    RETURN_IF_ERROR(instr_sequence_use_label(INSTR_SEQUENCE(C), (LBL).id))

struct cfg_instr {
    int i_opcode;
    int i_oparg;
    location i_loc;
    struct basicblock_ *i_target; /* target block (if jump instruction) */
    struct basicblock_ *i_except; /* target block when exception is raised */
};

/* One arg*/
#define INSTR_SET_OP1(I, OP, ARG) \
    do { \
        assert(HAS_ARG(OP)); \
        struct cfg_instr *_instr__ptr_ = (I); \
        _instr__ptr_->i_opcode = (OP); \
        _instr__ptr_->i_oparg = (ARG); \
    } while (0);

/* No args*/
#define INSTR_SET_OP0(I, OP) \
    do { \
        assert(!HAS_ARG(OP)); \
        struct cfg_instr *_instr__ptr_ = (I); \
        _instr__ptr_->i_opcode = (OP); \
        _instr__ptr_->i_oparg = 0; \
    } while (0);

typedef struct exceptstack {
    struct basicblock_ *handlers[CO_MAXBLOCKS+1];
    int depth;
} ExceptStack;

#define LOG_BITS_PER_INT 5
#define MASK_LOW_LOG_BITS 31

static inline int
is_bit_set_in_table(const uint32_t *table, int bitindex) {
    /* Is the relevant bit set in the relevant word? */
    /* 512 bits fit into 9 32-bits words.
     * Word is indexed by (bitindex>>ln(size of int in bits)).
     * Bit within word is the low bits of bitindex.
     */
    if (bitindex >= 0 && bitindex < 512) {
        uint32_t word = table[bitindex >> LOG_BITS_PER_INT];
        return (word >> (bitindex & MASK_LOW_LOG_BITS)) & 1;
    }
    else {
        return 0;
    }
}

static inline int
is_relative_jump(struct cfg_instr *i)
{
    return is_bit_set_in_table(_PyOpcode_RelativeJump, i->i_opcode);
}

static inline int
is_block_push(struct cfg_instr *i)
{
    return IS_BLOCK_PUSH_OPCODE(i->i_opcode);
}

static inline int
is_jump(struct cfg_instr *i)
{
    return IS_JUMP_OPCODE(i->i_opcode);
}

static int
instr_size(struct cfg_instr *instruction)
{
    int opcode = instruction->i_opcode;
    assert(!IS_PSEUDO_OPCODE(opcode));
    int oparg = instruction->i_oparg;
    assert(HAS_ARG(opcode) || oparg == 0);
    int extended_args = (0xFFFFFF < oparg) + (0xFFFF < oparg) + (0xFF < oparg);
    int caches = _PyOpcode_Caches[opcode];
    return extended_args + 1 + caches;
}

static void
write_instr(_Py_CODEUNIT *codestr, struct cfg_instr *instruction, int ilen)
{
    int opcode = instruction->i_opcode;
    assert(!IS_PSEUDO_OPCODE(opcode));
    int oparg = instruction->i_oparg;
    assert(HAS_ARG(opcode) || oparg == 0);
    int caches = _PyOpcode_Caches[opcode];
    switch (ilen - caches) {
        case 4:
            codestr->op.code = EXTENDED_ARG;
            codestr->op.arg = (oparg >> 24) & 0xFF;
            codestr++;
            /* fall through */
        case 3:
            codestr->op.code = EXTENDED_ARG;
            codestr->op.arg = (oparg >> 16) & 0xFF;
            codestr++;
            /* fall through */
        case 2:
            codestr->op.code = EXTENDED_ARG;
            codestr->op.arg = (oparg >> 8) & 0xFF;
            codestr++;
            /* fall through */
        case 1:
            codestr->op.code = opcode;
            codestr->op.arg = oparg & 0xFF;
            codestr++;
            break;
        default:
            Py_UNREACHABLE();
    }
    while (caches--) {
        codestr->op.code = CACHE;
        codestr->op.arg = 0;
        codestr++;
    }
}

typedef struct basicblock_ {
    /* Each basicblock in a compilation unit is linked via b_list in the
       reverse order that the block are allocated.  b_list points to the next
       block, not to be confused with b_next, which is next by control flow. */
    struct basicblock_ *b_list;
    /* The label of this block if it is a jump target, -1 otherwise */
    jump_target_label b_label;
    /* Exception stack at start of block, used by assembler to create the exception handling table */
    ExceptStack *b_exceptstack;
    /* pointer to an array of instructions, initially NULL */
    struct cfg_instr *b_instr;
    /* If b_next is non-NULL, it is a pointer to the next
       block reached by normal control flow. */
    struct basicblock_ *b_next;
    /* number of instructions used */
    int b_iused;
    /* length of instruction array (b_instr) */
    int b_ialloc;
    /* Used by add_checks_for_loads_of_unknown_variables */
    uint64_t b_unsafe_locals_mask;
    /* Number of predecessors that a block has. */
    int b_predecessors;
    /* depth of stack upon entry of block, computed by stackdepth() */
    int b_startdepth;
    /* instruction offset for block, computed by assemble_jump_offsets() */
    int b_offset;
    /* Basic block is an exception handler that preserves lasti */
    unsigned b_preserve_lasti : 1;
    /* Used by compiler passes to mark whether they have visited a basic block. */
    unsigned b_visited : 1;
    /* b_except_handler is used by the cold-detection algorithm to mark exception targets */
    unsigned b_except_handler : 1;
    /* b_cold is true if this block is not perf critical (like an exception handler) */
    unsigned b_cold : 1;
    /* b_warm is used by the cold-detection algorithm to mark blocks which are definitely not cold */
    unsigned b_warm : 1;
} basicblock;


static struct cfg_instr *
basicblock_last_instr(const basicblock *b) {
    assert(b->b_iused >= 0);
    if (b->b_iused > 0) {
        assert(b->b_instr != NULL);
        return &b->b_instr[b->b_iused - 1];
    }
    return NULL;
}

static inline int
basicblock_exits_scope(const basicblock *b) {
    struct cfg_instr *last = basicblock_last_instr(b);
    return last && IS_SCOPE_EXIT_OPCODE(last->i_opcode);
}

static inline int
basicblock_nofallthrough(const basicblock *b) {
    struct cfg_instr *last = basicblock_last_instr(b);
    return (last &&
            (IS_SCOPE_EXIT_OPCODE(last->i_opcode) ||
             IS_UNCONDITIONAL_JUMP_OPCODE(last->i_opcode)));
}

#define BB_NO_FALLTHROUGH(B) (basicblock_nofallthrough(B))
#define BB_HAS_FALLTHROUGH(B) (!basicblock_nofallthrough(B))

/* fblockinfo tracks the current frame block.

A frame block is used to handle loops, try/except, and try/finally.
It's called a frame block to distinguish it from a basic block in the
compiler IR.
*/

enum fblocktype { WHILE_LOOP, FOR_LOOP, TRY_EXCEPT, FINALLY_TRY, FINALLY_END,
                  WITH, ASYNC_WITH, HANDLER_CLEANUP, POP_VALUE, EXCEPTION_HANDLER,
                  EXCEPTION_GROUP_HANDLER, ASYNC_COMPREHENSION_GENERATOR };

struct fblockinfo {
    enum fblocktype fb_type;
    jump_target_label fb_block;
    /* (optional) type-specific exit or cleanup block */
    jump_target_label fb_exit;
    /* (optional) additional information required for unwinding */
    void *fb_datum;
};

enum {
    COMPILER_SCOPE_MODULE,
    COMPILER_SCOPE_CLASS,
    COMPILER_SCOPE_FUNCTION,
    COMPILER_SCOPE_ASYNC_FUNCTION,
    COMPILER_SCOPE_LAMBDA,
    COMPILER_SCOPE_COMPREHENSION,
};

typedef struct cfg_builder_ {
    /* The entryblock, at which control flow begins. All blocks of the
       CFG are reachable through the b_next links */
    basicblock *g_entryblock;
    /* Pointer to the most recently allocated block.  By following
       b_list links, you can reach all allocated blocks. */
    basicblock *g_block_list;
    /* pointer to the block currently being constructed */
    basicblock *g_curblock;
    /* label for the next instruction to be placed */
    jump_target_label g_current_label;
} cfg_builder;

typedef struct {
    int i_opcode;
    int i_oparg;
    location i_loc;
} instruction;


typedef struct instr_sequence_ {
    instruction *s_instrs;
    int s_allocated;
    int s_used;

    int *s_labelmap;       /* label id --> instr offset */
    int s_labelmap_size;
    int s_next_free_label; /* next free label id */
} instr_sequence;

#define INITIAL_INSTR_SEQUENCE_SIZE 100
#define INITIAL_INSTR_SEQUENCE_LABELS_MAP_SIZE 10

/*
 * Resize the array if index is out of range.
 *
 * idx: the index we want to access
 * arr: pointer to the array
 * alloc: pointer to the capacity of the array
 * default_alloc: initial number of items
 * item_size: size of each item
 *
 */
static int
ensure_array_large_enough(int idx, void **arr_, int *alloc, int default_alloc, size_t item_size)
{
    void *arr = *arr_;
    if (arr == NULL) {
        int new_alloc = default_alloc;
        if (idx >= new_alloc) {
            new_alloc = idx + default_alloc;
        }
        arr = PyObject_Calloc(new_alloc, item_size);
        if (arr == NULL) {
            PyErr_NoMemory();
            return ERROR;
        }
        *alloc = new_alloc;
    }
    else if (idx >= *alloc) {
        size_t oldsize = *alloc * item_size;
        int new_alloc = *alloc << 1;
        if (idx >= new_alloc) {
            new_alloc = idx + default_alloc;
        }
        size_t newsize = new_alloc * item_size;

        if (oldsize > (SIZE_MAX >> 1)) {
            PyErr_NoMemory();
            return ERROR;
        }

        assert(newsize > 0);
        void *tmp = PyObject_Realloc(arr, newsize);
        if (tmp == NULL) {
            PyErr_NoMemory();
            return ERROR;
        }
        *alloc = new_alloc;
        arr = tmp;
        memset((char *)arr + oldsize, 0, newsize - oldsize);
    }

    *arr_ = arr;
    return SUCCESS;
}

static int
instr_sequence_next_inst(instr_sequence *seq) {
    assert(seq->s_instrs != NULL || seq->s_used == 0);

    RETURN_IF_ERROR(
        ensure_array_large_enough(seq->s_used + 1,
                                  (void**)&seq->s_instrs,
                                  &seq->s_allocated,
                                  INITIAL_INSTR_SEQUENCE_SIZE,
                                  sizeof(instruction)));
    assert(seq->s_used < seq->s_allocated);
    return seq->s_used++;
}

static jump_target_label
instr_sequence_new_label(instr_sequence *seq)
{
    jump_target_label lbl = {++seq->s_next_free_label};
    return lbl;
}

static int
instr_sequence_use_label(instr_sequence *seq, int lbl) {
    int old_size = seq->s_labelmap_size;
    RETURN_IF_ERROR(
        ensure_array_large_enough(lbl,
                                  (void**)&seq->s_labelmap,
                                  &seq->s_labelmap_size,
                                  INITIAL_INSTR_SEQUENCE_LABELS_MAP_SIZE,
                                  sizeof(int)));

    for(int i = old_size; i < seq->s_labelmap_size; i++) {
        seq->s_labelmap[i] = -111;  /* something weird, for debugging */
    }
    seq->s_labelmap[lbl] = seq->s_used; /* label refers to the next instruction */
    return SUCCESS;
}

static int
instr_sequence_addop(instr_sequence *seq, int opcode, int oparg, location loc)
{
    assert(IS_WITHIN_OPCODE_RANGE(opcode));
    assert(!IS_ASSEMBLER_OPCODE(opcode));
    assert(HAS_ARG(opcode) || HAS_TARGET(opcode) || oparg == 0);
    assert(0 <= oparg && oparg < (1 << 30));

    int idx = instr_sequence_next_inst(seq);
    RETURN_IF_ERROR(idx);
    instruction *ci = &seq->s_instrs[idx];
    ci->i_opcode = opcode;
    ci->i_oparg = oparg;
    ci->i_loc = loc;
    return SUCCESS;
}

static int
instr_sequence_insert_instruction(instr_sequence *seq, int pos,
                                  int opcode, int oparg, location loc)
{
    assert(pos >= 0 && pos <= seq->s_used);
    int last_idx = instr_sequence_next_inst(seq);
    RETURN_IF_ERROR(last_idx);
    for (int i=last_idx-1; i >= pos; i--) {
        seq->s_instrs[i+1] = seq->s_instrs[i];
    }
    instruction *ci = &seq->s_instrs[pos];
    ci->i_opcode = opcode;
    ci->i_oparg = oparg;
    ci->i_loc = loc;

    /* fix the labels map */
    for(int lbl=0; lbl < seq->s_labelmap_size; lbl++) {
        if (seq->s_labelmap[lbl] >= pos) {
            seq->s_labelmap[lbl]++;
        }
    }
    return SUCCESS;
}

static void
instr_sequence_fini(instr_sequence *seq) {
    PyObject_Free(seq->s_labelmap);
    seq->s_labelmap = NULL;

    PyObject_Free(seq->s_instrs);
    seq->s_instrs = NULL;
}

static int basicblock_addop(basicblock *b, int opcode, int oparg, location loc);
static int cfg_builder_maybe_start_new_block(cfg_builder *g);

static int
cfg_builder_use_label(cfg_builder *g, jump_target_label lbl)
{
    g->g_current_label = lbl;
    return cfg_builder_maybe_start_new_block(g);
}

static int
cfg_builder_addop(cfg_builder *g, int opcode, int oparg, location loc)
{
    RETURN_IF_ERROR(cfg_builder_maybe_start_new_block(g));
    return basicblock_addop(g->g_curblock, opcode, oparg, loc);
}

static int cfg_builder_init(cfg_builder *g);

static int
instr_sequence_to_cfg(instr_sequence *seq, cfg_builder *g) {
    memset(g, 0, sizeof(cfg_builder));
    RETURN_IF_ERROR(cfg_builder_init(g));
    /* Note: there can be more than one label for the same offset */
    for (int i = 0; i < seq->s_used; i++) {
        for (int j=0; j < seq->s_labelmap_size; j++) {
            if (seq->s_labelmap[j] == i) {
                jump_target_label lbl = {j};
                RETURN_IF_ERROR(cfg_builder_use_label(g, lbl));
            }
        }
        instruction *instr = &seq->s_instrs[i];
        RETURN_IF_ERROR(cfg_builder_addop(g, instr->i_opcode, instr->i_oparg, instr->i_loc));
    }
    int nblocks = 0;
    for (basicblock *b = g->g_block_list; b != NULL; b = b->b_list) {
        nblocks++;
    }
    if ((size_t)nblocks > SIZE_MAX / sizeof(basicblock *)) {
        PyErr_NoMemory();
        return ERROR;
    }
    return SUCCESS;
}


/* The following items change on entry and exit of code blocks.
   They must be saved and restored when returning to a block.
*/
struct compiler_unit {
    PySTEntryObject *u_ste;

    PyObject *u_name;
    PyObject *u_qualname;  /* dot-separated qualified name (lazy) */
    int u_scope_type;

    /* The following fields are dicts that map objects to
       the index of them in co_XXX.      The index is used as
       the argument for opcodes that refer to those collections.
    */
    PyObject *u_consts;    /* all constants */
    PyObject *u_names;     /* all names */
    PyObject *u_varnames;  /* local variables */
    PyObject *u_cellvars;  /* cell variables */
    PyObject *u_freevars;  /* free variables */

    PyObject *u_fasthidden; /* dict; keys are names that are fast-locals only
                               temporarily within an inlined comprehension. When
                               value is True, treat as fast-local. */
    PyObject *u_private;        /* for private name mangling */

    Py_ssize_t u_argcount;        /* number of arguments for block */
    Py_ssize_t u_posonlyargcount;        /* number of positional only arguments for block */
    Py_ssize_t u_kwonlyargcount; /* number of keyword only arguments for block */

    instr_sequence u_instr_sequence; /* codegen output */

    int u_nfblocks;
    struct fblockinfo u_fblock[CO_MAXBLOCKS];

    int u_firstlineno; /* the first lineno of the block */
};

/* This struct captures the global state of a compilation.

The u pointer points to the current compilation unit, while units
for enclosing blocks are stored in c_stack.     The u and c_stack are
managed by compiler_enter_scope() and compiler_exit_scope().

Note that we don't track recursion levels during compilation - the
task of detecting and rejecting excessive levels of nesting is
handled by the symbol analysis pass.

*/

struct compiler {
    PyObject *c_filename;
    struct symtable *c_st;
    PyFutureFeatures c_future;   /* module's __future__ */
    PyCompilerFlags c_flags;

    int c_optimize;              /* optimization level */
    int c_interactive;           /* true if in interactive mode */
    int c_nestlevel;
    PyObject *c_const_cache;     /* Python dict holding all constants,
                                    including names tuple */
    struct compiler_unit *u; /* compiler state for current block */
    PyObject *c_stack;           /* Python list holding compiler_unit ptrs */
    PyArena *c_arena;            /* pointer to memory allocation arena */
};

#define INSTR_SEQUENCE(C) (&((C)->u->u_instr_sequence))


typedef struct {
    // A list of strings corresponding to name captures. It is used to track:
    // - Repeated name assignments in the same pattern.
    // - Different name assignments in alternatives.
    // - The order of name assignments in alternatives.
    PyObject *stores;
    // If 0, any name captures against our subject will raise.
    int allow_irrefutable;
    // An array of blocks to jump to on failure. Jumping to fail_pop[i] will pop
    // i items off of the stack. The end result looks like this (with each block
    // falling through to the next):
    // fail_pop[4]: POP_TOP
    // fail_pop[3]: POP_TOP
    // fail_pop[2]: POP_TOP
    // fail_pop[1]: POP_TOP
    // fail_pop[0]: NOP
    jump_target_label *fail_pop;
    // The current length of fail_pop.
    Py_ssize_t fail_pop_size;
    // The number of items on top of the stack that need to *stay* on top of the
    // stack. Variable captures go beneath these. All of them will be popped on
    // failure.
    Py_ssize_t on_top;
} pattern_context;

static int basicblock_next_instr(basicblock *);

static int codegen_addop_i(instr_sequence *seq, int opcode, Py_ssize_t oparg, location loc);

static void compiler_free(struct compiler *);
static int compiler_error(struct compiler *, location loc, const char *, ...);
static int compiler_warn(struct compiler *, location loc, const char *, ...);
static int compiler_nameop(struct compiler *, location, identifier, expr_context_ty);

static PyCodeObject *compiler_mod(struct compiler *, mod_ty);
static int compiler_visit_stmt(struct compiler *, stmt_ty);
static int compiler_visit_keyword(struct compiler *, keyword_ty);
static int compiler_visit_expr(struct compiler *, expr_ty);
static int compiler_augassign(struct compiler *, stmt_ty);
static int compiler_annassign(struct compiler *, stmt_ty);
static int compiler_subscript(struct compiler *, expr_ty);
static int compiler_slice(struct compiler *, expr_ty);

static bool are_all_items_const(asdl_expr_seq *, Py_ssize_t, Py_ssize_t);


static int compiler_with(struct compiler *, stmt_ty, int);
static int compiler_async_with(struct compiler *, stmt_ty, int);
static int compiler_async_for(struct compiler *, stmt_ty);
static int compiler_call_simple_kw_helper(struct compiler *c,
                                          location loc,
                                          asdl_keyword_seq *keywords,
                                          Py_ssize_t nkwelts);
static int compiler_call_helper(struct compiler *c, location loc,
                                int n, asdl_expr_seq *args,
                                asdl_keyword_seq *keywords);
static int compiler_try_except(struct compiler *, stmt_ty);
static int compiler_try_star_except(struct compiler *, stmt_ty);
static int compiler_set_qualname(struct compiler *);

static int compiler_sync_comprehension_generator(
                                      struct compiler *c, location loc,
                                      asdl_comprehension_seq *generators, int gen_index,
                                      int depth,
                                      expr_ty elt, expr_ty val, int type,
                                      int iter_on_stack);

static int compiler_async_comprehension_generator(
                                      struct compiler *c, location loc,
                                      asdl_comprehension_seq *generators, int gen_index,
                                      int depth,
                                      expr_ty elt, expr_ty val, int type,
                                      int iter_on_stack);

static int compiler_pattern(struct compiler *, pattern_ty, pattern_context *);
static int compiler_match(struct compiler *, stmt_ty);
static int compiler_pattern_subpattern(struct compiler *,
                                       pattern_ty, pattern_context *);

static int remove_redundant_nops(basicblock *bb);

static PyCodeObject *assemble(struct compiler *, int addNone);

#define CAPSULE_NAME "compile.c compiler unit"


static int
compiler_setup(struct compiler *c, mod_ty mod, PyObject *filename,
               PyCompilerFlags flags, int optimize, PyArena *arena)
{
    c->c_const_cache = PyDict_New();
    if (!c->c_const_cache) {
        return ERROR;
    }

    c->c_stack = PyList_New(0);
    if (!c->c_stack) {
        return ERROR;
    }

    c->c_filename = Py_NewRef(filename);
    c->c_arena = arena;
    if (!_PyFuture_FromAST(mod, filename, &c->c_future)) {
        return ERROR;
    }
    int merged = c->c_future.ff_features | flags.cf_flags;
    c->c_future.ff_features = merged;
    flags.cf_flags = merged;
    c->c_flags = flags;
    c->c_optimize = (optimize == -1) ? _Py_GetConfig()->optimization_level : optimize;
    c->c_nestlevel = 0;

    _PyASTOptimizeState state;
    state.optimize = c->c_optimize;
    state.ff_features = merged;

    if (!_PyAST_Optimize(mod, arena, &state)) {
        return ERROR;
    }
    c->c_st = _PySymtable_Build(mod, filename, &c->c_future);
    if (c->c_st == NULL) {
        if (!PyErr_Occurred()) {
            PyErr_SetString(PyExc_SystemError, "no symtable");
        }
        return ERROR;
    }
    return SUCCESS;
}

static struct compiler*
new_compiler(mod_ty mod, PyObject *filename, PyCompilerFlags *pflags,
             int optimize, PyArena *arena)
{
    PyCompilerFlags flags = pflags ? *pflags : _PyCompilerFlags_INIT;
    struct compiler *c = PyMem_Calloc(1, sizeof(struct compiler));
    if (c == NULL) {
        return NULL;
    }
    if (compiler_setup(c, mod, filename, flags, optimize, arena) < 0) {
        compiler_free(c);
        return NULL;
    }
    return c;
}

PyCodeObject *
_PyAST_Compile(mod_ty mod, PyObject *filename, PyCompilerFlags *pflags,
               int optimize, PyArena *arena)
{
    struct compiler *c = new_compiler(mod, filename, pflags, optimize, arena);
    if (c == NULL) {
        return NULL;
    }

    PyCodeObject *co = compiler_mod(c, mod);
    compiler_free(c);
    assert(co || PyErr_Occurred());
    return co;
}

static void
compiler_free(struct compiler *c)
{
    if (c->c_st)
        _PySymtable_Free(c->c_st);
    Py_XDECREF(c->c_filename);
    Py_XDECREF(c->c_const_cache);
    Py_XDECREF(c->c_stack);
    PyMem_Free(c);
}

static PyObject *
list2dict(PyObject *list)
{
    Py_ssize_t i, n;
    PyObject *v, *k;
    PyObject *dict = PyDict_New();
    if (!dict) return NULL;

    n = PyList_Size(list);
    for (i = 0; i < n; i++) {
        v = PyLong_FromSsize_t(i);
        if (!v) {
            Py_DECREF(dict);
            return NULL;
        }
        k = PyList_GET_ITEM(list, i);
        if (PyDict_SetItem(dict, k, v) < 0) {
            Py_DECREF(v);
            Py_DECREF(dict);
            return NULL;
        }
        Py_DECREF(v);
    }
    return dict;
}

/* Return new dict containing names from src that match scope(s).

src is a symbol table dictionary.  If the scope of a name matches
either scope_type or flag is set, insert it into the new dict.  The
values are integers, starting at offset and increasing by one for
each key.
*/

static PyObject *
dictbytype(PyObject *src, int scope_type, int flag, Py_ssize_t offset)
{
    Py_ssize_t i = offset, scope, num_keys, key_i;
    PyObject *k, *v, *dest = PyDict_New();
    PyObject *sorted_keys;

    assert(offset >= 0);
    if (dest == NULL)
        return NULL;

    /* Sort the keys so that we have a deterministic order on the indexes
       saved in the returned dictionary.  These indexes are used as indexes
       into the free and cell var storage.  Therefore if they aren't
       deterministic, then the generated bytecode is not deterministic.
    */
    sorted_keys = PyDict_Keys(src);
    if (sorted_keys == NULL)
        return NULL;
    if (PyList_Sort(sorted_keys) != 0) {
        Py_DECREF(sorted_keys);
        return NULL;
    }
    num_keys = PyList_GET_SIZE(sorted_keys);

    for (key_i = 0; key_i < num_keys; key_i++) {
        /* XXX this should probably be a macro in symtable.h */
        long vi;
        k = PyList_GET_ITEM(sorted_keys, key_i);
        v = PyDict_GetItemWithError(src, k);
        assert(v && PyLong_Check(v));
        vi = PyLong_AS_LONG(v);
        scope = (vi >> SCOPE_OFFSET) & SCOPE_MASK;

        if (scope == scope_type || vi & flag) {
            PyObject *item = PyLong_FromSsize_t(i);
            if (item == NULL) {
                Py_DECREF(sorted_keys);
                Py_DECREF(dest);
                return NULL;
            }
            i++;
            if (PyDict_SetItem(dest, k, item) < 0) {
                Py_DECREF(sorted_keys);
                Py_DECREF(item);
                Py_DECREF(dest);
                return NULL;
            }
            Py_DECREF(item);
        }
    }
    Py_DECREF(sorted_keys);
    return dest;
}

#ifndef NDEBUG
static bool
cfg_builder_check(cfg_builder *g)
{
    assert(g->g_entryblock->b_iused > 0);
    for (basicblock *block = g->g_block_list; block != NULL; block = block->b_list) {
        assert(!_PyMem_IsPtrFreed(block));
        if (block->b_instr != NULL) {
            assert(block->b_ialloc > 0);
            assert(block->b_iused >= 0);
            assert(block->b_ialloc >= block->b_iused);
        }
        else {
            assert (block->b_iused == 0);
            assert (block->b_ialloc == 0);
        }
    }
    return true;
}
#endif

static basicblock *cfg_builder_new_block(cfg_builder *g);

static int
cfg_builder_init(cfg_builder *g)
{
    g->g_block_list = NULL;
    basicblock *block = cfg_builder_new_block(g);
    if (block == NULL) {
        return ERROR;
    }
    g->g_curblock = g->g_entryblock = block;
    g->g_current_label = NO_LABEL;
    return SUCCESS;
}

static void
cfg_builder_fini(cfg_builder* g)
{
    assert(cfg_builder_check(g));
    basicblock *b = g->g_block_list;
    while (b != NULL) {
        if (b->b_instr) {
            PyObject_Free((void *)b->b_instr);
        }
        basicblock *next = b->b_list;
        PyObject_Free((void *)b);
        b = next;
    }
}

static void
compiler_unit_free(struct compiler_unit *u)
{
    instr_sequence_fini(&u->u_instr_sequence);
    Py_CLEAR(u->u_ste);
    Py_CLEAR(u->u_name);
    Py_CLEAR(u->u_qualname);
    Py_CLEAR(u->u_consts);
    Py_CLEAR(u->u_names);
    Py_CLEAR(u->u_varnames);
    Py_CLEAR(u->u_freevars);
    Py_CLEAR(u->u_cellvars);
    Py_CLEAR(u->u_fasthidden);
    Py_CLEAR(u->u_private);
    PyObject_Free(u);
}

static int
compiler_set_qualname(struct compiler *c)
{
    Py_ssize_t stack_size;
    struct compiler_unit *u = c->u;
    PyObject *name, *base;

    base = NULL;
    stack_size = PyList_GET_SIZE(c->c_stack);
    assert(stack_size >= 1);
    if (stack_size > 1) {
        int scope, force_global = 0;
        struct compiler_unit *parent;
        PyObject *mangled, *capsule;

        capsule = PyList_GET_ITEM(c->c_stack, stack_size - 1);
        parent = (struct compiler_unit *)PyCapsule_GetPointer(capsule, CAPSULE_NAME);
        assert(parent);

        if (u->u_scope_type == COMPILER_SCOPE_FUNCTION
            || u->u_scope_type == COMPILER_SCOPE_ASYNC_FUNCTION
            || u->u_scope_type == COMPILER_SCOPE_CLASS) {
            assert(u->u_name);
            mangled = _Py_Mangle(parent->u_private, u->u_name);
            if (!mangled) {
                return ERROR;
            }

            scope = _PyST_GetScope(parent->u_ste, mangled);
            Py_DECREF(mangled);
            assert(scope != GLOBAL_IMPLICIT);
            if (scope == GLOBAL_EXPLICIT)
                force_global = 1;
        }

        if (!force_global) {
            if (parent->u_scope_type == COMPILER_SCOPE_FUNCTION
                || parent->u_scope_type == COMPILER_SCOPE_ASYNC_FUNCTION
                || parent->u_scope_type == COMPILER_SCOPE_LAMBDA)
            {
                _Py_DECLARE_STR(dot_locals, ".<locals>");
                base = PyUnicode_Concat(parent->u_qualname,
                                        &_Py_STR(dot_locals));
                if (base == NULL) {
                    return ERROR;
                }
            }
            else {
                base = Py_NewRef(parent->u_qualname);
            }
        }
    }

    if (base != NULL) {
        _Py_DECLARE_STR(dot, ".");
        name = PyUnicode_Concat(base, &_Py_STR(dot));
        Py_DECREF(base);
        if (name == NULL) {
            return ERROR;
        }
        PyUnicode_Append(&name, u->u_name);
        if (name == NULL) {
            return ERROR;
        }
    }
    else {
        name = Py_NewRef(u->u_name);
    }
    u->u_qualname = name;

    return SUCCESS;
}

/* Allocate a new block and return a pointer to it.
   Returns NULL on error.
*/
static basicblock *
cfg_builder_new_block(cfg_builder *g)
{
    basicblock *b = (basicblock *)PyObject_Calloc(1, sizeof(basicblock));
    if (b == NULL) {
        PyErr_NoMemory();
        return NULL;
    }
    /* Extend the singly linked list of blocks with new block. */
    b->b_list = g->g_block_list;
    g->g_block_list = b;
    b->b_label = NO_LABEL;
    return b;
}

static basicblock *
cfg_builder_use_next_block(cfg_builder *g, basicblock *block)
{
    assert(block != NULL);
    g->g_curblock->b_next = block;
    g->g_curblock = block;
    return block;
}

static inline int
basicblock_append_instructions(basicblock *target, basicblock *source)
{
    for (int i = 0; i < source->b_iused; i++) {
        int n = basicblock_next_instr(target);
        if (n < 0) {
            return ERROR;
        }
        target->b_instr[n] = source->b_instr[i];
    }
    return SUCCESS;
}

static basicblock *
copy_basicblock(cfg_builder *g, basicblock *block)
{
    /* Cannot copy a block if it has a fallthrough, since
     * a block can only have one fallthrough predecessor.
     */
    assert(BB_NO_FALLTHROUGH(block));
    basicblock *result = cfg_builder_new_block(g);
    if (result == NULL) {
        return NULL;
    }
    if (basicblock_append_instructions(result, block) < 0) {
        return NULL;
    }
    return result;
}

/* Returns the offset of the next instruction in the current block's
   b_instr array.  Resizes the b_instr as necessary.
   Returns -1 on failure.
*/

static int
basicblock_next_instr(basicblock *b)
{
    assert(b != NULL);

    RETURN_IF_ERROR(
        ensure_array_large_enough(
            b->b_iused + 1,
            (void**)&b->b_instr,
            &b->b_ialloc,
            DEFAULT_BLOCK_SIZE,
            sizeof(struct cfg_instr)));

    return b->b_iused++;
}


/* Return the stack effect of opcode with argument oparg.

   Some opcodes have different stack effect when jump to the target and
   when not jump. The 'jump' parameter specifies the case:

   * 0 -- when not jump
   * 1 -- when jump
   * -1 -- maximal
 */
static int
stack_effect(int opcode, int oparg, int jump)
{
    if (0 <= opcode && opcode <= MAX_REAL_OPCODE) {
        if (_PyOpcode_Deopt[opcode] != opcode) {
            // Specialized instructions are not supported.
            return PY_INVALID_STACK_EFFECT;
        }
        int popped, pushed;
        if (jump > 0) {
            popped = _PyOpcode_num_popped(opcode, oparg, true);
            pushed = _PyOpcode_num_pushed(opcode, oparg, true);
        }
        else {
            popped = _PyOpcode_num_popped(opcode, oparg, false);
            pushed = _PyOpcode_num_pushed(opcode, oparg, false);
        }
        if (popped < 0 || pushed < 0) {
            return PY_INVALID_STACK_EFFECT;
        }
        if (jump >= 0) {
            return pushed - popped;
        }
        if (jump < 0) {
            // Compute max(pushed - popped, alt_pushed - alt_popped)
            int alt_popped = _PyOpcode_num_popped(opcode, oparg, true);
            int alt_pushed = _PyOpcode_num_pushed(opcode, oparg, true);
            if (alt_popped < 0 || alt_pushed < 0) {
                return PY_INVALID_STACK_EFFECT;
            }
            int diff = pushed - popped;
            int alt_diff = alt_pushed - alt_popped;
            if (alt_diff > diff) {
                return alt_diff;
            }
            return diff;
        }
    }

    // Pseudo ops
    switch (opcode) {
        case POP_BLOCK:
        case JUMP:
        case JUMP_NO_INTERRUPT:
            return 0;

        /* Exception handling pseudo-instructions */
        case SETUP_FINALLY:
            /* 0 in the normal flow.
             * Restore the stack position and push 1 value before jumping to
             * the handler if an exception be raised. */
            return jump ? 1 : 0;
        case SETUP_CLEANUP:
            /* As SETUP_FINALLY, but pushes lasti as well */
            return jump ? 2 : 0;
        case SETUP_WITH:
            /* 0 in the normal flow.
             * Restore the stack position to the position before the result
             * of __(a)enter__ and push 2 values before jumping to the handler
             * if an exception be raised. */
            return jump ? 1 : 0;

        case STORE_FAST_MAYBE_NULL:
            return -1;
        case LOAD_METHOD:
            return 1;
        default:
            return PY_INVALID_STACK_EFFECT;
    }

    return PY_INVALID_STACK_EFFECT; /* not reachable */
}

int
PyCompile_OpcodeStackEffectWithJump(int opcode, int oparg, int jump)
{
    return stack_effect(opcode, oparg, jump);
}

int
PyCompile_OpcodeStackEffect(int opcode, int oparg)
{
    return stack_effect(opcode, oparg, -1);
}

static int
basicblock_addop(basicblock *b, int opcode, int oparg, location loc)
{
    assert(IS_WITHIN_OPCODE_RANGE(opcode));
    assert(!IS_ASSEMBLER_OPCODE(opcode));
    assert(HAS_ARG(opcode) || HAS_TARGET(opcode) || oparg == 0);
    assert(0 <= oparg && oparg < (1 << 30));

    int off = basicblock_next_instr(b);
    if (off < 0) {
        return ERROR;
    }
    struct cfg_instr *i = &b->b_instr[off];
    i->i_opcode = opcode;
    i->i_oparg = oparg;
    i->i_target = NULL;
    i->i_loc = loc;

    return SUCCESS;
}

static bool
cfg_builder_current_block_is_terminated(cfg_builder *g)
{
    struct cfg_instr *last = basicblock_last_instr(g->g_curblock);
    if (last && IS_TERMINATOR_OPCODE(last->i_opcode)) {
        return true;
    }
    if (IS_LABEL(g->g_current_label)) {
        if (last || IS_LABEL(g->g_curblock->b_label)) {
            return true;
        }
        else {
            /* current block is empty, label it */
            g->g_curblock->b_label = g->g_current_label;
            g->g_current_label = NO_LABEL;
        }
    }
    return false;
}

static int
cfg_builder_maybe_start_new_block(cfg_builder *g)
{
    if (cfg_builder_current_block_is_terminated(g)) {
        basicblock *b = cfg_builder_new_block(g);
        if (b == NULL) {
            return ERROR;
        }
        b->b_label = g->g_current_label;
        g->g_current_label = NO_LABEL;
        cfg_builder_use_next_block(g, b);
    }
    return SUCCESS;
}

static int
codegen_addop_noarg(instr_sequence *seq, int opcode, location loc)
{
    assert(!HAS_ARG(opcode));
    return instr_sequence_addop(seq, opcode, 0, loc);
}

static Py_ssize_t
dict_add_o(PyObject *dict, PyObject *o)
{
    PyObject *v;
    Py_ssize_t arg;

    v = PyDict_GetItemWithError(dict, o);
    if (!v) {
        if (PyErr_Occurred()) {
            return ERROR;
        }
        arg = PyDict_GET_SIZE(dict);
        v = PyLong_FromSsize_t(arg);
        if (!v) {
            return ERROR;
        }
        if (PyDict_SetItem(dict, o, v) < 0) {
            Py_DECREF(v);
            return ERROR;
        }
        Py_DECREF(v);
    }
    else
        arg = PyLong_AsLong(v);
    return arg;
}

// Merge const *o* recursively and return constant key object.
static PyObject*
merge_consts_recursive(PyObject *const_cache, PyObject *o)
{
    assert(PyDict_CheckExact(const_cache));
    // None and Ellipsis are singleton, and key is the singleton.
    // No need to merge object and key.
    if (o == Py_None || o == Py_Ellipsis) {
        return Py_NewRef(o);
    }

    PyObject *key = _PyCode_ConstantKey(o);
    if (key == NULL) {
        return NULL;
    }

    // t is borrowed reference
    PyObject *t = PyDict_SetDefault(const_cache, key, key);
    if (t != key) {
        // o is registered in const_cache.  Just use it.
        Py_XINCREF(t);
        Py_DECREF(key);
        return t;
    }

    // We registered o in const_cache.
    // When o is a tuple or frozenset, we want to merge its
    // items too.
    if (PyTuple_CheckExact(o)) {
        Py_ssize_t len = PyTuple_GET_SIZE(o);
        for (Py_ssize_t i = 0; i < len; i++) {
            PyObject *item = PyTuple_GET_ITEM(o, i);
            PyObject *u = merge_consts_recursive(const_cache, item);
            if (u == NULL) {
                Py_DECREF(key);
                return NULL;
            }

            // See _PyCode_ConstantKey()
            PyObject *v;  // borrowed
            if (PyTuple_CheckExact(u)) {
                v = PyTuple_GET_ITEM(u, 1);
            }
            else {
                v = u;
            }
            if (v != item) {
                PyTuple_SET_ITEM(o, i, Py_NewRef(v));
                Py_DECREF(item);
            }

            Py_DECREF(u);
        }
    }
    else if (PyFrozenSet_CheckExact(o)) {
        // *key* is tuple. And its first item is frozenset of
        // constant keys.
        // See _PyCode_ConstantKey() for detail.
        assert(PyTuple_CheckExact(key));
        assert(PyTuple_GET_SIZE(key) == 2);

        Py_ssize_t len = PySet_GET_SIZE(o);
        if (len == 0) {  // empty frozenset should not be re-created.
            return key;
        }
        PyObject *tuple = PyTuple_New(len);
        if (tuple == NULL) {
            Py_DECREF(key);
            return NULL;
        }
        Py_ssize_t i = 0, pos = 0;
        PyObject *item;
        Py_hash_t hash;
        while (_PySet_NextEntry(o, &pos, &item, &hash)) {
            PyObject *k = merge_consts_recursive(const_cache, item);
            if (k == NULL) {
                Py_DECREF(tuple);
                Py_DECREF(key);
                return NULL;
            }
            PyObject *u;
            if (PyTuple_CheckExact(k)) {
                u = Py_NewRef(PyTuple_GET_ITEM(k, 1));
                Py_DECREF(k);
            }
            else {
                u = k;
            }
            PyTuple_SET_ITEM(tuple, i, u);  // Steals reference of u.
            i++;
        }

        // Instead of rewriting o, we create new frozenset and embed in the
        // key tuple.  Caller should get merged frozenset from the key tuple.
        PyObject *new = PyFrozenSet_New(tuple);
        Py_DECREF(tuple);
        if (new == NULL) {
            Py_DECREF(key);
            return NULL;
        }
        assert(PyTuple_GET_ITEM(key, 1) == o);
        Py_DECREF(o);
        PyTuple_SET_ITEM(key, 1, new);
    }

    return key;
}

static Py_ssize_t
compiler_add_const(PyObject *const_cache, struct compiler_unit *u, PyObject *o)
{
    assert(PyDict_CheckExact(const_cache));
    PyObject *key = merge_consts_recursive(const_cache, o);
    if (key == NULL) {
        return ERROR;
    }

    Py_ssize_t arg = dict_add_o(u->u_consts, key);
    Py_DECREF(key);
    return arg;
}

static int
compiler_addop_load_const(PyObject *const_cache, struct compiler_unit *u, location loc, PyObject *o)
{
    Py_ssize_t arg = compiler_add_const(const_cache, u, o);
    if (arg < 0) {
        return ERROR;
    }
    return codegen_addop_i(&u->u_instr_sequence, LOAD_CONST, arg, loc);
}

static int
compiler_addop_o(struct compiler_unit *u, location loc,
                 int opcode, PyObject *dict, PyObject *o)
{
    Py_ssize_t arg = dict_add_o(dict, o);
    if (arg < 0) {
        return ERROR;
    }
    return codegen_addop_i(&u->u_instr_sequence, opcode, arg, loc);
}

static int
compiler_addop_name(struct compiler_unit *u, location loc,
                    int opcode, PyObject *dict, PyObject *o)
{
    PyObject *mangled = _Py_Mangle(u->u_private, o);
    if (!mangled) {
        return ERROR;
    }
    Py_ssize_t arg = dict_add_o(dict, mangled);
    Py_DECREF(mangled);
    if (arg < 0) {
        return ERROR;
    }
    if (opcode == LOAD_ATTR) {
        arg <<= 1;
    }
    if (opcode == LOAD_METHOD) {
        opcode = LOAD_ATTR;
        arg <<= 1;
        arg |= 1;
    }
    return codegen_addop_i(&u->u_instr_sequence, opcode, arg, loc);
}

/* Add an opcode with an integer argument */
static int
codegen_addop_i(instr_sequence *seq, int opcode, Py_ssize_t oparg, location loc)
{
    /* oparg value is unsigned, but a signed C int is usually used to store
       it in the C code (like Python/ceval.c).

       Limit to 32-bit signed C int (rather than INT_MAX) for portability.

       The argument of a concrete bytecode instruction is limited to 8-bit.
       EXTENDED_ARG is used for 16, 24, and 32-bit arguments. */

    int oparg_ = Py_SAFE_DOWNCAST(oparg, Py_ssize_t, int);
    return instr_sequence_addop(seq, opcode, oparg_, loc);
}

static int
codegen_addop_j(instr_sequence *seq, location loc,
                int opcode, jump_target_label target)
{
    assert(IS_LABEL(target));
    assert(IS_JUMP_OPCODE(opcode) || IS_BLOCK_PUSH_OPCODE(opcode));
    return instr_sequence_addop(seq, opcode, target.id, loc);
}

#define ADDOP(C, LOC, OP) \
    RETURN_IF_ERROR(codegen_addop_noarg(INSTR_SEQUENCE(C), (OP), (LOC)))

#define ADDOP_IN_SCOPE(C, LOC, OP) { \
    if (codegen_addop_noarg(INSTR_SEQUENCE(C), (OP), (LOC)) < 0) { \
        compiler_exit_scope(C); \
        return ERROR; \
    } \
}

#define ADDOP_LOAD_CONST(C, LOC, O) \
    RETURN_IF_ERROR(compiler_addop_load_const((C)->c_const_cache, (C)->u, (LOC), (O)))

/* Same as ADDOP_LOAD_CONST, but steals a reference. */
#define ADDOP_LOAD_CONST_NEW(C, LOC, O) { \
    PyObject *__new_const = (O); \
    if (__new_const == NULL) { \
        return ERROR; \
    } \
    if (compiler_addop_load_const((C)->c_const_cache, (C)->u, (LOC), __new_const) < 0) { \
        Py_DECREF(__new_const); \
        return ERROR; \
    } \
    Py_DECREF(__new_const); \
}

#define ADDOP_N(C, LOC, OP, O, TYPE) { \
    assert(!HAS_CONST(OP)); /* use ADDOP_LOAD_CONST_NEW */ \
    if (compiler_addop_o((C)->u, (LOC), (OP), (C)->u->u_ ## TYPE, (O)) < 0) { \
        Py_DECREF((O)); \
        return ERROR; \
    } \
    Py_DECREF((O)); \
}

#define ADDOP_NAME(C, LOC, OP, O, TYPE) \
    RETURN_IF_ERROR(compiler_addop_name((C)->u, (LOC), (OP), (C)->u->u_ ## TYPE, (O)))

#define ADDOP_I(C, LOC, OP, O) \
    RETURN_IF_ERROR(codegen_addop_i(INSTR_SEQUENCE(C), (OP), (O), (LOC)))

#define ADDOP_JUMP(C, LOC, OP, O) \
    RETURN_IF_ERROR(codegen_addop_j(INSTR_SEQUENCE(C), (LOC), (OP), (O)))

#define ADDOP_COMPARE(C, LOC, CMP) \
    RETURN_IF_ERROR(compiler_addcompare((C), (LOC), (cmpop_ty)(CMP)))

#define ADDOP_BINARY(C, LOC, BINOP) \
    RETURN_IF_ERROR(addop_binary((C), (LOC), (BINOP), false))

#define ADDOP_INPLACE(C, LOC, BINOP) \
    RETURN_IF_ERROR(addop_binary((C), (LOC), (BINOP), true))

#define ADD_YIELD_FROM(C, LOC, await) \
    RETURN_IF_ERROR(compiler_add_yield_from((C), (LOC), (await)))

#define POP_EXCEPT_AND_RERAISE(C, LOC) \
    RETURN_IF_ERROR(compiler_pop_except_and_reraise((C), (LOC)))

#define ADDOP_YIELD(C, LOC) \
    RETURN_IF_ERROR(addop_yield((C), (LOC)))

/* VISIT and VISIT_SEQ takes an ASDL type as their second argument.  They use
   the ASDL name to synthesize the name of the C type and the visit function.
*/

#define VISIT(C, TYPE, V) \
    RETURN_IF_ERROR(compiler_visit_ ## TYPE((C), (V)));

#define VISIT_IN_SCOPE(C, TYPE, V) {\
    if (compiler_visit_ ## TYPE((C), (V)) < 0) { \
        compiler_exit_scope(C); \
        return ERROR; \
    } \
}

#define VISIT_SEQ(C, TYPE, SEQ) { \
    int _i; \
    asdl_ ## TYPE ## _seq *seq = (SEQ); /* avoid variable capture */ \
    for (_i = 0; _i < asdl_seq_LEN(seq); _i++) { \
        TYPE ## _ty elt = (TYPE ## _ty)asdl_seq_GET(seq, _i); \
        RETURN_IF_ERROR(compiler_visit_ ## TYPE((C), elt)); \
    } \
}

#define VISIT_SEQ_IN_SCOPE(C, TYPE, SEQ) { \
    int _i; \
    asdl_ ## TYPE ## _seq *seq = (SEQ); /* avoid variable capture */ \
    for (_i = 0; _i < asdl_seq_LEN(seq); _i++) { \
        TYPE ## _ty elt = (TYPE ## _ty)asdl_seq_GET(seq, _i); \
        if (compiler_visit_ ## TYPE((C), elt) < 0) { \
            compiler_exit_scope(C); \
            return ERROR; \
        } \
    } \
}


static int
compiler_enter_scope(struct compiler *c, identifier name,
                     int scope_type, void *key, int lineno)
{
    location loc = LOCATION(lineno, lineno, 0, 0);

    struct compiler_unit *u;

    u = (struct compiler_unit *)PyObject_Calloc(1, sizeof(
                                            struct compiler_unit));
    if (!u) {
        PyErr_NoMemory();
        return ERROR;
    }
    u->u_scope_type = scope_type;
    u->u_argcount = 0;
    u->u_posonlyargcount = 0;
    u->u_kwonlyargcount = 0;
    u->u_ste = PySymtable_Lookup(c->c_st, key);
    if (!u->u_ste) {
        compiler_unit_free(u);
        return ERROR;
    }
    u->u_name = Py_NewRef(name);
    u->u_varnames = list2dict(u->u_ste->ste_varnames);
    u->u_cellvars = dictbytype(u->u_ste->ste_symbols, CELL, 0, 0);
    if (!u->u_varnames || !u->u_cellvars) {
        compiler_unit_free(u);
        return ERROR;
    }
    if (u->u_ste->ste_needs_class_closure) {
        /* Cook up an implicit __class__ cell. */
        int res;
        assert(u->u_scope_type == COMPILER_SCOPE_CLASS);
        assert(PyDict_GET_SIZE(u->u_cellvars) == 0);
        res = PyDict_SetItem(u->u_cellvars, &_Py_ID(__class__),
                             _PyLong_GetZero());
        if (res < 0) {
            compiler_unit_free(u);
            return ERROR;
        }
    }

    u->u_freevars = dictbytype(u->u_ste->ste_symbols, FREE, DEF_FREE_CLASS,
                               PyDict_GET_SIZE(u->u_cellvars));
    if (!u->u_freevars) {
        compiler_unit_free(u);
        return ERROR;
    }

    u->u_fasthidden = PyDict_New();
    if (!u->u_fasthidden) {
        compiler_unit_free(u);
        return ERROR;
    }

    u->u_nfblocks = 0;
    u->u_firstlineno = lineno;
    u->u_consts = PyDict_New();
    if (!u->u_consts) {
        compiler_unit_free(u);
        return ERROR;
    }
    u->u_names = PyDict_New();
    if (!u->u_names) {
        compiler_unit_free(u);
        return ERROR;
    }

    u->u_private = NULL;

    /* Push the old compiler_unit on the stack. */
    if (c->u) {
        PyObject *capsule = PyCapsule_New(c->u, CAPSULE_NAME, NULL);
        if (!capsule || PyList_Append(c->c_stack, capsule) < 0) {
            Py_XDECREF(capsule);
            compiler_unit_free(u);
            return ERROR;
        }
        Py_DECREF(capsule);
        u->u_private = Py_XNewRef(c->u->u_private);
    }
    c->u = u;

    c->c_nestlevel++;

    if (u->u_scope_type == COMPILER_SCOPE_MODULE) {
        loc.lineno = 0;
    }
    else {
        RETURN_IF_ERROR(compiler_set_qualname(c));
    }
    ADDOP_I(c, loc, RESUME, 0);

    if (u->u_scope_type == COMPILER_SCOPE_MODULE) {
        loc.lineno = -1;
    }
    return SUCCESS;
}

static void
compiler_exit_scope(struct compiler *c)
{
    // Don't call PySequence_DelItem() with an exception raised
    PyObject *exc = PyErr_GetRaisedException();

    c->c_nestlevel--;
    compiler_unit_free(c->u);
    /* Restore c->u to the parent unit. */
    Py_ssize_t n = PyList_GET_SIZE(c->c_stack) - 1;
    if (n >= 0) {
        PyObject *capsule = PyList_GET_ITEM(c->c_stack, n);
        c->u = (struct compiler_unit *)PyCapsule_GetPointer(capsule, CAPSULE_NAME);
        assert(c->u);
        /* we are deleting from a list so this really shouldn't fail */
        if (PySequence_DelItem(c->c_stack, n) < 0) {
            _PyErr_WriteUnraisableMsg("on removing the last compiler "
                                      "stack item", NULL);
        }
    }
    else {
        c->u = NULL;
    }

    PyErr_SetRaisedException(exc);
}

/* Search if variable annotations are present statically in a block. */

static bool
find_ann(asdl_stmt_seq *stmts)
{
    int i, j, res = 0;
    stmt_ty st;

    for (i = 0; i < asdl_seq_LEN(stmts); i++) {
        st = (stmt_ty)asdl_seq_GET(stmts, i);
        switch (st->kind) {
        case AnnAssign_kind:
            return true;
        case For_kind:
            res = find_ann(st->v.For.body) ||
                  find_ann(st->v.For.orelse);
            break;
        case AsyncFor_kind:
            res = find_ann(st->v.AsyncFor.body) ||
                  find_ann(st->v.AsyncFor.orelse);
            break;
        case While_kind:
            res = find_ann(st->v.While.body) ||
                  find_ann(st->v.While.orelse);
            break;
        case If_kind:
            res = find_ann(st->v.If.body) ||
                  find_ann(st->v.If.orelse);
            break;
        case With_kind:
            res = find_ann(st->v.With.body);
            break;
        case AsyncWith_kind:
            res = find_ann(st->v.AsyncWith.body);
            break;
        case Try_kind:
            for (j = 0; j < asdl_seq_LEN(st->v.Try.handlers); j++) {
                excepthandler_ty handler = (excepthandler_ty)asdl_seq_GET(
                    st->v.Try.handlers, j);
                if (find_ann(handler->v.ExceptHandler.body)) {
                    return true;
                }
            }
            res = find_ann(st->v.Try.body) ||
                  find_ann(st->v.Try.finalbody) ||
                  find_ann(st->v.Try.orelse);
            break;
        case TryStar_kind:
            for (j = 0; j < asdl_seq_LEN(st->v.TryStar.handlers); j++) {
                excepthandler_ty handler = (excepthandler_ty)asdl_seq_GET(
                    st->v.TryStar.handlers, j);
                if (find_ann(handler->v.ExceptHandler.body)) {
                    return true;
                }
            }
            res = find_ann(st->v.TryStar.body) ||
                  find_ann(st->v.TryStar.finalbody) ||
                  find_ann(st->v.TryStar.orelse);
            break;
        default:
            res = false;
        }
        if (res) {
            break;
        }
    }
    return res;
}

/*
 * Frame block handling functions
 */

static int
compiler_push_fblock(struct compiler *c, location loc,
                     enum fblocktype t, jump_target_label block_label,
                     jump_target_label exit, void *datum)
{
    struct fblockinfo *f;
    if (c->u->u_nfblocks >= CO_MAXBLOCKS) {
        return compiler_error(c, loc, "too many statically nested blocks");
    }
    f = &c->u->u_fblock[c->u->u_nfblocks++];
    f->fb_type = t;
    f->fb_block = block_label;
    f->fb_exit = exit;
    f->fb_datum = datum;
    return SUCCESS;
}

static void
compiler_pop_fblock(struct compiler *c, enum fblocktype t, jump_target_label block_label)
{
    struct compiler_unit *u = c->u;
    assert(u->u_nfblocks > 0);
    u->u_nfblocks--;
    assert(u->u_fblock[u->u_nfblocks].fb_type == t);
    assert(SAME_LABEL(u->u_fblock[u->u_nfblocks].fb_block, block_label));
}

static int
compiler_call_exit_with_nones(struct compiler *c, location loc)
{
    ADDOP_LOAD_CONST(c, loc, Py_None);
    ADDOP_LOAD_CONST(c, loc, Py_None);
    ADDOP_LOAD_CONST(c, loc, Py_None);
    ADDOP_I(c, loc, CALL, 2);
    return SUCCESS;
}

static int
compiler_add_yield_from(struct compiler *c, location loc, int await)
{
    NEW_JUMP_TARGET_LABEL(c, send);
    NEW_JUMP_TARGET_LABEL(c, fail);
    NEW_JUMP_TARGET_LABEL(c, exit);

    USE_LABEL(c, send);
    ADDOP_JUMP(c, loc, SEND, exit);
    // Set up a virtual try/except to handle when StopIteration is raised during
    // a close or throw call. The only way YIELD_VALUE raises if they do!
    ADDOP_JUMP(c, loc, SETUP_FINALLY, fail);
    ADDOP_I(c, loc, YIELD_VALUE, 0);
    ADDOP(c, NO_LOCATION, POP_BLOCK);
    ADDOP_I(c, loc, RESUME, await ? 3 : 2);
    ADDOP_JUMP(c, loc, JUMP_NO_INTERRUPT, send);

    USE_LABEL(c, fail);
    ADDOP(c, loc, CLEANUP_THROW);

    USE_LABEL(c, exit);
    ADDOP_I(c, loc, SWAP, 2);
    ADDOP(c, loc, POP_TOP);
    return SUCCESS;
}

static int
compiler_pop_except_and_reraise(struct compiler *c, location loc)
{
    /* Stack contents
     * [exc_info, lasti, exc]            COPY        3
     * [exc_info, lasti, exc, exc_info]  POP_EXCEPT
     * [exc_info, lasti, exc]            RERAISE      1
     * (exception_unwind clears the stack)
     */

    ADDOP_I(c, loc, COPY, 3);
    ADDOP(c, loc, POP_EXCEPT);
    ADDOP_I(c, loc, RERAISE, 1);
    return SUCCESS;
}

/* Unwind a frame block.  If preserve_tos is true, the TOS before
 * popping the blocks will be restored afterwards, unless another
 * return, break or continue is found. In which case, the TOS will
 * be popped.
 */
static int
compiler_unwind_fblock(struct compiler *c, location *ploc,
                       struct fblockinfo *info, int preserve_tos)
{
    switch (info->fb_type) {
        case WHILE_LOOP:
        case EXCEPTION_HANDLER:
        case EXCEPTION_GROUP_HANDLER:
        case ASYNC_COMPREHENSION_GENERATOR:
            return SUCCESS;

        case FOR_LOOP:
            /* Pop the iterator */
            if (preserve_tos) {
                ADDOP_I(c, *ploc, SWAP, 2);
            }
            ADDOP(c, *ploc, POP_TOP);
            return SUCCESS;

        case TRY_EXCEPT:
            ADDOP(c, *ploc, POP_BLOCK);
            return SUCCESS;

        case FINALLY_TRY:
            /* This POP_BLOCK gets the line number of the unwinding statement */
            ADDOP(c, *ploc, POP_BLOCK);
            if (preserve_tos) {
                RETURN_IF_ERROR(
                    compiler_push_fblock(c, *ploc, POP_VALUE, NO_LABEL, NO_LABEL, NULL));
            }
            /* Emit the finally block */
            VISIT_SEQ(c, stmt, info->fb_datum);
            if (preserve_tos) {
                compiler_pop_fblock(c, POP_VALUE, NO_LABEL);
            }
            /* The finally block should appear to execute after the
             * statement causing the unwinding, so make the unwinding
             * instruction artificial */
            *ploc = NO_LOCATION;
            return SUCCESS;

        case FINALLY_END:
            if (preserve_tos) {
                ADDOP_I(c, *ploc, SWAP, 2);
            }
            ADDOP(c, *ploc, POP_TOP); /* exc_value */
            if (preserve_tos) {
                ADDOP_I(c, *ploc, SWAP, 2);
            }
            ADDOP(c, *ploc, POP_BLOCK);
            ADDOP(c, *ploc, POP_EXCEPT);
            return SUCCESS;

        case WITH:
        case ASYNC_WITH:
            *ploc = LOC((stmt_ty)info->fb_datum);
            ADDOP(c, *ploc, POP_BLOCK);
            if (preserve_tos) {
                ADDOP_I(c, *ploc, SWAP, 2);
            }
            RETURN_IF_ERROR(compiler_call_exit_with_nones(c, *ploc));
            if (info->fb_type == ASYNC_WITH) {
                ADDOP_I(c, *ploc, GET_AWAITABLE, 2);
                ADDOP_LOAD_CONST(c, *ploc, Py_None);
                ADD_YIELD_FROM(c, *ploc, 1);
            }
            ADDOP(c, *ploc, POP_TOP);
            /* The exit block should appear to execute after the
             * statement causing the unwinding, so make the unwinding
             * instruction artificial */
            *ploc = NO_LOCATION;
            return SUCCESS;

        case HANDLER_CLEANUP: {
            if (info->fb_datum) {
                ADDOP(c, *ploc, POP_BLOCK);
            }
            if (preserve_tos) {
                ADDOP_I(c, *ploc, SWAP, 2);
            }
            ADDOP(c, *ploc, POP_BLOCK);
            ADDOP(c, *ploc, POP_EXCEPT);
            if (info->fb_datum) {
                ADDOP_LOAD_CONST(c, *ploc, Py_None);
                RETURN_IF_ERROR(compiler_nameop(c, *ploc, info->fb_datum, Store));
                RETURN_IF_ERROR(compiler_nameop(c, *ploc, info->fb_datum, Del));
            }
            return SUCCESS;
        }
        case POP_VALUE: {
            if (preserve_tos) {
                ADDOP_I(c, *ploc, SWAP, 2);
            }
            ADDOP(c, *ploc, POP_TOP);
            return SUCCESS;
        }
    }
    Py_UNREACHABLE();
}

/** Unwind block stack. If loop is not NULL, then stop when the first loop is encountered. */
static int
compiler_unwind_fblock_stack(struct compiler *c, location *ploc,
                             int preserve_tos, struct fblockinfo **loop)
{
    if (c->u->u_nfblocks == 0) {
        return SUCCESS;
    }
    struct fblockinfo *top = &c->u->u_fblock[c->u->u_nfblocks-1];
    if (top->fb_type == EXCEPTION_GROUP_HANDLER) {
        return compiler_error(
            c, *ploc, "'break', 'continue' and 'return' cannot appear in an except* block");
    }
    if (loop != NULL && (top->fb_type == WHILE_LOOP || top->fb_type == FOR_LOOP)) {
        *loop = top;
        return SUCCESS;
    }
    struct fblockinfo copy = *top;
    c->u->u_nfblocks--;
    RETURN_IF_ERROR(compiler_unwind_fblock(c, ploc, &copy, preserve_tos));
    RETURN_IF_ERROR(compiler_unwind_fblock_stack(c, ploc, preserve_tos, loop));
    c->u->u_fblock[c->u->u_nfblocks] = copy;
    c->u->u_nfblocks++;
    return SUCCESS;
}

/* Compile a sequence of statements, checking for a docstring
   and for annotations. */

static int
compiler_body(struct compiler *c, location loc, asdl_stmt_seq *stmts)
{
    int i = 0;
    stmt_ty st;
    PyObject *docstring;

    /* Set current line number to the line number of first statement.
       This way line number for SETUP_ANNOTATIONS will always
       coincide with the line number of first "real" statement in module.
       If body is empty, then lineno will be set later in assemble. */
    if (c->u->u_scope_type == COMPILER_SCOPE_MODULE && asdl_seq_LEN(stmts)) {
        st = (stmt_ty)asdl_seq_GET(stmts, 0);
        loc = LOC(st);
    }
    /* Every annotated class and module should have __annotations__. */
    if (find_ann(stmts)) {
        ADDOP(c, loc, SETUP_ANNOTATIONS);
    }
    if (!asdl_seq_LEN(stmts)) {
        return SUCCESS;
    }
    /* if not -OO mode, set docstring */
    if (c->c_optimize < 2) {
        docstring = _PyAST_GetDocString(stmts);
        if (docstring) {
            i = 1;
            st = (stmt_ty)asdl_seq_GET(stmts, 0);
            assert(st->kind == Expr_kind);
            VISIT(c, expr, st->v.Expr.value);
            RETURN_IF_ERROR(compiler_nameop(c, NO_LOCATION, &_Py_ID(__doc__), Store));
        }
    }
    for (; i < asdl_seq_LEN(stmts); i++) {
        VISIT(c, stmt, (stmt_ty)asdl_seq_GET(stmts, i));
    }
    return SUCCESS;
}

static int
compiler_codegen(struct compiler *c, mod_ty mod)
{
    _Py_DECLARE_STR(anon_module, "<module>");
    RETURN_IF_ERROR(
        compiler_enter_scope(c, &_Py_STR(anon_module), COMPILER_SCOPE_MODULE,
                             mod, 1));

    location loc = LOCATION(1, 1, 0, 0);
    switch (mod->kind) {
    case Module_kind:
        if (compiler_body(c, loc, mod->v.Module.body) < 0) {
            compiler_exit_scope(c);
            return ERROR;
        }
        break;
    case Interactive_kind:
        if (find_ann(mod->v.Interactive.body)) {
            ADDOP(c, loc, SETUP_ANNOTATIONS);
        }
        c->c_interactive = 1;
        VISIT_SEQ_IN_SCOPE(c, stmt, mod->v.Interactive.body);
        break;
    case Expression_kind:
        VISIT_IN_SCOPE(c, expr, mod->v.Expression.body);
        break;
    default:
        PyErr_Format(PyExc_SystemError,
                     "module kind %d should not be possible",
                     mod->kind);
        return ERROR;
    }
    return SUCCESS;
}

static PyCodeObject *
compiler_mod(struct compiler *c, mod_ty mod)
{
    int addNone = mod->kind != Expression_kind;
    if (compiler_codegen(c, mod) < 0) {
        return NULL;
    }
    PyCodeObject *co = assemble(c, addNone);
    compiler_exit_scope(c);
    return co;
}

/* The test for LOCAL must come before the test for FREE in order to
   handle classes where name is both local and free.  The local var is
   a method and the free var is a free var referenced within a method.
*/

static int
get_ref_type(struct compiler *c, PyObject *name)
{
    int scope;
    if (c->u->u_scope_type == COMPILER_SCOPE_CLASS &&
        _PyUnicode_EqualToASCIIString(name, "__class__"))
        return CELL;
    scope = _PyST_GetScope(c->u->u_ste, name);
    if (scope == 0) {
        PyErr_Format(PyExc_SystemError,
                     "_PyST_GetScope(name=%R) failed: "
                     "unknown scope in unit %S (%R); "
                     "symbols: %R; locals: %R; globals: %R",
                     name,
                     c->u->u_name, c->u->u_ste->ste_id,
                     c->u->u_ste->ste_symbols, c->u->u_varnames, c->u->u_names);
        return ERROR;
    }
    return scope;
}

static int
compiler_lookup_arg(PyObject *dict, PyObject *name)
{
    PyObject *v = PyDict_GetItemWithError(dict, name);
    if (v == NULL) {
        return ERROR;
    }
    return PyLong_AS_LONG(v);
}

static int
compiler_make_closure(struct compiler *c, location loc,
                      PyCodeObject *co, Py_ssize_t flags)
{
    if (co->co_nfreevars) {
        int i = PyCode_GetFirstFree(co);
        for (; i < co->co_nlocalsplus; ++i) {
            /* Bypass com_addop_varname because it will generate
               LOAD_DEREF but LOAD_CLOSURE is needed.
            */
            PyObject *name = PyTuple_GET_ITEM(co->co_localsplusnames, i);

            /* Special case: If a class contains a method with a
               free variable that has the same name as a method,
               the name will be considered free *and* local in the
               class.  It should be handled by the closure, as
               well as by the normal name lookup logic.
            */
            int reftype = get_ref_type(c, name);
            if (reftype == -1) {
                return ERROR;
            }
            int arg;
            if (reftype == CELL) {
                arg = compiler_lookup_arg(c->u->u_cellvars, name);
            }
            else {
                arg = compiler_lookup_arg(c->u->u_freevars, name);
            }
            if (arg == -1) {
                PyObject *freevars = _PyCode_GetFreevars(co);
                if (freevars == NULL) {
                    PyErr_Clear();
                }
                PyErr_Format(PyExc_SystemError,
                    "compiler_lookup_arg(name=%R) with reftype=%d failed in %S; "
                    "freevars of code %S: %R",
                    name,
                    reftype,
                    c->u->u_name,
                    co->co_name,
                    freevars);
                Py_DECREF(freevars);
                return ERROR;
            }
            ADDOP_I(c, loc, LOAD_CLOSURE, arg);
        }
        flags |= 0x08;
        ADDOP_I(c, loc, BUILD_TUPLE, co->co_nfreevars);
    }
    ADDOP_LOAD_CONST(c, loc, (PyObject*)co);
    ADDOP_I(c, loc, MAKE_FUNCTION, flags);
    return SUCCESS;
}

static int
compiler_decorators(struct compiler *c, asdl_expr_seq* decos)
{
    if (!decos) {
        return SUCCESS;
    }

    for (Py_ssize_t i = 0; i < asdl_seq_LEN(decos); i++) {
        VISIT(c, expr, (expr_ty)asdl_seq_GET(decos, i));
    }
    return SUCCESS;
}

static int
compiler_apply_decorators(struct compiler *c, asdl_expr_seq* decos)
{
    if (!decos) {
        return SUCCESS;
    }

    for (Py_ssize_t i = asdl_seq_LEN(decos) - 1; i > -1; i--) {
        location loc = LOC((expr_ty)asdl_seq_GET(decos, i));
        ADDOP_I(c, loc, CALL, 0);
    }
    return SUCCESS;
}

static int
compiler_visit_kwonlydefaults(struct compiler *c, location loc,
                              asdl_arg_seq *kwonlyargs, asdl_expr_seq *kw_defaults)
{
    /* Push a dict of keyword-only default values.

       Return -1 on error, 0 if no dict pushed, 1 if a dict is pushed.
       */
    int i;
    PyObject *keys = NULL;

    for (i = 0; i < asdl_seq_LEN(kwonlyargs); i++) {
        arg_ty arg = asdl_seq_GET(kwonlyargs, i);
        expr_ty default_ = asdl_seq_GET(kw_defaults, i);
        if (default_) {
            PyObject *mangled = _Py_Mangle(c->u->u_private, arg->arg);
            if (!mangled) {
                goto error;
            }
            if (keys == NULL) {
                keys = PyList_New(1);
                if (keys == NULL) {
                    Py_DECREF(mangled);
                    return ERROR;
                }
                PyList_SET_ITEM(keys, 0, mangled);
            }
            else {
                int res = PyList_Append(keys, mangled);
                Py_DECREF(mangled);
                if (res == -1) {
                    goto error;
                }
            }
            if (compiler_visit_expr(c, default_) < 0) {
                goto error;
            }
        }
    }
    if (keys != NULL) {
        Py_ssize_t default_count = PyList_GET_SIZE(keys);
        PyObject *keys_tuple = PyList_AsTuple(keys);
        Py_DECREF(keys);
        ADDOP_LOAD_CONST_NEW(c, loc, keys_tuple);
        ADDOP_I(c, loc, BUILD_CONST_KEY_MAP, default_count);
        assert(default_count > 0);
        return 1;
    }
    else {
        return 0;
    }

error:
    Py_XDECREF(keys);
    return ERROR;
}

static int
compiler_visit_annexpr(struct compiler *c, expr_ty annotation)
{
    location loc = LOC(annotation);
    ADDOP_LOAD_CONST_NEW(c, loc, _PyAST_ExprAsUnicode(annotation));
    return SUCCESS;
}

static int
compiler_visit_argannotation(struct compiler *c, identifier id,
    expr_ty annotation, Py_ssize_t *annotations_len, location loc)
{
    if (!annotation) {
        return SUCCESS;
    }
    PyObject *mangled = _Py_Mangle(c->u->u_private, id);
    if (!mangled) {
        return ERROR;
    }
    ADDOP_LOAD_CONST(c, loc, mangled);
    Py_DECREF(mangled);

    if (c->c_future.ff_features & CO_FUTURE_ANNOTATIONS) {
        VISIT(c, annexpr, annotation);
    }
    else {
        if (annotation->kind == Starred_kind) {
            // *args: *Ts (where Ts is a TypeVarTuple).
            // Do [annotation_value] = [*Ts].
            // (Note that in theory we could end up here even for an argument
            // other than *args, but in practice the grammar doesn't allow it.)
            VISIT(c, expr, annotation->v.Starred.value);
            ADDOP_I(c, loc, UNPACK_SEQUENCE, (Py_ssize_t) 1);
        }
        else {
            VISIT(c, expr, annotation);
        }
    }
    *annotations_len += 2;
    return SUCCESS;
}

static int
compiler_visit_argannotations(struct compiler *c, asdl_arg_seq* args,
                              Py_ssize_t *annotations_len, location loc)
{
    int i;
    for (i = 0; i < asdl_seq_LEN(args); i++) {
        arg_ty arg = (arg_ty)asdl_seq_GET(args, i);
        RETURN_IF_ERROR(
            compiler_visit_argannotation(
                        c,
                        arg->arg,
                        arg->annotation,
                        annotations_len,
                        loc));
    }
    return SUCCESS;
}

static int
compiler_visit_annotations(struct compiler *c, location loc,
                           arguments_ty args, expr_ty returns)
{
    /* Push arg annotation names and values.
       The expressions are evaluated out-of-order wrt the source code.

       Return -1 on error, 0 if no annotations pushed, 1 if a annotations is pushed.
       */
    Py_ssize_t annotations_len = 0;

    RETURN_IF_ERROR(
        compiler_visit_argannotations(c, args->args, &annotations_len, loc));

    RETURN_IF_ERROR(
        compiler_visit_argannotations(c, args->posonlyargs, &annotations_len, loc));

    if (args->vararg && args->vararg->annotation) {
        RETURN_IF_ERROR(
            compiler_visit_argannotation(c, args->vararg->arg,
                                         args->vararg->annotation, &annotations_len, loc));
    }

    RETURN_IF_ERROR(
        compiler_visit_argannotations(c, args->kwonlyargs, &annotations_len, loc));

    if (args->kwarg && args->kwarg->annotation) {
        RETURN_IF_ERROR(
            compiler_visit_argannotation(c, args->kwarg->arg,
                                         args->kwarg->annotation, &annotations_len, loc));
    }

    RETURN_IF_ERROR(
        compiler_visit_argannotation(c, &_Py_ID(return), returns, &annotations_len, loc));

    if (annotations_len) {
        ADDOP_I(c, loc, BUILD_TUPLE, annotations_len);
        return 1;
    }

    return 0;
}

static int
compiler_visit_defaults(struct compiler *c, arguments_ty args,
                        location loc)
{
    VISIT_SEQ(c, expr, args->defaults);
    ADDOP_I(c, loc, BUILD_TUPLE, asdl_seq_LEN(args->defaults));
    return SUCCESS;
}

static Py_ssize_t
compiler_default_arguments(struct compiler *c, location loc,
                           arguments_ty args)
{
    Py_ssize_t funcflags = 0;
    if (args->defaults && asdl_seq_LEN(args->defaults) > 0) {
        RETURN_IF_ERROR(compiler_visit_defaults(c, args, loc));
        funcflags |= 0x01;
    }
    if (args->kwonlyargs) {
        int res = compiler_visit_kwonlydefaults(c, loc,
                                                args->kwonlyargs,
                                                args->kw_defaults);
        RETURN_IF_ERROR(res);
        if (res > 0) {
            funcflags |= 0x02;
        }
    }
    return funcflags;
}

static bool
forbidden_name(struct compiler *c, location loc, identifier name,
               expr_context_ty ctx)
{
    if (ctx == Store && _PyUnicode_EqualToASCIIString(name, "__debug__")) {
        compiler_error(c, loc, "cannot assign to __debug__");
        return true;
    }
    if (ctx == Del && _PyUnicode_EqualToASCIIString(name, "__debug__")) {
        compiler_error(c, loc, "cannot delete __debug__");
        return true;
    }
    return false;
}

static int
compiler_check_debug_one_arg(struct compiler *c, arg_ty arg)
{
    if (arg != NULL) {
        if (forbidden_name(c, LOC(arg), arg->arg, Store)) {
            return ERROR;
        }
    }
    return SUCCESS;
}

static int
compiler_check_debug_args_seq(struct compiler *c, asdl_arg_seq *args)
{
    if (args != NULL) {
        for (Py_ssize_t i = 0, n = asdl_seq_LEN(args); i < n; i++) {
            RETURN_IF_ERROR(
                compiler_check_debug_one_arg(c, asdl_seq_GET(args, i)));
        }
    }
    return SUCCESS;
}

static int
compiler_check_debug_args(struct compiler *c, arguments_ty args)
{
    RETURN_IF_ERROR(compiler_check_debug_args_seq(c, args->posonlyargs));
    RETURN_IF_ERROR(compiler_check_debug_args_seq(c, args->args));
    RETURN_IF_ERROR(compiler_check_debug_one_arg(c, args->vararg));
    RETURN_IF_ERROR(compiler_check_debug_args_seq(c, args->kwonlyargs));
    RETURN_IF_ERROR(compiler_check_debug_one_arg(c, args->kwarg));
    return SUCCESS;
}

static inline int
insert_instruction(basicblock *block, int pos, struct cfg_instr *instr) {
    RETURN_IF_ERROR(basicblock_next_instr(block));
    for (int i = block->b_iused - 1; i > pos; i--) {
        block->b_instr[i] = block->b_instr[i-1];
    }
    block->b_instr[pos] = *instr;
    return SUCCESS;
}

static int
wrap_in_stopiteration_handler(struct compiler *c)
{
    NEW_JUMP_TARGET_LABEL(c, handler);

    /* Insert SETUP_CLEANUP at start */
    RETURN_IF_ERROR(
        instr_sequence_insert_instruction(
            INSTR_SEQUENCE(c), 0,
            SETUP_CLEANUP, handler.id, NO_LOCATION));

    ADDOP_LOAD_CONST(c, NO_LOCATION, Py_None);
    ADDOP(c, NO_LOCATION, RETURN_VALUE);
    USE_LABEL(c, handler);
    ADDOP_I(c, NO_LOCATION, CALL_INTRINSIC_1, INTRINSIC_STOPITERATION_ERROR);
    ADDOP_I(c, NO_LOCATION, RERAISE, 1);
    return SUCCESS;
}

static int
compiler_function(struct compiler *c, stmt_ty s, int is_async)
{
    PyCodeObject *co;
    PyObject *docstring = NULL;
    arguments_ty args;
    expr_ty returns;
    identifier name;
    asdl_expr_seq* decos;
    asdl_stmt_seq *body;
    Py_ssize_t i, funcflags;
    int annotations;
    int scope_type;
    int firstlineno;

    if (is_async) {
        assert(s->kind == AsyncFunctionDef_kind);

        args = s->v.AsyncFunctionDef.args;
        returns = s->v.AsyncFunctionDef.returns;
        decos = s->v.AsyncFunctionDef.decorator_list;
        name = s->v.AsyncFunctionDef.name;
        body = s->v.AsyncFunctionDef.body;

        scope_type = COMPILER_SCOPE_ASYNC_FUNCTION;
    } else {
        assert(s->kind == FunctionDef_kind);

        args = s->v.FunctionDef.args;
        returns = s->v.FunctionDef.returns;
        decos = s->v.FunctionDef.decorator_list;
        name = s->v.FunctionDef.name;
        body = s->v.FunctionDef.body;

        scope_type = COMPILER_SCOPE_FUNCTION;
    }

    RETURN_IF_ERROR(compiler_check_debug_args(c, args));
    RETURN_IF_ERROR(compiler_decorators(c, decos));

    firstlineno = s->lineno;
    if (asdl_seq_LEN(decos)) {
        firstlineno = ((expr_ty)asdl_seq_GET(decos, 0))->lineno;
    }

    location loc = LOC(s);
    funcflags = compiler_default_arguments(c, loc, args);
    if (funcflags == -1) {
        return ERROR;
    }
    annotations = compiler_visit_annotations(c, loc, args, returns);
    RETURN_IF_ERROR(annotations);
    if (annotations > 0) {
        funcflags |= 0x04;
    }

    RETURN_IF_ERROR(
        compiler_enter_scope(c, name, scope_type, (void *)s, firstlineno));

    /* if not -OO mode, add docstring */
    if (c->c_optimize < 2) {
        docstring = _PyAST_GetDocString(body);
    }
    if (compiler_add_const(c->c_const_cache, c->u, docstring ? docstring : Py_None) < 0) {
        compiler_exit_scope(c);
        return ERROR;
    }

    c->u->u_argcount = asdl_seq_LEN(args->args);
    c->u->u_posonlyargcount = asdl_seq_LEN(args->posonlyargs);
    c->u->u_kwonlyargcount = asdl_seq_LEN(args->kwonlyargs);
    for (i = docstring ? 1 : 0; i < asdl_seq_LEN(body); i++) {
        VISIT_IN_SCOPE(c, stmt, (stmt_ty)asdl_seq_GET(body, i));
    }
    if (c->u->u_ste->ste_coroutine || c->u->u_ste->ste_generator) {
        if (wrap_in_stopiteration_handler(c) < 0) {
            compiler_exit_scope(c);
            return ERROR;
        }
    }
    co = assemble(c, 1);
    compiler_exit_scope(c);
    if (co == NULL) {
        Py_XDECREF(co);
        return ERROR;
    }
    if (compiler_make_closure(c, loc, co, funcflags) < 0) {
        Py_DECREF(co);
        return ERROR;
    }
    Py_DECREF(co);

    RETURN_IF_ERROR(compiler_apply_decorators(c, decos));
    return compiler_nameop(c, loc, name, Store);
}

static int
compiler_class(struct compiler *c, stmt_ty s)
{
    PyCodeObject *co;
    int i, firstlineno;
    asdl_expr_seq *decos = s->v.ClassDef.decorator_list;

    RETURN_IF_ERROR(compiler_decorators(c, decos));

    firstlineno = s->lineno;
    if (asdl_seq_LEN(decos)) {
        firstlineno = ((expr_ty)asdl_seq_GET(decos, 0))->lineno;
    }

    /* ultimately generate code for:
         <name> = __build_class__(<func>, <name>, *<bases>, **<keywords>)
       where:
         <func> is a zero arg function/closure created from the class body.
            It mutates its locals to build the class namespace.
         <name> is the class name
         <bases> is the positional arguments and *varargs argument
         <keywords> is the keyword arguments and **kwds argument
       This borrows from compiler_call.
    */
    /* 1. compile the class body into a code object */
    RETURN_IF_ERROR(
        compiler_enter_scope(c, s->v.ClassDef.name,
                             COMPILER_SCOPE_CLASS, (void *)s, firstlineno));

    /* this block represents what we do in the new scope */
    {
        location loc = LOCATION(firstlineno, firstlineno, 0, 0);
        /* use the class name for name mangling */
        Py_XSETREF(c->u->u_private, Py_NewRef(s->v.ClassDef.name));
        /* load (global) __name__ ... */
        if (compiler_nameop(c, loc, &_Py_ID(__name__), Load) < 0) {
            compiler_exit_scope(c);
            return ERROR;
        }
        /* ... and store it as __module__ */
        if (compiler_nameop(c, loc, &_Py_ID(__module__), Store) < 0) {
            compiler_exit_scope(c);
            return ERROR;
        }
        assert(c->u->u_qualname);
        ADDOP_LOAD_CONST(c, loc, c->u->u_qualname);
        if (compiler_nameop(c, loc, &_Py_ID(__qualname__), Store) < 0) {
            compiler_exit_scope(c);
            return ERROR;
        }
        /* compile the body proper */
        if (compiler_body(c, loc, s->v.ClassDef.body) < 0) {
            compiler_exit_scope(c);
            return ERROR;
        }
        /* The following code is artificial */
        /* Return __classcell__ if it is referenced, otherwise return None */
        if (c->u->u_ste->ste_needs_class_closure) {
            /* Store __classcell__ into class namespace & return it */
            i = compiler_lookup_arg(c->u->u_cellvars, &_Py_ID(__class__));
            if (i < 0) {
                compiler_exit_scope(c);
                return ERROR;
            }
            assert(i == 0);
            ADDOP_I(c, NO_LOCATION, LOAD_CLOSURE, i);
            ADDOP_I(c, NO_LOCATION, COPY, 1);
            if (compiler_nameop(c, NO_LOCATION, &_Py_ID(__classcell__), Store) < 0) {
                compiler_exit_scope(c);
                return ERROR;
            }
        }
        else {
            /* No methods referenced __class__, so just return None */
            ADDOP_LOAD_CONST(c, NO_LOCATION, Py_None);
        }
        ADDOP_IN_SCOPE(c, NO_LOCATION, RETURN_VALUE);
        /* create the code object */
        co = assemble(c, 1);
    }
    /* leave the new scope */
    compiler_exit_scope(c);
    if (co == NULL) {
        return ERROR;
    }

    location loc = LOC(s);
    /* 2. load the 'build_class' function */
    ADDOP(c, loc, PUSH_NULL);
    ADDOP(c, loc, LOAD_BUILD_CLASS);

    /* 3. load a function (or closure) made from the code object */
    if (compiler_make_closure(c, loc, co, 0) < 0) {
        Py_DECREF(co);
        return ERROR;
    }
    Py_DECREF(co);

    /* 4. load class name */
    ADDOP_LOAD_CONST(c, loc, s->v.ClassDef.name);

    /* 5. generate the rest of the code for the call */
    RETURN_IF_ERROR(compiler_call_helper(c, loc, 2,
                                         s->v.ClassDef.bases,
                                         s->v.ClassDef.keywords));

    /* 6. apply decorators */
    RETURN_IF_ERROR(compiler_apply_decorators(c, decos));

    /* 7. store into <name> */
    RETURN_IF_ERROR(compiler_nameop(c, loc, s->v.ClassDef.name, Store));
    return SUCCESS;
}

/* Return false if the expression is a constant value except named singletons.
   Return true otherwise. */
static bool
check_is_arg(expr_ty e)
{
    if (e->kind != Constant_kind) {
        return true;
    }
    PyObject *value = e->v.Constant.value;
    return (value == Py_None
         || value == Py_False
         || value == Py_True
         || value == Py_Ellipsis);
}

/* Check operands of identity checks ("is" and "is not").
   Emit a warning if any operand is a constant except named singletons.
 */
static int
check_compare(struct compiler *c, expr_ty e)
{
    Py_ssize_t i, n;
    bool left = check_is_arg(e->v.Compare.left);
    n = asdl_seq_LEN(e->v.Compare.ops);
    for (i = 0; i < n; i++) {
        cmpop_ty op = (cmpop_ty)asdl_seq_GET(e->v.Compare.ops, i);
        bool right = check_is_arg((expr_ty)asdl_seq_GET(e->v.Compare.comparators, i));
        if (op == Is || op == IsNot) {
            if (!right || !left) {
                const char *msg = (op == Is)
                        ? "\"is\" with a literal. Did you mean \"==\"?"
                        : "\"is not\" with a literal. Did you mean \"!=\"?";
                return compiler_warn(c, LOC(e), msg);
            }
        }
        left = right;
    }
    return SUCCESS;
}

static int compiler_addcompare(struct compiler *c, location loc,
                               cmpop_ty op)
{
    int cmp;
    switch (op) {
    case Eq:
        cmp = Py_EQ;
        break;
    case NotEq:
        cmp = Py_NE;
        break;
    case Lt:
        cmp = Py_LT;
        break;
    case LtE:
        cmp = Py_LE;
        break;
    case Gt:
        cmp = Py_GT;
        break;
    case GtE:
        cmp = Py_GE;
        break;
    case Is:
        ADDOP_I(c, loc, IS_OP, 0);
        return SUCCESS;
    case IsNot:
        ADDOP_I(c, loc, IS_OP, 1);
        return SUCCESS;
    case In:
        ADDOP_I(c, loc, CONTAINS_OP, 0);
        return SUCCESS;
    case NotIn:
        ADDOP_I(c, loc, CONTAINS_OP, 1);
        return SUCCESS;
    default:
        Py_UNREACHABLE();
    }
    /* cmp goes in top bits of the oparg, while the low bits are used by quickened
     * versions of this opcode to store the comparison mask. */
    ADDOP_I(c, loc, COMPARE_OP, cmp << 4);
    return SUCCESS;
}



static int
compiler_jump_if(struct compiler *c, location loc,
                 expr_ty e, jump_target_label next, int cond)
{
    switch (e->kind) {
    case UnaryOp_kind:
        if (e->v.UnaryOp.op == Not) {
            return compiler_jump_if(c, loc, e->v.UnaryOp.operand, next, !cond);
        }
        /* fallback to general implementation */
        break;
    case BoolOp_kind: {
        asdl_expr_seq *s = e->v.BoolOp.values;
        Py_ssize_t i, n = asdl_seq_LEN(s) - 1;
        assert(n >= 0);
        int cond2 = e->v.BoolOp.op == Or;
        jump_target_label next2 = next;
        if (!cond2 != !cond) {
            NEW_JUMP_TARGET_LABEL(c, new_next2);
            next2 = new_next2;
        }
        for (i = 0; i < n; ++i) {
            RETURN_IF_ERROR(
                compiler_jump_if(c, loc, (expr_ty)asdl_seq_GET(s, i), next2, cond2));
        }
        RETURN_IF_ERROR(
            compiler_jump_if(c, loc, (expr_ty)asdl_seq_GET(s, n), next, cond));
        if (!SAME_LABEL(next2, next)) {
            USE_LABEL(c, next2);
        }
        return SUCCESS;
    }
    case IfExp_kind: {
        NEW_JUMP_TARGET_LABEL(c, end);
        NEW_JUMP_TARGET_LABEL(c, next2);
        RETURN_IF_ERROR(
            compiler_jump_if(c, loc, e->v.IfExp.test, next2, 0));
        RETURN_IF_ERROR(
            compiler_jump_if(c, loc, e->v.IfExp.body, next, cond));
        ADDOP_JUMP(c, NO_LOCATION, JUMP, end);

        USE_LABEL(c, next2);
        RETURN_IF_ERROR(
            compiler_jump_if(c, loc, e->v.IfExp.orelse, next, cond));

        USE_LABEL(c, end);
        return SUCCESS;
    }
    case Compare_kind: {
        Py_ssize_t n = asdl_seq_LEN(e->v.Compare.ops) - 1;
        if (n > 0) {
            RETURN_IF_ERROR(check_compare(c, e));
            NEW_JUMP_TARGET_LABEL(c, cleanup);
            VISIT(c, expr, e->v.Compare.left);
            for (Py_ssize_t i = 0; i < n; i++) {
                VISIT(c, expr,
                    (expr_ty)asdl_seq_GET(e->v.Compare.comparators, i));
                ADDOP_I(c, LOC(e), SWAP, 2);
                ADDOP_I(c, LOC(e), COPY, 2);
                ADDOP_COMPARE(c, LOC(e), asdl_seq_GET(e->v.Compare.ops, i));
                ADDOP_JUMP(c, LOC(e), POP_JUMP_IF_FALSE, cleanup);
            }
            VISIT(c, expr, (expr_ty)asdl_seq_GET(e->v.Compare.comparators, n));
            ADDOP_COMPARE(c, LOC(e), asdl_seq_GET(e->v.Compare.ops, n));
            ADDOP_JUMP(c, LOC(e), cond ? POP_JUMP_IF_TRUE : POP_JUMP_IF_FALSE, next);
            NEW_JUMP_TARGET_LABEL(c, end);
            ADDOP_JUMP(c, NO_LOCATION, JUMP, end);

            USE_LABEL(c, cleanup);
            ADDOP(c, LOC(e), POP_TOP);
            if (!cond) {
                ADDOP_JUMP(c, NO_LOCATION, JUMP, next);
            }

            USE_LABEL(c, end);
            return SUCCESS;
        }
        /* fallback to general implementation */
        break;
    }
    default:
        /* fallback to general implementation */
        break;
    }

    /* general implementation */
    VISIT(c, expr, e);
    ADDOP_JUMP(c, LOC(e), cond ? POP_JUMP_IF_TRUE : POP_JUMP_IF_FALSE, next);
    return SUCCESS;
}

static int
compiler_ifexp(struct compiler *c, expr_ty e)
{
    assert(e->kind == IfExp_kind);
    NEW_JUMP_TARGET_LABEL(c, end);
    NEW_JUMP_TARGET_LABEL(c, next);

    RETURN_IF_ERROR(
        compiler_jump_if(c, LOC(e), e->v.IfExp.test, next, 0));

    VISIT(c, expr, e->v.IfExp.body);
    ADDOP_JUMP(c, NO_LOCATION, JUMP, end);

    USE_LABEL(c, next);
    VISIT(c, expr, e->v.IfExp.orelse);

    USE_LABEL(c, end);
    return SUCCESS;
}

static int
compiler_lambda(struct compiler *c, expr_ty e)
{
    PyCodeObject *co;
    Py_ssize_t funcflags;
    arguments_ty args = e->v.Lambda.args;
    assert(e->kind == Lambda_kind);

    RETURN_IF_ERROR(compiler_check_debug_args(c, args));

    location loc = LOC(e);
    funcflags = compiler_default_arguments(c, loc, args);
    if (funcflags == -1) {
        return ERROR;
    }

    _Py_DECLARE_STR(anon_lambda, "<lambda>");
    RETURN_IF_ERROR(
        compiler_enter_scope(c, &_Py_STR(anon_lambda), COMPILER_SCOPE_LAMBDA,
                             (void *)e, e->lineno));

    /* Make None the first constant, so the lambda can't have a
       docstring. */
    RETURN_IF_ERROR(compiler_add_const(c->c_const_cache, c->u, Py_None));

    c->u->u_argcount = asdl_seq_LEN(args->args);
    c->u->u_posonlyargcount = asdl_seq_LEN(args->posonlyargs);
    c->u->u_kwonlyargcount = asdl_seq_LEN(args->kwonlyargs);
    VISIT_IN_SCOPE(c, expr, e->v.Lambda.body);
    if (c->u->u_ste->ste_generator) {
        co = assemble(c, 0);
    }
    else {
        location loc = LOCATION(e->lineno, e->lineno, 0, 0);
        ADDOP_IN_SCOPE(c, loc, RETURN_VALUE);
        co = assemble(c, 1);
    }
    compiler_exit_scope(c);
    if (co == NULL) {
        return ERROR;
    }

    if (compiler_make_closure(c, loc, co, funcflags) < 0) {
        Py_DECREF(co);
        return ERROR;
    }
    Py_DECREF(co);

    return SUCCESS;
}

static int
compiler_if(struct compiler *c, stmt_ty s)
{
    jump_target_label next;
    assert(s->kind == If_kind);
    NEW_JUMP_TARGET_LABEL(c, end);
    if (asdl_seq_LEN(s->v.If.orelse)) {
        NEW_JUMP_TARGET_LABEL(c, orelse);
        next = orelse;
    }
    else {
        next = end;
    }
    RETURN_IF_ERROR(
        compiler_jump_if(c, LOC(s), s->v.If.test, next, 0));

    VISIT_SEQ(c, stmt, s->v.If.body);
    if (asdl_seq_LEN(s->v.If.orelse)) {
        ADDOP_JUMP(c, NO_LOCATION, JUMP, end);

        USE_LABEL(c, next);
        VISIT_SEQ(c, stmt, s->v.If.orelse);
    }

    USE_LABEL(c, end);
    return SUCCESS;
}

static int
compiler_for(struct compiler *c, stmt_ty s)
{
    location loc = LOC(s);
    NEW_JUMP_TARGET_LABEL(c, start);
    NEW_JUMP_TARGET_LABEL(c, body);
    NEW_JUMP_TARGET_LABEL(c, cleanup);
    NEW_JUMP_TARGET_LABEL(c, end);

    RETURN_IF_ERROR(compiler_push_fblock(c, loc, FOR_LOOP, start, end, NULL));

    VISIT(c, expr, s->v.For.iter);
    ADDOP(c, loc, GET_ITER);

    USE_LABEL(c, start);
    ADDOP_JUMP(c, loc, FOR_ITER, cleanup);

    USE_LABEL(c, body);
    VISIT(c, expr, s->v.For.target);
    VISIT_SEQ(c, stmt, s->v.For.body);
    /* Mark jump as artificial */
    ADDOP_JUMP(c, NO_LOCATION, JUMP, start);

    USE_LABEL(c, cleanup);
    ADDOP(c, NO_LOCATION, END_FOR);

    compiler_pop_fblock(c, FOR_LOOP, start);

    VISIT_SEQ(c, stmt, s->v.For.orelse);

    USE_LABEL(c, end);
    return SUCCESS;
}


static int
compiler_async_for(struct compiler *c, stmt_ty s)
{
    location loc = LOC(s);
    if (IS_TOP_LEVEL_AWAIT(c)){
        c->u->u_ste->ste_coroutine = 1;
    } else if (c->u->u_scope_type != COMPILER_SCOPE_ASYNC_FUNCTION) {
        return compiler_error(c, loc, "'async for' outside async function");
    }

    NEW_JUMP_TARGET_LABEL(c, start);
    NEW_JUMP_TARGET_LABEL(c, except);
    NEW_JUMP_TARGET_LABEL(c, end);

    VISIT(c, expr, s->v.AsyncFor.iter);
    ADDOP(c, loc, GET_AITER);

    USE_LABEL(c, start);
    RETURN_IF_ERROR(compiler_push_fblock(c, loc, FOR_LOOP, start, end, NULL));

    /* SETUP_FINALLY to guard the __anext__ call */
    ADDOP_JUMP(c, loc, SETUP_FINALLY, except);
    ADDOP(c, loc, GET_ANEXT);
    ADDOP_LOAD_CONST(c, loc, Py_None);
    ADD_YIELD_FROM(c, loc, 1);
    ADDOP(c, loc, POP_BLOCK);  /* for SETUP_FINALLY */

    /* Success block for __anext__ */
    VISIT(c, expr, s->v.AsyncFor.target);
    VISIT_SEQ(c, stmt, s->v.AsyncFor.body);
    /* Mark jump as artificial */
    ADDOP_JUMP(c, NO_LOCATION, JUMP, start);

    compiler_pop_fblock(c, FOR_LOOP, start);

    /* Except block for __anext__ */
    USE_LABEL(c, except);

    /* Use same line number as the iterator,
     * as the END_ASYNC_FOR succeeds the `for`, not the body. */
    loc = LOC(s->v.AsyncFor.iter);
    ADDOP(c, loc, END_ASYNC_FOR);

    /* `else` block */
    VISIT_SEQ(c, stmt, s->v.For.orelse);

    USE_LABEL(c, end);
    return SUCCESS;
}

static int
compiler_while(struct compiler *c, stmt_ty s)
{
    NEW_JUMP_TARGET_LABEL(c, loop);
    NEW_JUMP_TARGET_LABEL(c, body);
    NEW_JUMP_TARGET_LABEL(c, end);
    NEW_JUMP_TARGET_LABEL(c, anchor);

    USE_LABEL(c, loop);

    RETURN_IF_ERROR(compiler_push_fblock(c, LOC(s), WHILE_LOOP, loop, end, NULL));
    RETURN_IF_ERROR(compiler_jump_if(c, LOC(s), s->v.While.test, anchor, 0));

    USE_LABEL(c, body);
    VISIT_SEQ(c, stmt, s->v.While.body);
    RETURN_IF_ERROR(compiler_jump_if(c, LOC(s), s->v.While.test, body, 1));

    compiler_pop_fblock(c, WHILE_LOOP, loop);

    USE_LABEL(c, anchor);
    if (s->v.While.orelse) {
        VISIT_SEQ(c, stmt, s->v.While.orelse);
    }

    USE_LABEL(c, end);
    return SUCCESS;
}

static int
compiler_return(struct compiler *c, stmt_ty s)
{
    location loc = LOC(s);
    int preserve_tos = ((s->v.Return.value != NULL) &&
                        (s->v.Return.value->kind != Constant_kind));
    if (c->u->u_ste->ste_type != FunctionBlock) {
        return compiler_error(c, loc, "'return' outside function");
    }
    if (s->v.Return.value != NULL &&
        c->u->u_ste->ste_coroutine && c->u->u_ste->ste_generator)
    {
        return compiler_error(c, loc, "'return' with value in async generator");
    }

    if (preserve_tos) {
        VISIT(c, expr, s->v.Return.value);
    } else {
        /* Emit instruction with line number for return value */
        if (s->v.Return.value != NULL) {
            loc = LOC(s->v.Return.value);
            ADDOP(c, loc, NOP);
        }
    }
    if (s->v.Return.value == NULL || s->v.Return.value->lineno != s->lineno) {
        loc = LOC(s);
        ADDOP(c, loc, NOP);
    }

    RETURN_IF_ERROR(compiler_unwind_fblock_stack(c, &loc, preserve_tos, NULL));
    if (s->v.Return.value == NULL) {
        ADDOP_LOAD_CONST(c, loc, Py_None);
    }
    else if (!preserve_tos) {
        ADDOP_LOAD_CONST(c, loc, s->v.Return.value->v.Constant.value);
    }
    ADDOP(c, loc, RETURN_VALUE);

    return SUCCESS;
}

static int
compiler_break(struct compiler *c, location loc)
{
    struct fblockinfo *loop = NULL;
    location origin_loc = loc;
    /* Emit instruction with line number */
    ADDOP(c, loc, NOP);
    RETURN_IF_ERROR(compiler_unwind_fblock_stack(c, &loc, 0, &loop));
    if (loop == NULL) {
        return compiler_error(c, origin_loc, "'break' outside loop");
    }
    RETURN_IF_ERROR(compiler_unwind_fblock(c, &loc, loop, 0));
    ADDOP_JUMP(c, loc, JUMP, loop->fb_exit);
    return SUCCESS;
}

static int
compiler_continue(struct compiler *c, location loc)
{
    struct fblockinfo *loop = NULL;
    location origin_loc = loc;
    /* Emit instruction with line number */
    ADDOP(c, loc, NOP);
    RETURN_IF_ERROR(compiler_unwind_fblock_stack(c, &loc, 0, &loop));
    if (loop == NULL) {
        return compiler_error(c, origin_loc, "'continue' not properly in loop");
    }
    ADDOP_JUMP(c, loc, JUMP, loop->fb_block);
    return SUCCESS;
}


static location
location_of_last_executing_statement(asdl_stmt_seq *stmts)
{
    for (Py_ssize_t i = asdl_seq_LEN(stmts) - 1; i >= 0; i++) {
        location loc = LOC((stmt_ty)asdl_seq_GET(stmts, i));
        if (loc.lineno > 0) {
            return loc;
        }
    }
    return NO_LOCATION;
}

/* Code generated for "try: <body> finally: <finalbody>" is as follows:

        SETUP_FINALLY           L
        <code for body>
        POP_BLOCK
        <code for finalbody>
        JUMP E
    L:
        <code for finalbody>
    E:

   The special instructions use the block stack.  Each block
   stack entry contains the instruction that created it (here
   SETUP_FINALLY), the level of the value stack at the time the
   block stack entry was created, and a label (here L).

   SETUP_FINALLY:
    Pushes the current value stack level and the label
    onto the block stack.
   POP_BLOCK:
    Pops en entry from the block stack.

   The block stack is unwound when an exception is raised:
   when a SETUP_FINALLY entry is found, the raised and the caught
   exceptions are pushed onto the value stack (and the exception
   condition is cleared), and the interpreter jumps to the label
   gotten from the block stack.
*/

static int
compiler_try_finally(struct compiler *c, stmt_ty s)
{
    location loc = LOC(s);

    NEW_JUMP_TARGET_LABEL(c, body);
    NEW_JUMP_TARGET_LABEL(c, end);
    NEW_JUMP_TARGET_LABEL(c, exit);
    NEW_JUMP_TARGET_LABEL(c, cleanup);

    /* `try` block */
    ADDOP_JUMP(c, loc, SETUP_FINALLY, end);

    USE_LABEL(c, body);
    RETURN_IF_ERROR(
        compiler_push_fblock(c, loc, FINALLY_TRY, body, end,
                             s->v.Try.finalbody));

    if (s->v.Try.handlers && asdl_seq_LEN(s->v.Try.handlers)) {
        RETURN_IF_ERROR(compiler_try_except(c, s));
    }
    else {
        VISIT_SEQ(c, stmt, s->v.Try.body);
    }
    ADDOP(c, NO_LOCATION, POP_BLOCK);
    compiler_pop_fblock(c, FINALLY_TRY, body);
    VISIT_SEQ(c, stmt, s->v.Try.finalbody);

    ADDOP_JUMP(c, NO_LOCATION, JUMP, exit);
    /* `finally` block */

    USE_LABEL(c, end);

    loc = NO_LOCATION;
    ADDOP_JUMP(c, loc, SETUP_CLEANUP, cleanup);
    ADDOP(c, loc, PUSH_EXC_INFO);
    RETURN_IF_ERROR(
        compiler_push_fblock(c, loc, FINALLY_END, end, NO_LABEL, NULL));
    VISIT_SEQ(c, stmt, s->v.Try.finalbody);
    loc = location_of_last_executing_statement(s->v.Try.finalbody);
    compiler_pop_fblock(c, FINALLY_END, end);

    ADDOP_I(c, loc, RERAISE, 0);

    USE_LABEL(c, cleanup);
    POP_EXCEPT_AND_RERAISE(c, loc);

    USE_LABEL(c, exit);
    return SUCCESS;
}

static int
compiler_try_star_finally(struct compiler *c, stmt_ty s)
{
    location loc = LOC(s);

    NEW_JUMP_TARGET_LABEL(c, body);
    NEW_JUMP_TARGET_LABEL(c, end);
    NEW_JUMP_TARGET_LABEL(c, exit);
    NEW_JUMP_TARGET_LABEL(c, cleanup);
    /* `try` block */
    ADDOP_JUMP(c, loc, SETUP_FINALLY, end);

    USE_LABEL(c, body);
    RETURN_IF_ERROR(
        compiler_push_fblock(c, loc, FINALLY_TRY, body, end,
                             s->v.TryStar.finalbody));

    if (s->v.TryStar.handlers && asdl_seq_LEN(s->v.TryStar.handlers)) {
        RETURN_IF_ERROR(compiler_try_star_except(c, s));
    }
    else {
        VISIT_SEQ(c, stmt, s->v.TryStar.body);
    }
    ADDOP(c, NO_LOCATION, POP_BLOCK);
    compiler_pop_fblock(c, FINALLY_TRY, body);
    VISIT_SEQ(c, stmt, s->v.TryStar.finalbody);

    ADDOP_JUMP(c, NO_LOCATION, JUMP, exit);

    /* `finally` block */
    USE_LABEL(c, end);

    loc = NO_LOCATION;
    ADDOP_JUMP(c, loc, SETUP_CLEANUP, cleanup);
    ADDOP(c, loc, PUSH_EXC_INFO);
    RETURN_IF_ERROR(
        compiler_push_fblock(c, loc, FINALLY_END, end, NO_LABEL, NULL));

    VISIT_SEQ(c, stmt, s->v.TryStar.finalbody);
    loc = location_of_last_executing_statement(s->v.Try.finalbody);

    compiler_pop_fblock(c, FINALLY_END, end);
    ADDOP_I(c, loc, RERAISE, 0);

    USE_LABEL(c, cleanup);
    POP_EXCEPT_AND_RERAISE(c, loc);

    USE_LABEL(c, exit);
    return SUCCESS;
}


/*
   Code generated for "try: S except E1 as V1: S1 except E2 as V2: S2 ...":
   (The contents of the value stack is shown in [], with the top
   at the right; 'tb' is trace-back info, 'val' the exception's
   associated value, and 'exc' the exception.)

   Value stack          Label   Instruction     Argument
   []                           SETUP_FINALLY   L1
   []                           <code for S>
   []                           POP_BLOCK
   []                           JUMP            L0

   [exc]                L1:     <evaluate E1>           )
   [exc, E1]                    CHECK_EXC_MATCH         )
   [exc, bool]                  POP_JUMP_IF_FALSE L2    ) only if E1
   [exc]                        <assign to V1>  (or POP if no V1)
   []                           <code for S1>
                                JUMP            L0

   [exc]                L2:     <evaluate E2>
   .............................etc.......................

   [exc]                Ln+1:   RERAISE     # re-raise exception

   []                   L0:     <next statement>

   Of course, parts are not generated if Vi or Ei is not present.
*/
static int
compiler_try_except(struct compiler *c, stmt_ty s)
{
    location loc = LOC(s);
    Py_ssize_t i, n;

    NEW_JUMP_TARGET_LABEL(c, body);
    NEW_JUMP_TARGET_LABEL(c, except);
    NEW_JUMP_TARGET_LABEL(c, end);
    NEW_JUMP_TARGET_LABEL(c, cleanup);

    ADDOP_JUMP(c, loc, SETUP_FINALLY, except);

    USE_LABEL(c, body);
    RETURN_IF_ERROR(
        compiler_push_fblock(c, loc, TRY_EXCEPT, body, NO_LABEL, NULL));
    VISIT_SEQ(c, stmt, s->v.Try.body);
    compiler_pop_fblock(c, TRY_EXCEPT, body);
    ADDOP(c, NO_LOCATION, POP_BLOCK);
    if (s->v.Try.orelse && asdl_seq_LEN(s->v.Try.orelse)) {
        VISIT_SEQ(c, stmt, s->v.Try.orelse);
    }
    ADDOP_JUMP(c, NO_LOCATION, JUMP, end);
    n = asdl_seq_LEN(s->v.Try.handlers);

    USE_LABEL(c, except);

    ADDOP_JUMP(c, NO_LOCATION, SETUP_CLEANUP, cleanup);
    ADDOP(c, NO_LOCATION, PUSH_EXC_INFO);

    /* Runtime will push a block here, so we need to account for that */
    RETURN_IF_ERROR(
        compiler_push_fblock(c, loc, EXCEPTION_HANDLER, NO_LABEL, NO_LABEL, NULL));

    for (i = 0; i < n; i++) {
        excepthandler_ty handler = (excepthandler_ty)asdl_seq_GET(
            s->v.Try.handlers, i);
        location loc = LOC(handler);
        if (!handler->v.ExceptHandler.type && i < n-1) {
            return compiler_error(c, loc, "default 'except:' must be last");
        }
        NEW_JUMP_TARGET_LABEL(c, next_except);
        except = next_except;
        if (handler->v.ExceptHandler.type) {
            VISIT(c, expr, handler->v.ExceptHandler.type);
            ADDOP(c, loc, CHECK_EXC_MATCH);
            ADDOP_JUMP(c, loc, POP_JUMP_IF_FALSE, except);
        }
        if (handler->v.ExceptHandler.name) {
            NEW_JUMP_TARGET_LABEL(c, cleanup_end);
            NEW_JUMP_TARGET_LABEL(c, cleanup_body);

            RETURN_IF_ERROR(
                compiler_nameop(c, loc, handler->v.ExceptHandler.name, Store));

            /*
              try:
                  # body
              except type as name:
                  try:
                      # body
                  finally:
                      name = None # in case body contains "del name"
                      del name
            */

            /* second try: */
            ADDOP_JUMP(c, loc, SETUP_CLEANUP, cleanup_end);

            USE_LABEL(c, cleanup_body);
            RETURN_IF_ERROR(
                compiler_push_fblock(c, loc, HANDLER_CLEANUP, cleanup_body,
                                     NO_LABEL, handler->v.ExceptHandler.name));

            /* second # body */
            VISIT_SEQ(c, stmt, handler->v.ExceptHandler.body);
            compiler_pop_fblock(c, HANDLER_CLEANUP, cleanup_body);
            /* name = None; del name; # Mark as artificial */
            ADDOP(c, NO_LOCATION, POP_BLOCK);
            ADDOP(c, NO_LOCATION, POP_BLOCK);
            ADDOP(c, NO_LOCATION, POP_EXCEPT);
            ADDOP_LOAD_CONST(c, NO_LOCATION, Py_None);
            RETURN_IF_ERROR(
                compiler_nameop(c, NO_LOCATION, handler->v.ExceptHandler.name, Store));
            RETURN_IF_ERROR(
                compiler_nameop(c, NO_LOCATION, handler->v.ExceptHandler.name, Del));
            ADDOP_JUMP(c, NO_LOCATION, JUMP, end);

            /* except: */
            USE_LABEL(c, cleanup_end);

            /* name = None; del name; # artificial */
            ADDOP_LOAD_CONST(c, NO_LOCATION, Py_None);
            RETURN_IF_ERROR(
                compiler_nameop(c, NO_LOCATION, handler->v.ExceptHandler.name, Store));
            RETURN_IF_ERROR(
                compiler_nameop(c, NO_LOCATION, handler->v.ExceptHandler.name, Del));

            ADDOP_I(c, NO_LOCATION, RERAISE, 1);
        }
        else {
            NEW_JUMP_TARGET_LABEL(c, cleanup_body);

            ADDOP(c, loc, POP_TOP); /* exc_value */

            USE_LABEL(c, cleanup_body);
            RETURN_IF_ERROR(
                compiler_push_fblock(c, loc, HANDLER_CLEANUP, cleanup_body,
                                     NO_LABEL, NULL));

            VISIT_SEQ(c, stmt, handler->v.ExceptHandler.body);
            compiler_pop_fblock(c, HANDLER_CLEANUP, cleanup_body);
            ADDOP(c, NO_LOCATION, POP_BLOCK);
            ADDOP(c, NO_LOCATION, POP_EXCEPT);
            ADDOP_JUMP(c, NO_LOCATION, JUMP, end);
        }

        USE_LABEL(c, except);
    }
    /* artificial */
    compiler_pop_fblock(c, EXCEPTION_HANDLER, NO_LABEL);
    ADDOP_I(c, NO_LOCATION, RERAISE, 0);

    USE_LABEL(c, cleanup);
    POP_EXCEPT_AND_RERAISE(c, NO_LOCATION);

    USE_LABEL(c, end);
    return SUCCESS;
}

/*
   Code generated for "try: S except* E1 as V1: S1 except* E2 as V2: S2 ...":
   (The contents of the value stack is shown in [], with the top
   at the right; 'tb' is trace-back info, 'val' the exception instance,
   and 'typ' the exception's type.)

   Value stack                   Label         Instruction     Argument
   []                                         SETUP_FINALLY         L1
   []                                         <code for S>
   []                                         POP_BLOCK
   []                                         JUMP                  L0

   [exc]                            L1:       BUILD_LIST   )  list for raised/reraised excs ("result")
   [orig, res]                                COPY 2       )  make a copy of the original EG

   [orig, res, exc]                           <evaluate E1>
   [orig, res, exc, E1]                       CHECK_EG_MATCH
   [orig, res, rest/exc, match?]              COPY 1
   [orig, res, rest/exc, match?, match?]      POP_JUMP_IF_NOT_NONE  H1
   [orig, res, exc, None]                     POP_TOP
   [orig, res, exc]                           JUMP L2

   [orig, res, rest, match]         H1:       <assign to V1>  (or POP if no V1)

   [orig, res, rest]                          SETUP_FINALLY         R1
   [orig, res, rest]                          <code for S1>
   [orig, res, rest]                          JUMP                  L2

   [orig, res, rest, i, v]          R1:       LIST_APPEND   3 ) exc raised in except* body - add to res
   [orig, res, rest, i]                       POP

   [orig, res, rest]                L2:       <evaluate E2>
   .............................etc.......................

   [orig, res, rest]                Ln+1:     LIST_APPEND 1  ) add unhandled exc to res (could be None)

   [orig, res]                                CALL_INTRINSIC_2 PREP_RERAISE_STAR
   [exc]                                      COPY 1
   [exc, exc]                                 POP_JUMP_IF_NOT_NONE  RER
   [exc]                                      POP_TOP
   []                                         JUMP                  L0

   [exc]                            RER:      SWAP 2
   [exc, prev_exc_info]                       POP_EXCEPT
   [exc]                                      RERAISE               0

   []                               L0:       <next statement>
*/
static int
compiler_try_star_except(struct compiler *c, stmt_ty s)
{
    location loc = LOC(s);

    NEW_JUMP_TARGET_LABEL(c, body);
    NEW_JUMP_TARGET_LABEL(c, except);
    NEW_JUMP_TARGET_LABEL(c, orelse);
    NEW_JUMP_TARGET_LABEL(c, end);
    NEW_JUMP_TARGET_LABEL(c, cleanup);
    NEW_JUMP_TARGET_LABEL(c, reraise_star);

    ADDOP_JUMP(c, loc, SETUP_FINALLY, except);

    USE_LABEL(c, body);
    RETURN_IF_ERROR(
        compiler_push_fblock(c, loc, TRY_EXCEPT, body, NO_LABEL, NULL));
    VISIT_SEQ(c, stmt, s->v.TryStar.body);
    compiler_pop_fblock(c, TRY_EXCEPT, body);
    ADDOP(c, NO_LOCATION, POP_BLOCK);
    ADDOP_JUMP(c, NO_LOCATION, JUMP, orelse);
    Py_ssize_t n = asdl_seq_LEN(s->v.TryStar.handlers);

    USE_LABEL(c, except);

    ADDOP_JUMP(c, NO_LOCATION, SETUP_CLEANUP, cleanup);
    ADDOP(c, NO_LOCATION, PUSH_EXC_INFO);

    /* Runtime will push a block here, so we need to account for that */
    RETURN_IF_ERROR(
        compiler_push_fblock(c, loc, EXCEPTION_GROUP_HANDLER,
                             NO_LABEL, NO_LABEL, "except handler"));

    for (Py_ssize_t i = 0; i < n; i++) {
        excepthandler_ty handler = (excepthandler_ty)asdl_seq_GET(
            s->v.TryStar.handlers, i);
        location loc = LOC(handler);
        NEW_JUMP_TARGET_LABEL(c, next_except);
        except = next_except;
        NEW_JUMP_TARGET_LABEL(c, handle_match);
        if (i == 0) {
            /* create empty list for exceptions raised/reraise in the except* blocks */
            /*
               [orig]       BUILD_LIST
            */
            /* Create a copy of the original EG */
            /*
               [orig, []]   COPY 2
               [orig, [], exc]
            */
            ADDOP_I(c, loc, BUILD_LIST, 0);
            ADDOP_I(c, loc, COPY, 2);
        }
        if (handler->v.ExceptHandler.type) {
            VISIT(c, expr, handler->v.ExceptHandler.type);
            ADDOP(c, loc, CHECK_EG_MATCH);
            ADDOP_I(c, loc, COPY, 1);
            ADDOP_JUMP(c, loc, POP_JUMP_IF_NOT_NONE, handle_match);
            ADDOP(c, loc, POP_TOP);  // match
            ADDOP_JUMP(c, loc, JUMP, except);
        }

        USE_LABEL(c, handle_match);

        NEW_JUMP_TARGET_LABEL(c, cleanup_end);
        NEW_JUMP_TARGET_LABEL(c, cleanup_body);

        if (handler->v.ExceptHandler.name) {
            RETURN_IF_ERROR(
                compiler_nameop(c, loc, handler->v.ExceptHandler.name, Store));
        }
        else {
            ADDOP(c, loc, POP_TOP);  // match
        }

        /*
          try:
              # body
          except type as name:
              try:
                  # body
              finally:
                  name = None # in case body contains "del name"
                  del name
        */
        /* second try: */
        ADDOP_JUMP(c, loc, SETUP_CLEANUP, cleanup_end);

        USE_LABEL(c, cleanup_body);
        RETURN_IF_ERROR(
            compiler_push_fblock(c, loc, HANDLER_CLEANUP, cleanup_body,
                                 NO_LABEL, handler->v.ExceptHandler.name));

        /* second # body */
        VISIT_SEQ(c, stmt, handler->v.ExceptHandler.body);
        compiler_pop_fblock(c, HANDLER_CLEANUP, cleanup_body);
        /* name = None; del name; # artificial */
        ADDOP(c, NO_LOCATION, POP_BLOCK);
        if (handler->v.ExceptHandler.name) {
            ADDOP_LOAD_CONST(c, NO_LOCATION, Py_None);
            RETURN_IF_ERROR(
                compiler_nameop(c, NO_LOCATION, handler->v.ExceptHandler.name, Store));
            RETURN_IF_ERROR(
                compiler_nameop(c, NO_LOCATION, handler->v.ExceptHandler.name, Del));
        }
        ADDOP_JUMP(c, NO_LOCATION, JUMP, except);

        /* except: */
        USE_LABEL(c, cleanup_end);

        /* name = None; del name; # artificial */
        if (handler->v.ExceptHandler.name) {
            ADDOP_LOAD_CONST(c, NO_LOCATION, Py_None);
            RETURN_IF_ERROR(
                compiler_nameop(c, NO_LOCATION, handler->v.ExceptHandler.name, Store));
            RETURN_IF_ERROR(
                compiler_nameop(c, NO_LOCATION, handler->v.ExceptHandler.name, Del));
        }

        /* add exception raised to the res list */
        ADDOP_I(c, NO_LOCATION, LIST_APPEND, 3); // exc
        ADDOP(c, NO_LOCATION, POP_TOP); // lasti
        ADDOP_JUMP(c, NO_LOCATION, JUMP, except);

        USE_LABEL(c, except);

        if (i == n - 1) {
            /* Add exc to the list (if not None it's the unhandled part of the EG) */
            ADDOP_I(c, NO_LOCATION, LIST_APPEND, 1);
            ADDOP_JUMP(c, NO_LOCATION, JUMP, reraise_star);
        }
    }
    /* artificial */
    compiler_pop_fblock(c, EXCEPTION_GROUP_HANDLER, NO_LABEL);
    NEW_JUMP_TARGET_LABEL(c, reraise);

    USE_LABEL(c, reraise_star);
    ADDOP_I(c, NO_LOCATION, CALL_INTRINSIC_2, INTRINSIC_PREP_RERAISE_STAR);
    ADDOP_I(c, NO_LOCATION, COPY, 1);
    ADDOP_JUMP(c, NO_LOCATION, POP_JUMP_IF_NOT_NONE, reraise);

    /* Nothing to reraise */
    ADDOP(c, NO_LOCATION, POP_TOP);
    ADDOP(c, NO_LOCATION, POP_BLOCK);
    ADDOP(c, NO_LOCATION, POP_EXCEPT);
    ADDOP_JUMP(c, NO_LOCATION, JUMP, end);

    USE_LABEL(c, reraise);
    ADDOP(c, NO_LOCATION, POP_BLOCK);
    ADDOP_I(c, NO_LOCATION, SWAP, 2);
    ADDOP(c, NO_LOCATION, POP_EXCEPT);
    ADDOP_I(c, NO_LOCATION, RERAISE, 0);

    USE_LABEL(c, cleanup);
    POP_EXCEPT_AND_RERAISE(c, NO_LOCATION);

    USE_LABEL(c, orelse);
    VISIT_SEQ(c, stmt, s->v.TryStar.orelse);

    USE_LABEL(c, end);
    return SUCCESS;
}

static int
compiler_try(struct compiler *c, stmt_ty s) {
    if (s->v.Try.finalbody && asdl_seq_LEN(s->v.Try.finalbody))
        return compiler_try_finally(c, s);
    else
        return compiler_try_except(c, s);
}

static int
compiler_try_star(struct compiler *c, stmt_ty s)
{
    if (s->v.TryStar.finalbody && asdl_seq_LEN(s->v.TryStar.finalbody)) {
        return compiler_try_star_finally(c, s);
    }
    else {
        return compiler_try_star_except(c, s);
    }
}

static int
compiler_import_as(struct compiler *c, location loc,
                   identifier name, identifier asname)
{
    /* The IMPORT_NAME opcode was already generated.  This function
       merely needs to bind the result to a name.

       If there is a dot in name, we need to split it and emit a
       IMPORT_FROM for each name.
    */
    Py_ssize_t len = PyUnicode_GET_LENGTH(name);
    Py_ssize_t dot = PyUnicode_FindChar(name, '.', 0, len, 1);
    if (dot == -2) {
        return ERROR;
    }
    if (dot != -1) {
        /* Consume the base module name to get the first attribute */
        while (1) {
            Py_ssize_t pos = dot + 1;
            PyObject *attr;
            dot = PyUnicode_FindChar(name, '.', pos, len, 1);
            if (dot == -2) {
                return ERROR;
            }
            attr = PyUnicode_Substring(name, pos, (dot != -1) ? dot : len);
            if (!attr) {
                return ERROR;
            }
            ADDOP_N(c, loc, IMPORT_FROM, attr, names);
            if (dot == -1) {
                break;
            }
            ADDOP_I(c, loc, SWAP, 2);
            ADDOP(c, loc, POP_TOP);
        }
        RETURN_IF_ERROR(compiler_nameop(c, loc, asname, Store));
        ADDOP(c, loc, POP_TOP);
        return SUCCESS;
    }
    return compiler_nameop(c, loc, asname, Store);
}

static int
compiler_import(struct compiler *c, stmt_ty s)
{
    location loc = LOC(s);
    /* The Import node stores a module name like a.b.c as a single
       string.  This is convenient for all cases except
         import a.b.c as d
       where we need to parse that string to extract the individual
       module names.
       XXX Perhaps change the representation to make this case simpler?
     */
    Py_ssize_t i, n = asdl_seq_LEN(s->v.Import.names);

    PyObject *zero = _PyLong_GetZero();  // borrowed reference
    for (i = 0; i < n; i++) {
        alias_ty alias = (alias_ty)asdl_seq_GET(s->v.Import.names, i);
        int r;

        ADDOP_LOAD_CONST(c, loc, zero);
        ADDOP_LOAD_CONST(c, loc, Py_None);
        ADDOP_NAME(c, loc, IMPORT_NAME, alias->name, names);

        if (alias->asname) {
            r = compiler_import_as(c, loc, alias->name, alias->asname);
            RETURN_IF_ERROR(r);
        }
        else {
            identifier tmp = alias->name;
            Py_ssize_t dot = PyUnicode_FindChar(
                alias->name, '.', 0, PyUnicode_GET_LENGTH(alias->name), 1);
            if (dot != -1) {
                tmp = PyUnicode_Substring(alias->name, 0, dot);
                if (tmp == NULL) {
                    return ERROR;
                }
            }
            r = compiler_nameop(c, loc, tmp, Store);
            if (dot != -1) {
                Py_DECREF(tmp);
            }
            RETURN_IF_ERROR(r);
        }
    }
    return SUCCESS;
}

static int
compiler_from_import(struct compiler *c, stmt_ty s)
{
    Py_ssize_t n = asdl_seq_LEN(s->v.ImportFrom.names);

    ADDOP_LOAD_CONST_NEW(c, LOC(s), PyLong_FromLong(s->v.ImportFrom.level));

    PyObject *names = PyTuple_New(n);
    if (!names) {
        return ERROR;
    }

    /* build up the names */
    for (Py_ssize_t i = 0; i < n; i++) {
        alias_ty alias = (alias_ty)asdl_seq_GET(s->v.ImportFrom.names, i);
        PyTuple_SET_ITEM(names, i, Py_NewRef(alias->name));
    }

    if (location_is_after(LOC(s), c->c_future.ff_location) &&
        s->v.ImportFrom.module &&
        _PyUnicode_EqualToASCIIString(s->v.ImportFrom.module, "__future__"))
    {
        Py_DECREF(names);
        return compiler_error(c, LOC(s), "from __future__ imports must occur "
                              "at the beginning of the file");
    }
    ADDOP_LOAD_CONST_NEW(c, LOC(s), names);

    if (s->v.ImportFrom.module) {
        ADDOP_NAME(c, LOC(s), IMPORT_NAME, s->v.ImportFrom.module, names);
    }
    else {
        _Py_DECLARE_STR(empty, "");
        ADDOP_NAME(c, LOC(s), IMPORT_NAME, &_Py_STR(empty), names);
    }
    for (Py_ssize_t i = 0; i < n; i++) {
        alias_ty alias = (alias_ty)asdl_seq_GET(s->v.ImportFrom.names, i);
        identifier store_name;

        if (i == 0 && PyUnicode_READ_CHAR(alias->name, 0) == '*') {
            assert(n == 1);
            ADDOP_I(c, LOC(s), CALL_INTRINSIC_1, INTRINSIC_IMPORT_STAR);
            ADDOP(c, NO_LOCATION, POP_TOP);
            return SUCCESS;
        }

        ADDOP_NAME(c, LOC(s), IMPORT_FROM, alias->name, names);
        store_name = alias->name;
        if (alias->asname) {
            store_name = alias->asname;
        }

        RETURN_IF_ERROR(compiler_nameop(c, LOC(s), store_name, Store));
    }
    /* remove imported module */
    ADDOP(c, LOC(s), POP_TOP);
    return SUCCESS;
}

static int
compiler_assert(struct compiler *c, stmt_ty s)
{
    /* Always emit a warning if the test is a non-zero length tuple */
    if ((s->v.Assert.test->kind == Tuple_kind &&
        asdl_seq_LEN(s->v.Assert.test->v.Tuple.elts) > 0) ||
        (s->v.Assert.test->kind == Constant_kind &&
         PyTuple_Check(s->v.Assert.test->v.Constant.value) &&
         PyTuple_Size(s->v.Assert.test->v.Constant.value) > 0))
    {
        RETURN_IF_ERROR(
            compiler_warn(c, LOC(s), "assertion is always true, "
                                     "perhaps remove parentheses?"));
    }
    if (c->c_optimize) {
        return SUCCESS;
    }
    NEW_JUMP_TARGET_LABEL(c, end);
    RETURN_IF_ERROR(compiler_jump_if(c, LOC(s), s->v.Assert.test, end, 1));
    ADDOP(c, LOC(s), LOAD_ASSERTION_ERROR);
    if (s->v.Assert.msg) {
        VISIT(c, expr, s->v.Assert.msg);
        ADDOP_I(c, LOC(s), CALL, 0);
    }
    ADDOP_I(c, LOC(s), RAISE_VARARGS, 1);

    USE_LABEL(c, end);
    return SUCCESS;
}

static int
compiler_stmt_expr(struct compiler *c, location loc, expr_ty value)
{
    if (c->c_interactive && c->c_nestlevel <= 1) {
        VISIT(c, expr, value);
        ADDOP_I(c, loc, CALL_INTRINSIC_1, INTRINSIC_PRINT);
        ADDOP(c, NO_LOCATION, POP_TOP);
        return SUCCESS;
    }

    if (value->kind == Constant_kind) {
        /* ignore constant statement */
        ADDOP(c, loc, NOP);
        return SUCCESS;
    }

    VISIT(c, expr, value);
    ADDOP(c, NO_LOCATION, POP_TOP); /* artificial */
    return SUCCESS;
}

static int
compiler_visit_stmt(struct compiler *c, stmt_ty s)
{

    switch (s->kind) {
    case FunctionDef_kind:
        return compiler_function(c, s, 0);
    case ClassDef_kind:
        return compiler_class(c, s);
    case Return_kind:
        return compiler_return(c, s);
    case Delete_kind:
        VISIT_SEQ(c, expr, s->v.Delete.targets)
        break;
    case Assign_kind:
    {
        Py_ssize_t n = asdl_seq_LEN(s->v.Assign.targets);
        VISIT(c, expr, s->v.Assign.value);
        for (Py_ssize_t i = 0; i < n; i++) {
            if (i < n - 1) {
                ADDOP_I(c, LOC(s), COPY, 1);
            }
            VISIT(c, expr,
                  (expr_ty)asdl_seq_GET(s->v.Assign.targets, i));
        }
        break;
    }
    case AugAssign_kind:
        return compiler_augassign(c, s);
    case AnnAssign_kind:
        return compiler_annassign(c, s);
    case For_kind:
        return compiler_for(c, s);
    case While_kind:
        return compiler_while(c, s);
    case If_kind:
        return compiler_if(c, s);
    case Match_kind:
        return compiler_match(c, s);
    case Raise_kind:
    {
        Py_ssize_t n = 0;
        if (s->v.Raise.exc) {
            VISIT(c, expr, s->v.Raise.exc);
            n++;
            if (s->v.Raise.cause) {
                VISIT(c, expr, s->v.Raise.cause);
                n++;
            }
        }
        ADDOP_I(c, LOC(s), RAISE_VARARGS, (int)n);
        break;
    }
    case Try_kind:
        return compiler_try(c, s);
    case TryStar_kind:
        return compiler_try_star(c, s);
    case Assert_kind:
        return compiler_assert(c, s);
    case Import_kind:
        return compiler_import(c, s);
    case ImportFrom_kind:
        return compiler_from_import(c, s);
    case Global_kind:
    case Nonlocal_kind:
        break;
    case Expr_kind:
    {
        return compiler_stmt_expr(c, LOC(s), s->v.Expr.value);
    }
    case Pass_kind:
    {
        ADDOP(c, LOC(s), NOP);
        break;
    }
    case Break_kind:
    {
        return compiler_break(c, LOC(s));
    }
    case Continue_kind:
    {
        return compiler_continue(c, LOC(s));
    }
    case With_kind:
        return compiler_with(c, s, 0);
    case AsyncFunctionDef_kind:
        return compiler_function(c, s, 1);
    case AsyncWith_kind:
        return compiler_async_with(c, s, 0);
    case AsyncFor_kind:
        return compiler_async_for(c, s);
    }

    return SUCCESS;
}

static int
unaryop(unaryop_ty op)
{
    switch (op) {
    case Invert:
        return UNARY_INVERT;
    case Not:
        return UNARY_NOT;
    case USub:
        return UNARY_NEGATIVE;
    default:
        PyErr_Format(PyExc_SystemError,
            "unary op %d should not be possible", op);
        return 0;
    }
}

static int
addop_binary(struct compiler *c, location loc, operator_ty binop,
             bool inplace)
{
    int oparg;
    switch (binop) {
        case Add:
            oparg = inplace ? NB_INPLACE_ADD : NB_ADD;
            break;
        case Sub:
            oparg = inplace ? NB_INPLACE_SUBTRACT : NB_SUBTRACT;
            break;
        case Mult:
            oparg = inplace ? NB_INPLACE_MULTIPLY : NB_MULTIPLY;
            break;
        case MatMult:
            oparg = inplace ? NB_INPLACE_MATRIX_MULTIPLY : NB_MATRIX_MULTIPLY;
            break;
        case Div:
            oparg = inplace ? NB_INPLACE_TRUE_DIVIDE : NB_TRUE_DIVIDE;
            break;
        case Mod:
            oparg = inplace ? NB_INPLACE_REMAINDER : NB_REMAINDER;
            break;
        case Pow:
            oparg = inplace ? NB_INPLACE_POWER : NB_POWER;
            break;
        case LShift:
            oparg = inplace ? NB_INPLACE_LSHIFT : NB_LSHIFT;
            break;
        case RShift:
            oparg = inplace ? NB_INPLACE_RSHIFT : NB_RSHIFT;
            break;
        case BitOr:
            oparg = inplace ? NB_INPLACE_OR : NB_OR;
            break;
        case BitXor:
            oparg = inplace ? NB_INPLACE_XOR : NB_XOR;
            break;
        case BitAnd:
            oparg = inplace ? NB_INPLACE_AND : NB_AND;
            break;
        case FloorDiv:
            oparg = inplace ? NB_INPLACE_FLOOR_DIVIDE : NB_FLOOR_DIVIDE;
            break;
        default:
            PyErr_Format(PyExc_SystemError, "%s op %d should not be possible",
                         inplace ? "inplace" : "binary", binop);
            return ERROR;
    }
    ADDOP_I(c, loc, BINARY_OP, oparg);
    return SUCCESS;
}


static int
addop_yield(struct compiler *c, location loc) {
    if (c->u->u_ste->ste_generator && c->u->u_ste->ste_coroutine) {
        ADDOP_I(c, loc, CALL_INTRINSIC_1, INTRINSIC_ASYNC_GEN_WRAP);
    }
    ADDOP_I(c, loc, YIELD_VALUE, 0);
    ADDOP_I(c, loc, RESUME, 1);
    return SUCCESS;
}

static int
compiler_nameop(struct compiler *c, location loc,
                identifier name, expr_context_ty ctx)
{
    int op, scope;
    Py_ssize_t arg;
    enum { OP_FAST, OP_GLOBAL, OP_DEREF, OP_NAME } optype;

    PyObject *dict = c->u->u_names;
    PyObject *mangled;

    assert(!_PyUnicode_EqualToASCIIString(name, "None") &&
           !_PyUnicode_EqualToASCIIString(name, "True") &&
           !_PyUnicode_EqualToASCIIString(name, "False"));

    if (forbidden_name(c, loc, name, ctx)) {
        return ERROR;
    }

    mangled = _Py_Mangle(c->u->u_private, name);
    if (!mangled) {
        return ERROR;
    }

    op = 0;
    optype = OP_NAME;
    scope = _PyST_GetScope(c->u->u_ste, mangled);
    switch (scope) {
    case FREE:
        dict = c->u->u_freevars;
        optype = OP_DEREF;
        break;
    case CELL:
        dict = c->u->u_cellvars;
        optype = OP_DEREF;
        break;
    case LOCAL:
        if (c->u->u_ste->ste_type == FunctionBlock ||
                (PyDict_GetItem(c->u->u_fasthidden, mangled) == Py_True))
            optype = OP_FAST;
        break;
    case GLOBAL_IMPLICIT:
        if (c->u->u_ste->ste_type == FunctionBlock)
            optype = OP_GLOBAL;
        break;
    case GLOBAL_EXPLICIT:
        optype = OP_GLOBAL;
        break;
    default:
        /* scope can be 0 */
        break;
    }

    /* XXX Leave assert here, but handle __doc__ and the like better */
    assert(scope || PyUnicode_READ_CHAR(name, 0) == '_');

    switch (optype) {
    case OP_DEREF:
        switch (ctx) {
        case Load:
            op = (c->u->u_ste->ste_type == ClassBlock) ? LOAD_CLASSDEREF : LOAD_DEREF;
            break;
        case Store: op = STORE_DEREF; break;
        case Del: op = DELETE_DEREF; break;
        }
        break;
    case OP_FAST:
        switch (ctx) {
        case Load: op = LOAD_FAST; break;
        case Store: op = STORE_FAST; break;
        case Del: op = DELETE_FAST; break;
        }
        ADDOP_N(c, loc, op, mangled, varnames);
        return SUCCESS;
    case OP_GLOBAL:
        switch (ctx) {
        case Load: op = LOAD_GLOBAL; break;
        case Store: op = STORE_GLOBAL; break;
        case Del: op = DELETE_GLOBAL; break;
        }
        break;
    case OP_NAME:
        switch (ctx) {
        case Load: op = LOAD_NAME; break;
        case Store: op = STORE_NAME; break;
        case Del: op = DELETE_NAME; break;
        }
        break;
    }

    assert(op);
    arg = dict_add_o(dict, mangled);
    Py_DECREF(mangled);
    if (arg < 0) {
        return ERROR;
    }
    if (op == LOAD_GLOBAL) {
        arg <<= 1;
    }
    return codegen_addop_i(INSTR_SEQUENCE(c), op, arg, loc);
}

static int
compiler_boolop(struct compiler *c, expr_ty e)
{
    int jumpi;
    Py_ssize_t i, n;
    asdl_expr_seq *s;

    location loc = LOC(e);
    assert(e->kind == BoolOp_kind);
    if (e->v.BoolOp.op == And)
        jumpi = JUMP_IF_FALSE_OR_POP;
    else
        jumpi = JUMP_IF_TRUE_OR_POP;
    NEW_JUMP_TARGET_LABEL(c, end);
    s = e->v.BoolOp.values;
    n = asdl_seq_LEN(s) - 1;
    assert(n >= 0);
    for (i = 0; i < n; ++i) {
        VISIT(c, expr, (expr_ty)asdl_seq_GET(s, i));
        ADDOP_JUMP(c, loc, jumpi, end);
        NEW_JUMP_TARGET_LABEL(c, next);

        USE_LABEL(c, next);
    }
    VISIT(c, expr, (expr_ty)asdl_seq_GET(s, n));

    USE_LABEL(c, end);
    return SUCCESS;
}

static int
starunpack_helper(struct compiler *c, location loc,
                  asdl_expr_seq *elts, int pushed,
                  int build, int add, int extend, int tuple)
{
    Py_ssize_t n = asdl_seq_LEN(elts);
    if (n > 2 && are_all_items_const(elts, 0, n)) {
        PyObject *folded = PyTuple_New(n);
        if (folded == NULL) {
            return ERROR;
        }
        PyObject *val;
        for (Py_ssize_t i = 0; i < n; i++) {
            val = ((expr_ty)asdl_seq_GET(elts, i))->v.Constant.value;
            PyTuple_SET_ITEM(folded, i, Py_NewRef(val));
        }
        if (tuple && !pushed) {
            ADDOP_LOAD_CONST_NEW(c, loc, folded);
        } else {
            if (add == SET_ADD) {
                Py_SETREF(folded, PyFrozenSet_New(folded));
                if (folded == NULL) {
                    return ERROR;
                }
            }
            ADDOP_I(c, loc, build, pushed);
            ADDOP_LOAD_CONST_NEW(c, loc, folded);
            ADDOP_I(c, loc, extend, 1);
            if (tuple) {
                ADDOP_I(c, loc, CALL_INTRINSIC_1, INTRINSIC_LIST_TO_TUPLE);
            }
        }
        return SUCCESS;
    }

    int big = n+pushed > STACK_USE_GUIDELINE;
    int seen_star = 0;
    for (Py_ssize_t i = 0; i < n; i++) {
        expr_ty elt = asdl_seq_GET(elts, i);
        if (elt->kind == Starred_kind) {
            seen_star = 1;
            break;
        }
    }
    if (!seen_star && !big) {
        for (Py_ssize_t i = 0; i < n; i++) {
            expr_ty elt = asdl_seq_GET(elts, i);
            VISIT(c, expr, elt);
        }
        if (tuple) {
            ADDOP_I(c, loc, BUILD_TUPLE, n+pushed);
        } else {
            ADDOP_I(c, loc, build, n+pushed);
        }
        return SUCCESS;
    }
    int sequence_built = 0;
    if (big) {
        ADDOP_I(c, loc, build, pushed);
        sequence_built = 1;
    }
    for (Py_ssize_t i = 0; i < n; i++) {
        expr_ty elt = asdl_seq_GET(elts, i);
        if (elt->kind == Starred_kind) {
            if (sequence_built == 0) {
                ADDOP_I(c, loc, build, i+pushed);
                sequence_built = 1;
            }
            VISIT(c, expr, elt->v.Starred.value);
            ADDOP_I(c, loc, extend, 1);
        }
        else {
            VISIT(c, expr, elt);
            if (sequence_built) {
                ADDOP_I(c, loc, add, 1);
            }
        }
    }
    assert(sequence_built);
    if (tuple) {
        ADDOP_I(c, loc, CALL_INTRINSIC_1, INTRINSIC_LIST_TO_TUPLE);
    }
    return SUCCESS;
}

static int
unpack_helper(struct compiler *c, location loc, asdl_expr_seq *elts)
{
    Py_ssize_t n = asdl_seq_LEN(elts);
    int seen_star = 0;
    for (Py_ssize_t i = 0; i < n; i++) {
        expr_ty elt = asdl_seq_GET(elts, i);
        if (elt->kind == Starred_kind && !seen_star) {
            if ((i >= (1 << 8)) ||
                (n-i-1 >= (INT_MAX >> 8))) {
                return compiler_error(c, loc,
                    "too many expressions in "
                    "star-unpacking assignment");
            }
            ADDOP_I(c, loc, UNPACK_EX, (i + ((n-i-1) << 8)));
            seen_star = 1;
        }
        else if (elt->kind == Starred_kind) {
            return compiler_error(c, loc,
                "multiple starred expressions in assignment");
        }
    }
    if (!seen_star) {
        ADDOP_I(c, loc, UNPACK_SEQUENCE, n);
    }
    return SUCCESS;
}

static int
assignment_helper(struct compiler *c, location loc, asdl_expr_seq *elts)
{
    Py_ssize_t n = asdl_seq_LEN(elts);
    RETURN_IF_ERROR(unpack_helper(c, loc, elts));
    for (Py_ssize_t i = 0; i < n; i++) {
        expr_ty elt = asdl_seq_GET(elts, i);
        VISIT(c, expr, elt->kind != Starred_kind ? elt : elt->v.Starred.value);
    }
    return SUCCESS;
}

static int
compiler_list(struct compiler *c, expr_ty e)
{
    location loc = LOC(e);
    asdl_expr_seq *elts = e->v.List.elts;
    if (e->v.List.ctx == Store) {
        return assignment_helper(c, loc, elts);
    }
    else if (e->v.List.ctx == Load) {
        return starunpack_helper(c, loc, elts, 0,
                                 BUILD_LIST, LIST_APPEND, LIST_EXTEND, 0);
    }
    else {
        VISIT_SEQ(c, expr, elts);
    }
    return SUCCESS;
}

static int
compiler_tuple(struct compiler *c, expr_ty e)
{
    location loc = LOC(e);
    asdl_expr_seq *elts = e->v.Tuple.elts;
    if (e->v.Tuple.ctx == Store) {
        return assignment_helper(c, loc, elts);
    }
    else if (e->v.Tuple.ctx == Load) {
        return starunpack_helper(c, loc, elts, 0,
                                 BUILD_LIST, LIST_APPEND, LIST_EXTEND, 1);
    }
    else {
        VISIT_SEQ(c, expr, elts);
    }
    return SUCCESS;
}

static int
compiler_set(struct compiler *c, expr_ty e)
{
    location loc = LOC(e);
    return starunpack_helper(c, loc, e->v.Set.elts, 0,
                             BUILD_SET, SET_ADD, SET_UPDATE, 0);
}

static bool
are_all_items_const(asdl_expr_seq *seq, Py_ssize_t begin, Py_ssize_t end)
{
    for (Py_ssize_t i = begin; i < end; i++) {
        expr_ty key = (expr_ty)asdl_seq_GET(seq, i);
        if (key == NULL || key->kind != Constant_kind) {
            return false;
        }
    }
    return true;
}

static int
compiler_subdict(struct compiler *c, expr_ty e, Py_ssize_t begin, Py_ssize_t end)
{
    Py_ssize_t i, n = end - begin;
    PyObject *keys, *key;
    int big = n*2 > STACK_USE_GUIDELINE;
    location loc = LOC(e);
    if (n > 1 && !big && are_all_items_const(e->v.Dict.keys, begin, end)) {
        for (i = begin; i < end; i++) {
            VISIT(c, expr, (expr_ty)asdl_seq_GET(e->v.Dict.values, i));
        }
        keys = PyTuple_New(n);
        if (keys == NULL) {
            return SUCCESS;
        }
        for (i = begin; i < end; i++) {
            key = ((expr_ty)asdl_seq_GET(e->v.Dict.keys, i))->v.Constant.value;
            PyTuple_SET_ITEM(keys, i - begin, Py_NewRef(key));
        }
        ADDOP_LOAD_CONST_NEW(c, loc, keys);
        ADDOP_I(c, loc, BUILD_CONST_KEY_MAP, n);
        return SUCCESS;
    }
    if (big) {
        ADDOP_I(c, loc, BUILD_MAP, 0);
    }
    for (i = begin; i < end; i++) {
        VISIT(c, expr, (expr_ty)asdl_seq_GET(e->v.Dict.keys, i));
        VISIT(c, expr, (expr_ty)asdl_seq_GET(e->v.Dict.values, i));
        if (big) {
            ADDOP_I(c, loc, MAP_ADD, 1);
        }
    }
    if (!big) {
        ADDOP_I(c, loc, BUILD_MAP, n);
    }
    return SUCCESS;
}

static int
compiler_dict(struct compiler *c, expr_ty e)
{
    location loc = LOC(e);
    Py_ssize_t i, n, elements;
    int have_dict;
    int is_unpacking = 0;
    n = asdl_seq_LEN(e->v.Dict.values);
    have_dict = 0;
    elements = 0;
    for (i = 0; i < n; i++) {
        is_unpacking = (expr_ty)asdl_seq_GET(e->v.Dict.keys, i) == NULL;
        if (is_unpacking) {
            if (elements) {
                RETURN_IF_ERROR(compiler_subdict(c, e, i - elements, i));
                if (have_dict) {
                    ADDOP_I(c, loc, DICT_UPDATE, 1);
                }
                have_dict = 1;
                elements = 0;
            }
            if (have_dict == 0) {
                ADDOP_I(c, loc, BUILD_MAP, 0);
                have_dict = 1;
            }
            VISIT(c, expr, (expr_ty)asdl_seq_GET(e->v.Dict.values, i));
            ADDOP_I(c, loc, DICT_UPDATE, 1);
        }
        else {
            if (elements*2 > STACK_USE_GUIDELINE) {
                RETURN_IF_ERROR(compiler_subdict(c, e, i - elements, i + 1));
                if (have_dict) {
                    ADDOP_I(c, loc, DICT_UPDATE, 1);
                }
                have_dict = 1;
                elements = 0;
            }
            else {
                elements++;
            }
        }
    }
    if (elements) {
        RETURN_IF_ERROR(compiler_subdict(c, e, n - elements, n));
        if (have_dict) {
            ADDOP_I(c, loc, DICT_UPDATE, 1);
        }
        have_dict = 1;
    }
    if (!have_dict) {
        ADDOP_I(c, loc, BUILD_MAP, 0);
    }
    return SUCCESS;
}

static int
compiler_compare(struct compiler *c, expr_ty e)
{
    location loc = LOC(e);
    Py_ssize_t i, n;

    RETURN_IF_ERROR(check_compare(c, e));
    VISIT(c, expr, e->v.Compare.left);
    assert(asdl_seq_LEN(e->v.Compare.ops) > 0);
    n = asdl_seq_LEN(e->v.Compare.ops) - 1;
    if (n == 0) {
        VISIT(c, expr, (expr_ty)asdl_seq_GET(e->v.Compare.comparators, 0));
        ADDOP_COMPARE(c, loc, asdl_seq_GET(e->v.Compare.ops, 0));
    }
    else {
        NEW_JUMP_TARGET_LABEL(c, cleanup);
        for (i = 0; i < n; i++) {
            VISIT(c, expr,
                (expr_ty)asdl_seq_GET(e->v.Compare.comparators, i));
            ADDOP_I(c, loc, SWAP, 2);
            ADDOP_I(c, loc, COPY, 2);
            ADDOP_COMPARE(c, loc, asdl_seq_GET(e->v.Compare.ops, i));
            ADDOP_JUMP(c, loc, JUMP_IF_FALSE_OR_POP, cleanup);
        }
        VISIT(c, expr, (expr_ty)asdl_seq_GET(e->v.Compare.comparators, n));
        ADDOP_COMPARE(c, loc, asdl_seq_GET(e->v.Compare.ops, n));
        NEW_JUMP_TARGET_LABEL(c, end);
        ADDOP_JUMP(c, NO_LOCATION, JUMP, end);

        USE_LABEL(c, cleanup);
        ADDOP_I(c, loc, SWAP, 2);
        ADDOP(c, loc, POP_TOP);

        USE_LABEL(c, end);
    }
    return SUCCESS;
}

static PyTypeObject *
infer_type(expr_ty e)
{
    switch (e->kind) {
    case Tuple_kind:
        return &PyTuple_Type;
    case List_kind:
    case ListComp_kind:
        return &PyList_Type;
    case Dict_kind:
    case DictComp_kind:
        return &PyDict_Type;
    case Set_kind:
    case SetComp_kind:
        return &PySet_Type;
    case GeneratorExp_kind:
        return &PyGen_Type;
    case Lambda_kind:
        return &PyFunction_Type;
    case JoinedStr_kind:
    case FormattedValue_kind:
        return &PyUnicode_Type;
    case Constant_kind:
        return Py_TYPE(e->v.Constant.value);
    default:
        return NULL;
    }
}

static int
check_caller(struct compiler *c, expr_ty e)
{
    switch (e->kind) {
    case Constant_kind:
    case Tuple_kind:
    case List_kind:
    case ListComp_kind:
    case Dict_kind:
    case DictComp_kind:
    case Set_kind:
    case SetComp_kind:
    case GeneratorExp_kind:
    case JoinedStr_kind:
    case FormattedValue_kind: {
        location loc = LOC(e);
        return compiler_warn(c, loc, "'%.200s' object is not callable; "
                                     "perhaps you missed a comma?",
                                     infer_type(e)->tp_name);
    }
    default:
        return SUCCESS;
    }
}

static int
check_subscripter(struct compiler *c, expr_ty e)
{
    PyObject *v;

    switch (e->kind) {
    case Constant_kind:
        v = e->v.Constant.value;
        if (!(v == Py_None || v == Py_Ellipsis ||
              PyLong_Check(v) || PyFloat_Check(v) || PyComplex_Check(v) ||
              PyAnySet_Check(v)))
        {
            return SUCCESS;
        }
        /* fall through */
    case Set_kind:
    case SetComp_kind:
    case GeneratorExp_kind:
    case Lambda_kind: {
        location loc = LOC(e);
        return compiler_warn(c, loc, "'%.200s' object is not subscriptable; "
                                     "perhaps you missed a comma?",
                                     infer_type(e)->tp_name);
    }
    default:
        return SUCCESS;
    }
}

static int
check_index(struct compiler *c, expr_ty e, expr_ty s)
{
    PyObject *v;

    PyTypeObject *index_type = infer_type(s);
    if (index_type == NULL
        || PyType_FastSubclass(index_type, Py_TPFLAGS_LONG_SUBCLASS)
        || index_type == &PySlice_Type) {
        return SUCCESS;
    }

    switch (e->kind) {
    case Constant_kind:
        v = e->v.Constant.value;
        if (!(PyUnicode_Check(v) || PyBytes_Check(v) || PyTuple_Check(v))) {
            return SUCCESS;
        }
        /* fall through */
    case Tuple_kind:
    case List_kind:
    case ListComp_kind:
    case JoinedStr_kind:
    case FormattedValue_kind: {
        location loc = LOC(e);
        return compiler_warn(c, loc, "%.200s indices must be integers "
                                     "or slices, not %.200s; "
                                     "perhaps you missed a comma?",
                                     infer_type(e)->tp_name,
                                     index_type->tp_name);
    }
    default:
        return SUCCESS;
    }
}

static int
is_import_originated(struct compiler *c, expr_ty e)
{
    /* Check whether the global scope has an import named
     e, if it is a Name object. For not traversing all the
     scope stack every time this function is called, it will
     only check the global scope to determine whether something
     is imported or not. */

    if (e->kind != Name_kind) {
        return 0;
    }

    long flags = _PyST_GetSymbol(c->c_st->st_top, e->v.Name.id);
    return flags & DEF_IMPORT;
}

// If an attribute access spans multiple lines, update the current start
// location to point to the attribute name.
static location
update_start_location_to_match_attr(struct compiler *c, location loc,
                                    expr_ty attr)
{
    assert(attr->kind == Attribute_kind);
    if (loc.lineno != attr->end_lineno) {
        loc.lineno = attr->end_lineno;
        int len = (int)PyUnicode_GET_LENGTH(attr->v.Attribute.attr);
        if (len <= attr->end_col_offset) {
            loc.col_offset = attr->end_col_offset - len;
        }
        else {
            // GH-94694: Somebody's compiling weird ASTs. Just drop the columns:
            loc.col_offset = -1;
            loc.end_col_offset = -1;
        }
        // Make sure the end position still follows the start position, even for
        // weird ASTs:
        loc.end_lineno = Py_MAX(loc.lineno, loc.end_lineno);
        if (loc.lineno == loc.end_lineno) {
            loc.end_col_offset = Py_MAX(loc.col_offset, loc.end_col_offset);
        }
    }
    return loc;
}

// Return 1 if the method call was optimized, 0 if not, and -1 on error.
static int
maybe_optimize_method_call(struct compiler *c, expr_ty e)
{
    Py_ssize_t argsl, i, kwdsl;
    expr_ty meth = e->v.Call.func;
    asdl_expr_seq *args = e->v.Call.args;
    asdl_keyword_seq *kwds = e->v.Call.keywords;

    /* Check that the call node is an attribute access */
    if (meth->kind != Attribute_kind || meth->v.Attribute.ctx != Load) {
        return 0;
    }

    /* Check that the base object is not something that is imported */
    if (is_import_originated(c, meth->v.Attribute.value)) {
        return 0;
    }

    /* Check that there aren't too many arguments */
    argsl = asdl_seq_LEN(args);
    kwdsl = asdl_seq_LEN(kwds);
    if (argsl + kwdsl + (kwdsl != 0) >= STACK_USE_GUIDELINE) {
        return 0;
    }
    /* Check that there are no *varargs types of arguments. */
    for (i = 0; i < argsl; i++) {
        expr_ty elt = asdl_seq_GET(args, i);
        if (elt->kind == Starred_kind) {
            return 0;
        }
    }

    for (i = 0; i < kwdsl; i++) {
        keyword_ty kw = asdl_seq_GET(kwds, i);
        if (kw->arg == NULL) {
            return 0;
        }
    }
    /* Alright, we can optimize the code. */
    VISIT(c, expr, meth->v.Attribute.value);
    location loc = LOC(meth);
    loc = update_start_location_to_match_attr(c, loc, meth);
    ADDOP_NAME(c, loc, LOAD_METHOD, meth->v.Attribute.attr, names);
    VISIT_SEQ(c, expr, e->v.Call.args);

    if (kwdsl) {
        VISIT_SEQ(c, keyword, kwds);
        RETURN_IF_ERROR(
            compiler_call_simple_kw_helper(c, loc, kwds, kwdsl));
    }
    loc = update_start_location_to_match_attr(c, LOC(e), meth);
    ADDOP_I(c, loc, CALL, argsl + kwdsl);
    return 1;
}

static int
validate_keywords(struct compiler *c, asdl_keyword_seq *keywords)
{
    Py_ssize_t nkeywords = asdl_seq_LEN(keywords);
    for (Py_ssize_t i = 0; i < nkeywords; i++) {
        keyword_ty key = ((keyword_ty)asdl_seq_GET(keywords, i));
        if (key->arg == NULL) {
            continue;
        }
        location loc = LOC(key);
        if (forbidden_name(c, loc, key->arg, Store)) {
            return ERROR;
        }
        for (Py_ssize_t j = i + 1; j < nkeywords; j++) {
            keyword_ty other = ((keyword_ty)asdl_seq_GET(keywords, j));
            if (other->arg && !PyUnicode_Compare(key->arg, other->arg)) {
                compiler_error(c, LOC(other), "keyword argument repeated: %U", key->arg);
                return ERROR;
            }
        }
    }
    return SUCCESS;
}

static int
compiler_call(struct compiler *c, expr_ty e)
{
    RETURN_IF_ERROR(validate_keywords(c, e->v.Call.keywords));
    int ret = maybe_optimize_method_call(c, e);
    if (ret < 0) {
        return ERROR;
    }
    if (ret == 1) {
        return SUCCESS;
    }
    RETURN_IF_ERROR(check_caller(c, e->v.Call.func));
    location loc = LOC(e->v.Call.func);
    ADDOP(c, loc, PUSH_NULL);
    VISIT(c, expr, e->v.Call.func);
    loc = LOC(e);
    return compiler_call_helper(c, loc, 0,
                                e->v.Call.args,
                                e->v.Call.keywords);
}

static int
compiler_joined_str(struct compiler *c, expr_ty e)
{
    location loc = LOC(e);
    Py_ssize_t value_count = asdl_seq_LEN(e->v.JoinedStr.values);
    if (value_count > STACK_USE_GUIDELINE) {
        _Py_DECLARE_STR(empty, "");
        ADDOP_LOAD_CONST_NEW(c, loc, Py_NewRef(&_Py_STR(empty)));
        ADDOP_NAME(c, loc, LOAD_METHOD, &_Py_ID(join), names);
        ADDOP_I(c, loc, BUILD_LIST, 0);
        for (Py_ssize_t i = 0; i < asdl_seq_LEN(e->v.JoinedStr.values); i++) {
            VISIT(c, expr, asdl_seq_GET(e->v.JoinedStr.values, i));
            ADDOP_I(c, loc, LIST_APPEND, 1);
        }
        ADDOP_I(c, loc, CALL, 1);
    }
    else {
        VISIT_SEQ(c, expr, e->v.JoinedStr.values);
        if (asdl_seq_LEN(e->v.JoinedStr.values) != 1) {
            ADDOP_I(c, loc, BUILD_STRING, asdl_seq_LEN(e->v.JoinedStr.values));
        }
    }
    return SUCCESS;
}

/* Used to implement f-strings. Format a single value. */
static int
compiler_formatted_value(struct compiler *c, expr_ty e)
{
    /* Our oparg encodes 2 pieces of information: the conversion
       character, and whether or not a format_spec was provided.

       Convert the conversion char to 3 bits:
           : 000  0x0  FVC_NONE   The default if nothing specified.
       !s  : 001  0x1  FVC_STR
       !r  : 010  0x2  FVC_REPR
       !a  : 011  0x3  FVC_ASCII

       next bit is whether or not we have a format spec:
       yes : 100  0x4
       no  : 000  0x0
    */

    int conversion = e->v.FormattedValue.conversion;
    int oparg;

    /* The expression to be formatted. */
    VISIT(c, expr, e->v.FormattedValue.value);

    switch (conversion) {
    case 's': oparg = FVC_STR;   break;
    case 'r': oparg = FVC_REPR;  break;
    case 'a': oparg = FVC_ASCII; break;
    case -1:  oparg = FVC_NONE;  break;
    default:
        PyErr_Format(PyExc_SystemError,
                     "Unrecognized conversion character %d", conversion);
        return ERROR;
    }
    if (e->v.FormattedValue.format_spec) {
        /* Evaluate the format spec, and update our opcode arg. */
        VISIT(c, expr, e->v.FormattedValue.format_spec);
        oparg |= FVS_HAVE_SPEC;
    }

    /* And push our opcode and oparg */
    location loc = LOC(e);
    ADDOP_I(c, loc, FORMAT_VALUE, oparg);

    return SUCCESS;
}

static int
compiler_subkwargs(struct compiler *c, location loc,
                   asdl_keyword_seq *keywords,
                   Py_ssize_t begin, Py_ssize_t end)
{
    Py_ssize_t i, n = end - begin;
    keyword_ty kw;
    PyObject *keys, *key;
    assert(n > 0);
    int big = n*2 > STACK_USE_GUIDELINE;
    if (n > 1 && !big) {
        for (i = begin; i < end; i++) {
            kw = asdl_seq_GET(keywords, i);
            VISIT(c, expr, kw->value);
        }
        keys = PyTuple_New(n);
        if (keys == NULL) {
            return ERROR;
        }
        for (i = begin; i < end; i++) {
            key = ((keyword_ty) asdl_seq_GET(keywords, i))->arg;
            PyTuple_SET_ITEM(keys, i - begin, Py_NewRef(key));
        }
        ADDOP_LOAD_CONST_NEW(c, loc, keys);
        ADDOP_I(c, loc, BUILD_CONST_KEY_MAP, n);
        return SUCCESS;
    }
    if (big) {
        ADDOP_I(c, NO_LOCATION, BUILD_MAP, 0);
    }
    for (i = begin; i < end; i++) {
        kw = asdl_seq_GET(keywords, i);
        ADDOP_LOAD_CONST(c, loc, kw->arg);
        VISIT(c, expr, kw->value);
        if (big) {
            ADDOP_I(c, NO_LOCATION, MAP_ADD, 1);
        }
    }
    if (!big) {
        ADDOP_I(c, loc, BUILD_MAP, n);
    }
    return SUCCESS;
}

/* Used by compiler_call_helper and maybe_optimize_method_call to emit
 * KW_NAMES before CALL.
 */
static int
compiler_call_simple_kw_helper(struct compiler *c, location loc,
                               asdl_keyword_seq *keywords, Py_ssize_t nkwelts)
{
    PyObject *names;
    names = PyTuple_New(nkwelts);
    if (names == NULL) {
        return ERROR;
    }
    for (int i = 0; i < nkwelts; i++) {
        keyword_ty kw = asdl_seq_GET(keywords, i);
        PyTuple_SET_ITEM(names, i, Py_NewRef(kw->arg));
    }
    Py_ssize_t arg = compiler_add_const(c->c_const_cache, c->u, names);
    if (arg < 0) {
        return ERROR;
    }
    Py_DECREF(names);
    ADDOP_I(c, loc, KW_NAMES, arg);
    return SUCCESS;
}


/* shared code between compiler_call and compiler_class */
static int
compiler_call_helper(struct compiler *c, location loc,
                     int n, /* Args already pushed */
                     asdl_expr_seq *args,
                     asdl_keyword_seq *keywords)
{
    Py_ssize_t i, nseen, nelts, nkwelts;

    RETURN_IF_ERROR(validate_keywords(c, keywords));

    nelts = asdl_seq_LEN(args);
    nkwelts = asdl_seq_LEN(keywords);

    if (nelts + nkwelts*2 > STACK_USE_GUIDELINE) {
         goto ex_call;
    }
    for (i = 0; i < nelts; i++) {
        expr_ty elt = asdl_seq_GET(args, i);
        if (elt->kind == Starred_kind) {
            goto ex_call;
        }
    }
    for (i = 0; i < nkwelts; i++) {
        keyword_ty kw = asdl_seq_GET(keywords, i);
        if (kw->arg == NULL) {
            goto ex_call;
        }
    }

    /* No * or ** args, so can use faster calling sequence */
    for (i = 0; i < nelts; i++) {
        expr_ty elt = asdl_seq_GET(args, i);
        assert(elt->kind != Starred_kind);
        VISIT(c, expr, elt);
    }
    if (nkwelts) {
        VISIT_SEQ(c, keyword, keywords);
        RETURN_IF_ERROR(
            compiler_call_simple_kw_helper(c, loc, keywords, nkwelts));
    }
    ADDOP_I(c, loc, CALL, n + nelts + nkwelts);
    return SUCCESS;

ex_call:

    /* Do positional arguments. */
    if (n ==0 && nelts == 1 && ((expr_ty)asdl_seq_GET(args, 0))->kind == Starred_kind) {
        VISIT(c, expr, ((expr_ty)asdl_seq_GET(args, 0))->v.Starred.value);
    }
    else {
        RETURN_IF_ERROR(starunpack_helper(c, loc, args, n, BUILD_LIST,
                                          LIST_APPEND, LIST_EXTEND, 1));
    }
    /* Then keyword arguments */
    if (nkwelts) {
        /* Has a new dict been pushed */
        int have_dict = 0;

        nseen = 0;  /* the number of keyword arguments on the stack following */
        for (i = 0; i < nkwelts; i++) {
            keyword_ty kw = asdl_seq_GET(keywords, i);
            if (kw->arg == NULL) {
                /* A keyword argument unpacking. */
                if (nseen) {
                    RETURN_IF_ERROR(compiler_subkwargs(c, loc, keywords, i - nseen, i));
                    if (have_dict) {
                        ADDOP_I(c, loc, DICT_MERGE, 1);
                    }
                    have_dict = 1;
                    nseen = 0;
                }
                if (!have_dict) {
                    ADDOP_I(c, loc, BUILD_MAP, 0);
                    have_dict = 1;
                }
                VISIT(c, expr, kw->value);
                ADDOP_I(c, loc, DICT_MERGE, 1);
            }
            else {
                nseen++;
            }
        }
        if (nseen) {
            /* Pack up any trailing keyword arguments. */
            RETURN_IF_ERROR(compiler_subkwargs(c, loc, keywords, nkwelts - nseen, nkwelts));
            if (have_dict) {
                ADDOP_I(c, loc, DICT_MERGE, 1);
            }
            have_dict = 1;
        }
        assert(have_dict);
    }
    ADDOP_I(c, loc, CALL_FUNCTION_EX, nkwelts > 0);
    return SUCCESS;
}


/* List and set comprehensions and generator expressions work by creating a
  nested function to perform the actual iteration. This means that the
  iteration variables don't leak into the current scope.
  The defined function is called immediately following its definition, with the
  result of that call being the result of the expression.
  The LC/SC version returns the populated container, while the GE version is
  flagged in symtable.c as a generator, so it returns the generator object
  when the function is called.

  Possible cleanups:
    - iterate over the generator sequence instead of using recursion
*/


static int
compiler_comprehension_generator(struct compiler *c, location loc,
                                 asdl_comprehension_seq *generators, int gen_index,
                                 int depth,
                                 expr_ty elt, expr_ty val, int type,
                                 int iter_on_stack)
{
    comprehension_ty gen;
    gen = (comprehension_ty)asdl_seq_GET(generators, gen_index);
    if (gen->is_async) {
        return compiler_async_comprehension_generator(
            c, loc, generators, gen_index, depth, elt, val, type,
            iter_on_stack);
    } else {
        return compiler_sync_comprehension_generator(
            c, loc, generators, gen_index, depth, elt, val, type,
            iter_on_stack);
    }
}

static int
compiler_sync_comprehension_generator(struct compiler *c, location loc,
                                      asdl_comprehension_seq *generators,
                                      int gen_index, int depth,
                                      expr_ty elt, expr_ty val, int type,
                                      int iter_on_stack)
{
    /* generate code for the iterator, then each of the ifs,
       and then write to the element */

    NEW_JUMP_TARGET_LABEL(c, start);
    NEW_JUMP_TARGET_LABEL(c, if_cleanup);
    NEW_JUMP_TARGET_LABEL(c, anchor);

    comprehension_ty gen = (comprehension_ty)asdl_seq_GET(generators,
                                                          gen_index);

    if (!iter_on_stack) {
        if (gen_index == 0) {
            /* Receive outermost iter as an implicit argument */
            c->u->u_argcount = 1;
            ADDOP_I(c, loc, LOAD_FAST, 0);
        }
        else {
            /* Sub-iter - calculate on the fly */
            /* Fast path for the temporary variable assignment idiom:
                for y in [f(x)]
            */
            asdl_expr_seq *elts;
            switch (gen->iter->kind) {
                case List_kind:
                    elts = gen->iter->v.List.elts;
                    break;
                case Tuple_kind:
                    elts = gen->iter->v.Tuple.elts;
                    break;
                default:
                    elts = NULL;
            }
            if (asdl_seq_LEN(elts) == 1) {
                expr_ty elt = asdl_seq_GET(elts, 0);
                if (elt->kind != Starred_kind) {
                    VISIT(c, expr, elt);
                    start = NO_LABEL;
                }
            }
            if (IS_LABEL(start)) {
                VISIT(c, expr, gen->iter);
                ADDOP(c, loc, GET_ITER);
            }
        }
    }
    if (IS_LABEL(start)) {
        depth++;
        USE_LABEL(c, start);
        ADDOP_JUMP(c, loc, FOR_ITER, anchor);
    }
    VISIT(c, expr, gen->target);

    /* XXX this needs to be cleaned up...a lot! */
    Py_ssize_t n = asdl_seq_LEN(gen->ifs);
    for (Py_ssize_t i = 0; i < n; i++) {
        expr_ty e = (expr_ty)asdl_seq_GET(gen->ifs, i);
        RETURN_IF_ERROR(compiler_jump_if(c, loc, e, if_cleanup, 0));
    }

    if (++gen_index < asdl_seq_LEN(generators)) {
        RETURN_IF_ERROR(
            compiler_comprehension_generator(c, loc,
                                             generators, gen_index, depth,
                                             elt, val, type, 0));
    }

    location elt_loc = LOC(elt);

    /* only append after the last for generator */
    if (gen_index >= asdl_seq_LEN(generators)) {
        /* comprehension specific code */
        switch (type) {
        case COMP_GENEXP:
            VISIT(c, expr, elt);
            ADDOP_YIELD(c, elt_loc);
            ADDOP(c, elt_loc, POP_TOP);
            break;
        case COMP_LISTCOMP:
            VISIT(c, expr, elt);
            ADDOP_I(c, elt_loc, LIST_APPEND, depth + 1);
            break;
        case COMP_SETCOMP:
            VISIT(c, expr, elt);
            ADDOP_I(c, elt_loc, SET_ADD, depth + 1);
            break;
        case COMP_DICTCOMP:
            /* With '{k: v}', k is evaluated before v, so we do
               the same. */
            VISIT(c, expr, elt);
            VISIT(c, expr, val);
            elt_loc = LOCATION(elt->lineno,
                               val->end_lineno,
                               elt->col_offset,
                               val->end_col_offset);
            ADDOP_I(c, elt_loc, MAP_ADD, depth + 1);
            break;
        default:
            return ERROR;
        }
    }

    USE_LABEL(c, if_cleanup);
    if (IS_LABEL(start)) {
        ADDOP_JUMP(c, elt_loc, JUMP, start);

        USE_LABEL(c, anchor);
        ADDOP(c, NO_LOCATION, END_FOR);
    }

    return SUCCESS;
}

static int
compiler_async_comprehension_generator(struct compiler *c, location loc,
                                      asdl_comprehension_seq *generators,
                                      int gen_index, int depth,
                                      expr_ty elt, expr_ty val, int type,
                                      int iter_on_stack)
{
    NEW_JUMP_TARGET_LABEL(c, start);
    NEW_JUMP_TARGET_LABEL(c, except);
    NEW_JUMP_TARGET_LABEL(c, if_cleanup);

    comprehension_ty gen = (comprehension_ty)asdl_seq_GET(generators,
                                                          gen_index);

    if (!iter_on_stack) {
        if (gen_index == 0) {
            /* Receive outermost iter as an implicit argument */
            c->u->u_argcount = 1;
            ADDOP_I(c, loc, LOAD_FAST, 0);
        }
        else {
            /* Sub-iter - calculate on the fly */
            VISIT(c, expr, gen->iter);
            ADDOP(c, loc, GET_AITER);
        }
    }

    USE_LABEL(c, start);
    /* Runtime will push a block here, so we need to account for that */
    RETURN_IF_ERROR(
        compiler_push_fblock(c, loc, ASYNC_COMPREHENSION_GENERATOR,
                             start, NO_LABEL, NULL));

    ADDOP_JUMP(c, loc, SETUP_FINALLY, except);
    ADDOP(c, loc, GET_ANEXT);
    ADDOP_LOAD_CONST(c, loc, Py_None);
    ADD_YIELD_FROM(c, loc, 1);
    ADDOP(c, loc, POP_BLOCK);
    VISIT(c, expr, gen->target);

    Py_ssize_t n = asdl_seq_LEN(gen->ifs);
    for (Py_ssize_t i = 0; i < n; i++) {
        expr_ty e = (expr_ty)asdl_seq_GET(gen->ifs, i);
        RETURN_IF_ERROR(compiler_jump_if(c, loc, e, if_cleanup, 0));
    }

    depth++;
    if (++gen_index < asdl_seq_LEN(generators)) {
        RETURN_IF_ERROR(
            compiler_comprehension_generator(c, loc,
                                             generators, gen_index, depth,
                                             elt, val, type, 0));
    }

    location elt_loc = LOC(elt);
    /* only append after the last for generator */
    if (gen_index >= asdl_seq_LEN(generators)) {
        /* comprehension specific code */
        switch (type) {
        case COMP_GENEXP:
            VISIT(c, expr, elt);
            ADDOP_YIELD(c, elt_loc);
            ADDOP(c, elt_loc, POP_TOP);
            break;
        case COMP_LISTCOMP:
            VISIT(c, expr, elt);
            ADDOP_I(c, elt_loc, LIST_APPEND, depth + 1);
            break;
        case COMP_SETCOMP:
            VISIT(c, expr, elt);
            ADDOP_I(c, elt_loc, SET_ADD, depth + 1);
            break;
        case COMP_DICTCOMP:
            /* With '{k: v}', k is evaluated before v, so we do
               the same. */
            VISIT(c, expr, elt);
            VISIT(c, expr, val);
            elt_loc = LOCATION(elt->lineno,
                               val->end_lineno,
                               elt->col_offset,
                               val->end_col_offset);
            ADDOP_I(c, elt_loc, MAP_ADD, depth + 1);
            break;
        default:
            return ERROR;
        }
    }

    USE_LABEL(c, if_cleanup);
    ADDOP_JUMP(c, elt_loc, JUMP, start);

    compiler_pop_fblock(c, ASYNC_COMPREHENSION_GENERATOR, start);

    USE_LABEL(c, except);

    ADDOP(c, loc, END_ASYNC_FOR);

    return SUCCESS;
}

typedef struct {
    PyObject *pushed_locals;
    PyObject *temp_symbols;
} inlined_comprehension_state;

static int
push_inlined_comprehension_state(struct compiler *c, location loc,
                                 PySTEntryObject *entry,
                                 inlined_comprehension_state *state)
{
    // iterate over names bound in the comprehension and ensure we isolate
    // them from the outer scope as needed
    PyObject *k, *v;
    Py_ssize_t pos = 0;
    while (PyDict_Next(entry->ste_symbols, &pos, &k, &v)) {
        assert(PyLong_Check(v));
        long symbol = PyLong_AS_LONG(v);
        // only values bound in the comprehension (DEF_LOCAL) need to be handled
        // at all; DEF_LOCAL | DEF_NONLOCAL can occur in the case of an
        // assignment expression to a nonlocal in the comprehension, these don't
        // need handling here since they shouldn't be isolated
        if (symbol & DEF_LOCAL && ~symbol & DEF_NONLOCAL) {
            if (c->u->u_ste->ste_type != FunctionBlock) {
                // non-function scope: override this name to use fast locals
                PyDict_SetItem(c->u->u_fasthidden, k, Py_True);
            }
            long scope = (symbol >> SCOPE_OFFSET) & SCOPE_MASK;
            PyObject *outv = PyDict_GetItemWithError(c->u->u_ste->ste_symbols, k);
            if (outv == NULL) {
                return ERROR;
            }
            assert(PyLong_Check(outv));
            long outsc = (PyLong_AS_LONG(outv) >> SCOPE_OFFSET) & SCOPE_MASK;
            if (scope != outsc) {
                // If a name has different scope inside than outside the
                // comprehension, we need to temporarily handle it with the
                // right scope while compiling the comprehension.
                if (state->temp_symbols == NULL) {
                    state->temp_symbols = PyDict_New();
                    if (state->temp_symbols == NULL) {
                        return ERROR;
                    }
                }
                // update the symbol to the in-comprehension version and save
                // the outer version; we'll restore it after running the
                // comprehension
                Py_INCREF(outv);
                if (PyDict_SetItem(c->u->u_ste->ste_symbols, k, v)) {
                    Py_DECREF(outv);
                    return ERROR;
                }
                if (PyDict_SetItem(state->temp_symbols, k, outv)) {
                    Py_DECREF(outv);
                    return ERROR;
                }
                Py_DECREF(outv);
            }
            if (outsc == LOCAL || outsc == CELL || outsc == FREE) {
                // local names bound in comprehension must be isolated from
                // outer scope; push existing value (which may be NULL if
                // not defined) on stack
                if (state->pushed_locals == NULL) {
                    state->pushed_locals = PyList_New(0);
                    if (state->pushed_locals == NULL) {
                        return ERROR;
                    }
                }
                // in the case of a cell, this will actually push the cell
                // itself to the stack, then we'll create a new one for the
                // comprehension and restore the original one after
                ADDOP_NAME(c, loc, LOAD_FAST_AND_CLEAR, k, varnames);
                if (scope == CELL) {
                    ADDOP_NAME(c, loc, MAKE_CELL, k, cellvars);
                }
                if (PyList_Append(state->pushed_locals, k)) {
                    return ERROR;
                }
            }
        }
    }
    if (state->pushed_locals) {
        // Outermost iterable expression was already evaluated and is on the
        // stack, we need to swap it back to TOS. This also rotates the order of
        // `pushed_locals` on the stack, but this will be reversed when we swap
        // out the comprehension result in pop_inlined_comprehension_state
        ADDOP_I(c, loc, SWAP, PyList_GET_SIZE(state->pushed_locals) + 1);
    }

    return SUCCESS;
}

static int
pop_inlined_comprehension_state(struct compiler *c, location loc,
                                inlined_comprehension_state state)
{
    PyObject *k, *v;
    Py_ssize_t pos = 0;
    if (state.temp_symbols) {
        while (PyDict_Next(state.temp_symbols, &pos, &k, &v)) {
            if (PyDict_SetItem(c->u->u_ste->ste_symbols, k, v)) {
                return ERROR;
            }
        }
    }
    if (state.pushed_locals) {
        // pop names we pushed to stack earlier
        Py_ssize_t npops = PyList_GET_SIZE(state.pushed_locals);
        // Preserve the list/dict/set result of the comprehension as TOS. This
        // reverses the SWAP we did in push_inlined_comprehension_state to get
        // the outermost iterable to TOS, so we can still just iterate
        // pushed_locals in simple reverse order
        ADDOP_I(c, loc, SWAP, npops + 1);
        for (Py_ssize_t i = npops - 1; i >= 0; --i) {
            k = PyList_GetItem(state.pushed_locals, i);
            if (k == NULL) {
                return ERROR;
            }
            ADDOP_NAME(c, loc, STORE_FAST_MAYBE_NULL, k, varnames);
        }
    }
    pos = 0;
    while (PyDict_Next(c->u->u_fasthidden, &pos, &k, &v)) {
        if (v == Py_True) {
            // we set to False instead of clearing, so we can track which names
            // were temporarily fast-locals and should use CO_FAST_HIDDEN
            if (PyDict_SetItem(c->u->u_fasthidden, k, Py_False)) {
                return ERROR;
            }
        }
    }
    return SUCCESS;
}

static inline int
compiler_comprehension_iter(struct compiler *c, location loc,
                            comprehension_ty comp)
{
    VISIT(c, expr, comp->iter);
    if (comp->is_async) {
        ADDOP(c, loc, GET_AITER);
    } else {
        ADDOP(c, loc, GET_ITER);
    }
    return SUCCESS;
}

static int
compiler_comprehension(struct compiler *c, expr_ty e, int type,
                       identifier name, asdl_comprehension_seq *generators, expr_ty elt,
                       expr_ty val)
{
    PyCodeObject *co = NULL;
    inlined_comprehension_state inline_state = {NULL, NULL};
    comprehension_ty outermost;
    int scope_type = c->u->u_scope_type;
    int is_top_level_await = IS_TOP_LEVEL_AWAIT(c);
    PySTEntryObject *entry = PySymtable_Lookup(c->c_st, (void *)e);
    if (entry == NULL) {
        goto error;
    }
    int is_inlined = entry->ste_comp_inlined;
    int is_async_generator = entry->ste_coroutine;

    location loc = LOC(e);

    outermost = (comprehension_ty) asdl_seq_GET(generators, 0);
    if (is_inlined) {
        if (compiler_comprehension_iter(c, loc, outermost)) {
            goto error;
        }
        if (push_inlined_comprehension_state(c, loc, entry, &inline_state)) {
            goto error;
        }
    } else {
        if (compiler_enter_scope(c, name, COMPILER_SCOPE_COMPREHENSION,
                                (void *)e, e->lineno) < 0)
        {
            goto error;
        }
    }
    Py_CLEAR(entry);

    if (is_async_generator && type != COMP_GENEXP &&
        scope_type != COMPILER_SCOPE_ASYNC_FUNCTION &&
        scope_type != COMPILER_SCOPE_COMPREHENSION &&
        !is_top_level_await)
    {
        compiler_error(c, loc, "asynchronous comprehension outside of "
                               "an asynchronous function");
        goto error_in_scope;
    }

    if (type != COMP_GENEXP) {
        int op;
        switch (type) {
        case COMP_LISTCOMP:
            op = BUILD_LIST;
            break;
        case COMP_SETCOMP:
            op = BUILD_SET;
            break;
        case COMP_DICTCOMP:
            op = BUILD_MAP;
            break;
        default:
            PyErr_Format(PyExc_SystemError,
                         "unknown comprehension type %d", type);
            goto error_in_scope;
        }

        ADDOP_I(c, loc, op, 0);
        if (is_inlined) {
            ADDOP_I(c, loc, SWAP, 2);
        }
    }

    if (compiler_comprehension_generator(c, loc, generators, 0, 0,
                                         elt, val, type, is_inlined) < 0) {
        goto error_in_scope;
    }

    if (is_inlined) {
        if (pop_inlined_comprehension_state(c, loc, inline_state)) {
            goto error;
        }
        Py_XDECREF(inline_state.pushed_locals);
        Py_XDECREF(inline_state.temp_symbols);
        return SUCCESS;
    }

    if (type != COMP_GENEXP) {
        ADDOP(c, LOC(e), RETURN_VALUE);
    }
    if (type == COMP_GENEXP) {
        if (wrap_in_stopiteration_handler(c) < 0) {
            goto error_in_scope;
        }
    }

    co = assemble(c, 1);
    compiler_exit_scope(c);
    if (is_top_level_await && is_async_generator){
        c->u->u_ste->ste_coroutine = 1;
    }
    if (co == NULL) {
        goto error;
    }

    loc = LOC(e);
    if (compiler_make_closure(c, loc, co, 0) < 0) {
        goto error;
    }
    Py_CLEAR(co);

    if (compiler_comprehension_iter(c, loc, outermost)) {
        goto error;
    }

    ADDOP_I(c, loc, CALL, 0);

    if (is_async_generator && type != COMP_GENEXP) {
        ADDOP_I(c, loc, GET_AWAITABLE, 0);
        ADDOP_LOAD_CONST(c, loc, Py_None);
        ADD_YIELD_FROM(c, loc, 1);
    }

    return SUCCESS;
error_in_scope:
    if (!is_inlined) {
        compiler_exit_scope(c);
    }
error:
    Py_XDECREF(co);
    Py_XDECREF(entry);
    Py_XDECREF(inline_state.pushed_locals);
    Py_XDECREF(inline_state.temp_symbols);
    return ERROR;
}

static int
compiler_genexp(struct compiler *c, expr_ty e)
{
    assert(e->kind == GeneratorExp_kind);
    _Py_DECLARE_STR(anon_genexpr, "<genexpr>");
    return compiler_comprehension(c, e, COMP_GENEXP, &_Py_STR(anon_genexpr),
                                  e->v.GeneratorExp.generators,
                                  e->v.GeneratorExp.elt, NULL);
}

static int
compiler_listcomp(struct compiler *c, expr_ty e)
{
    assert(e->kind == ListComp_kind);
    _Py_DECLARE_STR(anon_listcomp, "<listcomp>");
    return compiler_comprehension(c, e, COMP_LISTCOMP, &_Py_STR(anon_listcomp),
                                  e->v.ListComp.generators,
                                  e->v.ListComp.elt, NULL);
}

static int
compiler_setcomp(struct compiler *c, expr_ty e)
{
    assert(e->kind == SetComp_kind);
    _Py_DECLARE_STR(anon_setcomp, "<setcomp>");
    return compiler_comprehension(c, e, COMP_SETCOMP, &_Py_STR(anon_setcomp),
                                  e->v.SetComp.generators,
                                  e->v.SetComp.elt, NULL);
}


static int
compiler_dictcomp(struct compiler *c, expr_ty e)
{
    assert(e->kind == DictComp_kind);
    _Py_DECLARE_STR(anon_dictcomp, "<dictcomp>");
    return compiler_comprehension(c, e, COMP_DICTCOMP, &_Py_STR(anon_dictcomp),
                                  e->v.DictComp.generators,
                                  e->v.DictComp.key, e->v.DictComp.value);
}


static int
compiler_visit_keyword(struct compiler *c, keyword_ty k)
{
    VISIT(c, expr, k->value);
    return SUCCESS;
}


static int
compiler_with_except_finish(struct compiler *c, jump_target_label cleanup) {
    NEW_JUMP_TARGET_LABEL(c, suppress);
    ADDOP_JUMP(c, NO_LOCATION, POP_JUMP_IF_TRUE, suppress);
    ADDOP_I(c, NO_LOCATION, RERAISE, 2);

    USE_LABEL(c, suppress);
    ADDOP(c, NO_LOCATION, POP_TOP); /* exc_value */
    ADDOP(c, NO_LOCATION, POP_BLOCK);
    ADDOP(c, NO_LOCATION, POP_EXCEPT);
    ADDOP(c, NO_LOCATION, POP_TOP);
    ADDOP(c, NO_LOCATION, POP_TOP);
    NEW_JUMP_TARGET_LABEL(c, exit);
    ADDOP_JUMP(c, NO_LOCATION, JUMP, exit);

    USE_LABEL(c, cleanup);
    POP_EXCEPT_AND_RERAISE(c, NO_LOCATION);

    USE_LABEL(c, exit);
    return SUCCESS;
}

/*
   Implements the async with statement.

   The semantics outlined in that PEP are as follows:

   async with EXPR as VAR:
       BLOCK

   It is implemented roughly as:

   context = EXPR
   exit = context.__aexit__  # not calling it
   value = await context.__aenter__()
   try:
       VAR = value  # if VAR present in the syntax
       BLOCK
   finally:
       if an exception was raised:
           exc = copy of (exception, instance, traceback)
       else:
           exc = (None, None, None)
       if not (await exit(*exc)):
           raise
 */
static int
compiler_async_with(struct compiler *c, stmt_ty s, int pos)
{
    location loc = LOC(s);
    withitem_ty item = asdl_seq_GET(s->v.AsyncWith.items, pos);

    assert(s->kind == AsyncWith_kind);
    if (IS_TOP_LEVEL_AWAIT(c)){
        c->u->u_ste->ste_coroutine = 1;
    } else if (c->u->u_scope_type != COMPILER_SCOPE_ASYNC_FUNCTION){
        return compiler_error(c, loc, "'async with' outside async function");
    }

    NEW_JUMP_TARGET_LABEL(c, block);
    NEW_JUMP_TARGET_LABEL(c, final);
    NEW_JUMP_TARGET_LABEL(c, exit);
    NEW_JUMP_TARGET_LABEL(c, cleanup);

    /* Evaluate EXPR */
    VISIT(c, expr, item->context_expr);

    ADDOP(c, loc, BEFORE_ASYNC_WITH);
    ADDOP_I(c, loc, GET_AWAITABLE, 1);
    ADDOP_LOAD_CONST(c, loc, Py_None);
    ADD_YIELD_FROM(c, loc, 1);

    ADDOP_JUMP(c, loc, SETUP_WITH, final);

    /* SETUP_WITH pushes a finally block. */
    USE_LABEL(c, block);
    RETURN_IF_ERROR(compiler_push_fblock(c, loc, ASYNC_WITH, block, final, s));

    if (item->optional_vars) {
        VISIT(c, expr, item->optional_vars);
    }
    else {
        /* Discard result from context.__aenter__() */
        ADDOP(c, loc, POP_TOP);
    }

    pos++;
    if (pos == asdl_seq_LEN(s->v.AsyncWith.items)) {
        /* BLOCK code */
        VISIT_SEQ(c, stmt, s->v.AsyncWith.body)
    }
    else {
        RETURN_IF_ERROR(compiler_async_with(c, s, pos));
    }

    compiler_pop_fblock(c, ASYNC_WITH, block);

    ADDOP(c, loc, POP_BLOCK);
    /* End of body; start the cleanup */

    /* For successful outcome:
     * call __exit__(None, None, None)
     */
    RETURN_IF_ERROR(compiler_call_exit_with_nones(c, loc));
    ADDOP_I(c, loc, GET_AWAITABLE, 2);
    ADDOP_LOAD_CONST(c, loc, Py_None);
    ADD_YIELD_FROM(c, loc, 1);

    ADDOP(c, loc, POP_TOP);

    ADDOP_JUMP(c, loc, JUMP, exit);

    /* For exceptional outcome: */
    USE_LABEL(c, final);

    ADDOP_JUMP(c, loc, SETUP_CLEANUP, cleanup);
    ADDOP(c, loc, PUSH_EXC_INFO);
    ADDOP(c, loc, WITH_EXCEPT_START);
    ADDOP_I(c, loc, GET_AWAITABLE, 2);
    ADDOP_LOAD_CONST(c, loc, Py_None);
    ADD_YIELD_FROM(c, loc, 1);
    RETURN_IF_ERROR(compiler_with_except_finish(c, cleanup));

    USE_LABEL(c, exit);
    return SUCCESS;
}


/*
   Implements the with statement from PEP 343.
   with EXPR as VAR:
       BLOCK
   is implemented as:
        <code for EXPR>
        SETUP_WITH  E
        <code to store to VAR> or POP_TOP
        <code for BLOCK>
        LOAD_CONST (None, None, None)
        CALL_FUNCTION_EX 0
        JUMP  EXIT
    E:  WITH_EXCEPT_START (calls EXPR.__exit__)
        POP_JUMP_IF_TRUE T:
        RERAISE
    T:  POP_TOP (remove exception from stack)
        POP_EXCEPT
        POP_TOP
    EXIT:
 */

static int
compiler_with(struct compiler *c, stmt_ty s, int pos)
{
    withitem_ty item = asdl_seq_GET(s->v.With.items, pos);

    assert(s->kind == With_kind);

    NEW_JUMP_TARGET_LABEL(c, block);
    NEW_JUMP_TARGET_LABEL(c, final);
    NEW_JUMP_TARGET_LABEL(c, exit);
    NEW_JUMP_TARGET_LABEL(c, cleanup);

    /* Evaluate EXPR */
    VISIT(c, expr, item->context_expr);
    /* Will push bound __exit__ */
    location loc = LOC(s);
    ADDOP(c, loc, BEFORE_WITH);
    ADDOP_JUMP(c, loc, SETUP_WITH, final);

    /* SETUP_WITH pushes a finally block. */
    USE_LABEL(c, block);
    RETURN_IF_ERROR(compiler_push_fblock(c, loc, WITH, block, final, s));

    if (item->optional_vars) {
        VISIT(c, expr, item->optional_vars);
    }
    else {
    /* Discard result from context.__enter__() */
        ADDOP(c, loc, POP_TOP);
    }

    pos++;
    if (pos == asdl_seq_LEN(s->v.With.items)) {
        /* BLOCK code */
        VISIT_SEQ(c, stmt, s->v.With.body)
    }
    else {
        RETURN_IF_ERROR(compiler_with(c, s, pos));
    }

    ADDOP(c, NO_LOCATION, POP_BLOCK);
    compiler_pop_fblock(c, WITH, block);

    /* End of body; start the cleanup. */

    /* For successful outcome:
     * call __exit__(None, None, None)
     */
    loc = LOC(s);
    RETURN_IF_ERROR(compiler_call_exit_with_nones(c, loc));
    ADDOP(c, loc, POP_TOP);
    ADDOP_JUMP(c, loc, JUMP, exit);

    /* For exceptional outcome: */
    USE_LABEL(c, final);

    ADDOP_JUMP(c, loc, SETUP_CLEANUP, cleanup);
    ADDOP(c, loc, PUSH_EXC_INFO);
    ADDOP(c, loc, WITH_EXCEPT_START);
    RETURN_IF_ERROR(compiler_with_except_finish(c, cleanup));

    USE_LABEL(c, exit);
    return SUCCESS;
}

static int
compiler_visit_expr1(struct compiler *c, expr_ty e)
{
    location loc = LOC(e);
    switch (e->kind) {
    case NamedExpr_kind:
        VISIT(c, expr, e->v.NamedExpr.value);
        ADDOP_I(c, loc, COPY, 1);
        VISIT(c, expr, e->v.NamedExpr.target);
        break;
    case BoolOp_kind:
        return compiler_boolop(c, e);
    case BinOp_kind:
        VISIT(c, expr, e->v.BinOp.left);
        VISIT(c, expr, e->v.BinOp.right);
        ADDOP_BINARY(c, loc, e->v.BinOp.op);
        break;
    case UnaryOp_kind:
        VISIT(c, expr, e->v.UnaryOp.operand);
        if (e->v.UnaryOp.op == UAdd) {
            ADDOP_I(c, loc, CALL_INTRINSIC_1, INTRINSIC_UNARY_POSITIVE);
        }
        else {
            ADDOP(c, loc, unaryop(e->v.UnaryOp.op));
        }
        break;
    case Lambda_kind:
        return compiler_lambda(c, e);
    case IfExp_kind:
        return compiler_ifexp(c, e);
    case Dict_kind:
        return compiler_dict(c, e);
    case Set_kind:
        return compiler_set(c, e);
    case GeneratorExp_kind:
        return compiler_genexp(c, e);
    case ListComp_kind:
        return compiler_listcomp(c, e);
    case SetComp_kind:
        return compiler_setcomp(c, e);
    case DictComp_kind:
        return compiler_dictcomp(c, e);
    case Yield_kind:
        if (c->u->u_ste->ste_type != FunctionBlock) {
            return compiler_error(c, loc, "'yield' outside function");
        }
        if (e->v.Yield.value) {
            VISIT(c, expr, e->v.Yield.value);
        }
        else {
            ADDOP_LOAD_CONST(c, loc, Py_None);
        }
        ADDOP_YIELD(c, loc);
        break;
    case YieldFrom_kind:
        if (c->u->u_ste->ste_type != FunctionBlock) {
            return compiler_error(c, loc, "'yield' outside function");
        }
        if (c->u->u_scope_type == COMPILER_SCOPE_ASYNC_FUNCTION) {
            return compiler_error(c, loc, "'yield from' inside async function");
        }
        VISIT(c, expr, e->v.YieldFrom.value);
        ADDOP(c, loc, GET_YIELD_FROM_ITER);
        ADDOP_LOAD_CONST(c, loc, Py_None);
        ADD_YIELD_FROM(c, loc, 0);
        break;
    case Await_kind:
        if (!IS_TOP_LEVEL_AWAIT(c)){
            if (c->u->u_ste->ste_type != FunctionBlock){
                return compiler_error(c, loc, "'await' outside function");
            }

            if (c->u->u_scope_type != COMPILER_SCOPE_ASYNC_FUNCTION &&
                    c->u->u_scope_type != COMPILER_SCOPE_COMPREHENSION) {
                return compiler_error(c, loc, "'await' outside async function");
            }
        }

        VISIT(c, expr, e->v.Await.value);
        ADDOP_I(c, loc, GET_AWAITABLE, 0);
        ADDOP_LOAD_CONST(c, loc, Py_None);
        ADD_YIELD_FROM(c, loc, 1);
        break;
    case Compare_kind:
        return compiler_compare(c, e);
    case Call_kind:
        return compiler_call(c, e);
    case Constant_kind:
        ADDOP_LOAD_CONST(c, loc, e->v.Constant.value);
        break;
    case JoinedStr_kind:
        return compiler_joined_str(c, e);
    case FormattedValue_kind:
        return compiler_formatted_value(c, e);
    /* The following exprs can be assignment targets. */
    case Attribute_kind:
        VISIT(c, expr, e->v.Attribute.value);
        loc = LOC(e);
        loc = update_start_location_to_match_attr(c, loc, e);
        switch (e->v.Attribute.ctx) {
        case Load:
            ADDOP_NAME(c, loc, LOAD_ATTR, e->v.Attribute.attr, names);
            break;
        case Store:
            if (forbidden_name(c, loc, e->v.Attribute.attr, e->v.Attribute.ctx)) {
                return ERROR;
            }
            ADDOP_NAME(c, loc, STORE_ATTR, e->v.Attribute.attr, names);
            break;
        case Del:
            ADDOP_NAME(c, loc, DELETE_ATTR, e->v.Attribute.attr, names);
            break;
        }
        break;
    case Subscript_kind:
        return compiler_subscript(c, e);
    case Starred_kind:
        switch (e->v.Starred.ctx) {
        case Store:
            /* In all legitimate cases, the Starred node was already replaced
             * by compiler_list/compiler_tuple. XXX: is that okay? */
            return compiler_error(c, loc,
                "starred assignment target must be in a list or tuple");
        default:
            return compiler_error(c, loc,
                "can't use starred expression here");
        }
        break;
    case Slice_kind:
    {
        int n = compiler_slice(c, e);
        RETURN_IF_ERROR(n);
        ADDOP_I(c, loc, BUILD_SLICE, n);
        break;
    }
    case Name_kind:
        return compiler_nameop(c, loc, e->v.Name.id, e->v.Name.ctx);
    /* child nodes of List and Tuple will have expr_context set */
    case List_kind:
        return compiler_list(c, e);
    case Tuple_kind:
        return compiler_tuple(c, e);
    }
    return SUCCESS;
}

static int
compiler_visit_expr(struct compiler *c, expr_ty e)
{
    int res = compiler_visit_expr1(c, e);
    return res;
}

static bool
is_two_element_slice(expr_ty s)
{
    return s->kind == Slice_kind &&
           s->v.Slice.step == NULL;
}

static int
compiler_augassign(struct compiler *c, stmt_ty s)
{
    assert(s->kind == AugAssign_kind);
    expr_ty e = s->v.AugAssign.target;

    location loc = LOC(e);

    switch (e->kind) {
    case Attribute_kind:
        VISIT(c, expr, e->v.Attribute.value);
        ADDOP_I(c, loc, COPY, 1);
        loc = update_start_location_to_match_attr(c, loc, e);
        ADDOP_NAME(c, loc, LOAD_ATTR, e->v.Attribute.attr, names);
        break;
    case Subscript_kind:
        VISIT(c, expr, e->v.Subscript.value);
        if (is_two_element_slice(e->v.Subscript.slice)) {
            RETURN_IF_ERROR(compiler_slice(c, e->v.Subscript.slice));
            ADDOP_I(c, loc, COPY, 3);
            ADDOP_I(c, loc, COPY, 3);
            ADDOP_I(c, loc, COPY, 3);
            ADDOP(c, loc, BINARY_SLICE);
        }
        else {
            VISIT(c, expr, e->v.Subscript.slice);
            ADDOP_I(c, loc, COPY, 2);
            ADDOP_I(c, loc, COPY, 2);
            ADDOP(c, loc, BINARY_SUBSCR);
        }
        break;
    case Name_kind:
        RETURN_IF_ERROR(compiler_nameop(c, loc, e->v.Name.id, Load));
        break;
    default:
        PyErr_Format(PyExc_SystemError,
            "invalid node type (%d) for augmented assignment",
            e->kind);
        return ERROR;
    }

    loc = LOC(s);

    VISIT(c, expr, s->v.AugAssign.value);
    ADDOP_INPLACE(c, loc, s->v.AugAssign.op);

    loc = LOC(e);

    switch (e->kind) {
    case Attribute_kind:
        loc = update_start_location_to_match_attr(c, loc, e);
        ADDOP_I(c, loc, SWAP, 2);
        ADDOP_NAME(c, loc, STORE_ATTR, e->v.Attribute.attr, names);
        break;
    case Subscript_kind:
        if (is_two_element_slice(e->v.Subscript.slice)) {
            ADDOP_I(c, loc, SWAP, 4);
            ADDOP_I(c, loc, SWAP, 3);
            ADDOP_I(c, loc, SWAP, 2);
            ADDOP(c, loc, STORE_SLICE);
        }
        else {
            ADDOP_I(c, loc, SWAP, 3);
            ADDOP_I(c, loc, SWAP, 2);
            ADDOP(c, loc, STORE_SUBSCR);
        }
        break;
    case Name_kind:
        return compiler_nameop(c, loc, e->v.Name.id, Store);
    default:
        Py_UNREACHABLE();
    }
    return SUCCESS;
}

static int
check_ann_expr(struct compiler *c, expr_ty e)
{
    VISIT(c, expr, e);
    ADDOP(c, LOC(e), POP_TOP);
    return SUCCESS;
}

static int
check_annotation(struct compiler *c, stmt_ty s)
{
    /* Annotations of complex targets does not produce anything
       under annotations future */
    if (c->c_future.ff_features & CO_FUTURE_ANNOTATIONS) {
        return SUCCESS;
    }

    /* Annotations are only evaluated in a module or class. */
    if (c->u->u_scope_type == COMPILER_SCOPE_MODULE ||
        c->u->u_scope_type == COMPILER_SCOPE_CLASS) {
        return check_ann_expr(c, s->v.AnnAssign.annotation);
    }
    return SUCCESS;
}

static int
check_ann_subscr(struct compiler *c, expr_ty e)
{
    /* We check that everything in a subscript is defined at runtime. */
    switch (e->kind) {
    case Slice_kind:
        if (e->v.Slice.lower && check_ann_expr(c, e->v.Slice.lower) < 0) {
            return ERROR;
        }
        if (e->v.Slice.upper && check_ann_expr(c, e->v.Slice.upper) < 0) {
            return ERROR;
        }
        if (e->v.Slice.step && check_ann_expr(c, e->v.Slice.step) < 0) {
            return ERROR;
        }
        return SUCCESS;
    case Tuple_kind: {
        /* extended slice */
        asdl_expr_seq *elts = e->v.Tuple.elts;
        Py_ssize_t i, n = asdl_seq_LEN(elts);
        for (i = 0; i < n; i++) {
            RETURN_IF_ERROR(check_ann_subscr(c, asdl_seq_GET(elts, i)));
        }
        return SUCCESS;
    }
    default:
        return check_ann_expr(c, e);
    }
}

static int
compiler_annassign(struct compiler *c, stmt_ty s)
{
    location loc = LOC(s);
    expr_ty targ = s->v.AnnAssign.target;
    PyObject* mangled;

    assert(s->kind == AnnAssign_kind);

    /* We perform the actual assignment first. */
    if (s->v.AnnAssign.value) {
        VISIT(c, expr, s->v.AnnAssign.value);
        VISIT(c, expr, targ);
    }
    switch (targ->kind) {
    case Name_kind:
        if (forbidden_name(c, loc, targ->v.Name.id, Store)) {
            return ERROR;
        }
        /* If we have a simple name in a module or class, store annotation. */
        if (s->v.AnnAssign.simple &&
            (c->u->u_scope_type == COMPILER_SCOPE_MODULE ||
             c->u->u_scope_type == COMPILER_SCOPE_CLASS)) {
            if (c->c_future.ff_features & CO_FUTURE_ANNOTATIONS) {
                VISIT(c, annexpr, s->v.AnnAssign.annotation)
            }
            else {
                VISIT(c, expr, s->v.AnnAssign.annotation);
            }
            ADDOP_NAME(c, loc, LOAD_NAME, &_Py_ID(__annotations__), names);
            mangled = _Py_Mangle(c->u->u_private, targ->v.Name.id);
            ADDOP_LOAD_CONST_NEW(c, loc, mangled);
            ADDOP(c, loc, STORE_SUBSCR);
        }
        break;
    case Attribute_kind:
        if (forbidden_name(c, loc, targ->v.Attribute.attr, Store)) {
            return ERROR;
        }
        if (!s->v.AnnAssign.value &&
            check_ann_expr(c, targ->v.Attribute.value) < 0) {
            return ERROR;
        }
        break;
    case Subscript_kind:
        if (!s->v.AnnAssign.value &&
            (check_ann_expr(c, targ->v.Subscript.value) < 0 ||
             check_ann_subscr(c, targ->v.Subscript.slice) < 0)) {
                return ERROR;
        }
        break;
    default:
        PyErr_Format(PyExc_SystemError,
                     "invalid node type (%d) for annotated assignment",
                     targ->kind);
        return ERROR;
    }
    /* Annotation is evaluated last. */
    if (!s->v.AnnAssign.simple && check_annotation(c, s) < 0) {
        return ERROR;
    }
    return SUCCESS;
}

/* Raises a SyntaxError and returns 0.
   If something goes wrong, a different exception may be raised.
*/

static int
compiler_error(struct compiler *c, location loc,
               const char *format, ...)
{
    va_list vargs;
    va_start(vargs, format);
    PyObject *msg = PyUnicode_FromFormatV(format, vargs);
    va_end(vargs);
    if (msg == NULL) {
        return ERROR;
    }
    PyObject *loc_obj = PyErr_ProgramTextObject(c->c_filename, loc.lineno);
    if (loc_obj == NULL) {
        loc_obj = Py_NewRef(Py_None);
    }
    PyObject *args = Py_BuildValue("O(OiiOii)", msg, c->c_filename,
                                   loc.lineno, loc.col_offset + 1, loc_obj,
                                   loc.end_lineno, loc.end_col_offset + 1);
    Py_DECREF(msg);
    if (args == NULL) {
        goto exit;
    }
    PyErr_SetObject(PyExc_SyntaxError, args);
 exit:
    Py_DECREF(loc_obj);
    Py_XDECREF(args);
    return ERROR;
}

/* Emits a SyntaxWarning and returns 1 on success.
   If a SyntaxWarning raised as error, replaces it with a SyntaxError
   and returns 0.
*/
static int
compiler_warn(struct compiler *c, location loc,
              const char *format, ...)
{
    va_list vargs;
    va_start(vargs, format);
    PyObject *msg = PyUnicode_FromFormatV(format, vargs);
    va_end(vargs);
    if (msg == NULL) {
        return ERROR;
    }
    if (PyErr_WarnExplicitObject(PyExc_SyntaxWarning, msg, c->c_filename,
                                 loc.lineno, NULL, NULL) < 0)
    {
        if (PyErr_ExceptionMatches(PyExc_SyntaxWarning)) {
            /* Replace the SyntaxWarning exception with a SyntaxError
               to get a more accurate error report */
            PyErr_Clear();
            assert(PyUnicode_AsUTF8(msg) != NULL);
            compiler_error(c, loc, PyUnicode_AsUTF8(msg));
        }
        Py_DECREF(msg);
        return ERROR;
    }
    Py_DECREF(msg);
    return SUCCESS;
}

static int
compiler_subscript(struct compiler *c, expr_ty e)
{
    location loc = LOC(e);
    expr_context_ty ctx = e->v.Subscript.ctx;
    int op = 0;

    if (ctx == Load) {
        RETURN_IF_ERROR(check_subscripter(c, e->v.Subscript.value));
        RETURN_IF_ERROR(check_index(c, e->v.Subscript.value, e->v.Subscript.slice));
    }

    VISIT(c, expr, e->v.Subscript.value);
    if (is_two_element_slice(e->v.Subscript.slice) && ctx != Del) {
        RETURN_IF_ERROR(compiler_slice(c, e->v.Subscript.slice));
        if (ctx == Load) {
            ADDOP(c, loc, BINARY_SLICE);
        }
        else {
            assert(ctx == Store);
            ADDOP(c, loc, STORE_SLICE);
        }
    }
    else {
        VISIT(c, expr, e->v.Subscript.slice);
        switch (ctx) {
            case Load:    op = BINARY_SUBSCR; break;
            case Store:   op = STORE_SUBSCR; break;
            case Del:     op = DELETE_SUBSCR; break;
        }
        assert(op);
        ADDOP(c, loc, op);
    }
    return SUCCESS;
}

/* Returns the number of the values emitted,
 * thus are needed to build the slice, or -1 if there is an error. */
static int
compiler_slice(struct compiler *c, expr_ty s)
{
    int n = 2;
    assert(s->kind == Slice_kind);

    /* only handles the cases where BUILD_SLICE is emitted */
    if (s->v.Slice.lower) {
        VISIT(c, expr, s->v.Slice.lower);
    }
    else {
        ADDOP_LOAD_CONST(c, LOC(s), Py_None);
    }

    if (s->v.Slice.upper) {
        VISIT(c, expr, s->v.Slice.upper);
    }
    else {
        ADDOP_LOAD_CONST(c, LOC(s), Py_None);
    }

    if (s->v.Slice.step) {
        n++;
        VISIT(c, expr, s->v.Slice.step);
    }
    return n;
}


// PEP 634: Structural Pattern Matching

// To keep things simple, all compiler_pattern_* and pattern_helper_* routines
// follow the convention of consuming TOS (the subject for the given pattern)
// and calling jump_to_fail_pop on failure (no match).

// When calling into these routines, it's important that pc->on_top be kept
// updated to reflect the current number of items that we are using on the top
// of the stack: they will be popped on failure, and any name captures will be
// stored *underneath* them on success. This lets us defer all names stores
// until the *entire* pattern matches.

#define WILDCARD_CHECK(N) \
    ((N)->kind == MatchAs_kind && !(N)->v.MatchAs.name)

#define WILDCARD_STAR_CHECK(N) \
    ((N)->kind == MatchStar_kind && !(N)->v.MatchStar.name)

// Limit permitted subexpressions, even if the parser & AST validator let them through
#define MATCH_VALUE_EXPR(N) \
    ((N)->kind == Constant_kind || (N)->kind == Attribute_kind)

// Allocate or resize pc->fail_pop to allow for n items to be popped on failure.
static int
ensure_fail_pop(struct compiler *c, pattern_context *pc, Py_ssize_t n)
{
    Py_ssize_t size = n + 1;
    if (size <= pc->fail_pop_size) {
        return SUCCESS;
    }
    Py_ssize_t needed = sizeof(jump_target_label) * size;
    jump_target_label *resized = PyObject_Realloc(pc->fail_pop, needed);
    if (resized == NULL) {
        PyErr_NoMemory();
        return ERROR;
    }
    pc->fail_pop = resized;
    while (pc->fail_pop_size < size) {
        NEW_JUMP_TARGET_LABEL(c, new_block);
        pc->fail_pop[pc->fail_pop_size++] = new_block;
    }
    return SUCCESS;
}

// Use op to jump to the correct fail_pop block.
static int
jump_to_fail_pop(struct compiler *c, location loc,
                 pattern_context *pc, int op)
{
    // Pop any items on the top of the stack, plus any objects we were going to
    // capture on success:
    Py_ssize_t pops = pc->on_top + PyList_GET_SIZE(pc->stores);
    RETURN_IF_ERROR(ensure_fail_pop(c, pc, pops));
    ADDOP_JUMP(c, loc, op, pc->fail_pop[pops]);
    return SUCCESS;
}

// Build all of the fail_pop blocks and reset fail_pop.
static int
emit_and_reset_fail_pop(struct compiler *c, location loc,
                        pattern_context *pc)
{
    if (!pc->fail_pop_size) {
        assert(pc->fail_pop == NULL);
        return SUCCESS;
    }
    while (--pc->fail_pop_size) {
        USE_LABEL(c, pc->fail_pop[pc->fail_pop_size]);
        if (codegen_addop_noarg(INSTR_SEQUENCE(c), POP_TOP, loc) < 0) {
            pc->fail_pop_size = 0;
            PyObject_Free(pc->fail_pop);
            pc->fail_pop = NULL;
            return ERROR;
        }
    }
    USE_LABEL(c, pc->fail_pop[0]);
    PyObject_Free(pc->fail_pop);
    pc->fail_pop = NULL;
    return SUCCESS;
}

static int
compiler_error_duplicate_store(struct compiler *c, location loc, identifier n)
{
    return compiler_error(c, loc,
        "multiple assignments to name %R in pattern", n);
}

// Duplicate the effect of 3.10's ROT_* instructions using SWAPs.
static int
pattern_helper_rotate(struct compiler *c, location loc, Py_ssize_t count)
{
    while (1 < count) {
        ADDOP_I(c, loc, SWAP, count--);
    }
    return SUCCESS;
}

static int
pattern_helper_store_name(struct compiler *c, location loc,
                          identifier n, pattern_context *pc)
{
    if (n == NULL) {
        ADDOP(c, loc, POP_TOP);
        return SUCCESS;
    }
    if (forbidden_name(c, loc, n, Store)) {
        return ERROR;
    }
    // Can't assign to the same name twice:
    int duplicate = PySequence_Contains(pc->stores, n);
    RETURN_IF_ERROR(duplicate);
    if (duplicate) {
        return compiler_error_duplicate_store(c, loc, n);
    }
    // Rotate this object underneath any items we need to preserve:
    Py_ssize_t rotations = pc->on_top + PyList_GET_SIZE(pc->stores) + 1;
    RETURN_IF_ERROR(pattern_helper_rotate(c, loc, rotations));
    RETURN_IF_ERROR(PyList_Append(pc->stores, n));
    return SUCCESS;
}


static int
pattern_unpack_helper(struct compiler *c, location loc,
                      asdl_pattern_seq *elts)
{
    Py_ssize_t n = asdl_seq_LEN(elts);
    int seen_star = 0;
    for (Py_ssize_t i = 0; i < n; i++) {
        pattern_ty elt = asdl_seq_GET(elts, i);
        if (elt->kind == MatchStar_kind && !seen_star) {
            if ((i >= (1 << 8)) ||
                (n-i-1 >= (INT_MAX >> 8))) {
                return compiler_error(c, loc,
                    "too many expressions in "
                    "star-unpacking sequence pattern");
            }
            ADDOP_I(c, loc, UNPACK_EX, (i + ((n-i-1) << 8)));
            seen_star = 1;
        }
        else if (elt->kind == MatchStar_kind) {
            return compiler_error(c, loc,
                "multiple starred expressions in sequence pattern");
        }
    }
    if (!seen_star) {
        ADDOP_I(c, loc, UNPACK_SEQUENCE, n);
    }
    return SUCCESS;
}

static int
pattern_helper_sequence_unpack(struct compiler *c, location loc,
                               asdl_pattern_seq *patterns, Py_ssize_t star,
                               pattern_context *pc)
{
    RETURN_IF_ERROR(pattern_unpack_helper(c, loc, patterns));
    Py_ssize_t size = asdl_seq_LEN(patterns);
    // We've now got a bunch of new subjects on the stack. They need to remain
    // there after each subpattern match:
    pc->on_top += size;
    for (Py_ssize_t i = 0; i < size; i++) {
        // One less item to keep track of each time we loop through:
        pc->on_top--;
        pattern_ty pattern = asdl_seq_GET(patterns, i);
        RETURN_IF_ERROR(compiler_pattern_subpattern(c, pattern, pc));
    }
    return SUCCESS;
}

// Like pattern_helper_sequence_unpack, but uses BINARY_SUBSCR instead of
// UNPACK_SEQUENCE / UNPACK_EX. This is more efficient for patterns with a
// starred wildcard like [first, *_] / [first, *_, last] / [*_, last] / etc.
static int
pattern_helper_sequence_subscr(struct compiler *c, location loc,
                               asdl_pattern_seq *patterns, Py_ssize_t star,
                               pattern_context *pc)
{
    // We need to keep the subject around for extracting elements:
    pc->on_top++;
    Py_ssize_t size = asdl_seq_LEN(patterns);
    for (Py_ssize_t i = 0; i < size; i++) {
        pattern_ty pattern = asdl_seq_GET(patterns, i);
        if (WILDCARD_CHECK(pattern)) {
            continue;
        }
        if (i == star) {
            assert(WILDCARD_STAR_CHECK(pattern));
            continue;
        }
        ADDOP_I(c, loc, COPY, 1);
        if (i < star) {
            ADDOP_LOAD_CONST_NEW(c, loc, PyLong_FromSsize_t(i));
        }
        else {
            // The subject may not support negative indexing! Compute a
            // nonnegative index:
            ADDOP(c, loc, GET_LEN);
            ADDOP_LOAD_CONST_NEW(c, loc, PyLong_FromSsize_t(size - i));
            ADDOP_BINARY(c, loc, Sub);
        }
        ADDOP(c, loc, BINARY_SUBSCR);
        RETURN_IF_ERROR(compiler_pattern_subpattern(c, pattern, pc));
    }
    // Pop the subject, we're done with it:
    pc->on_top--;
    ADDOP(c, loc, POP_TOP);
    return SUCCESS;
}

// Like compiler_pattern, but turn off checks for irrefutability.
static int
compiler_pattern_subpattern(struct compiler *c,
                            pattern_ty p, pattern_context *pc)
{
    int allow_irrefutable = pc->allow_irrefutable;
    pc->allow_irrefutable = 1;
    RETURN_IF_ERROR(compiler_pattern(c, p, pc));
    pc->allow_irrefutable = allow_irrefutable;
    return SUCCESS;
}

static int
compiler_pattern_as(struct compiler *c, pattern_ty p, pattern_context *pc)
{
    assert(p->kind == MatchAs_kind);
    if (p->v.MatchAs.pattern == NULL) {
        // An irrefutable match:
        if (!pc->allow_irrefutable) {
            if (p->v.MatchAs.name) {
                const char *e = "name capture %R makes remaining patterns unreachable";
                return compiler_error(c, LOC(p), e, p->v.MatchAs.name);
            }
            const char *e = "wildcard makes remaining patterns unreachable";
            return compiler_error(c, LOC(p), e);
        }
        return pattern_helper_store_name(c, LOC(p), p->v.MatchAs.name, pc);
    }
    // Need to make a copy for (possibly) storing later:
    pc->on_top++;
    ADDOP_I(c, LOC(p), COPY, 1);
    RETURN_IF_ERROR(compiler_pattern(c, p->v.MatchAs.pattern, pc));
    // Success! Store it:
    pc->on_top--;
    RETURN_IF_ERROR(pattern_helper_store_name(c, LOC(p), p->v.MatchAs.name, pc));
    return SUCCESS;
}

static int
compiler_pattern_star(struct compiler *c, pattern_ty p, pattern_context *pc)
{
    assert(p->kind == MatchStar_kind);
    RETURN_IF_ERROR(
        pattern_helper_store_name(c, LOC(p), p->v.MatchStar.name, pc));
    return SUCCESS;
}

static int
validate_kwd_attrs(struct compiler *c, asdl_identifier_seq *attrs, asdl_pattern_seq* patterns)
{
    // Any errors will point to the pattern rather than the arg name as the
    // parser is only supplying identifiers rather than Name or keyword nodes
    Py_ssize_t nattrs = asdl_seq_LEN(attrs);
    for (Py_ssize_t i = 0; i < nattrs; i++) {
        identifier attr = ((identifier)asdl_seq_GET(attrs, i));
        location loc = LOC((pattern_ty) asdl_seq_GET(patterns, i));
        if (forbidden_name(c, loc, attr, Store)) {
            return ERROR;
        }
        for (Py_ssize_t j = i + 1; j < nattrs; j++) {
            identifier other = ((identifier)asdl_seq_GET(attrs, j));
            if (!PyUnicode_Compare(attr, other)) {
                location loc = LOC((pattern_ty) asdl_seq_GET(patterns, j));
                compiler_error(c, loc, "attribute name repeated in class pattern: %U", attr);
                return ERROR;
            }
        }
    }
    return SUCCESS;
}

static int
compiler_pattern_class(struct compiler *c, pattern_ty p, pattern_context *pc)
{
    assert(p->kind == MatchClass_kind);
    asdl_pattern_seq *patterns = p->v.MatchClass.patterns;
    asdl_identifier_seq *kwd_attrs = p->v.MatchClass.kwd_attrs;
    asdl_pattern_seq *kwd_patterns = p->v.MatchClass.kwd_patterns;
    Py_ssize_t nargs = asdl_seq_LEN(patterns);
    Py_ssize_t nattrs = asdl_seq_LEN(kwd_attrs);
    Py_ssize_t nkwd_patterns = asdl_seq_LEN(kwd_patterns);
    if (nattrs != nkwd_patterns) {
        // AST validator shouldn't let this happen, but if it does,
        // just fail, don't crash out of the interpreter
        const char * e = "kwd_attrs (%d) / kwd_patterns (%d) length mismatch in class pattern";
        return compiler_error(c, LOC(p), e, nattrs, nkwd_patterns);
    }
    if (INT_MAX < nargs || INT_MAX < nargs + nattrs - 1) {
        const char *e = "too many sub-patterns in class pattern %R";
        return compiler_error(c, LOC(p), e, p->v.MatchClass.cls);
    }
    if (nattrs) {
        RETURN_IF_ERROR(validate_kwd_attrs(c, kwd_attrs, kwd_patterns));
    }
    VISIT(c, expr, p->v.MatchClass.cls);
    PyObject *attr_names = PyTuple_New(nattrs);
    if (attr_names == NULL) {
        return ERROR;
    }
    Py_ssize_t i;
    for (i = 0; i < nattrs; i++) {
        PyObject *name = asdl_seq_GET(kwd_attrs, i);
        PyTuple_SET_ITEM(attr_names, i, Py_NewRef(name));
    }
    ADDOP_LOAD_CONST_NEW(c, LOC(p), attr_names);
    ADDOP_I(c, LOC(p), MATCH_CLASS, nargs);
    ADDOP_I(c, LOC(p), COPY, 1);
    ADDOP_LOAD_CONST(c, LOC(p), Py_None);
    ADDOP_I(c, LOC(p), IS_OP, 1);
    // TOS is now a tuple of (nargs + nattrs) attributes (or None):
    pc->on_top++;
    RETURN_IF_ERROR(jump_to_fail_pop(c, LOC(p), pc, POP_JUMP_IF_FALSE));
    ADDOP_I(c, LOC(p), UNPACK_SEQUENCE, nargs + nattrs);
    pc->on_top += nargs + nattrs - 1;
    for (i = 0; i < nargs + nattrs; i++) {
        pc->on_top--;
        pattern_ty pattern;
        if (i < nargs) {
            // Positional:
            pattern = asdl_seq_GET(patterns, i);
        }
        else {
            // Keyword:
            pattern = asdl_seq_GET(kwd_patterns, i - nargs);
        }
        if (WILDCARD_CHECK(pattern)) {
            ADDOP(c, LOC(p), POP_TOP);
            continue;
        }
        RETURN_IF_ERROR(compiler_pattern_subpattern(c, pattern, pc));
    }
    // Success! Pop the tuple of attributes:
    return SUCCESS;
}

static int
compiler_pattern_mapping(struct compiler *c, pattern_ty p,
                         pattern_context *pc)
{
    assert(p->kind == MatchMapping_kind);
    asdl_expr_seq *keys = p->v.MatchMapping.keys;
    asdl_pattern_seq *patterns = p->v.MatchMapping.patterns;
    Py_ssize_t size = asdl_seq_LEN(keys);
    Py_ssize_t npatterns = asdl_seq_LEN(patterns);
    if (size != npatterns) {
        // AST validator shouldn't let this happen, but if it does,
        // just fail, don't crash out of the interpreter
        const char * e = "keys (%d) / patterns (%d) length mismatch in mapping pattern";
        return compiler_error(c, LOC(p), e, size, npatterns);
    }
    // We have a double-star target if "rest" is set
    PyObject *star_target = p->v.MatchMapping.rest;
    // We need to keep the subject on top during the mapping and length checks:
    pc->on_top++;
    ADDOP(c, LOC(p), MATCH_MAPPING);
    RETURN_IF_ERROR(jump_to_fail_pop(c, LOC(p), pc, POP_JUMP_IF_FALSE));
    if (!size && !star_target) {
        // If the pattern is just "{}", we're done! Pop the subject:
        pc->on_top--;
        ADDOP(c, LOC(p), POP_TOP);
        return SUCCESS;
    }
    if (size) {
        // If the pattern has any keys in it, perform a length check:
        ADDOP(c, LOC(p), GET_LEN);
        ADDOP_LOAD_CONST_NEW(c, LOC(p), PyLong_FromSsize_t(size));
        ADDOP_COMPARE(c, LOC(p), GtE);
        RETURN_IF_ERROR(jump_to_fail_pop(c, LOC(p), pc, POP_JUMP_IF_FALSE));
    }
    if (INT_MAX < size - 1) {
        return compiler_error(c, LOC(p), "too many sub-patterns in mapping pattern");
    }
    // Collect all of the keys into a tuple for MATCH_KEYS and
    // **rest. They can either be dotted names or literals:

    // Maintaining a set of Constant_kind kind keys allows us to raise a
    // SyntaxError in the case of duplicates.
    PyObject *seen = PySet_New(NULL);
    if (seen == NULL) {
        return ERROR;
    }

    // NOTE: goto error on failure in the loop below to avoid leaking `seen`
    for (Py_ssize_t i = 0; i < size; i++) {
        expr_ty key = asdl_seq_GET(keys, i);
        if (key == NULL) {
            const char *e = "can't use NULL keys in MatchMapping "
                            "(set 'rest' parameter instead)";
            location loc = LOC((pattern_ty) asdl_seq_GET(patterns, i));
            compiler_error(c, loc, e);
            goto error;
        }

        if (key->kind == Constant_kind) {
            int in_seen = PySet_Contains(seen, key->v.Constant.value);
            if (in_seen < 0) {
                goto error;
            }
            if (in_seen) {
                const char *e = "mapping pattern checks duplicate key (%R)";
                compiler_error(c, LOC(p), e, key->v.Constant.value);
                goto error;
            }
            if (PySet_Add(seen, key->v.Constant.value)) {
                goto error;
            }
        }

        else if (key->kind != Attribute_kind) {
            const char *e = "mapping pattern keys may only match literals and attribute lookups";
            compiler_error(c, LOC(p), e);
            goto error;
        }
        if (compiler_visit_expr(c, key) < 0) {
            goto error;
        }
    }

    // all keys have been checked; there are no duplicates
    Py_DECREF(seen);

    ADDOP_I(c, LOC(p), BUILD_TUPLE, size);
    ADDOP(c, LOC(p), MATCH_KEYS);
    // There's now a tuple of keys and a tuple of values on top of the subject:
    pc->on_top += 2;
    ADDOP_I(c, LOC(p), COPY, 1);
    ADDOP_LOAD_CONST(c, LOC(p), Py_None);
    ADDOP_I(c, LOC(p), IS_OP, 1);
    RETURN_IF_ERROR(jump_to_fail_pop(c, LOC(p), pc, POP_JUMP_IF_FALSE));
    // So far so good. Use that tuple of values on the stack to match
    // sub-patterns against:
    ADDOP_I(c, LOC(p), UNPACK_SEQUENCE, size);
    pc->on_top += size - 1;
    for (Py_ssize_t i = 0; i < size; i++) {
        pc->on_top--;
        pattern_ty pattern = asdl_seq_GET(patterns, i);
        RETURN_IF_ERROR(compiler_pattern_subpattern(c, pattern, pc));
    }
    // If we get this far, it's a match! Whatever happens next should consume
    // the tuple of keys and the subject:
    pc->on_top -= 2;
    if (star_target) {
        // If we have a starred name, bind a dict of remaining items to it (this may
        // seem a bit inefficient, but keys is rarely big enough to actually impact
        // runtime):
        // rest = dict(TOS1)
        // for key in TOS:
        //     del rest[key]
        ADDOP_I(c, LOC(p), BUILD_MAP, 0);           // [subject, keys, empty]
        ADDOP_I(c, LOC(p), SWAP, 3);                // [empty, keys, subject]
        ADDOP_I(c, LOC(p), DICT_UPDATE, 2);         // [copy, keys]
        ADDOP_I(c, LOC(p), UNPACK_SEQUENCE, size);  // [copy, keys...]
        while (size) {
            ADDOP_I(c, LOC(p), COPY, 1 + size--);   // [copy, keys..., copy]
            ADDOP_I(c, LOC(p), SWAP, 2);            // [copy, keys..., copy, key]
            ADDOP(c, LOC(p), DELETE_SUBSCR);        // [copy, keys...]
        }
        RETURN_IF_ERROR(pattern_helper_store_name(c, LOC(p), star_target, pc));
    }
    else {
        ADDOP(c, LOC(p), POP_TOP);  // Tuple of keys.
        ADDOP(c, LOC(p), POP_TOP);  // Subject.
    }
    return SUCCESS;

error:
    Py_DECREF(seen);
    return ERROR;
}

static int
compiler_pattern_or(struct compiler *c, pattern_ty p, pattern_context *pc)
{
    assert(p->kind == MatchOr_kind);
    NEW_JUMP_TARGET_LABEL(c, end);
    Py_ssize_t size = asdl_seq_LEN(p->v.MatchOr.patterns);
    assert(size > 1);
    // We're going to be messing with pc. Keep the original info handy:
    pattern_context old_pc = *pc;
    Py_INCREF(pc->stores);
    // control is the list of names bound by the first alternative. It is used
    // for checking different name bindings in alternatives, and for correcting
    // the order in which extracted elements are placed on the stack.
    PyObject *control = NULL;
    // NOTE: We can't use returning macros anymore! goto error on error.
    for (Py_ssize_t i = 0; i < size; i++) {
        pattern_ty alt = asdl_seq_GET(p->v.MatchOr.patterns, i);
        PyObject *pc_stores = PyList_New(0);
        if (pc_stores == NULL) {
            goto error;
        }
        Py_SETREF(pc->stores, pc_stores);
        // An irrefutable sub-pattern must be last, if it is allowed at all:
        pc->allow_irrefutable = (i == size - 1) && old_pc.allow_irrefutable;
        pc->fail_pop = NULL;
        pc->fail_pop_size = 0;
        pc->on_top = 0;
        if (codegen_addop_i(INSTR_SEQUENCE(c), COPY, 1, LOC(alt)) < 0 ||
            compiler_pattern(c, alt, pc) < 0) {
            goto error;
        }
        // Success!
        Py_ssize_t nstores = PyList_GET_SIZE(pc->stores);
        if (!i) {
            // This is the first alternative, so save its stores as a "control"
            // for the others (they can't bind a different set of names, and
            // might need to be reordered):
            assert(control == NULL);
            control = Py_NewRef(pc->stores);
        }
        else if (nstores != PyList_GET_SIZE(control)) {
            goto diff;
        }
        else if (nstores) {
            // There were captures. Check to see if we differ from control:
            Py_ssize_t icontrol = nstores;
            while (icontrol--) {
                PyObject *name = PyList_GET_ITEM(control, icontrol);
                Py_ssize_t istores = PySequence_Index(pc->stores, name);
                if (istores < 0) {
                    PyErr_Clear();
                    goto diff;
                }
                if (icontrol != istores) {
                    // Reorder the names on the stack to match the order of the
                    // names in control. There's probably a better way of doing
                    // this; the current solution is potentially very
                    // inefficient when each alternative subpattern binds lots
                    // of names in different orders. It's fine for reasonable
                    // cases, though, and the peephole optimizer will ensure
                    // that the final code is as efficient as possible.
                    assert(istores < icontrol);
                    Py_ssize_t rotations = istores + 1;
                    // Perform the same rotation on pc->stores:
                    PyObject *rotated = PyList_GetSlice(pc->stores, 0,
                                                        rotations);
                    if (rotated == NULL ||
                        PyList_SetSlice(pc->stores, 0, rotations, NULL) ||
                        PyList_SetSlice(pc->stores, icontrol - istores,
                                        icontrol - istores, rotated))
                    {
                        Py_XDECREF(rotated);
                        goto error;
                    }
                    Py_DECREF(rotated);
                    // That just did:
                    // rotated = pc_stores[:rotations]
                    // del pc_stores[:rotations]
                    // pc_stores[icontrol-istores:icontrol-istores] = rotated
                    // Do the same thing to the stack, using several
                    // rotations:
                    while (rotations--) {
                        if (pattern_helper_rotate(c, LOC(alt), icontrol + 1) < 0) {
                            goto error;
                        }
                    }
                }
            }
        }
        assert(control);
        if (codegen_addop_j(INSTR_SEQUENCE(c), LOC(alt), JUMP, end) < 0 ||
            emit_and_reset_fail_pop(c, LOC(alt), pc) < 0)
        {
            goto error;
        }
    }
    Py_DECREF(pc->stores);
    *pc = old_pc;
    Py_INCREF(pc->stores);
    // Need to NULL this for the PyObject_Free call in the error block.
    old_pc.fail_pop = NULL;
    // No match. Pop the remaining copy of the subject and fail:
    if (codegen_addop_noarg(INSTR_SEQUENCE(c), POP_TOP, LOC(p)) < 0 ||
        jump_to_fail_pop(c, LOC(p), pc, JUMP) < 0) {
        goto error;
    }

    USE_LABEL(c, end);
    Py_ssize_t nstores = PyList_GET_SIZE(control);
    // There's a bunch of stuff on the stack between where the new stores
    // are and where they need to be:
    // - The other stores.
    // - A copy of the subject.
    // - Anything else that may be on top of the stack.
    // - Any previous stores we've already stashed away on the stack.
    Py_ssize_t nrots = nstores + 1 + pc->on_top + PyList_GET_SIZE(pc->stores);
    for (Py_ssize_t i = 0; i < nstores; i++) {
        // Rotate this capture to its proper place on the stack:
        if (pattern_helper_rotate(c, LOC(p), nrots) < 0) {
            goto error;
        }
        // Update the list of previous stores with this new name, checking for
        // duplicates:
        PyObject *name = PyList_GET_ITEM(control, i);
        int dupe = PySequence_Contains(pc->stores, name);
        if (dupe < 0) {
            goto error;
        }
        if (dupe) {
            compiler_error_duplicate_store(c, LOC(p), name);
            goto error;
        }
        if (PyList_Append(pc->stores, name)) {
            goto error;
        }
    }
    Py_DECREF(old_pc.stores);
    Py_DECREF(control);
    // NOTE: Returning macros are safe again.
    // Pop the copy of the subject:
    ADDOP(c, LOC(p), POP_TOP);
    return SUCCESS;
diff:
    compiler_error(c, LOC(p), "alternative patterns bind different names");
error:
    PyObject_Free(old_pc.fail_pop);
    Py_DECREF(old_pc.stores);
    Py_XDECREF(control);
    return ERROR;
}


static int
compiler_pattern_sequence(struct compiler *c, pattern_ty p,
                          pattern_context *pc)
{
    assert(p->kind == MatchSequence_kind);
    asdl_pattern_seq *patterns = p->v.MatchSequence.patterns;
    Py_ssize_t size = asdl_seq_LEN(patterns);
    Py_ssize_t star = -1;
    int only_wildcard = 1;
    int star_wildcard = 0;
    // Find a starred name, if it exists. There may be at most one:
    for (Py_ssize_t i = 0; i < size; i++) {
        pattern_ty pattern = asdl_seq_GET(patterns, i);
        if (pattern->kind == MatchStar_kind) {
            if (star >= 0) {
                const char *e = "multiple starred names in sequence pattern";
                return compiler_error(c, LOC(p), e);
            }
            star_wildcard = WILDCARD_STAR_CHECK(pattern);
            only_wildcard &= star_wildcard;
            star = i;
            continue;
        }
        only_wildcard &= WILDCARD_CHECK(pattern);
    }
    // We need to keep the subject on top during the sequence and length checks:
    pc->on_top++;
    ADDOP(c, LOC(p), MATCH_SEQUENCE);
    RETURN_IF_ERROR(jump_to_fail_pop(c, LOC(p), pc, POP_JUMP_IF_FALSE));
    if (star < 0) {
        // No star: len(subject) == size
        ADDOP(c, LOC(p), GET_LEN);
        ADDOP_LOAD_CONST_NEW(c, LOC(p), PyLong_FromSsize_t(size));
        ADDOP_COMPARE(c, LOC(p), Eq);
        RETURN_IF_ERROR(jump_to_fail_pop(c, LOC(p), pc, POP_JUMP_IF_FALSE));
    }
    else if (size > 1) {
        // Star: len(subject) >= size - 1
        ADDOP(c, LOC(p), GET_LEN);
        ADDOP_LOAD_CONST_NEW(c, LOC(p), PyLong_FromSsize_t(size - 1));
        ADDOP_COMPARE(c, LOC(p), GtE);
        RETURN_IF_ERROR(jump_to_fail_pop(c, LOC(p), pc, POP_JUMP_IF_FALSE));
    }
    // Whatever comes next should consume the subject:
    pc->on_top--;
    if (only_wildcard) {
        // Patterns like: [] / [_] / [_, _] / [*_] / [_, *_] / [_, _, *_] / etc.
        ADDOP(c, LOC(p), POP_TOP);
    }
    else if (star_wildcard) {
        RETURN_IF_ERROR(pattern_helper_sequence_subscr(c, LOC(p), patterns, star, pc));
    }
    else {
        RETURN_IF_ERROR(pattern_helper_sequence_unpack(c, LOC(p), patterns, star, pc));
    }
    return SUCCESS;
}

static int
compiler_pattern_value(struct compiler *c, pattern_ty p, pattern_context *pc)
{
    assert(p->kind == MatchValue_kind);
    expr_ty value = p->v.MatchValue.value;
    if (!MATCH_VALUE_EXPR(value)) {
        const char *e = "patterns may only match literals and attribute lookups";
        return compiler_error(c, LOC(p), e);
    }
    VISIT(c, expr, value);
    ADDOP_COMPARE(c, LOC(p), Eq);
    RETURN_IF_ERROR(jump_to_fail_pop(c, LOC(p), pc, POP_JUMP_IF_FALSE));
    return SUCCESS;
}

static int
compiler_pattern_singleton(struct compiler *c, pattern_ty p, pattern_context *pc)
{
    assert(p->kind == MatchSingleton_kind);
    ADDOP_LOAD_CONST(c, LOC(p), p->v.MatchSingleton.value);
    ADDOP_COMPARE(c, LOC(p), Is);
    RETURN_IF_ERROR(jump_to_fail_pop(c, LOC(p), pc, POP_JUMP_IF_FALSE));
    return SUCCESS;
}

static int
compiler_pattern(struct compiler *c, pattern_ty p, pattern_context *pc)
{
    switch (p->kind) {
        case MatchValue_kind:
            return compiler_pattern_value(c, p, pc);
        case MatchSingleton_kind:
            return compiler_pattern_singleton(c, p, pc);
        case MatchSequence_kind:
            return compiler_pattern_sequence(c, p, pc);
        case MatchMapping_kind:
            return compiler_pattern_mapping(c, p, pc);
        case MatchClass_kind:
            return compiler_pattern_class(c, p, pc);
        case MatchStar_kind:
            return compiler_pattern_star(c, p, pc);
        case MatchAs_kind:
            return compiler_pattern_as(c, p, pc);
        case MatchOr_kind:
            return compiler_pattern_or(c, p, pc);
    }
    // AST validator shouldn't let this happen, but if it does,
    // just fail, don't crash out of the interpreter
    const char *e = "invalid match pattern node in AST (kind=%d)";
    return compiler_error(c, LOC(p), e, p->kind);
}

static int
compiler_match_inner(struct compiler *c, stmt_ty s, pattern_context *pc)
{
    VISIT(c, expr, s->v.Match.subject);
    NEW_JUMP_TARGET_LABEL(c, end);
    Py_ssize_t cases = asdl_seq_LEN(s->v.Match.cases);
    assert(cases > 0);
    match_case_ty m = asdl_seq_GET(s->v.Match.cases, cases - 1);
    int has_default = WILDCARD_CHECK(m->pattern) && 1 < cases;
    for (Py_ssize_t i = 0; i < cases - has_default; i++) {
        m = asdl_seq_GET(s->v.Match.cases, i);
        // Only copy the subject if we're *not* on the last case:
        if (i != cases - has_default - 1) {
            ADDOP_I(c, LOC(m->pattern), COPY, 1);
        }
        pc->stores = PyList_New(0);
        if (pc->stores == NULL) {
            return ERROR;
        }
        // Irrefutable cases must be either guarded, last, or both:
        pc->allow_irrefutable = m->guard != NULL || i == cases - 1;
        pc->fail_pop = NULL;
        pc->fail_pop_size = 0;
        pc->on_top = 0;
        // NOTE: Can't use returning macros here (they'll leak pc->stores)!
        if (compiler_pattern(c, m->pattern, pc) < 0) {
            Py_DECREF(pc->stores);
            return ERROR;
        }
        assert(!pc->on_top);
        // It's a match! Store all of the captured names (they're on the stack).
        Py_ssize_t nstores = PyList_GET_SIZE(pc->stores);
        for (Py_ssize_t n = 0; n < nstores; n++) {
            PyObject *name = PyList_GET_ITEM(pc->stores, n);
            if (compiler_nameop(c, LOC(m->pattern), name, Store) < 0) {
                Py_DECREF(pc->stores);
                return ERROR;
            }
        }
        Py_DECREF(pc->stores);
        // NOTE: Returning macros are safe again.
        if (m->guard) {
            RETURN_IF_ERROR(ensure_fail_pop(c, pc, 0));
            RETURN_IF_ERROR(compiler_jump_if(c, LOC(m->pattern), m->guard, pc->fail_pop[0], 0));
        }
        // Success! Pop the subject off, we're done with it:
        if (i != cases - has_default - 1) {
            ADDOP(c, LOC(m->pattern), POP_TOP);
        }
        VISIT_SEQ(c, stmt, m->body);
        ADDOP_JUMP(c, NO_LOCATION, JUMP, end);
        // If the pattern fails to match, we want the line number of the
        // cleanup to be associated with the failed pattern, not the last line
        // of the body
        RETURN_IF_ERROR(emit_and_reset_fail_pop(c, LOC(m->pattern), pc));
    }
    if (has_default) {
        // A trailing "case _" is common, and lets us save a bit of redundant
        // pushing and popping in the loop above:
        m = asdl_seq_GET(s->v.Match.cases, cases - 1);
        if (cases == 1) {
            // No matches. Done with the subject:
            ADDOP(c, LOC(m->pattern), POP_TOP);
        }
        else {
            // Show line coverage for default case (it doesn't create bytecode)
            ADDOP(c, LOC(m->pattern), NOP);
        }
        if (m->guard) {
            RETURN_IF_ERROR(compiler_jump_if(c, LOC(m->pattern), m->guard, end, 0));
        }
        VISIT_SEQ(c, stmt, m->body);
    }
    USE_LABEL(c, end);
    return SUCCESS;
}

static int
compiler_match(struct compiler *c, stmt_ty s)
{
    pattern_context pc;
    pc.fail_pop = NULL;
    int result = compiler_match_inner(c, s, &pc);
    PyObject_Free(pc.fail_pop);
    return result;
}

#undef WILDCARD_CHECK
#undef WILDCARD_STAR_CHECK


/* End of the compiler section, beginning of the assembler section */


struct assembler {
    PyObject *a_bytecode;  /* bytes containing bytecode */
    int a_offset;              /* offset into bytecode */
    PyObject *a_except_table;  /* bytes containing exception table */
    int a_except_table_off;    /* offset into exception table */
    /* Location Info */
    int a_lineno;          /* lineno of last emitted instruction */
    PyObject* a_linetable; /* bytes containing location info */
    int a_location_off;    /* offset of last written location info frame */
};

static basicblock**
make_cfg_traversal_stack(basicblock *entryblock) {
    int nblocks = 0;
    for (basicblock *b = entryblock; b != NULL; b = b->b_next) {
        b->b_visited = 0;
        nblocks++;
    }
    basicblock **stack = (basicblock **)PyMem_Malloc(sizeof(basicblock *) * nblocks);
    if (!stack) {
        PyErr_NoMemory();
    }
    return stack;
}

Py_LOCAL_INLINE(void)
stackdepth_push(basicblock ***sp, basicblock *b, int depth)
{
    assert(b->b_startdepth < 0 || b->b_startdepth == depth);
    if (b->b_startdepth < depth && b->b_startdepth < 100) {
        assert(b->b_startdepth < 0);
        b->b_startdepth = depth;
        *(*sp)++ = b;
    }
}

/* Find the flow path that needs the largest stack.  We assume that
 * cycles in the flow graph have no net effect on the stack depth.
 */
static int
stackdepth(basicblock *entryblock, int code_flags)
{
    for (basicblock *b = entryblock; b != NULL; b = b->b_next) {
        b->b_startdepth = INT_MIN;
    }
    basicblock **stack = make_cfg_traversal_stack(entryblock);
    if (!stack) {
        return ERROR;
    }

    int maxdepth = 0;
    basicblock **sp = stack;
    if (code_flags & (CO_GENERATOR | CO_COROUTINE | CO_ASYNC_GENERATOR)) {
        stackdepth_push(&sp, entryblock, 1);
    } else {
        stackdepth_push(&sp, entryblock, 0);
    }

    while (sp != stack) {
        basicblock *b = *--sp;
        int depth = b->b_startdepth;
        assert(depth >= 0);
        basicblock *next = b->b_next;
        for (int i = 0; i < b->b_iused; i++) {
            struct cfg_instr *instr = &b->b_instr[i];
            int effect = stack_effect(instr->i_opcode, instr->i_oparg, 0);
            if (effect == PY_INVALID_STACK_EFFECT) {
                PyErr_Format(PyExc_SystemError,
                             "compiler stack_effect(opcode=%d, arg=%i) failed",
                             instr->i_opcode, instr->i_oparg);
                return ERROR;
            }
            int new_depth = depth + effect;
            assert(new_depth >= 0); /* invalid code or bug in stackdepth() */
            if (new_depth > maxdepth) {
                maxdepth = new_depth;
            }
            if (HAS_TARGET(instr->i_opcode)) {
                effect = stack_effect(instr->i_opcode, instr->i_oparg, 1);
                assert(effect != PY_INVALID_STACK_EFFECT);
                int target_depth = depth + effect;
                assert(target_depth >= 0); /* invalid code or bug in stackdepth() */
                if (target_depth > maxdepth) {
                    maxdepth = target_depth;
                }
                stackdepth_push(&sp, instr->i_target, target_depth);
            }
            depth = new_depth;
            assert(!IS_ASSEMBLER_OPCODE(instr->i_opcode));
            if (IS_UNCONDITIONAL_JUMP_OPCODE(instr->i_opcode) ||
                IS_SCOPE_EXIT_OPCODE(instr->i_opcode))
            {
                /* remaining code is dead */
                next = NULL;
                break;
            }
        }
        if (next != NULL) {
            assert(BB_HAS_FALLTHROUGH(b));
            stackdepth_push(&sp, next, depth);
        }
    }
    PyMem_Free(stack);
    return maxdepth;
}

static int
assemble_init(struct assembler *a, int firstlineno)
{
    memset(a, 0, sizeof(struct assembler));
    a->a_lineno = firstlineno;
    a->a_linetable = NULL;
    a->a_location_off = 0;
    a->a_except_table = NULL;
    a->a_bytecode = PyBytes_FromStringAndSize(NULL, DEFAULT_CODE_SIZE);
    if (a->a_bytecode == NULL) {
        goto error;
    }
    a->a_linetable = PyBytes_FromStringAndSize(NULL, DEFAULT_CNOTAB_SIZE);
    if (a->a_linetable == NULL) {
        goto error;
    }
    a->a_except_table = PyBytes_FromStringAndSize(NULL, DEFAULT_LNOTAB_SIZE);
    if (a->a_except_table == NULL) {
        goto error;
    }
    return SUCCESS;
error:
    Py_XDECREF(a->a_bytecode);
    Py_XDECREF(a->a_linetable);
    Py_XDECREF(a->a_except_table);
    return ERROR;
}

static void
assemble_free(struct assembler *a)
{
    Py_XDECREF(a->a_bytecode);
    Py_XDECREF(a->a_linetable);
    Py_XDECREF(a->a_except_table);
}

static int
blocksize(basicblock *b)
{
    int size = 0;
    for (int i = 0; i < b->b_iused; i++) {
        size += instr_size(&b->b_instr[i]);
    }
    return size;
}

static basicblock *
push_except_block(ExceptStack *stack, struct cfg_instr *setup) {
    assert(is_block_push(setup));
    int opcode = setup->i_opcode;
    basicblock * target = setup->i_target;
    if (opcode == SETUP_WITH || opcode == SETUP_CLEANUP) {
        target->b_preserve_lasti = 1;
    }
    stack->handlers[++stack->depth] = target;
    return target;
}

static basicblock *
pop_except_block(ExceptStack *stack) {
    assert(stack->depth > 0);
    return stack->handlers[--stack->depth];
}

static basicblock *
except_stack_top(ExceptStack *stack) {
    return stack->handlers[stack->depth];
}

static ExceptStack *
make_except_stack(void) {
    ExceptStack *new = PyMem_Malloc(sizeof(ExceptStack));
    if (new == NULL) {
        PyErr_NoMemory();
        return NULL;
    }
    new->depth = 0;
    new->handlers[0] = NULL;
    return new;
}

static ExceptStack *
copy_except_stack(ExceptStack *stack) {
    ExceptStack *copy = PyMem_Malloc(sizeof(ExceptStack));
    if (copy == NULL) {
        PyErr_NoMemory();
        return NULL;
    }
    memcpy(copy, stack, sizeof(ExceptStack));
    return copy;
}

static int
label_exception_targets(basicblock *entryblock) {
    basicblock **todo_stack = make_cfg_traversal_stack(entryblock);
    if (todo_stack == NULL) {
        return ERROR;
    }
    ExceptStack *except_stack = make_except_stack();
    if (except_stack == NULL) {
        PyMem_Free(todo_stack);
        PyErr_NoMemory();
        return ERROR;
    }
    except_stack->depth = 0;
    todo_stack[0] = entryblock;
    entryblock->b_visited = 1;
    entryblock->b_exceptstack = except_stack;
    basicblock **todo = &todo_stack[1];
    basicblock *handler = NULL;
    while (todo > todo_stack) {
        todo--;
        basicblock *b = todo[0];
        assert(b->b_visited == 1);
        except_stack = b->b_exceptstack;
        assert(except_stack != NULL);
        b->b_exceptstack = NULL;
        handler = except_stack_top(except_stack);
        for (int i = 0; i < b->b_iused; i++) {
            struct cfg_instr *instr = &b->b_instr[i];
            if (is_block_push(instr)) {
                if (!instr->i_target->b_visited) {
                    ExceptStack *copy = copy_except_stack(except_stack);
                    if (copy == NULL) {
                        goto error;
                    }
                    instr->i_target->b_exceptstack = copy;
                    todo[0] = instr->i_target;
                    instr->i_target->b_visited = 1;
                    todo++;
                }
                handler = push_except_block(except_stack, instr);
            }
            else if (instr->i_opcode == POP_BLOCK) {
                handler = pop_except_block(except_stack);
            }
            else if (is_jump(instr)) {
                instr->i_except = handler;
                assert(i == b->b_iused -1);
                if (!instr->i_target->b_visited) {
                    if (BB_HAS_FALLTHROUGH(b)) {
                        ExceptStack *copy = copy_except_stack(except_stack);
                        if (copy == NULL) {
                            goto error;
                        }
                        instr->i_target->b_exceptstack = copy;
                    }
                    else {
                        instr->i_target->b_exceptstack = except_stack;
                        except_stack = NULL;
                    }
                    todo[0] = instr->i_target;
                    instr->i_target->b_visited = 1;
                    todo++;
                }
            }
            else {
                if (instr->i_opcode == YIELD_VALUE) {
                    instr->i_oparg = except_stack->depth;
                }
                instr->i_except = handler;
            }
        }
        if (BB_HAS_FALLTHROUGH(b) && !b->b_next->b_visited) {
            assert(except_stack != NULL);
            b->b_next->b_exceptstack = except_stack;
            todo[0] = b->b_next;
            b->b_next->b_visited = 1;
            todo++;
        }
        else if (except_stack != NULL) {
           PyMem_Free(except_stack);
        }
    }
#ifdef Py_DEBUG
    for (basicblock *b = entryblock; b != NULL; b = b->b_next) {
        assert(b->b_exceptstack == NULL);
    }
#endif
    PyMem_Free(todo_stack);
    return SUCCESS;
error:
    PyMem_Free(todo_stack);
    PyMem_Free(except_stack);
    return ERROR;
}


static int
mark_except_handlers(basicblock *entryblock) {
#ifndef NDEBUG
    for (basicblock *b = entryblock; b != NULL; b = b->b_next) {
        assert(!b->b_except_handler);
    }
#endif
    for (basicblock *b = entryblock; b != NULL; b = b->b_next) {
        for (int i=0; i < b->b_iused; i++) {
            struct cfg_instr *instr = &b->b_instr[i];
            if (is_block_push(instr)) {
                instr->i_target->b_except_handler = 1;
            }
        }
    }
    return SUCCESS;
}

static int
mark_warm(basicblock *entryblock) {
    basicblock **stack = make_cfg_traversal_stack(entryblock);
    if (stack == NULL) {
        return ERROR;
    }
    basicblock **sp = stack;

    *sp++ = entryblock;
    entryblock->b_visited = 1;
    while (sp > stack) {
        basicblock *b = *(--sp);
        assert(!b->b_except_handler);
        b->b_warm = 1;
        basicblock *next = b->b_next;
        if (next && BB_HAS_FALLTHROUGH(b) && !next->b_visited) {
            *sp++ = next;
            next->b_visited = 1;
        }
        for (int i=0; i < b->b_iused; i++) {
            struct cfg_instr *instr = &b->b_instr[i];
            if (is_jump(instr) && !instr->i_target->b_visited) {
                *sp++ = instr->i_target;
                instr->i_target->b_visited = 1;
            }
        }
    }
    PyMem_Free(stack);
    return SUCCESS;
}

static int
mark_cold(basicblock *entryblock) {
    for (basicblock *b = entryblock; b != NULL; b = b->b_next) {
        assert(!b->b_cold && !b->b_warm);
    }
    if (mark_warm(entryblock) < 0) {
        return ERROR;
    }

    basicblock **stack = make_cfg_traversal_stack(entryblock);
    if (stack == NULL) {
        return ERROR;
    }

    basicblock **sp = stack;
    for (basicblock *b = entryblock; b != NULL; b = b->b_next) {
        if (b->b_except_handler) {
            assert(!b->b_warm);
            *sp++ = b;
            b->b_visited = 1;
        }
    }

    while (sp > stack) {
        basicblock *b = *(--sp);
        b->b_cold = 1;
        basicblock *next = b->b_next;
        if (next && BB_HAS_FALLTHROUGH(b)) {
            if (!next->b_warm && !next->b_visited) {
                *sp++ = next;
                next->b_visited = 1;
            }
        }
        for (int i = 0; i < b->b_iused; i++) {
            struct cfg_instr *instr = &b->b_instr[i];
            if (is_jump(instr)) {
                assert(i == b->b_iused - 1);
                basicblock *target = b->b_instr[i].i_target;
                if (!target->b_warm && !target->b_visited) {
                    *sp++ = target;
                    target->b_visited = 1;
                }
            }
        }
    }
    PyMem_Free(stack);
    return SUCCESS;
}

static int
remove_redundant_jumps(cfg_builder *g);

static int
push_cold_blocks_to_end(cfg_builder *g, int code_flags) {
    basicblock *entryblock = g->g_entryblock;
    if (entryblock->b_next == NULL) {
        /* single basicblock, no need to reorder */
        return SUCCESS;
    }
    RETURN_IF_ERROR(mark_cold(entryblock));

    /* If we have a cold block with fallthrough to a warm block, add */
    /* an explicit jump instead of fallthrough */
    for (basicblock *b = entryblock; b != NULL; b = b->b_next) {
        if (b->b_cold && BB_HAS_FALLTHROUGH(b) && b->b_next && b->b_next->b_warm) {
            basicblock *explicit_jump = cfg_builder_new_block(g);
            if (explicit_jump == NULL) {
                return ERROR;
            }
            basicblock_addop(explicit_jump, JUMP, b->b_next->b_label.id, NO_LOCATION);
            explicit_jump->b_cold = 1;
            explicit_jump->b_next = b->b_next;
            b->b_next = explicit_jump;

            /* set target */
            struct cfg_instr *last = basicblock_last_instr(explicit_jump);
            last->i_target = explicit_jump->b_next;
        }
    }

    assert(!entryblock->b_cold);  /* First block can't be cold */
    basicblock *cold_blocks = NULL;
    basicblock *cold_blocks_tail = NULL;

    basicblock *b = entryblock;
    while(b->b_next) {
        assert(!b->b_cold);
        while (b->b_next && !b->b_next->b_cold) {
            b = b->b_next;
        }
        if (b->b_next == NULL) {
            /* no more cold blocks */
            break;
        }

        /* b->b_next is the beginning of a cold streak */
        assert(!b->b_cold && b->b_next->b_cold);

        basicblock *b_end = b->b_next;
        while (b_end->b_next && b_end->b_next->b_cold) {
            b_end = b_end->b_next;
        }

        /* b_end is the end of the cold streak */
        assert(b_end && b_end->b_cold);
        assert(b_end->b_next == NULL || !b_end->b_next->b_cold);

        if (cold_blocks == NULL) {
            cold_blocks = b->b_next;
        }
        else {
            cold_blocks_tail->b_next = b->b_next;
        }
        cold_blocks_tail = b_end;
        b->b_next = b_end->b_next;
        b_end->b_next = NULL;
    }
    assert(b != NULL && b->b_next == NULL);
    b->b_next = cold_blocks;

    if (cold_blocks != NULL) {
        RETURN_IF_ERROR(remove_redundant_jumps(g));
    }
    return SUCCESS;
}

static void
convert_pseudo_ops(basicblock *entryblock) {
    for (basicblock *b = entryblock; b != NULL; b = b->b_next) {
        for (int i = 0; i < b->b_iused; i++) {
            struct cfg_instr *instr = &b->b_instr[i];
            if (is_block_push(instr) || instr->i_opcode == POP_BLOCK) {
                INSTR_SET_OP0(instr, NOP);
            } else if (instr->i_opcode == STORE_FAST_MAYBE_NULL) {
                instr->i_opcode = STORE_FAST;
            }
        }
    }
    for (basicblock *b = entryblock; b != NULL; b = b->b_next) {
        remove_redundant_nops(b);
    }
}

static inline void
write_except_byte(struct assembler *a, int byte) {
    unsigned char *p = (unsigned char *) PyBytes_AS_STRING(a->a_except_table);
    p[a->a_except_table_off++] = byte;
}

#define CONTINUATION_BIT 64

static void
assemble_emit_exception_table_item(struct assembler *a, int value, int msb)
{
    assert ((msb | 128) == 128);
    assert(value >= 0 && value < (1 << 30));
    if (value >= 1 << 24) {
        write_except_byte(a, (value >> 24) | CONTINUATION_BIT | msb);
        msb = 0;
    }
    if (value >= 1 << 18) {
        write_except_byte(a, ((value >> 18)&0x3f) | CONTINUATION_BIT | msb);
        msb = 0;
    }
    if (value >= 1 << 12) {
        write_except_byte(a, ((value >> 12)&0x3f) | CONTINUATION_BIT | msb);
        msb = 0;
    }
    if (value >= 1 << 6) {
        write_except_byte(a, ((value >> 6)&0x3f) | CONTINUATION_BIT | msb);
        msb = 0;
    }
    write_except_byte(a, (value&0x3f) | msb);
}

/* See Objects/exception_handling_notes.txt for details of layout */
#define MAX_SIZE_OF_ENTRY 20

static int
assemble_emit_exception_table_entry(struct assembler *a, int start, int end, basicblock *handler)
{
    Py_ssize_t len = PyBytes_GET_SIZE(a->a_except_table);
    if (a->a_except_table_off + MAX_SIZE_OF_ENTRY >= len) {
        RETURN_IF_ERROR(_PyBytes_Resize(&a->a_except_table, len * 2));
    }
    int size = end-start;
    assert(end > start);
    int target = handler->b_offset;
    int depth = handler->b_startdepth - 1;
    if (handler->b_preserve_lasti) {
        depth -= 1;
    }
    assert(depth >= 0);
    int depth_lasti = (depth<<1) | handler->b_preserve_lasti;
    assemble_emit_exception_table_item(a, start, (1<<7));
    assemble_emit_exception_table_item(a, size, 0);
    assemble_emit_exception_table_item(a, target, 0);
    assemble_emit_exception_table_item(a, depth_lasti, 0);
    return SUCCESS;
}

static int
assemble_exception_table(struct assembler *a, basicblock *entryblock)
{
    basicblock *b;
    int ioffset = 0;
    basicblock *handler = NULL;
    int start = -1;
    for (b = entryblock; b != NULL; b = b->b_next) {
        ioffset = b->b_offset;
        for (int i = 0; i < b->b_iused; i++) {
            struct cfg_instr *instr = &b->b_instr[i];
            if (instr->i_except != handler) {
                if (handler != NULL) {
                    RETURN_IF_ERROR(
                        assemble_emit_exception_table_entry(a, start, ioffset, handler));
                }
                start = ioffset;
                handler = instr->i_except;
            }
            ioffset += instr_size(instr);
        }
    }
    if (handler != NULL) {
        RETURN_IF_ERROR(assemble_emit_exception_table_entry(a, start, ioffset, handler));
    }
    return SUCCESS;
}

/* Code location emitting code. See locations.md for a description of the format. */

#define MSB 0x80

static void
write_location_byte(struct assembler* a, int val)
{
    PyBytes_AS_STRING(a->a_linetable)[a->a_location_off] = val&255;
    a->a_location_off++;
}


static uint8_t *
location_pointer(struct assembler* a)
{
    return (uint8_t *)PyBytes_AS_STRING(a->a_linetable) +
        a->a_location_off;
}

static void
write_location_first_byte(struct assembler* a, int code, int length)
{
    a->a_location_off += write_location_entry_start(
        location_pointer(a), code, length);
}

static void
write_location_varint(struct assembler* a, unsigned int val)
{
    uint8_t *ptr = location_pointer(a);
    a->a_location_off += write_varint(ptr, val);
}


static void
write_location_signed_varint(struct assembler* a, int val)
{
    uint8_t *ptr = location_pointer(a);
    a->a_location_off += write_signed_varint(ptr, val);
}

static void
write_location_info_short_form(struct assembler* a, int length, int column, int end_column)
{
    assert(length > 0 &&  length <= 8);
    int column_low_bits = column & 7;
    int column_group = column >> 3;
    assert(column < 80);
    assert(end_column >= column);
    assert(end_column - column < 16);
    write_location_first_byte(a, PY_CODE_LOCATION_INFO_SHORT0 + column_group, length);
    write_location_byte(a, (column_low_bits << 4) | (end_column - column));
}

static void
write_location_info_oneline_form(struct assembler* a, int length, int line_delta, int column, int end_column)
{
    assert(length > 0 &&  length <= 8);
    assert(line_delta >= 0 && line_delta < 3);
    assert(column < 128);
    assert(end_column < 128);
    write_location_first_byte(a, PY_CODE_LOCATION_INFO_ONE_LINE0 + line_delta, length);
    write_location_byte(a, column);
    write_location_byte(a, end_column);
}

static void
write_location_info_long_form(struct assembler* a, location loc, int length)
{
    assert(length > 0 &&  length <= 8);
    write_location_first_byte(a, PY_CODE_LOCATION_INFO_LONG, length);
    write_location_signed_varint(a, loc.lineno - a->a_lineno);
    assert(loc.end_lineno >= loc.lineno);
    write_location_varint(a, loc.end_lineno - loc.lineno);
    write_location_varint(a, loc.col_offset + 1);
    write_location_varint(a, loc.end_col_offset + 1);
}

static void
write_location_info_none(struct assembler* a, int length)
{
    write_location_first_byte(a, PY_CODE_LOCATION_INFO_NONE, length);
}

static void
write_location_info_no_column(struct assembler* a, int length, int line_delta)
{
    write_location_first_byte(a, PY_CODE_LOCATION_INFO_NO_COLUMNS, length);
    write_location_signed_varint(a, line_delta);
}

#define THEORETICAL_MAX_ENTRY_SIZE 25 /* 1 + 6 + 6 + 6 + 6 */

static int
write_location_info_entry(struct assembler* a, location loc, int isize)
{
    Py_ssize_t len = PyBytes_GET_SIZE(a->a_linetable);
    if (a->a_location_off + THEORETICAL_MAX_ENTRY_SIZE >= len) {
        assert(len > THEORETICAL_MAX_ENTRY_SIZE);
        RETURN_IF_ERROR(_PyBytes_Resize(&a->a_linetable, len*2));
    }
    if (loc.lineno < 0) {
        write_location_info_none(a, isize);
        return SUCCESS;
    }
    int line_delta = loc.lineno - a->a_lineno;
    int column = loc.col_offset;
    int end_column = loc.end_col_offset;
    assert(column >= -1);
    assert(end_column >= -1);
    if (column < 0 || end_column < 0) {
        if (loc.end_lineno == loc.lineno || loc.end_lineno == -1) {
            write_location_info_no_column(a, isize, line_delta);
            a->a_lineno = loc.lineno;
            return SUCCESS;
        }
    }
    else if (loc.end_lineno == loc.lineno) {
        if (line_delta == 0 && column < 80 && end_column - column < 16 && end_column >= column) {
            write_location_info_short_form(a, isize, column, end_column);
            return SUCCESS;
        }
        if (line_delta >= 0 && line_delta < 3 && column < 128 && end_column < 128) {
            write_location_info_oneline_form(a, isize, line_delta, column, end_column);
            a->a_lineno = loc.lineno;
            return SUCCESS;
        }
    }
    write_location_info_long_form(a, loc, isize);
    a->a_lineno = loc.lineno;
    return SUCCESS;
}

static int
assemble_emit_location(struct assembler* a, location loc, int isize)
{
    if (isize == 0) {
        return SUCCESS;
    }
    while (isize > 8) {
        RETURN_IF_ERROR(write_location_info_entry(a, loc, 8));
        isize -= 8;
    }
    return write_location_info_entry(a, loc, isize);
}

static int
assemble_location_info(struct assembler *a, basicblock *entryblock, int firstlineno)
{
    a->a_lineno = firstlineno;
    location loc = NO_LOCATION;
    int size = 0;
    for (basicblock *b = entryblock; b != NULL; b = b->b_next) {
        for (int j = 0; j < b->b_iused; j++) {
            if (!same_location(loc, b->b_instr[j].i_loc)) {
                RETURN_IF_ERROR(assemble_emit_location(a, loc, size));
                loc = b->b_instr[j].i_loc;
                size = 0;
            }
            size += instr_size(&b->b_instr[j]);
        }
    }
    RETURN_IF_ERROR(assemble_emit_location(a, loc, size));
    return SUCCESS;
}

/* assemble_emit_instr()
   Extend the bytecode with a new instruction.
   Update lnotab if necessary.
*/

static int
assemble_emit_instr(struct assembler *a, struct cfg_instr *i)
{
    Py_ssize_t len = PyBytes_GET_SIZE(a->a_bytecode);
    _Py_CODEUNIT *code;

    int size = instr_size(i);
    if (a->a_offset + size >= len / (int)sizeof(_Py_CODEUNIT)) {
        if (len > PY_SSIZE_T_MAX / 2) {
            return ERROR;
        }
        RETURN_IF_ERROR(_PyBytes_Resize(&a->a_bytecode, len * 2));
    }
    code = (_Py_CODEUNIT *)PyBytes_AS_STRING(a->a_bytecode) + a->a_offset;
    a->a_offset += size;
    write_instr(code, i, size);
    return SUCCESS;
}

static int merge_const_one(PyObject *const_cache, PyObject **obj);

static int
assemble_emit(struct assembler *a, basicblock *entryblock, int first_lineno,
              PyObject *const_cache)
{
    RETURN_IF_ERROR(assemble_init(a, first_lineno));

    for (basicblock *b = entryblock; b != NULL; b = b->b_next) {
        for (int j = 0; j < b->b_iused; j++) {
            RETURN_IF_ERROR(assemble_emit_instr(a, &b->b_instr[j]));
        }
    }

    RETURN_IF_ERROR(assemble_location_info(a, entryblock, a->a_lineno));

    RETURN_IF_ERROR(assemble_exception_table(a, entryblock));

    RETURN_IF_ERROR(_PyBytes_Resize(&a->a_except_table, a->a_except_table_off));
    RETURN_IF_ERROR(merge_const_one(const_cache, &a->a_except_table));

    RETURN_IF_ERROR(_PyBytes_Resize(&a->a_linetable, a->a_location_off));
    RETURN_IF_ERROR(merge_const_one(const_cache, &a->a_linetable));

    RETURN_IF_ERROR(_PyBytes_Resize(&a->a_bytecode, a->a_offset * sizeof(_Py_CODEUNIT)));
    RETURN_IF_ERROR(merge_const_one(const_cache, &a->a_bytecode));
    return SUCCESS;
}

static int
normalize_jumps_in_block(cfg_builder *g, basicblock *b) {
    struct cfg_instr *last = basicblock_last_instr(b);
    if (last == NULL || !is_jump(last)) {
        return SUCCESS;
    }
    assert(!IS_ASSEMBLER_OPCODE(last->i_opcode));
    bool is_forward = last->i_target->b_visited == 0;
    switch(last->i_opcode) {
        case JUMP:
            last->i_opcode = is_forward ? JUMP_FORWARD : JUMP_BACKWARD;
            return SUCCESS;
        case JUMP_NO_INTERRUPT:
            last->i_opcode = is_forward ?
                JUMP_FORWARD : JUMP_BACKWARD_NO_INTERRUPT;
            return SUCCESS;
    }
    int reversed_opcode = 0;
    switch(last->i_opcode) {
        case POP_JUMP_IF_NOT_NONE:
            reversed_opcode = POP_JUMP_IF_NONE;
            break;
        case POP_JUMP_IF_NONE:
            reversed_opcode = POP_JUMP_IF_NOT_NONE;
            break;
        case POP_JUMP_IF_FALSE:
            reversed_opcode = POP_JUMP_IF_TRUE;
            break;
        case POP_JUMP_IF_TRUE:
            reversed_opcode = POP_JUMP_IF_FALSE;
            break;
        case JUMP_IF_TRUE_OR_POP:
        case JUMP_IF_FALSE_OR_POP:
            if (!is_forward) {
                /* As far as we can tell, the compiler never emits
                 * these jumps with a backwards target. If/when this
                 * exception is raised, we have found a use case for
                 * a backwards version of this jump (or to replace
                 * it with the sequence (COPY 1, POP_JUMP_IF_T/F, POP)
                 */
                PyErr_Format(PyExc_SystemError,
                    "unexpected %s jumping backwards",
                    last->i_opcode == JUMP_IF_TRUE_OR_POP ?
                        "JUMP_IF_TRUE_OR_POP" : "JUMP_IF_FALSE_OR_POP");
            }
            return SUCCESS;
    }
    if (is_forward) {
        return SUCCESS;
    }

    /* transform 'conditional jump T' to
     * 'reversed_jump b_next' followed by 'jump_backwards T'
     */

    basicblock *target = last->i_target;
    basicblock *backwards_jump = cfg_builder_new_block(g);
    if (backwards_jump == NULL) {
        return ERROR;
    }
    basicblock_addop(backwards_jump, JUMP, target->b_label.id, NO_LOCATION);
    backwards_jump->b_instr[0].i_target = target;
    last->i_opcode = reversed_opcode;
    last->i_target = b->b_next;

    backwards_jump->b_cold = b->b_cold;
    backwards_jump->b_next = b->b_next;
    b->b_next = backwards_jump;
    return SUCCESS;
}

static int
normalize_jumps(cfg_builder *g)
{
    basicblock *entryblock = g->g_entryblock;
    for (basicblock *b = entryblock; b != NULL; b = b->b_next) {
        b->b_visited = 0;
    }
    for (basicblock *b = entryblock; b != NULL; b = b->b_next) {
        b->b_visited = 1;
        RETURN_IF_ERROR(normalize_jumps_in_block(g, b));
    }
    return SUCCESS;
}

static void
assemble_jump_offsets(basicblock *entryblock)
{
    int bsize, totsize, extended_arg_recompile;

    /* Compute the size of each block and fixup jump args.
       Replace block pointer with position in bytecode. */
    do {
        totsize = 0;
        for (basicblock *b = entryblock; b != NULL; b = b->b_next) {
            bsize = blocksize(b);
            b->b_offset = totsize;
            totsize += bsize;
        }
        extended_arg_recompile = 0;
        for (basicblock *b = entryblock; b != NULL; b = b->b_next) {
            bsize = b->b_offset;
            for (int i = 0; i < b->b_iused; i++) {
                struct cfg_instr *instr = &b->b_instr[i];
                int isize = instr_size(instr);
                /* Relative jumps are computed relative to
                   the instruction pointer after fetching
                   the jump instruction.
                */
                bsize += isize;
                if (is_jump(instr)) {
                    instr->i_oparg = instr->i_target->b_offset;
                    if (is_relative_jump(instr)) {
                        if (instr->i_oparg < bsize) {
                            assert(IS_BACKWARDS_JUMP_OPCODE(instr->i_opcode));
                            instr->i_oparg = bsize - instr->i_oparg;
                        }
                        else {
                            assert(!IS_BACKWARDS_JUMP_OPCODE(instr->i_opcode));
                            instr->i_oparg -= bsize;
                        }
                    }
                    else {
                        assert(!IS_BACKWARDS_JUMP_OPCODE(instr->i_opcode));
                    }
                    if (instr_size(instr) != isize) {
                        extended_arg_recompile = 1;
                    }
                }
            }
        }

    /* XXX: This is an awful hack that could hurt performance, but
        on the bright side it should work until we come up
        with a better solution.

        The issue is that in the first loop blocksize() is called
        which calls instr_size() which requires i_oparg be set
        appropriately. There is a bootstrap problem because
        i_oparg is calculated in the second loop above.

        So we loop until we stop seeing new EXTENDED_ARGs.
        The only EXTENDED_ARGs that could be popping up are
        ones in jump instructions.  So this should converge
        fairly quickly.
    */
    } while (extended_arg_recompile);
}


// helper functions for add_checks_for_loads_of_unknown_variables
static inline void
maybe_push(basicblock *b, uint64_t unsafe_mask, basicblock ***sp)
{
    // Push b if the unsafe mask is giving us any new information.
    // To avoid overflowing the stack, only allow each block once.
    // Use b->b_visited=1 to mean that b is currently on the stack.
    uint64_t both = b->b_unsafe_locals_mask | unsafe_mask;
    if (b->b_unsafe_locals_mask != both) {
        b->b_unsafe_locals_mask = both;
        // More work left to do.
        if (!b->b_visited) {
            // not on the stack, so push it.
            *(*sp)++ = b;
            b->b_visited = 1;
        }
    }
}

static void
scan_block_for_locals(basicblock *b, basicblock ***sp)
{
    // bit i is set if local i is potentially uninitialized
    uint64_t unsafe_mask = b->b_unsafe_locals_mask;
    for (int i = 0; i < b->b_iused; i++) {
        struct cfg_instr *instr = &b->b_instr[i];
        assert(instr->i_opcode != EXTENDED_ARG);
        assert(!IS_SUPERINSTRUCTION_OPCODE(instr->i_opcode));
        if (instr->i_except != NULL) {
            maybe_push(instr->i_except, unsafe_mask, sp);
        }
        if (instr->i_oparg >= 64) {
            continue;
        }
        assert(instr->i_oparg >= 0);
        uint64_t bit = (uint64_t)1 << instr->i_oparg;
        switch (instr->i_opcode) {
            case DELETE_FAST:
            case LOAD_FAST_AND_CLEAR:
            case STORE_FAST_MAYBE_NULL:
                unsafe_mask |= bit;
                break;
            case STORE_FAST:
                unsafe_mask &= ~bit;
                break;
            case LOAD_FAST_CHECK:
                // If this doesn't raise, then the local is defined.
                unsafe_mask &= ~bit;
                break;
            case LOAD_FAST:
                if (unsafe_mask & bit) {
                    instr->i_opcode = LOAD_FAST_CHECK;
                }
                unsafe_mask &= ~bit;
                break;
        }
    }
    if (b->b_next && BB_HAS_FALLTHROUGH(b)) {
        maybe_push(b->b_next, unsafe_mask, sp);
    }
    struct cfg_instr *last = basicblock_last_instr(b);
    if (last && is_jump(last)) {
        assert(last->i_target != NULL);
        maybe_push(last->i_target, unsafe_mask, sp);
    }
}

static int
fast_scan_many_locals(basicblock *entryblock, int nlocals)
{
    assert(nlocals > 64);
    Py_ssize_t *states = PyMem_Calloc(nlocals - 64, sizeof(Py_ssize_t));
    if (states == NULL) {
        PyErr_NoMemory();
        return ERROR;
    }
    Py_ssize_t blocknum = 0;
    // state[i - 64] == blocknum if local i is guaranteed to
    // be initialized, i.e., if it has had a previous LOAD_FAST or
    // STORE_FAST within that basicblock (not followed by DELETE_FAST).
    for (basicblock *b = entryblock; b != NULL; b = b->b_next) {
        blocknum++;
        for (int i = 0; i < b->b_iused; i++) {
            struct cfg_instr *instr = &b->b_instr[i];
            assert(instr->i_opcode != EXTENDED_ARG);
            assert(!IS_SUPERINSTRUCTION_OPCODE(instr->i_opcode));
            int arg = instr->i_oparg;
            if (arg < 64) {
                continue;
            }
            assert(arg >= 0);
            switch (instr->i_opcode) {
                case DELETE_FAST:
                case LOAD_FAST_AND_CLEAR:
                case STORE_FAST_MAYBE_NULL:
                    states[arg - 64] = blocknum - 1;
                    break;
                case STORE_FAST:
                    states[arg - 64] = blocknum;
                    break;
                case LOAD_FAST:
                    if (states[arg - 64] != blocknum) {
                        instr->i_opcode = LOAD_FAST_CHECK;
                    }
                    states[arg - 64] = blocknum;
                    break;
                case LOAD_FAST_CHECK:
                    Py_UNREACHABLE();
            }
        }
    }
    PyMem_Free(states);
    return SUCCESS;
}

static int
add_checks_for_loads_of_uninitialized_variables(basicblock *entryblock,
                                                int nlocals,
                                                int nparams)
{
    if (nlocals == 0) {
        return SUCCESS;
    }
    if (nlocals > 64) {
        // To avoid O(nlocals**2) compilation, locals beyond the first
        // 64 are only analyzed one basicblock at a time: initialization
        // info is not passed between basicblocks.
        if (fast_scan_many_locals(entryblock, nlocals) < 0) {
            return ERROR;
        }
        nlocals = 64;
    }
    basicblock **stack = make_cfg_traversal_stack(entryblock);
    if (stack == NULL) {
        return ERROR;
    }
    basicblock **sp = stack;

    // First origin of being uninitialized:
    // The non-parameter locals in the entry block.
    uint64_t start_mask = 0;
    for (int i = nparams; i < nlocals; i++) {
        start_mask |= (uint64_t)1 << i;
    }
    maybe_push(entryblock, start_mask, &sp);

    // Second origin of being uninitialized:
    // There could be DELETE_FAST somewhere, so
    // be sure to scan each basicblock at least once.
    for (basicblock *b = entryblock; b != NULL; b = b->b_next) {
        scan_block_for_locals(b, &sp);
    }

    // Now propagate the uncertainty from the origins we found: Use
    // LOAD_FAST_CHECK for any LOAD_FAST where the local could be undefined.
    while (sp > stack) {
        basicblock *b = *--sp;
        // mark as no longer on stack
        b->b_visited = 0;
        scan_block_for_locals(b, &sp);
    }
    PyMem_Free(stack);
    return SUCCESS;
}

static PyObject *
dict_keys_inorder(PyObject *dict, Py_ssize_t offset)
{
    PyObject *tuple, *k, *v;
    Py_ssize_t i, pos = 0, size = PyDict_GET_SIZE(dict);

    tuple = PyTuple_New(size);
    if (tuple == NULL)
        return NULL;
    while (PyDict_Next(dict, &pos, &k, &v)) {
        i = PyLong_AS_LONG(v);
        assert((i - offset) < size);
        assert((i - offset) >= 0);
        PyTuple_SET_ITEM(tuple, i - offset, Py_NewRef(k));
    }
    return tuple;
}

static PyObject *
consts_dict_keys_inorder(PyObject *dict)
{
    PyObject *consts, *k, *v;
    Py_ssize_t i, pos = 0, size = PyDict_GET_SIZE(dict);

    consts = PyList_New(size);   /* PyCode_Optimize() requires a list */
    if (consts == NULL)
        return NULL;
    while (PyDict_Next(dict, &pos, &k, &v)) {
        i = PyLong_AS_LONG(v);
        /* The keys of the dictionary can be tuples wrapping a constant.
         * (see dict_add_o and _PyCode_ConstantKey). In that case
         * the object we want is always second. */
        if (PyTuple_CheckExact(k)) {
            k = PyTuple_GET_ITEM(k, 1);
        }
        assert(i < size);
        assert(i >= 0);
        PyList_SET_ITEM(consts, i, Py_NewRef(k));
    }
    return consts;
}

static int
compute_code_flags(struct compiler *c)
{
    PySTEntryObject *ste = c->u->u_ste;
    int flags = 0;
    if (ste->ste_type == FunctionBlock) {
        flags |= CO_NEWLOCALS | CO_OPTIMIZED;
        if (ste->ste_nested)
            flags |= CO_NESTED;
        if (ste->ste_generator && !ste->ste_coroutine)
            flags |= CO_GENERATOR;
        if (!ste->ste_generator && ste->ste_coroutine)
            flags |= CO_COROUTINE;
        if (ste->ste_generator && ste->ste_coroutine)
            flags |= CO_ASYNC_GENERATOR;
        if (ste->ste_varargs)
            flags |= CO_VARARGS;
        if (ste->ste_varkeywords)
            flags |= CO_VARKEYWORDS;
    }

    /* (Only) inherit compilerflags in PyCF_MASK */
    flags |= (c->c_flags.cf_flags & PyCF_MASK);

    if ((IS_TOP_LEVEL_AWAIT(c)) &&
         ste->ste_coroutine &&
         !ste->ste_generator) {
        flags |= CO_COROUTINE;
    }

    return flags;
}

// Merge *obj* with constant cache.
// Unlike merge_consts_recursive(), this function doesn't work recursively.
static int
merge_const_one(PyObject *const_cache, PyObject **obj)
{
    assert(PyDict_CheckExact(const_cache));
    PyObject *key = _PyCode_ConstantKey(*obj);
    if (key == NULL) {
        return ERROR;
    }

    // t is borrowed reference
    PyObject *t = PyDict_SetDefault(const_cache, key, key);
    Py_DECREF(key);
    if (t == NULL) {
        return ERROR;
    }
    if (t == key) {  // obj is new constant.
        return SUCCESS;
    }

    if (PyTuple_CheckExact(t)) {
        // t is still borrowed reference
        t = PyTuple_GET_ITEM(t, 1);
    }

    Py_SETREF(*obj, Py_NewRef(t));
    return SUCCESS;
}

// This is in codeobject.c.
extern void _Py_set_localsplus_info(int, PyObject *, unsigned char,
                                   PyObject *, PyObject *);

static void
compute_localsplus_info(struct compiler_unit *u, int nlocalsplus,
                        PyObject *names, PyObject *kinds)
{
    PyObject *k, *v;
    Py_ssize_t pos = 0;
    while (PyDict_Next(u->u_varnames, &pos, &k, &v)) {
        int offset = (int)PyLong_AS_LONG(v);
        assert(offset >= 0);
        assert(offset < nlocalsplus);
        // For now we do not distinguish arg kinds.
        _PyLocals_Kind kind = CO_FAST_LOCAL;
<<<<<<< HEAD
        if (PyDict_Contains(c->u->u_fasthidden, k)) {
            kind |= CO_FAST_HIDDEN;
        }
        if (PyDict_GetItem(c->u->u_cellvars, k) != NULL) {
=======
        if (PyDict_GetItem(u->u_cellvars, k) != NULL) {
>>>>>>> d77c4874
            kind |= CO_FAST_CELL;
        }
        _Py_set_localsplus_info(offset, k, kind, names, kinds);
    }
    int nlocals = (int)PyDict_GET_SIZE(u->u_varnames);

    // This counter mirrors the fix done in fix_cell_offsets().
    int numdropped = 0;
    pos = 0;
    while (PyDict_Next(u->u_cellvars, &pos, &k, &v)) {
        if (PyDict_GetItem(u->u_varnames, k) != NULL) {
            // Skip cells that are already covered by locals.
            numdropped += 1;
            continue;
        }
        int offset = (int)PyLong_AS_LONG(v);
        assert(offset >= 0);
        offset += nlocals - numdropped;
        assert(offset < nlocalsplus);
        _Py_set_localsplus_info(offset, k, CO_FAST_CELL, names, kinds);
    }

    pos = 0;
    while (PyDict_Next(u->u_freevars, &pos, &k, &v)) {
        int offset = (int)PyLong_AS_LONG(v);
        assert(offset >= 0);
        offset += nlocals - numdropped;
        assert(offset < nlocalsplus);
        _Py_set_localsplus_info(offset, k, CO_FAST_FREE, names, kinds);
    }
}

static PyCodeObject *
makecode(struct compiler_unit *u, struct assembler *a, PyObject *const_cache,
         PyObject *constslist, int maxdepth, int nlocalsplus, int code_flags,
         PyObject *filename)
{
    PyCodeObject *co = NULL;
    PyObject *names = NULL;
    PyObject *consts = NULL;
    PyObject *localsplusnames = NULL;
    PyObject *localspluskinds = NULL;
    names = dict_keys_inorder(u->u_names, 0);
    if (!names) {
        goto error;
    }
    if (merge_const_one(const_cache, &names) < 0) {
        goto error;
    }

    consts = PyList_AsTuple(constslist); /* PyCode_New requires a tuple */
    if (consts == NULL) {
        goto error;
    }
    if (merge_const_one(const_cache, &consts) < 0) {
        goto error;
    }

    assert(u->u_posonlyargcount < INT_MAX);
    assert(u->u_argcount < INT_MAX);
    assert(u->u_kwonlyargcount < INT_MAX);
    int posonlyargcount = (int)u->u_posonlyargcount;
    int posorkwargcount = (int)u->u_argcount;
    assert(INT_MAX - posonlyargcount - posorkwargcount > 0);
    int kwonlyargcount = (int)u->u_kwonlyargcount;

    localsplusnames = PyTuple_New(nlocalsplus);
    if (localsplusnames == NULL) {
        goto error;
    }
    localspluskinds = PyBytes_FromStringAndSize(NULL, nlocalsplus);
    if (localspluskinds == NULL) {
        goto error;
    }
    compute_localsplus_info(u, nlocalsplus, localsplusnames, localspluskinds);

    struct _PyCodeConstructor con = {
        .filename = filename,
        .name = u->u_name,
        .qualname = u->u_qualname ? u->u_qualname : u->u_name,
        .flags = code_flags,

        .code = a->a_bytecode,
        .firstlineno = u->u_firstlineno,
        .linetable = a->a_linetable,

        .consts = consts,
        .names = names,

        .localsplusnames = localsplusnames,
        .localspluskinds = localspluskinds,

        .argcount = posonlyargcount + posorkwargcount,
        .posonlyargcount = posonlyargcount,
        .kwonlyargcount = kwonlyargcount,

        .stacksize = maxdepth,

        .exceptiontable = a->a_except_table,
    };

    if (_PyCode_Validate(&con) < 0) {
        goto error;
    }

    if (merge_const_one(const_cache, &localsplusnames) < 0) {
        goto error;
    }
    con.localsplusnames = localsplusnames;

    co = _PyCode_New(&con);
    if (co == NULL) {
        goto error;
    }

 error:
    Py_XDECREF(names);
    Py_XDECREF(consts);
    Py_XDECREF(localsplusnames);
    Py_XDECREF(localspluskinds);
    return co;
}


/* For debugging purposes only */
#if 0
static void
dump_instr(struct cfg_instr *i)
{
    const char *jrel = (is_relative_jump(i)) ? "jrel " : "";
    const char *jabs = (is_jump(i) && !is_relative_jump(i))? "jabs " : "";

    char arg[128];

    *arg = '\0';
    if (HAS_ARG(i->i_opcode)) {
        sprintf(arg, "arg: %d ", i->i_oparg);
    }
    if (HAS_TARGET(i->i_opcode)) {
        sprintf(arg, "target: %p [%d] ", i->i_target, i->i_oparg);
    }
    fprintf(stderr, "line: %d, opcode: %d %s%s%s\n",
                    i->i_loc.lineno, i->i_opcode, arg, jabs, jrel);
}

static inline int
basicblock_returns(const basicblock *b) {
    struct cfg_instr *last = basicblock_last_instr(b);
    return last && (last->i_opcode == RETURN_VALUE || last->i_opcode == RETURN_CONST);
}

static void
dump_basicblock(const basicblock *b)
{
    const char *b_return = basicblock_returns(b) ? "return " : "";
    fprintf(stderr, "%d: [EH=%d CLD=%d WRM=%d NO_FT=%d %p] used: %d, depth: %d, offset: %d %s\n",
        b->b_label.id, b->b_except_handler, b->b_cold, b->b_warm, BB_NO_FALLTHROUGH(b), b, b->b_iused,
        b->b_startdepth, b->b_offset, b_return);
    if (b->b_instr) {
        int i;
        for (i = 0; i < b->b_iused; i++) {
            fprintf(stderr, "  [%02d] ", i);
            dump_instr(b->b_instr + i);
        }
    }
}
#endif


static int
translate_jump_labels_to_targets(basicblock *entryblock);

static int
optimize_cfg(cfg_builder *g, PyObject *consts, PyObject *const_cache);

static int
remove_unused_consts(basicblock *entryblock, PyObject *consts);

/* Duplicates exit BBs, so that line numbers can be propagated to them */
static int
duplicate_exits_without_lineno(cfg_builder *g);

static int *
build_cellfixedoffsets(struct compiler_unit *u)
{
    int nlocals = (int)PyDict_GET_SIZE(u->u_varnames);
    int ncellvars = (int)PyDict_GET_SIZE(u->u_cellvars);
    int nfreevars = (int)PyDict_GET_SIZE(u->u_freevars);

    int noffsets = ncellvars + nfreevars;
    int *fixed = PyMem_New(int, noffsets);
    if (fixed == NULL) {
        PyErr_NoMemory();
        return NULL;
    }
    for (int i = 0; i < noffsets; i++) {
        fixed[i] = nlocals + i;
    }

    PyObject *varname, *cellindex;
    Py_ssize_t pos = 0;
    while (PyDict_Next(u->u_cellvars, &pos, &varname, &cellindex)) {
        PyObject *varindex = PyDict_GetItem(u->u_varnames, varname);
        if (varindex != NULL) {
            assert(PyLong_AS_LONG(cellindex) < INT_MAX);
            assert(PyLong_AS_LONG(varindex) < INT_MAX);
            int oldindex = (int)PyLong_AS_LONG(cellindex);
            int argoffset = (int)PyLong_AS_LONG(varindex);
            fixed[oldindex] = argoffset;
        }
    }

    return fixed;
}

static int
insert_prefix_instructions(struct compiler_unit *u, basicblock *entryblock,
                           int *fixed, int nfreevars, int code_flags)
{
    assert(u->u_firstlineno > 0);

    /* Add the generator prefix instructions. */
    if (code_flags & (CO_GENERATOR | CO_COROUTINE | CO_ASYNC_GENERATOR)) {
        struct cfg_instr make_gen = {
            .i_opcode = RETURN_GENERATOR,
            .i_oparg = 0,
            .i_loc = LOCATION(u->u_firstlineno, u->u_firstlineno, -1, -1),
            .i_target = NULL,
        };
        RETURN_IF_ERROR(insert_instruction(entryblock, 0, &make_gen));
        struct cfg_instr pop_top = {
            .i_opcode = POP_TOP,
            .i_oparg = 0,
            .i_loc = NO_LOCATION,
            .i_target = NULL,
        };
        RETURN_IF_ERROR(insert_instruction(entryblock, 1, &pop_top));
    }

    /* Set up cells for any variable that escapes, to be put in a closure. */
    const int ncellvars = (int)PyDict_GET_SIZE(u->u_cellvars);
    if (ncellvars) {
        // u->u_cellvars has the cells out of order so we sort them
        // before adding the MAKE_CELL instructions.  Note that we
        // adjust for arg cells, which come first.
        const int nvars = ncellvars + (int)PyDict_GET_SIZE(u->u_varnames);
        int *sorted = PyMem_RawCalloc(nvars, sizeof(int));
        if (sorted == NULL) {
            PyErr_NoMemory();
            return ERROR;
        }
        for (int i = 0; i < ncellvars; i++) {
            sorted[fixed[i]] = i + 1;
        }
        for (int i = 0, ncellsused = 0; ncellsused < ncellvars; i++) {
            int oldindex = sorted[i] - 1;
            if (oldindex == -1) {
                continue;
            }
            struct cfg_instr make_cell = {
                .i_opcode = MAKE_CELL,
                // This will get fixed in offset_derefs().
                .i_oparg = oldindex,
                .i_loc = NO_LOCATION,
                .i_target = NULL,
            };
            RETURN_IF_ERROR(insert_instruction(entryblock, ncellsused, &make_cell));
            ncellsused += 1;
        }
        PyMem_RawFree(sorted);
    }

    if (nfreevars) {
        struct cfg_instr copy_frees = {
            .i_opcode = COPY_FREE_VARS,
            .i_oparg = nfreevars,
            .i_loc = NO_LOCATION,
            .i_target = NULL,
        };
        RETURN_IF_ERROR(insert_instruction(entryblock, 0, &copy_frees));
    }

    return SUCCESS;
}

/* Make sure that all returns have a line number, even if early passes
 * have failed to propagate a correct line number.
 * The resulting line number may not be correct according to PEP 626,
 * but should be "good enough", and no worse than in older versions. */
static void
guarantee_lineno_for_exits(basicblock *entryblock, int firstlineno) {
    int lineno = firstlineno;
    assert(lineno > 0);
    for (basicblock *b = entryblock; b != NULL; b = b->b_next) {
        struct cfg_instr *last = basicblock_last_instr(b);
        if (last == NULL) {
            continue;
        }
        if (last->i_loc.lineno < 0) {
            if (last->i_opcode == RETURN_VALUE) {
                for (int i = 0; i < b->b_iused; i++) {
                    assert(b->b_instr[i].i_loc.lineno < 0);

                    b->b_instr[i].i_loc.lineno = lineno;
                }
            }
        }
        else {
            lineno = last->i_loc.lineno;
        }
    }
}

static int
fix_cell_offsets(struct compiler_unit *u, basicblock *entryblock, int *fixedmap)
{
    int nlocals = (int)PyDict_GET_SIZE(u->u_varnames);
    int ncellvars = (int)PyDict_GET_SIZE(u->u_cellvars);
    int nfreevars = (int)PyDict_GET_SIZE(u->u_freevars);
    int noffsets = ncellvars + nfreevars;

    // First deal with duplicates (arg cells).
    int numdropped = 0;
    for (int i = 0; i < noffsets ; i++) {
        if (fixedmap[i] == i + nlocals) {
            fixedmap[i] -= numdropped;
        }
        else {
            // It was a duplicate (cell/arg).
            numdropped += 1;
        }
    }

    // Then update offsets, either relative to locals or by cell2arg.
    for (basicblock *b = entryblock; b != NULL; b = b->b_next) {
        for (int i = 0; i < b->b_iused; i++) {
            struct cfg_instr *inst = &b->b_instr[i];
            // This is called before extended args are generated.
            assert(inst->i_opcode != EXTENDED_ARG);
            int oldoffset = inst->i_oparg;
            switch(inst->i_opcode) {
                case MAKE_CELL:
                case LOAD_CLOSURE:
                case LOAD_DEREF:
                case STORE_DEREF:
                case DELETE_DEREF:
                case LOAD_CLASSDEREF:
                    assert(oldoffset >= 0);
                    assert(oldoffset < noffsets);
                    assert(fixedmap[oldoffset] >= 0);
                    inst->i_oparg = fixedmap[oldoffset];
            }
        }
    }

    return numdropped;
}


#ifndef NDEBUG

static bool
no_redundant_nops(cfg_builder *g) {
    for (basicblock *b = g->g_entryblock; b != NULL; b = b->b_next) {
        if (remove_redundant_nops(b) != 0) {
            return false;
        }
    }
    return true;
}

static bool
no_redundant_jumps(cfg_builder *g) {
    for (basicblock *b = g->g_entryblock; b != NULL; b = b->b_next) {
        struct cfg_instr *last = basicblock_last_instr(b);
        if (last != NULL) {
            if (IS_UNCONDITIONAL_JUMP_OPCODE(last->i_opcode)) {
                assert(last->i_target != b->b_next);
                if (last->i_target == b->b_next) {
                    return false;
                }
            }
        }
    }
    return true;
}

static bool
opcode_metadata_is_sane(cfg_builder *g) {
    bool result = true;
    for (basicblock *b = g->g_entryblock; b != NULL; b = b->b_next) {
        for (int i = 0; i < b->b_iused; i++) {
            struct cfg_instr *instr = &b->b_instr[i];
            int opcode = instr->i_opcode;
            int oparg = instr->i_oparg;
            assert(opcode <= MAX_REAL_OPCODE);
            for (int jump = 0; jump <= 1; jump++) {
                int popped = _PyOpcode_num_popped(opcode, oparg, jump ? true : false);
                int pushed = _PyOpcode_num_pushed(opcode, oparg, jump ? true : false);
                assert((pushed < 0) == (popped < 0));
                if (pushed >= 0) {
                    assert(_PyOpcode_opcode_metadata[opcode].valid_entry);
                    int effect = stack_effect(opcode, instr->i_oparg, jump);
                    if (effect != pushed - popped) {
                       fprintf(stderr,
                               "op=%d arg=%d jump=%d: stack_effect (%d) != pushed (%d) - popped (%d)\n",
                               opcode, oparg, jump, effect, pushed, popped);
                       result = false;
                    }
                }
            }
        }
    }
    return result;
}

static bool
no_empty_basic_blocks(cfg_builder *g) {
    for (basicblock *b = g->g_entryblock; b != NULL; b = b->b_next) {
        if (b->b_iused == 0) {
            return false;
        }
    }
    return true;
}
#endif

static int
remove_redundant_jumps(cfg_builder *g) {
    /* If a non-empty block ends with a jump instruction, check if the next
     * non-empty block reached through normal flow control is the target
     * of that jump. If it is, then the jump instruction is redundant and
     * can be deleted.
     */
    assert(no_empty_basic_blocks(g));
    for (basicblock *b = g->g_entryblock; b != NULL; b = b->b_next) {
        struct cfg_instr *last = basicblock_last_instr(b);
        assert(last != NULL);
        assert(!IS_ASSEMBLER_OPCODE(last->i_opcode));
        if (IS_UNCONDITIONAL_JUMP_OPCODE(last->i_opcode)) {
            if (last->i_target == NULL) {
                PyErr_SetString(PyExc_SystemError, "jump with NULL target");
                return ERROR;
            }
            if (last->i_target == b->b_next) {
                assert(b->b_next->b_iused);
                INSTR_SET_OP0(last, NOP);
            }
        }
    }
    return SUCCESS;
}

static int
prepare_localsplus(struct compiler_unit* u, cfg_builder *g, int code_flags)
{
    assert(PyDict_GET_SIZE(u->u_varnames) < INT_MAX);
    assert(PyDict_GET_SIZE(u->u_cellvars) < INT_MAX);
    assert(PyDict_GET_SIZE(u->u_freevars) < INT_MAX);
    int nlocals = (int)PyDict_GET_SIZE(u->u_varnames);
    int ncellvars = (int)PyDict_GET_SIZE(u->u_cellvars);
    int nfreevars = (int)PyDict_GET_SIZE(u->u_freevars);
    assert(INT_MAX - nlocals - ncellvars > 0);
    assert(INT_MAX - nlocals - ncellvars - nfreevars > 0);
    int nlocalsplus = nlocals + ncellvars + nfreevars;
    int* cellfixedoffsets = build_cellfixedoffsets(u);
    if (cellfixedoffsets == NULL) {
        return ERROR;
    }


    // This must be called before fix_cell_offsets().
    if (insert_prefix_instructions(u, g->g_entryblock, cellfixedoffsets, nfreevars, code_flags)) {
        PyMem_Free(cellfixedoffsets);
        return ERROR;
    }

    int numdropped = fix_cell_offsets(u, g->g_entryblock, cellfixedoffsets);
    PyMem_Free(cellfixedoffsets);  // At this point we're done with it.
    cellfixedoffsets = NULL;
    if (numdropped < 0) {
        return ERROR;
    }

    nlocalsplus -= numdropped;
    return nlocalsplus;
}

static int
add_return_at_end(struct compiler *c, int addNone)
{
    /* Make sure every instruction stream that falls off the end returns None.
     * This also ensures that no jump target offsets are out of bounds.
     */
    if (addNone) {
        ADDOP_LOAD_CONST(c, NO_LOCATION, Py_None);
    }
    ADDOP(c, NO_LOCATION, RETURN_VALUE);
    return SUCCESS;
}

static void propagate_line_numbers(basicblock *entryblock);

static int
resolve_line_numbers(struct compiler_unit *u, cfg_builder *g)
{
    /* Set firstlineno if it wasn't explicitly set. */
    if (!u->u_firstlineno) {
        if (g->g_entryblock->b_instr && g->g_entryblock->b_instr->i_loc.lineno) {
            u->u_firstlineno = g->g_entryblock->b_instr->i_loc.lineno;
        }
        else {
            u->u_firstlineno = 1;
        }
    }
    RETURN_IF_ERROR(duplicate_exits_without_lineno(g));
    propagate_line_numbers(g->g_entryblock);
    guarantee_lineno_for_exits(g->g_entryblock, u->u_firstlineno);
    return SUCCESS;
}

static int
optimize_code_unit(cfg_builder *g, PyObject *consts, PyObject *const_cache,
                   int code_flags, int nlocals, int nparams)
{
    assert(cfg_builder_check(g));
    /** Preprocessing **/
    /* Map labels to targets and mark exception handlers */
    RETURN_IF_ERROR(translate_jump_labels_to_targets(g->g_entryblock));
    RETURN_IF_ERROR(mark_except_handlers(g->g_entryblock));
    RETURN_IF_ERROR(label_exception_targets(g->g_entryblock));

    /** Optimization **/
    RETURN_IF_ERROR(optimize_cfg(g, consts, const_cache));
    RETURN_IF_ERROR(remove_unused_consts(g->g_entryblock, consts));
    RETURN_IF_ERROR(
        add_checks_for_loads_of_uninitialized_variables(
            g->g_entryblock, nlocals, nparams));

    RETURN_IF_ERROR(push_cold_blocks_to_end(g, code_flags));
    return SUCCESS;
}

static PyCodeObject *
assemble_code_unit(struct compiler_unit *u, PyObject *const_cache,
                   int code_flags, PyObject *filename)
{
    PyCodeObject *co = NULL;
    PyObject *consts = consts_dict_keys_inorder(u->u_consts);
    if (consts == NULL) {
        goto error;
    }
    cfg_builder g;
    if (instr_sequence_to_cfg(&u->u_instr_sequence, &g) < 0) {
        goto error;
    }
    int nparams = (int)PyList_GET_SIZE(u->u_ste->ste_varnames);
    int nlocals = (int)PyDict_GET_SIZE(u->u_varnames);
    if (optimize_code_unit(&g, consts, const_cache, code_flags, nlocals, nparams) < 0) {
        goto error;
    }

    /** Assembly **/

    if (resolve_line_numbers(u, &g) < 0) {
        goto error;
    }

    int nlocalsplus = prepare_localsplus(u, &g, code_flags);
    if (nlocalsplus < 0) {
        goto error;
    }

    int maxdepth = stackdepth(g.g_entryblock, code_flags);
    if (maxdepth < 0) {
        goto error;
    }
    /* TO DO -- For 3.12, make sure that `maxdepth <= MAX_ALLOWED_STACK_USE` */

<<<<<<< HEAD
    convert_pseudo_ops(g->g_entryblock);
=======
    convert_exception_handlers_to_nops(g.g_entryblock);
>>>>>>> d77c4874

    /* Order of basic blocks must have been determined by now */
    if (normalize_jumps(&g) < 0) {
        goto error;
    }
    assert(no_redundant_jumps(&g));
    assert(opcode_metadata_is_sane(&g));

    /* Can't modify the bytecode after computing jump offsets. */
    assemble_jump_offsets(g.g_entryblock);

    struct assembler a;
    int res = assemble_emit(&a, g.g_entryblock, u->u_firstlineno, const_cache);
    if (res == SUCCESS) {
        co = makecode(u, &a, const_cache, consts, maxdepth, nlocalsplus,
                      code_flags, filename);
    }
    assemble_free(&a);

 error:
    Py_XDECREF(consts);
    cfg_builder_fini(&g);
    return co;
}

static PyCodeObject *
assemble(struct compiler *c, int addNone)
{
    struct compiler_unit *u = c->u;
    PyObject *const_cache = c->c_const_cache;
    PyObject *filename = c->c_filename;

    int code_flags = compute_code_flags(c);
    if (code_flags < 0) {
        return NULL;
    }

    if (add_return_at_end(c, addNone) < 0) {
        return NULL;
    }

    return assemble_code_unit(u, const_cache, code_flags, filename);
}

static PyObject*
get_const_value(int opcode, int oparg, PyObject *co_consts)
{
    PyObject *constant = NULL;
    assert(HAS_CONST(opcode));
    if (opcode == LOAD_CONST) {
        constant = PyList_GET_ITEM(co_consts, oparg);
    }

    if (constant == NULL) {
        PyErr_SetString(PyExc_SystemError,
                        "Internal error: failed to get value of a constant");
        return NULL;
    }
    return Py_NewRef(constant);
}

/* Replace LOAD_CONST c1, LOAD_CONST c2 ... LOAD_CONST cn, BUILD_TUPLE n
   with    LOAD_CONST (c1, c2, ... cn).
   The consts table must still be in list form so that the
   new constant (c1, c2, ... cn) can be appended.
   Called with codestr pointing to the first LOAD_CONST.
*/
static int
fold_tuple_on_constants(PyObject *const_cache,
                        struct cfg_instr *inst,
                        int n, PyObject *consts)
{
    /* Pre-conditions */
    assert(PyDict_CheckExact(const_cache));
    assert(PyList_CheckExact(consts));
    assert(inst[n].i_opcode == BUILD_TUPLE);
    assert(inst[n].i_oparg == n);

    for (int i = 0; i < n; i++) {
        if (!HAS_CONST(inst[i].i_opcode)) {
            return SUCCESS;
        }
    }

    /* Buildup new tuple of constants */
    PyObject *newconst = PyTuple_New(n);
    if (newconst == NULL) {
        return ERROR;
    }
    for (int i = 0; i < n; i++) {
        int op = inst[i].i_opcode;
        int arg = inst[i].i_oparg;
        PyObject *constant = get_const_value(op, arg, consts);
        if (constant == NULL) {
            return ERROR;
        }
        PyTuple_SET_ITEM(newconst, i, constant);
    }
    if (merge_const_one(const_cache, &newconst) < 0) {
        Py_DECREF(newconst);
        return ERROR;
    }

    Py_ssize_t index;
    for (index = 0; index < PyList_GET_SIZE(consts); index++) {
        if (PyList_GET_ITEM(consts, index) == newconst) {
            break;
        }
    }
    if (index == PyList_GET_SIZE(consts)) {
        if ((size_t)index >= (size_t)INT_MAX - 1) {
            Py_DECREF(newconst);
            PyErr_SetString(PyExc_OverflowError, "too many constants");
            return ERROR;
        }
        if (PyList_Append(consts, newconst)) {
            Py_DECREF(newconst);
            return ERROR;
        }
    }
    Py_DECREF(newconst);
    for (int i = 0; i < n; i++) {
        INSTR_SET_OP0(&inst[i], NOP);
    }
    INSTR_SET_OP1(&inst[n], LOAD_CONST, (int)index);
    return SUCCESS;
}

#define VISITED (-1)

// Replace an arbitrary run of SWAPs and NOPs with an optimal one that has the
// same effect.
static int
swaptimize(basicblock *block, int *ix)
{
    // NOTE: "./python -m test test_patma" serves as a good, quick stress test
    // for this function. Make sure to blow away cached *.pyc files first!
    assert(*ix < block->b_iused);
    struct cfg_instr *instructions = &block->b_instr[*ix];
    // Find the length of the current sequence of SWAPs and NOPs, and record the
    // maximum depth of the stack manipulations:
    assert(instructions[0].i_opcode == SWAP);
    int depth = instructions[0].i_oparg;
    int len = 0;
    int more = false;
    int limit = block->b_iused - *ix;
    while (++len < limit) {
        int opcode = instructions[len].i_opcode;
        if (opcode == SWAP) {
            depth = Py_MAX(depth, instructions[len].i_oparg);
            more = true;
        }
        else if (opcode != NOP) {
            break;
        }
    }
    // It's already optimal if there's only one SWAP:
    if (!more) {
        return SUCCESS;
    }
    // Create an array with elements {0, 1, 2, ..., depth - 1}:
    int *stack = PyMem_Malloc(depth * sizeof(int));
    if (stack == NULL) {
        PyErr_NoMemory();
        return ERROR;
    }
    for (int i = 0; i < depth; i++) {
        stack[i] = i;
    }
    // Simulate the combined effect of these instructions by "running" them on
    // our "stack":
    for (int i = 0; i < len; i++) {
        if (instructions[i].i_opcode == SWAP) {
            int oparg = instructions[i].i_oparg;
            int top = stack[0];
            // SWAPs are 1-indexed:
            stack[0] = stack[oparg - 1];
            stack[oparg - 1] = top;
        }
    }
    // Now we can begin! Our approach here is based on a solution to a closely
    // related problem (https://cs.stackexchange.com/a/13938). It's easiest to
    // think of this algorithm as determining the steps needed to efficiently
    // "un-shuffle" our stack. By performing the moves in *reverse* order,
    // though, we can efficiently *shuffle* it! For this reason, we will be
    // replacing instructions starting from the *end* of the run. Since the
    // solution is optimal, we don't need to worry about running out of space:
    int current = len - 1;
    for (int i = 0; i < depth; i++) {
        // Skip items that have already been visited, or just happen to be in
        // the correct location:
        if (stack[i] == VISITED || stack[i] == i) {
            continue;
        }
        // Okay, we've found an item that hasn't been visited. It forms a cycle
        // with other items; traversing the cycle and swapping each item with
        // the next will put them all in the correct place. The weird
        // loop-and-a-half is necessary to insert 0 into every cycle, since we
        // can only swap from that position:
        int j = i;
        while (true) {
            // Skip the actual swap if our item is zero, since swapping the top
            // item with itself is pointless:
            if (j) {
                assert(0 <= current);
                // SWAPs are 1-indexed:
                instructions[current].i_opcode = SWAP;
                instructions[current--].i_oparg = j + 1;
            }
            if (stack[j] == VISITED) {
                // Completed the cycle:
                assert(j == i);
                break;
            }
            int next_j = stack[j];
            stack[j] = VISITED;
            j = next_j;
        }
    }
    // NOP out any unused instructions:
    while (0 <= current) {
        INSTR_SET_OP0(&instructions[current--], NOP);
    }
    PyMem_Free(stack);
    *ix += len - 1;
    return SUCCESS;
}

// This list is pretty small, since it's only okay to reorder opcodes that:
// - can't affect control flow (like jumping or raising exceptions)
// - can't invoke arbitrary code (besides finalizers)
// - only touch the TOS (and pop it when finished)
#define SWAPPABLE(opcode) \
    ((opcode) == STORE_FAST || \
     (opcode) == STORE_FAST_MAYBE_NULL || \
     (opcode) == POP_TOP)

static int
next_swappable_instruction(basicblock *block, int i, int lineno)
{
    while (++i < block->b_iused) {
        struct cfg_instr *instruction = &block->b_instr[i];
        if (0 <= lineno && instruction->i_loc.lineno != lineno) {
            // Optimizing across this instruction could cause user-visible
            // changes in the names bound between line tracing events!
            return -1;
        }
        if (instruction->i_opcode == NOP) {
            continue;
        }
        if (SWAPPABLE(instruction->i_opcode)) {
            return i;
        }
        return -1;
    }
    return -1;
}

// Attempt to apply SWAPs statically by swapping *instructions* rather than
// stack items. For example, we can replace SWAP(2), POP_TOP, STORE_FAST(42)
// with the more efficient NOP, STORE_FAST(42), POP_TOP.
static void
apply_static_swaps(basicblock *block, int i)
{
    // SWAPs are to our left, and potential swaperands are to our right:
    for (; 0 <= i; i--) {
        assert(i < block->b_iused);
        struct cfg_instr *swap = &block->b_instr[i];
        if (swap->i_opcode != SWAP) {
            if (swap->i_opcode == NOP || SWAPPABLE(swap->i_opcode)) {
                // Nope, but we know how to handle these. Keep looking:
                continue;
            }
            // We can't reason about what this instruction does. Bail:
            return;
        }
        int j = next_swappable_instruction(block, i, -1);
        if (j < 0) {
            return;
        }
        int k = j;
        int lineno = block->b_instr[j].i_loc.lineno;
        for (int count = swap->i_oparg - 1; 0 < count; count--) {
            k = next_swappable_instruction(block, k, lineno);
            if (k < 0) {
                return;
            }
        }
        // Success!
        INSTR_SET_OP0(swap, NOP);
        struct cfg_instr temp = block->b_instr[j];
        block->b_instr[j] = block->b_instr[k];
        block->b_instr[k] = temp;
    }
}

// Attempt to eliminate jumps to jumps by updating inst to jump to
// target->i_target using the provided opcode. Return whether or not the
// optimization was successful.
static bool
jump_thread(struct cfg_instr *inst, struct cfg_instr *target, int opcode)
{
    assert(is_jump(inst));
    assert(is_jump(target));
    // bpo-45773: If inst->i_target == target->i_target, then nothing actually
    // changes (and we fall into an infinite loop):
    if ((inst->i_loc.lineno == target->i_loc.lineno || target->i_loc.lineno == -1) &&
        inst->i_target != target->i_target)
    {
        inst->i_target = target->i_target;
        inst->i_opcode = opcode;
        return true;
    }
    return false;
}

/* Maximum size of basic block that should be copied in optimizer */
#define MAX_COPY_SIZE 4

/* Optimization */
static int
optimize_basic_block(PyObject *const_cache, basicblock *bb, PyObject *consts)
{
    assert(PyDict_CheckExact(const_cache));
    assert(PyList_CheckExact(consts));
    struct cfg_instr nop;
    INSTR_SET_OP0(&nop, NOP);
    struct cfg_instr *target;
    for (int i = 0; i < bb->b_iused; i++) {
        struct cfg_instr *inst = &bb->b_instr[i];
        int oparg = inst->i_oparg;
        int nextop = i+1 < bb->b_iused ? bb->b_instr[i+1].i_opcode : 0;
        if (HAS_TARGET(inst->i_opcode)) {
            assert(inst->i_target->b_iused > 0);
            target = &inst->i_target->b_instr[0];
            assert(!IS_ASSEMBLER_OPCODE(target->i_opcode));
        }
        else {
            target = &nop;
        }
        assert(!IS_ASSEMBLER_OPCODE(inst->i_opcode));
        switch (inst->i_opcode) {
            /* Remove LOAD_CONST const; conditional jump */
            case LOAD_CONST:
            {
                PyObject* cnt;
                int is_true;
                int jump_if_true;
                switch(nextop) {
                    case POP_JUMP_IF_FALSE:
                    case POP_JUMP_IF_TRUE:
                        cnt = get_const_value(inst->i_opcode, oparg, consts);
                        if (cnt == NULL) {
                            goto error;
                        }
                        is_true = PyObject_IsTrue(cnt);
                        Py_DECREF(cnt);
                        if (is_true == -1) {
                            goto error;
                        }
                        INSTR_SET_OP0(inst, NOP);
                        jump_if_true = nextop == POP_JUMP_IF_TRUE;
                        if (is_true == jump_if_true) {
                            bb->b_instr[i+1].i_opcode = JUMP;
                        }
                        else {
                            INSTR_SET_OP0(&bb->b_instr[i + 1], NOP);
                        }
                        break;
                    case JUMP_IF_FALSE_OR_POP:
                    case JUMP_IF_TRUE_OR_POP:
                        cnt = get_const_value(inst->i_opcode, oparg, consts);
                        if (cnt == NULL) {
                            goto error;
                        }
                        is_true = PyObject_IsTrue(cnt);
                        Py_DECREF(cnt);
                        if (is_true == -1) {
                            goto error;
                        }
                        jump_if_true = nextop == JUMP_IF_TRUE_OR_POP;
                        if (is_true == jump_if_true) {
                            bb->b_instr[i+1].i_opcode = JUMP;
                        }
                        else {
                            INSTR_SET_OP0(inst, NOP);
                            INSTR_SET_OP0(&bb->b_instr[i + 1], NOP);
                        }
                        break;
                    case IS_OP:
                        cnt = get_const_value(inst->i_opcode, oparg, consts);
                        if (cnt == NULL) {
                            goto error;
                        }
                        int jump_op = i+2 < bb->b_iused ? bb->b_instr[i+2].i_opcode : 0;
                        if (Py_IsNone(cnt) && (jump_op == POP_JUMP_IF_FALSE || jump_op == POP_JUMP_IF_TRUE)) {
                            unsigned char nextarg = bb->b_instr[i+1].i_oparg;
                            INSTR_SET_OP0(inst, NOP);
                            INSTR_SET_OP0(&bb->b_instr[i + 1], NOP);
                            bb->b_instr[i+2].i_opcode = nextarg ^ (jump_op == POP_JUMP_IF_FALSE) ?
                                    POP_JUMP_IF_NOT_NONE : POP_JUMP_IF_NONE;
                        }
                        Py_DECREF(cnt);
                        break;
                    case RETURN_VALUE:
                        INSTR_SET_OP0(inst, NOP);
                        INSTR_SET_OP1(&bb->b_instr[++i], RETURN_CONST, oparg);
                        break;
                }
                break;
            }

                /* Try to fold tuples of constants.
                   Skip over BUILD_TUPLE(1) UNPACK_SEQUENCE(1).
                   Replace BUILD_TUPLE(2) UNPACK_SEQUENCE(2) with SWAP(2).
                   Replace BUILD_TUPLE(3) UNPACK_SEQUENCE(3) with SWAP(3). */
            case BUILD_TUPLE:
                if (nextop == UNPACK_SEQUENCE && oparg == bb->b_instr[i+1].i_oparg) {
                    switch(oparg) {
                        case 1:
                            INSTR_SET_OP0(inst, NOP);
                            INSTR_SET_OP0(&bb->b_instr[i + 1], NOP);
                            continue;
                        case 2:
                        case 3:
                            INSTR_SET_OP0(inst, NOP);
                            bb->b_instr[i+1].i_opcode = SWAP;
                            continue;
                    }
                }
                if (i >= oparg) {
                    if (fold_tuple_on_constants(const_cache, inst-oparg, oparg, consts)) {
                        goto error;
                    }
                }
                break;

                /* Simplify conditional jump to conditional jump where the
                   result of the first test implies the success of a similar
                   test or the failure of the opposite test.
                   Arises in code like:
                   "a and b or c"
                   "(a and b) and c"
                   "(a or b) or c"
                   "(a or b) and c"
                   x:JUMP_IF_FALSE_OR_POP y   y:JUMP_IF_FALSE_OR_POP z
                      -->  x:JUMP_IF_FALSE_OR_POP z
                   x:JUMP_IF_FALSE_OR_POP y   y:JUMP_IF_TRUE_OR_POP z
                      -->  x:POP_JUMP_IF_FALSE y+1
                   where y+1 is the instruction following the second test.
                */
            case JUMP_IF_FALSE_OR_POP:
                switch (target->i_opcode) {
                    case POP_JUMP_IF_FALSE:
                        i -= jump_thread(inst, target, POP_JUMP_IF_FALSE);
                        break;
                    case JUMP:
                    case JUMP_IF_FALSE_OR_POP:
                        i -= jump_thread(inst, target, JUMP_IF_FALSE_OR_POP);
                        break;
                    case JUMP_IF_TRUE_OR_POP:
                    case POP_JUMP_IF_TRUE:
                        if (inst->i_loc.lineno == target->i_loc.lineno) {
                            // We don't need to bother checking for loops here,
                            // since a block's b_next cannot point to itself:
                            assert(inst->i_target != inst->i_target->b_next);
                            inst->i_opcode = POP_JUMP_IF_FALSE;
                            inst->i_target = inst->i_target->b_next;
                            --i;
                        }
                        break;
                }
                break;
            case JUMP_IF_TRUE_OR_POP:
                switch (target->i_opcode) {
                    case POP_JUMP_IF_TRUE:
                        i -= jump_thread(inst, target, POP_JUMP_IF_TRUE);
                        break;
                    case JUMP:
                    case JUMP_IF_TRUE_OR_POP:
                        i -= jump_thread(inst, target, JUMP_IF_TRUE_OR_POP);
                        break;
                    case JUMP_IF_FALSE_OR_POP:
                    case POP_JUMP_IF_FALSE:
                        if (inst->i_loc.lineno == target->i_loc.lineno) {
                            // We don't need to bother checking for loops here,
                            // since a block's b_next cannot point to itself:
                            assert(inst->i_target != inst->i_target->b_next);
                            inst->i_opcode = POP_JUMP_IF_TRUE;
                            inst->i_target = inst->i_target->b_next;
                            --i;
                        }
                        break;
                }
                break;
            case POP_JUMP_IF_NOT_NONE:
            case POP_JUMP_IF_NONE:
                switch (target->i_opcode) {
                    case JUMP:
                        i -= jump_thread(inst, target, inst->i_opcode);
                }
                break;
            case POP_JUMP_IF_FALSE:
                switch (target->i_opcode) {
                    case JUMP:
                        i -= jump_thread(inst, target, POP_JUMP_IF_FALSE);
                }
                break;
            case POP_JUMP_IF_TRUE:
                switch (target->i_opcode) {
                    case JUMP:
                        i -= jump_thread(inst, target, POP_JUMP_IF_TRUE);
                }
                break;
            case JUMP:
                switch (target->i_opcode) {
                    case JUMP:
                        i -= jump_thread(inst, target, JUMP);
                }
                break;
            case FOR_ITER:
                if (target->i_opcode == JUMP) {
                    /* This will not work now because the jump (at target) could
                     * be forward or backward and FOR_ITER only jumps forward. We
                     * can re-enable this if ever we implement a backward version
                     * of FOR_ITER.
                     */
                    /*
                    i -= jump_thread(inst, target, FOR_ITER);
                    */
                }
                break;
            case SWAP:
                if (oparg == 1) {
                    INSTR_SET_OP0(inst, NOP);
                    break;
                }
                if (swaptimize(bb, &i) < 0) {
                    goto error;
                }
                apply_static_swaps(bb, i);
                break;
            case KW_NAMES:
                break;
            case PUSH_NULL:
                if (nextop == LOAD_GLOBAL && (inst[1].i_opcode & 1) == 0) {
                    INSTR_SET_OP0(inst, NOP);
                    inst[1].i_oparg |= 1;
                }
                break;
            default:
                /* All HAS_CONST opcodes should be handled with LOAD_CONST */
                assert (!HAS_CONST(inst->i_opcode));
        }
    }
    return SUCCESS;
error:
    return ERROR;
}

/* If this block ends with an unconditional jump to a small exit block, then
 * remove the jump and extend this block with the target.
 * Returns 1 if extended, 0 if no change, and -1 on error.
 */
static int
inline_small_exit_blocks(basicblock *bb) {
    struct cfg_instr *last = basicblock_last_instr(bb);
    if (last == NULL) {
        return 0;
    }
    if (!IS_UNCONDITIONAL_JUMP_OPCODE(last->i_opcode)) {
        return 0;
    }
    basicblock *target = last->i_target;
    if (basicblock_exits_scope(target) && target->b_iused <= MAX_COPY_SIZE) {
        INSTR_SET_OP0(last, NOP);
        RETURN_IF_ERROR(basicblock_append_instructions(bb, target));
        return 1;
    }
    return 0;
}

static int
remove_redundant_nops(basicblock *bb) {
    /* Remove NOPs when legal to do so. */
    int dest = 0;
    int prev_lineno = -1;
    for (int src = 0; src < bb->b_iused; src++) {
        int lineno = bb->b_instr[src].i_loc.lineno;
        if (bb->b_instr[src].i_opcode == NOP) {
            /* Eliminate no-op if it doesn't have a line number */
            if (lineno < 0) {
                continue;
            }
            /* or, if the previous instruction had the same line number. */
            if (prev_lineno == lineno) {
                continue;
            }
            /* or, if the next instruction has same line number or no line number */
            if (src < bb->b_iused - 1) {
                int next_lineno = bb->b_instr[src+1].i_loc.lineno;
                if (next_lineno == lineno) {
                    continue;
                }
                if (next_lineno < 0) {
                    bb->b_instr[src+1].i_loc = bb->b_instr[src].i_loc;
                    continue;
                }
            }
            else {
                basicblock* next = bb->b_next;
                while (next && next->b_iused == 0) {
                    next = next->b_next;
                }
                /* or if last instruction in BB and next BB has same line number */
                if (next) {
                    if (lineno == next->b_instr[0].i_loc.lineno) {
                        continue;
                    }
                }
            }

        }
        if (dest != src) {
            bb->b_instr[dest] = bb->b_instr[src];
        }
        dest++;
        prev_lineno = lineno;
    }
    assert(dest <= bb->b_iused);
    int num_removed = bb->b_iused - dest;
    bb->b_iused = dest;
    return num_removed;
}

static int
check_cfg(cfg_builder *g) {
    for (basicblock *b = g->g_entryblock; b != NULL; b = b->b_next) {
        /* Raise SystemError if jump or exit is not last instruction in the block. */
        for (int i = 0; i < b->b_iused; i++) {
            int opcode = b->b_instr[i].i_opcode;
            assert(!IS_ASSEMBLER_OPCODE(opcode));
            if (IS_TERMINATOR_OPCODE(opcode)) {
                if (i != b->b_iused - 1) {
                    PyErr_SetString(PyExc_SystemError, "malformed control flow graph.");
                    return ERROR;
                }
            }
        }
    }
    return SUCCESS;
}

static int
mark_reachable(basicblock *entryblock) {
    basicblock **stack = make_cfg_traversal_stack(entryblock);
    if (stack == NULL) {
        return ERROR;
    }
    basicblock **sp = stack;
    entryblock->b_predecessors = 1;
    *sp++ = entryblock;
    while (sp > stack) {
        basicblock *b = *(--sp);
        b->b_visited = 1;
        if (b->b_next && BB_HAS_FALLTHROUGH(b)) {
            if (!b->b_next->b_visited) {
                assert(b->b_next->b_predecessors == 0);
                *sp++ = b->b_next;
            }
            b->b_next->b_predecessors++;
        }
        for (int i = 0; i < b->b_iused; i++) {
            basicblock *target;
            struct cfg_instr *instr = &b->b_instr[i];
            if (is_jump(instr) || is_block_push(instr)) {
                target = instr->i_target;
                if (!target->b_visited) {
                    assert(target->b_predecessors == 0 || target == b->b_next);
                    *sp++ = target;
                }
                target->b_predecessors++;
            }
        }
    }
    PyMem_Free(stack);
    return SUCCESS;
}

static void
eliminate_empty_basic_blocks(cfg_builder *g) {
    /* Eliminate empty blocks */
    for (basicblock *b = g->g_entryblock; b != NULL; b = b->b_next) {
        basicblock *next = b->b_next;
        while (next && next->b_iused == 0) {
            next = next->b_next;
        }
        b->b_next = next;
    }
    while(g->g_entryblock && g->g_entryblock->b_iused == 0) {
        g->g_entryblock = g->g_entryblock->b_next;
    }
    for (basicblock *b = g->g_entryblock; b != NULL; b = b->b_next) {
        assert(b->b_iused > 0);
        for (int i = 0; i < b->b_iused; i++) {
            struct cfg_instr *instr = &b->b_instr[i];
            if (HAS_TARGET(instr->i_opcode)) {
                basicblock *target = instr->i_target;
                while (target->b_iused == 0) {
                    target = target->b_next;
                }
                instr->i_target = target;
                assert(instr->i_target && instr->i_target->b_iused > 0);
            }
        }
    }
}


/* If an instruction has no line number, but it's predecessor in the BB does,
 * then copy the line number. If a successor block has no line number, and only
 * one predecessor, then inherit the line number.
 * This ensures that all exit blocks (with one predecessor) receive a line number.
 * Also reduces the size of the line number table,
 * but has no impact on the generated line number events.
 */
static void
propagate_line_numbers(basicblock *entryblock) {
    for (basicblock *b = entryblock; b != NULL; b = b->b_next) {
        struct cfg_instr *last = basicblock_last_instr(b);
        if (last == NULL) {
            continue;
        }

        location prev_location = NO_LOCATION;
        for (int i = 0; i < b->b_iused; i++) {
            if (b->b_instr[i].i_loc.lineno < 0) {
                b->b_instr[i].i_loc = prev_location;
            }
            else {
                prev_location = b->b_instr[i].i_loc;
            }
        }
        if (BB_HAS_FALLTHROUGH(b) && b->b_next->b_predecessors == 1) {
            assert(b->b_next->b_iused);
            if (b->b_next->b_instr[0].i_loc.lineno < 0) {
                b->b_next->b_instr[0].i_loc = prev_location;
            }
        }
        if (is_jump(last)) {
            basicblock *target = last->i_target;
            if (target->b_predecessors == 1) {
                if (target->b_instr[0].i_loc.lineno < 0) {
                    target->b_instr[0].i_loc = prev_location;
                }
            }
        }
    }
}


/* Calculate the actual jump target from the target_label */
static int
translate_jump_labels_to_targets(basicblock *entryblock)
{
    int max_label = -1;
    for (basicblock *b = entryblock; b != NULL; b = b->b_next) {
        if (b->b_label.id > max_label) {
            max_label = b->b_label.id;
        }
    }
    size_t mapsize = sizeof(basicblock *) * (max_label + 1);
    basicblock **label2block = (basicblock **)PyMem_Malloc(mapsize);
    if (!label2block) {
        PyErr_NoMemory();
        return ERROR;
    }
    memset(label2block, 0, mapsize);
    for (basicblock *b = entryblock; b != NULL; b = b->b_next) {
        if (b->b_label.id >= 0) {
            label2block[b->b_label.id] = b;
        }
    }
    for (basicblock *b = entryblock; b != NULL; b = b->b_next) {
        for (int i = 0; i < b->b_iused; i++) {
            struct cfg_instr *instr = &b->b_instr[i];
            assert(instr->i_target == NULL);
            if (HAS_TARGET(instr->i_opcode)) {
                int lbl = instr->i_oparg;
                assert(lbl >= 0 && lbl <= max_label);
                instr->i_target = label2block[lbl];
                assert(instr->i_target != NULL);
                assert(instr->i_target->b_label.id == lbl);
            }
        }
    }
    PyMem_Free(label2block);
    return SUCCESS;
}

/* Perform optimizations on a control flow graph.
   The consts object should still be in list form to allow new constants
   to be appended.

   Code trasnformations that reduce code size initially fill the gaps with
   NOPs.  Later those NOPs are removed.
*/

static int
optimize_cfg(cfg_builder *g, PyObject *consts, PyObject *const_cache)
{
    assert(PyDict_CheckExact(const_cache));
    RETURN_IF_ERROR(check_cfg(g));
    eliminate_empty_basic_blocks(g);
    for (basicblock *b = g->g_entryblock; b != NULL; b = b->b_next) {
        RETURN_IF_ERROR(inline_small_exit_blocks(b));
    }
    assert(no_empty_basic_blocks(g));
    for (basicblock *b = g->g_entryblock; b != NULL; b = b->b_next) {
        RETURN_IF_ERROR(optimize_basic_block(const_cache, b, consts));
        remove_redundant_nops(b);
        assert(b->b_predecessors == 0);
    }
    for (basicblock *b = g->g_entryblock; b != NULL; b = b->b_next) {
        RETURN_IF_ERROR(inline_small_exit_blocks(b));
    }
    RETURN_IF_ERROR(mark_reachable(g->g_entryblock));

    /* Delete unreachable instructions */
    for (basicblock *b = g->g_entryblock; b != NULL; b = b->b_next) {
       if (b->b_predecessors == 0) {
            b->b_iused = 0;
       }
    }
    for (basicblock *b = g->g_entryblock; b != NULL; b = b->b_next) {
        remove_redundant_nops(b);
    }
    eliminate_empty_basic_blocks(g);
    assert(no_redundant_nops(g));
    RETURN_IF_ERROR(remove_redundant_jumps(g));
    return SUCCESS;
}


static int
remove_unused_consts(basicblock *entryblock, PyObject *consts)
{
    assert(PyList_CheckExact(consts));
    Py_ssize_t nconsts = PyList_GET_SIZE(consts);
    if (nconsts == 0) {
        return SUCCESS;  /* nothing to do */
    }

    Py_ssize_t *index_map = NULL;
    Py_ssize_t *reverse_index_map = NULL;
    int err = ERROR;

    index_map = PyMem_Malloc(nconsts * sizeof(Py_ssize_t));
    if (index_map == NULL) {
        goto end;
    }
    for (Py_ssize_t i = 1; i < nconsts; i++) {
        index_map[i] = -1;
    }
    // The first constant may be docstring; keep it always.
    index_map[0] = 0;

    /* mark used consts */
    for (basicblock *b = entryblock; b != NULL; b = b->b_next) {
        for (int i = 0; i < b->b_iused; i++) {
            if (HAS_CONST(b->b_instr[i].i_opcode)) {
                int index = b->b_instr[i].i_oparg;
                index_map[index] = index;
            }
        }
    }
    /* now index_map[i] == i if consts[i] is used, -1 otherwise */

    /* condense consts */
    Py_ssize_t n_used_consts = 0;
    for (int i = 0; i < nconsts; i++) {
        if (index_map[i] != -1) {
            assert(index_map[i] == i);
            index_map[n_used_consts++] = index_map[i];
        }
    }
    if (n_used_consts == nconsts) {
        /* nothing to do */
        err = SUCCESS;
        goto end;
    }

    /* move all used consts to the beginning of the consts list */
    assert(n_used_consts < nconsts);
    for (Py_ssize_t i = 0; i < n_used_consts; i++) {
        Py_ssize_t old_index = index_map[i];
        assert(i <= old_index && old_index < nconsts);
        if (i != old_index) {
            PyObject *value = PyList_GET_ITEM(consts, index_map[i]);
            assert(value != NULL);
            PyList_SetItem(consts, i, Py_NewRef(value));
        }
    }

    /* truncate the consts list at its new size */
    if (PyList_SetSlice(consts, n_used_consts, nconsts, NULL) < 0) {
        goto end;
    }

    /* adjust const indices in the bytecode */
    reverse_index_map = PyMem_Malloc(nconsts * sizeof(Py_ssize_t));
    if (reverse_index_map == NULL) {
        goto end;
    }
    for (Py_ssize_t i = 0; i < nconsts; i++) {
        reverse_index_map[i] = -1;
    }
    for (Py_ssize_t i = 0; i < n_used_consts; i++) {
        assert(index_map[i] != -1);
        assert(reverse_index_map[index_map[i]] == -1);
        reverse_index_map[index_map[i]] = i;
    }

    for (basicblock *b = entryblock; b != NULL; b = b->b_next) {
        for (int i = 0; i < b->b_iused; i++) {
            if (HAS_CONST(b->b_instr[i].i_opcode)) {
                int index = b->b_instr[i].i_oparg;
                assert(reverse_index_map[index] >= 0);
                assert(reverse_index_map[index] < n_used_consts);
                b->b_instr[i].i_oparg = (int)reverse_index_map[index];
            }
        }
    }

    err = SUCCESS;
end:
    PyMem_Free(index_map);
    PyMem_Free(reverse_index_map);
    return err;
}

static inline bool
is_exit_without_lineno(basicblock *b) {
    if (!basicblock_exits_scope(b)) {
        return false;
    }
    for (int i = 0; i < b->b_iused; i++) {
        if (b->b_instr[i].i_loc.lineno >= 0) {
            return false;
        }
    }
    return true;
}

/* PEP 626 mandates that the f_lineno of a frame is correct
 * after a frame terminates. It would be prohibitively expensive
 * to continuously update the f_lineno field at runtime,
 * so we make sure that all exiting instruction (raises and returns)
 * have a valid line number, allowing us to compute f_lineno lazily.
 * We can do this by duplicating the exit blocks without line number
 * so that none have more than one predecessor. We can then safely
 * copy the line number from the sole predecessor block.
 */
static int
duplicate_exits_without_lineno(cfg_builder *g)
{
    assert(no_empty_basic_blocks(g));
    /* Copy all exit blocks without line number that are targets of a jump.
     */
    basicblock *entryblock = g->g_entryblock;
    for (basicblock *b = entryblock; b != NULL; b = b->b_next) {
        struct cfg_instr *last = basicblock_last_instr(b);
        assert(last != NULL);
        if (is_jump(last)) {
            basicblock *target = last->i_target;
            if (is_exit_without_lineno(target) && target->b_predecessors > 1) {
                basicblock *new_target = copy_basicblock(g, target);
                if (new_target == NULL) {
                    return ERROR;
                }
                new_target->b_instr[0].i_loc = last->i_loc;
                last->i_target = new_target;
                target->b_predecessors--;
                new_target->b_predecessors = 1;
                new_target->b_next = target->b_next;
                target->b_next = new_target;
            }
        }
    }

    /* Any remaining reachable exit blocks without line number can only be reached by
     * fall through, and thus can only have a single predecessor */
    for (basicblock *b = entryblock; b != NULL; b = b->b_next) {
        if (BB_HAS_FALLTHROUGH(b) && b->b_next && b->b_iused > 0) {
            if (is_exit_without_lineno(b->b_next)) {
                struct cfg_instr *last = basicblock_last_instr(b);
                assert(last != NULL);
                b->b_next->b_instr[0].i_loc = last->i_loc;
            }
        }
    }
    return SUCCESS;
}


/* Access to compiler optimizations for unit tests.
 *
 * _PyCompile_CodeGen takes and AST, applies code-gen and
 * returns the unoptimized CFG as an instruction list.
 *
 * _PyCompile_OptimizeCfg takes an instruction list, constructs
 * a CFG, optimizes it and converts back to an instruction list.
 *
 * An instruction list is a PyList where each item is either
 * a tuple describing a single instruction:
 * (opcode, oparg, lineno, end_lineno, col, end_col), or
 * a jump target label marking the beginning of a basic block.
 */

static int
instructions_to_cfg(PyObject *instructions, cfg_builder *g)
{
    assert(PyList_Check(instructions));

    Py_ssize_t num_insts = PyList_GET_SIZE(instructions);
    bool *is_target = PyMem_Calloc(num_insts, sizeof(bool));
    if (is_target == NULL) {
        return ERROR;
    }
    for (Py_ssize_t i = 0; i < num_insts; i++) {
        PyObject *item = PyList_GET_ITEM(instructions, i);
        if (!PyTuple_Check(item) || PyTuple_GET_SIZE(item) != 6) {
            PyErr_SetString(PyExc_ValueError, "expected a 6-tuple");
            goto error;
        }
        int opcode = PyLong_AsLong(PyTuple_GET_ITEM(item, 0));
        if (PyErr_Occurred()) {
            goto error;
        }
        if (HAS_TARGET(opcode)) {
            int oparg = PyLong_AsLong(PyTuple_GET_ITEM(item, 1));
            if (PyErr_Occurred()) {
                goto error;
            }
            if (oparg < 0 || oparg >= num_insts) {
                PyErr_SetString(PyExc_ValueError, "label out of range");
                goto error;
            }
            is_target[oparg] = true;
        }
    }

    for (int i = 0; i < num_insts; i++) {
        if (is_target[i]) {
            jump_target_label lbl = {i};
            RETURN_IF_ERROR(cfg_builder_use_label(g, lbl));
        }
        PyObject *item = PyList_GET_ITEM(instructions, i);
        if (!PyTuple_Check(item) || PyTuple_GET_SIZE(item) != 6) {
            PyErr_SetString(PyExc_ValueError, "expected a 6-tuple");
            goto error;
        }
        int opcode = PyLong_AsLong(PyTuple_GET_ITEM(item, 0));
        if (PyErr_Occurred()) {
            goto error;
        }
        int oparg;
        if (HAS_ARG(opcode)) {
            oparg = PyLong_AsLong(PyTuple_GET_ITEM(item, 1));
            if (PyErr_Occurred()) {
                goto error;
            }
        }
        else {
            oparg = 0;
        }
        location loc;
        loc.lineno = PyLong_AsLong(PyTuple_GET_ITEM(item, 2));
        if (PyErr_Occurred()) {
            goto error;
        }
        loc.end_lineno = PyLong_AsLong(PyTuple_GET_ITEM(item, 3));
        if (PyErr_Occurred()) {
            goto error;
        }
        loc.col_offset = PyLong_AsLong(PyTuple_GET_ITEM(item, 4));
        if (PyErr_Occurred()) {
            goto error;
        }
        loc.end_col_offset = PyLong_AsLong(PyTuple_GET_ITEM(item, 5));
        if (PyErr_Occurred()) {
            goto error;
        }
        RETURN_IF_ERROR(cfg_builder_addop(g, opcode, oparg, loc));
    }
    struct cfg_instr *last = basicblock_last_instr(g->g_curblock);
    if (last && !IS_TERMINATOR_OPCODE(last->i_opcode)) {
        RETURN_IF_ERROR(cfg_builder_addop(g, RETURN_VALUE, 0, NO_LOCATION));
    }
    PyMem_Free(is_target);
    return SUCCESS;
error:
    PyMem_Free(is_target);
    return ERROR;
}

static PyObject *
instr_sequence_to_instructions(instr_sequence *seq) {
    PyObject *instructions = PyList_New(0);
    if (instructions == NULL) {
        return NULL;
    }
    for (int i = 0; i < seq->s_used; i++) {
        instruction *instr = &seq->s_instrs[i];
        location loc = instr->i_loc;
        int arg = HAS_TARGET(instr->i_opcode) ?
                  seq->s_labelmap[instr->i_oparg] : instr->i_oparg;

        PyObject *inst_tuple = Py_BuildValue(
            "(iiiiii)", instr->i_opcode, arg,
            loc.lineno, loc.end_lineno,
            loc.col_offset, loc.end_col_offset);
        if (inst_tuple == NULL) {
            goto error;
        }

        int res = PyList_Append(instructions, inst_tuple);
        Py_DECREF(inst_tuple);
        if (res != 0) {
            goto error;
        }
    }
    return instructions;
error:
    Py_XDECREF(instructions);
    return NULL;
}

static PyObject *
cfg_to_instructions(cfg_builder *g)
{
    PyObject *instructions = PyList_New(0);
    if (instructions == NULL) {
        return NULL;
    }
    int lbl = 0;
    for (basicblock *b = g->g_entryblock; b != NULL; b = b->b_next) {
        b->b_label = (jump_target_label){lbl};
        lbl += b->b_iused;
    }
    for (basicblock *b = g->g_entryblock; b != NULL; b = b->b_next) {
        for (int i = 0; i < b->b_iused; i++) {
            struct cfg_instr *instr = &b->b_instr[i];
            location loc = instr->i_loc;
            int arg = HAS_TARGET(instr->i_opcode) ?
                      instr->i_target->b_label.id : instr->i_oparg;

            PyObject *inst_tuple = Py_BuildValue(
                "(iiiiii)", instr->i_opcode, arg,
                loc.lineno, loc.end_lineno,
                loc.col_offset, loc.end_col_offset);
            if (inst_tuple == NULL) {
                goto error;
            }

            if (PyList_Append(instructions, inst_tuple) != 0) {
                Py_DECREF(inst_tuple);
                goto error;
            }
            Py_DECREF(inst_tuple);
        }
    }

    return instructions;
error:
    Py_DECREF(instructions);
    return NULL;
}

PyObject *
_PyCompile_CodeGen(PyObject *ast, PyObject *filename, PyCompilerFlags *pflags,
                   int optimize)
{
    PyObject *res = NULL;

    if (!PyAST_Check(ast)) {
        PyErr_SetString(PyExc_TypeError, "expected an AST");
        return NULL;
    }

    PyArena *arena = _PyArena_New();
    if (arena == NULL) {
        return NULL;
    }

    mod_ty mod = PyAST_obj2mod(ast, arena, 0 /* exec */);
    if (mod == NULL || !_PyAST_Validate(mod)) {
        _PyArena_Free(arena);
        return NULL;
    }

    struct compiler *c = new_compiler(mod, filename, pflags, optimize, arena);
    if (c == NULL) {
        _PyArena_Free(arena);
        return NULL;
    }

    if (compiler_codegen(c, mod) < 0) {
        goto finally;
    }

    res = instr_sequence_to_instructions(INSTR_SEQUENCE(c));

finally:
    compiler_exit_scope(c);
    compiler_free(c);
    _PyArena_Free(arena);
    return res;
}

PyObject *
_PyCompile_OptimizeCfg(PyObject *instructions, PyObject *consts)
{
    PyObject *res = NULL;
    PyObject *const_cache = PyDict_New();
    if (const_cache == NULL) {
        return NULL;
    }

    cfg_builder g;
    memset(&g, 0, sizeof(cfg_builder));
    if (cfg_builder_init(&g) < 0) {
        goto error;
    }
    if (instructions_to_cfg(instructions, &g) < 0) {
        goto error;
    }
    int code_flags = 0, nlocals = 0, nparams = 0;
    if (optimize_code_unit(&g, consts, const_cache, code_flags, nlocals, nparams) < 0) {
        goto error;
    }
    res = cfg_to_instructions(&g);
error:
    Py_DECREF(const_cache);
    cfg_builder_fini(&g);
    return res;
}


/* Retained for API compatibility.
 * Optimization is now done in optimize_cfg */

PyObject *
PyCode_Optimize(PyObject *code, PyObject* Py_UNUSED(consts),
                PyObject *Py_UNUSED(names), PyObject *Py_UNUSED(lnotab_obj))
{
    return Py_NewRef(code);
}<|MERGE_RESOLUTION|>--- conflicted
+++ resolved
@@ -8401,14 +8401,10 @@
         assert(offset < nlocalsplus);
         // For now we do not distinguish arg kinds.
         _PyLocals_Kind kind = CO_FAST_LOCAL;
-<<<<<<< HEAD
-        if (PyDict_Contains(c->u->u_fasthidden, k)) {
+        if (PyDict_Contains(u->u_fasthidden, k)) {
             kind |= CO_FAST_HIDDEN;
         }
-        if (PyDict_GetItem(c->u->u_cellvars, k) != NULL) {
-=======
         if (PyDict_GetItem(u->u_cellvars, k) != NULL) {
->>>>>>> d77c4874
             kind |= CO_FAST_CELL;
         }
         _Py_set_localsplus_info(offset, k, kind, names, kinds);
@@ -8988,11 +8984,7 @@
     }
     /* TO DO -- For 3.12, make sure that `maxdepth <= MAX_ALLOWED_STACK_USE` */
 
-<<<<<<< HEAD
-    convert_pseudo_ops(g->g_entryblock);
-=======
-    convert_exception_handlers_to_nops(g.g_entryblock);
->>>>>>> d77c4874
+    convert_pseudo_ops(g.g_entryblock);
 
     /* Order of basic blocks must have been determined by now */
     if (normalize_jumps(&g) < 0) {
