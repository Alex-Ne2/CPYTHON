--- conflicted
+++ resolved
@@ -315,13 +315,9 @@
                                           location loc,
                                           asdl_keyword_seq *keywords,
                                           Py_ssize_t nkwelts);
-<<<<<<< HEAD
-static int compiler_call_helper(struct compiler *c, int n, int end_lineno,
+static int compiler_call_helper(struct compiler *c, location loc,
+                                int n, int end_lineno,
                                 asdl_expr_seq *args,
-=======
-static int compiler_call_helper(struct compiler *c, location loc,
-                                int n, asdl_expr_seq *args,
->>>>>>> bd4516d9
                                 asdl_keyword_seq *keywords);
 static int compiler_try_except(struct compiler *, stmt_ty);
 static int compiler_try_star_except(struct compiler *, stmt_ty);
@@ -2618,7 +2614,7 @@
         }
         asdl_seq_SET(bases, original_len, name_node);
         RETURN_IF_ERROR_IN_SCOPE(c, compiler_call_helper(c, loc, 2,
-                                                         bases,
+                                                         s->end_lineno, bases,
                                                          s->v.ClassDef.keywords));
 
         PyCodeObject *co = optimize_and_assemble(c, 0);
@@ -2635,17 +2631,11 @@
         ADDOP(c, loc, PUSH_NULL);
         ADDOP_I(c, loc, CALL, 0);
     } else {
-        RETURN_IF_ERROR(compiler_call_helper(c, loc, 2,
+        RETURN_IF_ERROR(compiler_call_helper(c, loc, 2, s->end_lineno,
                                             s->v.ClassDef.bases,
                                             s->v.ClassDef.keywords));
     }
 
-<<<<<<< HEAD
-    /* 5. generate the rest of the code for the call */
-    if (!compiler_call_helper(c, 2, s->end_lineno, s->v.ClassDef.bases, s->v.ClassDef.keywords))
-        return 0;
-=======
->>>>>>> bd4516d9
     /* 6. apply decorators */
     RETURN_IF_ERROR(compiler_apply_decorators(c, decos));
 
@@ -4978,14 +4968,10 @@
     }
     RETURN_IF_ERROR(check_caller(c, e->v.Call.func));
     VISIT(c, expr, e->v.Call.func);
-<<<<<<< HEAD
-    return compiler_call_helper(c, 0, e->v.Call.func->end_lineno,
-=======
     location loc = LOC(e->v.Call.func);
     ADDOP(c, loc, PUSH_NULL);
     loc = LOC(e);
-    return compiler_call_helper(c, loc, 0,
->>>>>>> bd4516d9
+    return compiler_call_helper(c, loc, 0, e->v.Call.func->end_lineno,
                                 e->v.Call.args,
                                 e->v.Call.keywords);
 }
@@ -5171,23 +5157,10 @@
     }
     if (nkwelts) {
         VISIT_SEQ(c, keyword, keywords);
-<<<<<<< HEAD
-        if (!compiler_call_simple_kw_helper(c, keywords, nkwelts)) {
-            return 0;
-        };
-        ADDOP_I(c, CALL_FUNCTION_KW, n + nelts + nkwelts);
-        c->u->u_lineno = old_lineno;
-        return 1;
-    }
-    else {
-        ADDOP_I(c, CALL_FUNCTION, n + nelts);
-        c->u->u_lineno = old_lineno;
-        return 1;
-=======
+        // todo: ?
         RETURN_IF_ERROR(
             compiler_call_simple_kw_helper(c, loc, keywords, nkwelts));
         ADDOP_I(c, loc, CALL_KW, n + nelts + nkwelts);
->>>>>>> bd4516d9
     }
     else {
         ADDOP_I(c, loc, CALL, n + nelts);
@@ -5245,14 +5218,9 @@
         }
         assert(have_dict);
     }
-<<<<<<< HEAD
-    ADDOP_I(c, CALL_FUNCTION_EX, nkwelts > 0);
-    c->u->u_lineno = old_lineno;
-    return 1;
-=======
     ADDOP_I(c, loc, CALL_FUNCTION_EX, nkwelts > 0);
-    return SUCCESS;
->>>>>>> bd4516d9
+    // c->u->u_lineno = old_lineno; ?
+    return SUCCESS;
 }
 
 
