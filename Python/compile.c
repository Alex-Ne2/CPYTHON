/*
 * This file compiles an abstract syntax tree (AST) into Python bytecode.
 *
 * The primary entry point is _PyAST_Compile(), which returns a
 * PyCodeObject.  The compiler makes several passes to build the code
 * object:
 *   1. Checks for future statements.  See future.c
 *   2. Builds a symbol table.  See symtable.c.
 *   3. Generate an instruction sequence. See compiler_mod() in this file.
 *   4. Generate a control flow graph and run optimizations on it.  See flowgraph.c.
 *   5. Assemble the basic blocks into final code.  See optimize_and_assemble() in
 *      this file, and assembler.c.
 *
 * Note that compiler_mod() suggests module, but the module ast type
 * (mod_ty) has cases for expressions and interactive statements.
 *
 * CAUTION: The VISIT_* macros abort the current function when they
 * encounter a problem. So don't invoke them when there is memory
 * which needs to be released. Code blocks are OK, as the compiler
 * structure takes care of releasing those.  Use the arena to manage
 * objects.
 */

#include <stdbool.h>

#include "Python.h"
#include "pycore_ast.h"           // _PyAST_GetDocString()
#define NEED_OPCODE_TABLES
#include "pycore_opcode_utils.h"
#undef NEED_OPCODE_TABLES
#include "pycore_flowgraph.h"
#include "pycore_code.h"          // _PyCode_New()
#include "pycore_compile.h"
#include "pycore_intrinsics.h"
#include "pycore_long.h"          // _PyLong_GetZero()
#include "pycore_pymem.h"         // _PyMem_IsPtrFreed()
#include "pycore_symtable.h"      // PySTEntryObject, _PyFuture_FromAST()

#include "opcode_metadata.h"      // _PyOpcode_opcode_metadata, _PyOpcode_num_popped/pushed

#define DEFAULT_CODE_SIZE 128
#define DEFAULT_LNOTAB_SIZE 16
#define DEFAULT_CNOTAB_SIZE 32

#define COMP_GENEXP   0
#define COMP_LISTCOMP 1
#define COMP_SETCOMP  2
#define COMP_DICTCOMP 3

/* A soft limit for stack use, to avoid excessive
 * memory use for large constants, etc.
 *
 * The value 30 is plucked out of thin air.
 * Code that could use more stack than this is
 * rare, so the exact value is unimportant.
 */
#define STACK_USE_GUIDELINE 30

#undef SUCCESS
#undef ERROR
#define SUCCESS 0
#define ERROR -1

#define RETURN_IF_ERROR(X)  \
    if ((X) == -1) {        \
        return ERROR;       \
    }

/* If we exceed this limit, it should
 * be considered a compiler bug.
 * Currently it should be impossible
 * to exceed STACK_USE_GUIDELINE * 100,
 * as 100 is the maximum parse depth.
 * For performance reasons we will
 * want to reduce this to a
 * few hundred in the future.
 *
 * NOTE: Whatever MAX_ALLOWED_STACK_USE is
 * set to, it should never restrict what Python
 * we can write, just how we compile it.
 */
#define MAX_ALLOWED_STACK_USE (STACK_USE_GUIDELINE * 100)

#define IS_TOP_LEVEL_AWAIT(C) ( \
        ((C)->c_flags.cf_flags & PyCF_ALLOW_TOP_LEVEL_AWAIT) \
        && ((C)->u->u_ste->ste_type == ModuleBlock))

typedef _PyCompilerSrcLocation location;
typedef _PyCfgInstruction cfg_instr;
typedef _PyCfgBasicblock basicblock;
typedef _PyCfgBuilder cfg_builder;

#define LOCATION(LNO, END_LNO, COL, END_COL) \
    ((const _PyCompilerSrcLocation){(LNO), (END_LNO), (COL), (END_COL)})

/* Return true if loc1 starts after loc2 ends. */
static inline bool
location_is_after(location loc1, location loc2) {
    return (loc1.lineno > loc2.end_lineno) ||
            ((loc1.lineno == loc2.end_lineno) &&
             (loc1.col_offset > loc2.end_col_offset));
}

#define LOC(x) SRC_LOCATION_FROM_AST(x)

typedef _PyCfgJumpTargetLabel jump_target_label;

static jump_target_label NO_LABEL = {-1};

#define SAME_LABEL(L1, L2) ((L1).id == (L2).id)
#define IS_LABEL(L) (!SAME_LABEL((L), (NO_LABEL)))

#define NEW_JUMP_TARGET_LABEL(C, NAME) \
    jump_target_label NAME = instr_sequence_new_label(INSTR_SEQUENCE(C)); \
    if (!IS_LABEL(NAME)) { \
        return ERROR; \
    }

#define USE_LABEL(C, LBL) \
    RETURN_IF_ERROR(instr_sequence_use_label(INSTR_SEQUENCE(C), (LBL).id))


/* fblockinfo tracks the current frame block.

A frame block is used to handle loops, try/except, and try/finally.
It's called a frame block to distinguish it from a basic block in the
compiler IR.
*/

enum fblocktype { WHILE_LOOP, FOR_LOOP, TRY_EXCEPT, FINALLY_TRY, FINALLY_END,
                  WITH, ASYNC_WITH, HANDLER_CLEANUP, POP_VALUE, EXCEPTION_HANDLER,
                  EXCEPTION_GROUP_HANDLER, ASYNC_COMPREHENSION_GENERATOR };

struct fblockinfo {
    enum fblocktype fb_type;
    jump_target_label fb_block;
    /* (optional) type-specific exit or cleanup block */
    jump_target_label fb_exit;
    /* (optional) additional information required for unwinding */
    void *fb_datum;
};

enum {
    COMPILER_SCOPE_MODULE,
    COMPILER_SCOPE_CLASS,
    COMPILER_SCOPE_FUNCTION,
    COMPILER_SCOPE_ASYNC_FUNCTION,
    COMPILER_SCOPE_LAMBDA,
    COMPILER_SCOPE_COMPREHENSION,
    COMPILER_SCOPE_TYPEPARAMS,
};


int
_PyCompile_InstrSize(int opcode, int oparg)
{
    assert(!IS_PSEUDO_OPCODE(opcode));
    assert(HAS_ARG(opcode) || oparg == 0);
    int extended_args = (0xFFFFFF < oparg) + (0xFFFF < oparg) + (0xFF < oparg);
    int caches = _PyOpcode_Caches[opcode];
    return extended_args + 1 + caches;
}

typedef _PyCompile_Instruction instruction;
typedef _PyCompile_InstructionSequence instr_sequence;

#define INITIAL_INSTR_SEQUENCE_SIZE 100
#define INITIAL_INSTR_SEQUENCE_LABELS_MAP_SIZE 10

/*
 * Resize the array if index is out of range.
 *
 * idx: the index we want to access
 * arr: pointer to the array
 * alloc: pointer to the capacity of the array
 * default_alloc: initial number of items
 * item_size: size of each item
 *
 */
int
_PyCompile_EnsureArrayLargeEnough(int idx, void **array, int *alloc,
                                  int default_alloc, size_t item_size)
{
    void *arr = *array;
    if (arr == NULL) {
        int new_alloc = default_alloc;
        if (idx >= new_alloc) {
            new_alloc = idx + default_alloc;
        }
        arr = PyObject_Calloc(new_alloc, item_size);
        if (arr == NULL) {
            PyErr_NoMemory();
            return ERROR;
        }
        *alloc = new_alloc;
    }
    else if (idx >= *alloc) {
        size_t oldsize = *alloc * item_size;
        int new_alloc = *alloc << 1;
        if (idx >= new_alloc) {
            new_alloc = idx + default_alloc;
        }
        size_t newsize = new_alloc * item_size;

        if (oldsize > (SIZE_MAX >> 1)) {
            PyErr_NoMemory();
            return ERROR;
        }

        assert(newsize > 0);
        void *tmp = PyObject_Realloc(arr, newsize);
        if (tmp == NULL) {
            PyErr_NoMemory();
            return ERROR;
        }
        *alloc = new_alloc;
        arr = tmp;
        memset((char *)arr + oldsize, 0, newsize - oldsize);
    }

    *array = arr;
    return SUCCESS;
}

static int
instr_sequence_next_inst(instr_sequence *seq) {
    assert(seq->s_instrs != NULL || seq->s_used == 0);

    RETURN_IF_ERROR(
        _PyCompile_EnsureArrayLargeEnough(seq->s_used + 1,
                                          (void**)&seq->s_instrs,
                                          &seq->s_allocated,
                                          INITIAL_INSTR_SEQUENCE_SIZE,
                                          sizeof(instruction)));
    assert(seq->s_allocated >= 0);
    assert(seq->s_used < seq->s_allocated);
    return seq->s_used++;
}

static jump_target_label
instr_sequence_new_label(instr_sequence *seq)
{
    jump_target_label lbl = {++seq->s_next_free_label};
    return lbl;
}

static int
instr_sequence_use_label(instr_sequence *seq, int lbl) {
    int old_size = seq->s_labelmap_size;
    RETURN_IF_ERROR(
        _PyCompile_EnsureArrayLargeEnough(lbl,
                                          (void**)&seq->s_labelmap,
                                           &seq->s_labelmap_size,
                                           INITIAL_INSTR_SEQUENCE_LABELS_MAP_SIZE,
                                           sizeof(int)));

    for(int i = old_size; i < seq->s_labelmap_size; i++) {
        seq->s_labelmap[i] = -111;  /* something weird, for debugging */
    }
    seq->s_labelmap[lbl] = seq->s_used; /* label refers to the next instruction */
    return SUCCESS;
}

static int
instr_sequence_addop(instr_sequence *seq, int opcode, int oparg, location loc)
{
    assert(IS_WITHIN_OPCODE_RANGE(opcode));
    assert(HAS_ARG(opcode) || HAS_TARGET(opcode) || oparg == 0);
    assert(0 <= oparg && oparg < (1 << 30));

    int idx = instr_sequence_next_inst(seq);
    RETURN_IF_ERROR(idx);
    instruction *ci = &seq->s_instrs[idx];
    ci->i_opcode = opcode;
    ci->i_oparg = oparg;
    ci->i_loc = loc;
    return SUCCESS;
}

static int
instr_sequence_insert_instruction(instr_sequence *seq, int pos,
                                  int opcode, int oparg, location loc)
{
    assert(pos >= 0 && pos <= seq->s_used);
    int last_idx = instr_sequence_next_inst(seq);
    RETURN_IF_ERROR(last_idx);
    for (int i=last_idx-1; i >= pos; i--) {
        seq->s_instrs[i+1] = seq->s_instrs[i];
    }
    instruction *ci = &seq->s_instrs[pos];
    ci->i_opcode = opcode;
    ci->i_oparg = oparg;
    ci->i_loc = loc;

    /* fix the labels map */
    for(int lbl=0; lbl < seq->s_labelmap_size; lbl++) {
        if (seq->s_labelmap[lbl] >= pos) {
            seq->s_labelmap[lbl]++;
        }
    }
    return SUCCESS;
}

static void
instr_sequence_fini(instr_sequence *seq) {
    PyObject_Free(seq->s_labelmap);
    seq->s_labelmap = NULL;

    PyObject_Free(seq->s_instrs);
    seq->s_instrs = NULL;
}

static int
instr_sequence_to_cfg(instr_sequence *seq, cfg_builder *g) {
    memset(g, 0, sizeof(cfg_builder));
    RETURN_IF_ERROR(_PyCfgBuilder_Init(g));

    /* There can be more than one label for the same offset. The
     * offset2lbl maping selects one of them which we use consistently.
     */

    int *offset2lbl = PyMem_Malloc(seq->s_used * sizeof(int));
    if (offset2lbl == NULL) {
        PyErr_NoMemory();
        return ERROR;
    }
    for (int i = 0; i < seq->s_used; i++) {
        offset2lbl[i] = -1;
    }
    for (int lbl=0; lbl < seq->s_labelmap_size; lbl++) {
        int offset = seq->s_labelmap[lbl];
        if (offset >= 0) {
            assert(offset < seq->s_used);
            offset2lbl[offset] = lbl;
        }
    }

    for (int i = 0; i < seq->s_used; i++) {
        int lbl = offset2lbl[i];
        if (lbl >= 0) {
            assert (lbl < seq->s_labelmap_size);
            jump_target_label lbl_ = {lbl};
            if (_PyCfgBuilder_UseLabel(g, lbl_) < 0) {
                goto error;
            }
        }
        instruction *instr = &seq->s_instrs[i];
        int opcode = instr->i_opcode;
        int oparg = instr->i_oparg;
        if (HAS_TARGET(opcode)) {
            int offset = seq->s_labelmap[oparg];
            assert(offset >= 0 && offset < seq->s_used);
            int lbl = offset2lbl[offset];
            assert(lbl >= 0 && lbl < seq->s_labelmap_size);
            oparg = lbl;
        }
        if (_PyCfgBuilder_Addop(g, opcode, oparg, instr->i_loc) < 0) {
            goto error;
        }
    }
    PyMem_Free(offset2lbl);

    int nblocks = 0;
    for (basicblock *b = g->g_block_list; b != NULL; b = b->b_list) {
        nblocks++;
    }
    if ((size_t)nblocks > SIZE_MAX / sizeof(basicblock *)) {
        PyErr_NoMemory();
        return ERROR;
    }
    return SUCCESS;
error:
    PyMem_Free(offset2lbl);
    return ERROR;
}


/* The following items change on entry and exit of code blocks.
   They must be saved and restored when returning to a block.
*/
struct compiler_unit {
    PySTEntryObject *u_ste;

    int u_scope_type;

    PyObject *u_private;        /* for private name mangling */

    instr_sequence u_instr_sequence; /* codegen output */

    int u_nfblocks;
    struct fblockinfo u_fblock[CO_MAXBLOCKS];

    _PyCompile_CodeUnitMetadata u_metadata;
};

/* This struct captures the global state of a compilation.

The u pointer points to the current compilation unit, while units
for enclosing blocks are stored in c_stack.     The u and c_stack are
managed by compiler_enter_scope() and compiler_exit_scope().

Note that we don't track recursion levels during compilation - the
task of detecting and rejecting excessive levels of nesting is
handled by the symbol analysis pass.

*/

struct compiler {
    PyObject *c_filename;
    struct symtable *c_st;
    PyFutureFeatures c_future;   /* module's __future__ */
    PyCompilerFlags c_flags;

    int c_optimize;              /* optimization level */
    int c_interactive;           /* true if in interactive mode */
    int c_nestlevel;
    PyObject *c_const_cache;     /* Python dict holding all constants,
                                    including names tuple */
    struct compiler_unit *u; /* compiler state for current block */
    PyObject *c_stack;           /* Python list holding compiler_unit ptrs */
    PyArena *c_arena;            /* pointer to memory allocation arena */
};

#define INSTR_SEQUENCE(C) (&((C)->u->u_instr_sequence))


typedef struct {
    // A list of strings corresponding to name captures. It is used to track:
    // - Repeated name assignments in the same pattern.
    // - Different name assignments in alternatives.
    // - The order of name assignments in alternatives.
    PyObject *stores;
    // If 0, any name captures against our subject will raise.
    int allow_irrefutable;
    // An array of blocks to jump to on failure. Jumping to fail_pop[i] will pop
    // i items off of the stack. The end result looks like this (with each block
    // falling through to the next):
    // fail_pop[4]: POP_TOP
    // fail_pop[3]: POP_TOP
    // fail_pop[2]: POP_TOP
    // fail_pop[1]: POP_TOP
    // fail_pop[0]: NOP
    jump_target_label *fail_pop;
    // The current length of fail_pop.
    Py_ssize_t fail_pop_size;
    // The number of items on top of the stack that need to *stay* on top of the
    // stack. Variable captures go beneath these. All of them will be popped on
    // failure.
    Py_ssize_t on_top;
} pattern_context;

static int codegen_addop_i(instr_sequence *seq, int opcode, Py_ssize_t oparg, location loc);

static void compiler_free(struct compiler *);
static int compiler_error(struct compiler *, location loc, const char *, ...);
static int compiler_warn(struct compiler *, location loc, const char *, ...);
static int compiler_nameop(struct compiler *, location, identifier, expr_context_ty);

static PyCodeObject *compiler_mod(struct compiler *, mod_ty);
static int compiler_visit_stmt(struct compiler *, stmt_ty);
static int compiler_visit_keyword(struct compiler *, keyword_ty);
static int compiler_visit_expr(struct compiler *, expr_ty);
static int compiler_augassign(struct compiler *, stmt_ty);
static int compiler_annassign(struct compiler *, stmt_ty);
static int compiler_subscript(struct compiler *, expr_ty);
static int compiler_slice(struct compiler *, expr_ty);

static bool are_all_items_const(asdl_expr_seq *, Py_ssize_t, Py_ssize_t);


static int compiler_with(struct compiler *, stmt_ty, int);
static int compiler_async_with(struct compiler *, stmt_ty, int);
static int compiler_async_for(struct compiler *, stmt_ty);
static int compiler_call_simple_kw_helper(struct compiler *c,
                                          location loc,
                                          asdl_keyword_seq *keywords,
                                          Py_ssize_t nkwelts);
static int compiler_call_helper(struct compiler *c, location loc,
                                int n, asdl_expr_seq *args,
                                asdl_keyword_seq *keywords);
static int compiler_try_except(struct compiler *, stmt_ty);
static int compiler_try_star_except(struct compiler *, stmt_ty);
static int compiler_set_qualname(struct compiler *);

static int compiler_sync_comprehension_generator(
                                      struct compiler *c, location loc,
                                      asdl_comprehension_seq *generators, int gen_index,
                                      int depth,
                                      expr_ty elt, expr_ty val, int type,
                                      int iter_on_stack);

static int compiler_async_comprehension_generator(
                                      struct compiler *c, location loc,
                                      asdl_comprehension_seq *generators, int gen_index,
                                      int depth,
                                      expr_ty elt, expr_ty val, int type,
                                      int iter_on_stack);

static int compiler_pattern(struct compiler *, pattern_ty, pattern_context *);
static int compiler_match(struct compiler *, stmt_ty);
static int compiler_pattern_subpattern(struct compiler *,
                                       pattern_ty, pattern_context *);

static PyCodeObject *optimize_and_assemble(struct compiler *, int addNone);

#define CAPSULE_NAME "compile.c compiler unit"


static int
compiler_setup(struct compiler *c, mod_ty mod, PyObject *filename,
               PyCompilerFlags flags, int optimize, PyArena *arena)
{
    c->c_const_cache = PyDict_New();
    if (!c->c_const_cache) {
        return ERROR;
    }

    c->c_stack = PyList_New(0);
    if (!c->c_stack) {
        return ERROR;
    }

    c->c_filename = Py_NewRef(filename);
    c->c_arena = arena;
    if (!_PyFuture_FromAST(mod, filename, &c->c_future)) {
        return ERROR;
    }
    int merged = c->c_future.ff_features | flags.cf_flags;
    c->c_future.ff_features = merged;
    flags.cf_flags = merged;
    c->c_flags = flags;
    c->c_optimize = (optimize == -1) ? _Py_GetConfig()->optimization_level : optimize;
    c->c_nestlevel = 0;

    _PyASTOptimizeState state;
    state.optimize = c->c_optimize;
    state.ff_features = merged;

    if (!_PyAST_Optimize(mod, arena, &state)) {
        return ERROR;
    }
    c->c_st = _PySymtable_Build(mod, filename, &c->c_future);
    if (c->c_st == NULL) {
        if (!PyErr_Occurred()) {
            PyErr_SetString(PyExc_SystemError, "no symtable");
        }
        return ERROR;
    }
    return SUCCESS;
}

static struct compiler*
new_compiler(mod_ty mod, PyObject *filename, PyCompilerFlags *pflags,
             int optimize, PyArena *arena)
{
    PyCompilerFlags flags = pflags ? *pflags : _PyCompilerFlags_INIT;
    struct compiler *c = PyMem_Calloc(1, sizeof(struct compiler));
    if (c == NULL) {
        return NULL;
    }
    if (compiler_setup(c, mod, filename, flags, optimize, arena) < 0) {
        compiler_free(c);
        return NULL;
    }
    return c;
}

PyCodeObject *
_PyAST_Compile(mod_ty mod, PyObject *filename, PyCompilerFlags *pflags,
               int optimize, PyArena *arena)
{
    struct compiler *c = new_compiler(mod, filename, pflags, optimize, arena);
    if (c == NULL) {
        return NULL;
    }

    PyCodeObject *co = compiler_mod(c, mod);
    compiler_free(c);
    assert(co || PyErr_Occurred());
    return co;
}

static void
compiler_free(struct compiler *c)
{
    if (c->c_st)
        _PySymtable_Free(c->c_st);
    Py_XDECREF(c->c_filename);
    Py_XDECREF(c->c_const_cache);
    Py_XDECREF(c->c_stack);
    PyMem_Free(c);
}

static PyObject *
list2dict(PyObject *list)
{
    Py_ssize_t i, n;
    PyObject *v, *k;
    PyObject *dict = PyDict_New();
    if (!dict) return NULL;

    n = PyList_Size(list);
    for (i = 0; i < n; i++) {
        v = PyLong_FromSsize_t(i);
        if (!v) {
            Py_DECREF(dict);
            return NULL;
        }
        k = PyList_GET_ITEM(list, i);
        if (PyDict_SetItem(dict, k, v) < 0) {
            Py_DECREF(v);
            Py_DECREF(dict);
            return NULL;
        }
        Py_DECREF(v);
    }
    return dict;
}

/* Return new dict containing names from src that match scope(s).

src is a symbol table dictionary.  If the scope of a name matches
either scope_type or flag is set, insert it into the new dict.  The
values are integers, starting at offset and increasing by one for
each key.
*/

static PyObject *
dictbytype(PyObject *src, int scope_type, int flag, Py_ssize_t offset)
{
    Py_ssize_t i = offset, scope, num_keys, key_i;
    PyObject *k, *v, *dest = PyDict_New();
    PyObject *sorted_keys;

    assert(offset >= 0);
    if (dest == NULL)
        return NULL;

    /* Sort the keys so that we have a deterministic order on the indexes
       saved in the returned dictionary.  These indexes are used as indexes
       into the free and cell var storage.  Therefore if they aren't
       deterministic, then the generated bytecode is not deterministic.
    */
    sorted_keys = PyDict_Keys(src);
    if (sorted_keys == NULL)
        return NULL;
    if (PyList_Sort(sorted_keys) != 0) {
        Py_DECREF(sorted_keys);
        return NULL;
    }
    num_keys = PyList_GET_SIZE(sorted_keys);

    for (key_i = 0; key_i < num_keys; key_i++) {
        /* XXX this should probably be a macro in symtable.h */
        long vi;
        k = PyList_GET_ITEM(sorted_keys, key_i);
        v = PyDict_GetItemWithError(src, k);
        assert(v && PyLong_Check(v));
        vi = PyLong_AS_LONG(v);
        scope = (vi >> SCOPE_OFFSET) & SCOPE_MASK;

        if (scope == scope_type || vi & flag) {
            PyObject *item = PyLong_FromSsize_t(i);
            if (item == NULL) {
                Py_DECREF(sorted_keys);
                Py_DECREF(dest);
                return NULL;
            }
            i++;
            if (PyDict_SetItem(dest, k, item) < 0) {
                Py_DECREF(sorted_keys);
                Py_DECREF(item);
                Py_DECREF(dest);
                return NULL;
            }
            Py_DECREF(item);
        }
    }
    Py_DECREF(sorted_keys);
    return dest;
}

static void
compiler_unit_free(struct compiler_unit *u)
{
    instr_sequence_fini(&u->u_instr_sequence);
    Py_CLEAR(u->u_ste);
    Py_CLEAR(u->u_metadata.u_name);
    Py_CLEAR(u->u_metadata.u_qualname);
    Py_CLEAR(u->u_metadata.u_consts);
    Py_CLEAR(u->u_metadata.u_names);
    Py_CLEAR(u->u_metadata.u_varnames);
    Py_CLEAR(u->u_metadata.u_freevars);
    Py_CLEAR(u->u_metadata.u_cellvars);
    Py_CLEAR(u->u_metadata.u_fasthidden);
    Py_CLEAR(u->u_private);
    PyObject_Free(u);
}

static int
compiler_set_qualname(struct compiler *c)
{
    Py_ssize_t stack_size;
    struct compiler_unit *u = c->u;
    PyObject *name, *base;

    base = NULL;
    stack_size = PyList_GET_SIZE(c->c_stack);
    assert(stack_size >= 1);
    if (stack_size > 1) {
        int scope, force_global = 0;
        struct compiler_unit *parent;
        PyObject *mangled, *capsule;

        capsule = PyList_GET_ITEM(c->c_stack, stack_size - 1);
        parent = (struct compiler_unit *)PyCapsule_GetPointer(capsule, CAPSULE_NAME);
        assert(parent);
        if (parent->u_scope_type == COMPILER_SCOPE_TYPEPARAMS) {
            /* The parent is a type parameter scope, so we need to
               look at the grandparent. */
            if (stack_size == 2) {
                // If we're immediately within the module, we can skip
                // the rest and just set the qualname to be the same as name.
                u->u_metadata.u_qualname = Py_NewRef(u->u_metadata.u_name);
                return SUCCESS;
            }
            capsule = PyList_GET_ITEM(c->c_stack, stack_size - 2);
            parent = (struct compiler_unit *)PyCapsule_GetPointer(capsule, CAPSULE_NAME);
            assert(parent);
        }

        if (u->u_scope_type == COMPILER_SCOPE_FUNCTION
            || u->u_scope_type == COMPILER_SCOPE_ASYNC_FUNCTION
            || u->u_scope_type == COMPILER_SCOPE_CLASS) {
            assert(u->u_metadata.u_name);
            mangled = _Py_Mangle(parent->u_private, u->u_metadata.u_name);
            if (!mangled) {
                return ERROR;
            }

            scope = _PyST_GetScope(parent->u_ste, mangled);
            Py_DECREF(mangled);
            assert(scope != GLOBAL_IMPLICIT);
            if (scope == GLOBAL_EXPLICIT)
                force_global = 1;
        }

        if (!force_global) {
            if (parent->u_scope_type == COMPILER_SCOPE_FUNCTION
                || parent->u_scope_type == COMPILER_SCOPE_ASYNC_FUNCTION
                || parent->u_scope_type == COMPILER_SCOPE_LAMBDA)
            {
                _Py_DECLARE_STR(dot_locals, ".<locals>");
                base = PyUnicode_Concat(parent->u_metadata.u_qualname,
                                        &_Py_STR(dot_locals));
                if (base == NULL) {
                    return ERROR;
                }
            }
            else {
                base = Py_NewRef(parent->u_metadata.u_qualname);
            }
        }
    }

    if (base != NULL) {
        _Py_DECLARE_STR(dot, ".");
        name = PyUnicode_Concat(base, &_Py_STR(dot));
        Py_DECREF(base);
        if (name == NULL) {
            return ERROR;
        }
        PyUnicode_Append(&name, u->u_metadata.u_name);
        if (name == NULL) {
            return ERROR;
        }
    }
    else {
        name = Py_NewRef(u->u_metadata.u_name);
    }
    u->u_metadata.u_qualname = name;

    return SUCCESS;
}

/* Return the stack effect of opcode with argument oparg.

   Some opcodes have different stack effect when jump to the target and
   when not jump. The 'jump' parameter specifies the case:

   * 0 -- when not jump
   * 1 -- when jump
   * -1 -- maximal
 */
static int
stack_effect(int opcode, int oparg, int jump)
{
    if (0 <= opcode && opcode <= MAX_REAL_OPCODE) {
        if (_PyOpcode_Deopt[opcode] != opcode) {
            // Specialized instructions are not supported.
            return PY_INVALID_STACK_EFFECT;
        }
        int popped, pushed;
        if (jump > 0) {
            popped = _PyOpcode_num_popped(opcode, oparg, true);
            pushed = _PyOpcode_num_pushed(opcode, oparg, true);
        }
        else {
            popped = _PyOpcode_num_popped(opcode, oparg, false);
            pushed = _PyOpcode_num_pushed(opcode, oparg, false);
        }
        if (popped < 0 || pushed < 0) {
            return PY_INVALID_STACK_EFFECT;
        }
        if (jump >= 0) {
            return pushed - popped;
        }
        if (jump < 0) {
            // Compute max(pushed - popped, alt_pushed - alt_popped)
            int alt_popped = _PyOpcode_num_popped(opcode, oparg, true);
            int alt_pushed = _PyOpcode_num_pushed(opcode, oparg, true);
            if (alt_popped < 0 || alt_pushed < 0) {
                return PY_INVALID_STACK_EFFECT;
            }
            int diff = pushed - popped;
            int alt_diff = alt_pushed - alt_popped;
            if (alt_diff > diff) {
                return alt_diff;
            }
            return diff;
        }
    }

    // Pseudo ops
    switch (opcode) {
        case POP_BLOCK:
        case JUMP:
        case JUMP_NO_INTERRUPT:
            return 0;

        /* Exception handling pseudo-instructions */
        case SETUP_FINALLY:
            /* 0 in the normal flow.
             * Restore the stack position and push 1 value before jumping to
             * the handler if an exception be raised. */
            return jump ? 1 : 0;
        case SETUP_CLEANUP:
            /* As SETUP_FINALLY, but pushes lasti as well */
            return jump ? 2 : 0;
        case SETUP_WITH:
            /* 0 in the normal flow.
             * Restore the stack position to the position before the result
             * of __(a)enter__ and push 2 values before jumping to the handler
             * if an exception be raised. */
            return jump ? 1 : 0;

        case STORE_FAST_MAYBE_NULL:
            return -1;
        case LOAD_METHOD:
            return 1;
        case LOAD_SUPER_METHOD:
        case LOAD_ZERO_SUPER_METHOD:
        case LOAD_ZERO_SUPER_ATTR:
            return -1;
        default:
            return PY_INVALID_STACK_EFFECT;
    }

    return PY_INVALID_STACK_EFFECT; /* not reachable */
}

int
PyCompile_OpcodeStackEffectWithJump(int opcode, int oparg, int jump)
{
    return stack_effect(opcode, oparg, jump);
}

int
PyCompile_OpcodeStackEffect(int opcode, int oparg)
{
    return stack_effect(opcode, oparg, -1);
}

static int
codegen_addop_noarg(instr_sequence *seq, int opcode, location loc)
{
    assert(!HAS_ARG(opcode));
    assert(!IS_ASSEMBLER_OPCODE(opcode));
    return instr_sequence_addop(seq, opcode, 0, loc);
}

static Py_ssize_t
dict_add_o(PyObject *dict, PyObject *o)
{
    PyObject *v;
    Py_ssize_t arg;

    v = PyDict_GetItemWithError(dict, o);
    if (!v) {
        if (PyErr_Occurred()) {
            return ERROR;
        }
        arg = PyDict_GET_SIZE(dict);
        v = PyLong_FromSsize_t(arg);
        if (!v) {
            return ERROR;
        }
        if (PyDict_SetItem(dict, o, v) < 0) {
            Py_DECREF(v);
            return ERROR;
        }
        Py_DECREF(v);
    }
    else
        arg = PyLong_AsLong(v);
    return arg;
}

// Merge const *o* recursively and return constant key object.
static PyObject*
merge_consts_recursive(PyObject *const_cache, PyObject *o)
{
    assert(PyDict_CheckExact(const_cache));
    // None and Ellipsis are singleton, and key is the singleton.
    // No need to merge object and key.
    if (o == Py_None || o == Py_Ellipsis) {
        return Py_NewRef(o);
    }

    PyObject *key = _PyCode_ConstantKey(o);
    if (key == NULL) {
        return NULL;
    }

    // t is borrowed reference
    PyObject *t = PyDict_SetDefault(const_cache, key, key);
    if (t != key) {
        // o is registered in const_cache.  Just use it.
        Py_XINCREF(t);
        Py_DECREF(key);
        return t;
    }

    // We registered o in const_cache.
    // When o is a tuple or frozenset, we want to merge its
    // items too.
    if (PyTuple_CheckExact(o)) {
        Py_ssize_t len = PyTuple_GET_SIZE(o);
        for (Py_ssize_t i = 0; i < len; i++) {
            PyObject *item = PyTuple_GET_ITEM(o, i);
            PyObject *u = merge_consts_recursive(const_cache, item);
            if (u == NULL) {
                Py_DECREF(key);
                return NULL;
            }

            // See _PyCode_ConstantKey()
            PyObject *v;  // borrowed
            if (PyTuple_CheckExact(u)) {
                v = PyTuple_GET_ITEM(u, 1);
            }
            else {
                v = u;
            }
            if (v != item) {
                PyTuple_SET_ITEM(o, i, Py_NewRef(v));
                Py_DECREF(item);
            }

            Py_DECREF(u);
        }
    }
    else if (PyFrozenSet_CheckExact(o)) {
        // *key* is tuple. And its first item is frozenset of
        // constant keys.
        // See _PyCode_ConstantKey() for detail.
        assert(PyTuple_CheckExact(key));
        assert(PyTuple_GET_SIZE(key) == 2);

        Py_ssize_t len = PySet_GET_SIZE(o);
        if (len == 0) {  // empty frozenset should not be re-created.
            return key;
        }
        PyObject *tuple = PyTuple_New(len);
        if (tuple == NULL) {
            Py_DECREF(key);
            return NULL;
        }
        Py_ssize_t i = 0, pos = 0;
        PyObject *item;
        Py_hash_t hash;
        while (_PySet_NextEntry(o, &pos, &item, &hash)) {
            PyObject *k = merge_consts_recursive(const_cache, item);
            if (k == NULL) {
                Py_DECREF(tuple);
                Py_DECREF(key);
                return NULL;
            }
            PyObject *u;
            if (PyTuple_CheckExact(k)) {
                u = Py_NewRef(PyTuple_GET_ITEM(k, 1));
                Py_DECREF(k);
            }
            else {
                u = k;
            }
            PyTuple_SET_ITEM(tuple, i, u);  // Steals reference of u.
            i++;
        }

        // Instead of rewriting o, we create new frozenset and embed in the
        // key tuple.  Caller should get merged frozenset from the key tuple.
        PyObject *new = PyFrozenSet_New(tuple);
        Py_DECREF(tuple);
        if (new == NULL) {
            Py_DECREF(key);
            return NULL;
        }
        assert(PyTuple_GET_ITEM(key, 1) == o);
        Py_DECREF(o);
        PyTuple_SET_ITEM(key, 1, new);
    }

    return key;
}

static Py_ssize_t
compiler_add_const(PyObject *const_cache, struct compiler_unit *u, PyObject *o)
{
    assert(PyDict_CheckExact(const_cache));
    PyObject *key = merge_consts_recursive(const_cache, o);
    if (key == NULL) {
        return ERROR;
    }

    Py_ssize_t arg = dict_add_o(u->u_metadata.u_consts, key);
    Py_DECREF(key);
    return arg;
}

static int
compiler_addop_load_const(PyObject *const_cache, struct compiler_unit *u, location loc, PyObject *o)
{
    Py_ssize_t arg = compiler_add_const(const_cache, u, o);
    if (arg < 0) {
        return ERROR;
    }
    return codegen_addop_i(&u->u_instr_sequence, LOAD_CONST, arg, loc);
}

static int
compiler_addop_o(struct compiler_unit *u, location loc,
                 int opcode, PyObject *dict, PyObject *o)
{
    Py_ssize_t arg = dict_add_o(dict, o);
    if (arg < 0) {
        return ERROR;
    }
    return codegen_addop_i(&u->u_instr_sequence, opcode, arg, loc);
}

static int
compiler_addop_name(struct compiler_unit *u, location loc,
                    int opcode, PyObject *dict, PyObject *o)
{
    PyObject *mangled = _Py_Mangle(u->u_private, o);
    if (!mangled) {
        return ERROR;
    }
    Py_ssize_t arg = dict_add_o(dict, mangled);
    Py_DECREF(mangled);
    if (arg < 0) {
        return ERROR;
    }
    if (opcode == LOAD_ATTR) {
        arg <<= 1;
    }
    if (opcode == LOAD_METHOD) {
        opcode = LOAD_ATTR;
        arg <<= 1;
        arg |= 1;
    }
    if (opcode == LOAD_SUPER_ATTR) {
        arg <<= 2;
        arg |= 2;
    }
    if (opcode == LOAD_SUPER_METHOD) {
        opcode = LOAD_SUPER_ATTR;
        arg <<= 2;
        arg |= 3;
    }
    if (opcode == LOAD_ZERO_SUPER_ATTR) {
        opcode = LOAD_SUPER_ATTR;
        arg <<= 2;
    }
    if (opcode == LOAD_ZERO_SUPER_METHOD) {
        opcode = LOAD_SUPER_ATTR;
        arg <<= 2;
        arg |= 1;
    }
    return codegen_addop_i(&u->u_instr_sequence, opcode, arg, loc);
}

/* Add an opcode with an integer argument */
static int
codegen_addop_i(instr_sequence *seq, int opcode, Py_ssize_t oparg, location loc)
{
    /* oparg value is unsigned, but a signed C int is usually used to store
       it in the C code (like Python/ceval.c).

       Limit to 32-bit signed C int (rather than INT_MAX) for portability.

       The argument of a concrete bytecode instruction is limited to 8-bit.
       EXTENDED_ARG is used for 16, 24, and 32-bit arguments. */

    int oparg_ = Py_SAFE_DOWNCAST(oparg, Py_ssize_t, int);
    assert(!IS_ASSEMBLER_OPCODE(opcode));
    return instr_sequence_addop(seq, opcode, oparg_, loc);
}

static int
codegen_addop_j(instr_sequence *seq, location loc,
                int opcode, jump_target_label target)
{
    assert(IS_LABEL(target));
    assert(IS_JUMP_OPCODE(opcode) || IS_BLOCK_PUSH_OPCODE(opcode));
    assert(!IS_ASSEMBLER_OPCODE(opcode));
    return instr_sequence_addop(seq, opcode, target.id, loc);
}

#define RETURN_IF_ERROR_IN_SCOPE(C, CALL) { \
    if ((CALL) < 0) { \
        compiler_exit_scope((C)); \
        return ERROR; \
    } \
}

#define ADDOP(C, LOC, OP) \
    RETURN_IF_ERROR(codegen_addop_noarg(INSTR_SEQUENCE(C), (OP), (LOC)))

#define ADDOP_IN_SCOPE(C, LOC, OP) RETURN_IF_ERROR_IN_SCOPE((C), codegen_addop_noarg(INSTR_SEQUENCE(C), (OP), (LOC)))

#define ADDOP_LOAD_CONST(C, LOC, O) \
    RETURN_IF_ERROR(compiler_addop_load_const((C)->c_const_cache, (C)->u, (LOC), (O)))

/* Same as ADDOP_LOAD_CONST, but steals a reference. */
#define ADDOP_LOAD_CONST_NEW(C, LOC, O) { \
    PyObject *__new_const = (O); \
    if (__new_const == NULL) { \
        return ERROR; \
    } \
    if (compiler_addop_load_const((C)->c_const_cache, (C)->u, (LOC), __new_const) < 0) { \
        Py_DECREF(__new_const); \
        return ERROR; \
    } \
    Py_DECREF(__new_const); \
}

#define ADDOP_N(C, LOC, OP, O, TYPE) { \
    assert(!HAS_CONST(OP)); /* use ADDOP_LOAD_CONST_NEW */ \
    if (compiler_addop_o((C)->u, (LOC), (OP), (C)->u->u_metadata.u_ ## TYPE, (O)) < 0) { \
        Py_DECREF((O)); \
        return ERROR; \
    } \
    Py_DECREF((O)); \
}

#define ADDOP_NAME(C, LOC, OP, O, TYPE) \
    RETURN_IF_ERROR(compiler_addop_name((C)->u, (LOC), (OP), (C)->u->u_metadata.u_ ## TYPE, (O)))

#define ADDOP_I(C, LOC, OP, O) \
    RETURN_IF_ERROR(codegen_addop_i(INSTR_SEQUENCE(C), (OP), (O), (LOC)))

#define ADDOP_JUMP(C, LOC, OP, O) \
    RETURN_IF_ERROR(codegen_addop_j(INSTR_SEQUENCE(C), (LOC), (OP), (O)))

#define ADDOP_COMPARE(C, LOC, CMP) \
    RETURN_IF_ERROR(compiler_addcompare((C), (LOC), (cmpop_ty)(CMP)))

#define ADDOP_BINARY(C, LOC, BINOP) \
    RETURN_IF_ERROR(addop_binary((C), (LOC), (BINOP), false))

#define ADDOP_INPLACE(C, LOC, BINOP) \
    RETURN_IF_ERROR(addop_binary((C), (LOC), (BINOP), true))

#define ADD_YIELD_FROM(C, LOC, await) \
    RETURN_IF_ERROR(compiler_add_yield_from((C), (LOC), (await)))

#define POP_EXCEPT_AND_RERAISE(C, LOC) \
    RETURN_IF_ERROR(compiler_pop_except_and_reraise((C), (LOC)))

#define ADDOP_YIELD(C, LOC) \
    RETURN_IF_ERROR(addop_yield((C), (LOC)))

/* VISIT and VISIT_SEQ takes an ASDL type as their second argument.  They use
   the ASDL name to synthesize the name of the C type and the visit function.
*/

#define VISIT(C, TYPE, V) \
    RETURN_IF_ERROR(compiler_visit_ ## TYPE((C), (V)));

#define VISIT_IN_SCOPE(C, TYPE, V) \
    RETURN_IF_ERROR_IN_SCOPE((C), compiler_visit_ ## TYPE((C), (V)))

#define VISIT_SEQ(C, TYPE, SEQ) { \
    int _i; \
    asdl_ ## TYPE ## _seq *seq = (SEQ); /* avoid variable capture */ \
    for (_i = 0; _i < asdl_seq_LEN(seq); _i++) { \
        TYPE ## _ty elt = (TYPE ## _ty)asdl_seq_GET(seq, _i); \
        RETURN_IF_ERROR(compiler_visit_ ## TYPE((C), elt)); \
    } \
}

#define VISIT_SEQ_IN_SCOPE(C, TYPE, SEQ) { \
    int _i; \
    asdl_ ## TYPE ## _seq *seq = (SEQ); /* avoid variable capture */ \
    for (_i = 0; _i < asdl_seq_LEN(seq); _i++) { \
        TYPE ## _ty elt = (TYPE ## _ty)asdl_seq_GET(seq, _i); \
        if (compiler_visit_ ## TYPE((C), elt) < 0) { \
            compiler_exit_scope(C); \
            return ERROR; \
        } \
    } \
}


static int
compiler_enter_scope(struct compiler *c, identifier name,
                     int scope_type, void *key, int lineno)
{
    location loc = LOCATION(lineno, lineno, 0, 0);

    struct compiler_unit *u;

    u = (struct compiler_unit *)PyObject_Calloc(1, sizeof(
                                            struct compiler_unit));
    if (!u) {
        PyErr_NoMemory();
        return ERROR;
    }
    u->u_scope_type = scope_type;
    u->u_metadata.u_argcount = 0;
    u->u_metadata.u_posonlyargcount = 0;
    u->u_metadata.u_kwonlyargcount = 0;
    u->u_ste = PySymtable_Lookup(c->c_st, key);
    if (!u->u_ste) {
        compiler_unit_free(u);
        return ERROR;
    }
    u->u_metadata.u_name = Py_NewRef(name);
    u->u_metadata.u_varnames = list2dict(u->u_ste->ste_varnames);
    u->u_metadata.u_cellvars = dictbytype(u->u_ste->ste_symbols, CELL, 0, 0);
    if (!u->u_metadata.u_varnames || !u->u_metadata.u_cellvars) {
        compiler_unit_free(u);
        return ERROR;
    }
    if (u->u_ste->ste_needs_class_closure) {
        /* Cook up an implicit __class__ cell. */
        Py_ssize_t res;
        assert(u->u_scope_type == COMPILER_SCOPE_CLASS);
        res = dict_add_o(u->u_metadata.u_cellvars, &_Py_ID(__class__));
<<<<<<< HEAD
        if (res < 0) {
            compiler_unit_free(u);
            return ERROR;
        }
    }
    if (u->u_ste->ste_needs_classdict) {
        /* Cook up an implicit __classdict__ cell. */
        Py_ssize_t res;
        assert(u->u_scope_type == COMPILER_SCOPE_CLASS);
        res = dict_add_o(u->u_metadata.u_cellvars, &_Py_ID(__classdict__));
=======
>>>>>>> 2866e030
        if (res < 0) {
            compiler_unit_free(u);
            return ERROR;
        }
    }

    u->u_metadata.u_freevars = dictbytype(u->u_ste->ste_symbols, FREE, DEF_FREE_CLASS,
                               PyDict_GET_SIZE(u->u_metadata.u_cellvars));
    if (!u->u_metadata.u_freevars) {
        compiler_unit_free(u);
        return ERROR;
    }

    u->u_metadata.u_fasthidden = PyDict_New();
    if (!u->u_metadata.u_fasthidden) {
        compiler_unit_free(u);
        return ERROR;
    }

    u->u_nfblocks = 0;
    u->u_metadata.u_firstlineno = lineno;
    u->u_metadata.u_consts = PyDict_New();
    if (!u->u_metadata.u_consts) {
        compiler_unit_free(u);
        return ERROR;
    }
    u->u_metadata.u_names = PyDict_New();
    if (!u->u_metadata.u_names) {
        compiler_unit_free(u);
        return ERROR;
    }

    u->u_private = NULL;

    /* Push the old compiler_unit on the stack. */
    if (c->u) {
        PyObject *capsule = PyCapsule_New(c->u, CAPSULE_NAME, NULL);
        if (!capsule || PyList_Append(c->c_stack, capsule) < 0) {
            Py_XDECREF(capsule);
            compiler_unit_free(u);
            return ERROR;
        }
        Py_DECREF(capsule);
        u->u_private = Py_XNewRef(c->u->u_private);
    }
    c->u = u;

    c->c_nestlevel++;

    if (u->u_scope_type == COMPILER_SCOPE_MODULE) {
        loc.lineno = 0;
    }
    else {
        RETURN_IF_ERROR(compiler_set_qualname(c));
    }
    ADDOP_I(c, loc, RESUME, 0);

    if (u->u_scope_type == COMPILER_SCOPE_MODULE) {
        loc.lineno = -1;
    }
    return SUCCESS;
}

static void
compiler_exit_scope(struct compiler *c)
{
    // Don't call PySequence_DelItem() with an exception raised
    PyObject *exc = PyErr_GetRaisedException();

    c->c_nestlevel--;
    compiler_unit_free(c->u);
    /* Restore c->u to the parent unit. */
    Py_ssize_t n = PyList_GET_SIZE(c->c_stack) - 1;
    if (n >= 0) {
        PyObject *capsule = PyList_GET_ITEM(c->c_stack, n);
        c->u = (struct compiler_unit *)PyCapsule_GetPointer(capsule, CAPSULE_NAME);
        assert(c->u);
        /* we are deleting from a list so this really shouldn't fail */
        if (PySequence_DelItem(c->c_stack, n) < 0) {
            _PyErr_WriteUnraisableMsg("on removing the last compiler "
                                      "stack item", NULL);
        }
    }
    else {
        c->u = NULL;
    }

    PyErr_SetRaisedException(exc);
}

/* Search if variable annotations are present statically in a block. */

static bool
find_ann(asdl_stmt_seq *stmts)
{
    int i, j, res = 0;
    stmt_ty st;

    for (i = 0; i < asdl_seq_LEN(stmts); i++) {
        st = (stmt_ty)asdl_seq_GET(stmts, i);
        switch (st->kind) {
        case AnnAssign_kind:
            return true;
        case For_kind:
            res = find_ann(st->v.For.body) ||
                  find_ann(st->v.For.orelse);
            break;
        case AsyncFor_kind:
            res = find_ann(st->v.AsyncFor.body) ||
                  find_ann(st->v.AsyncFor.orelse);
            break;
        case While_kind:
            res = find_ann(st->v.While.body) ||
                  find_ann(st->v.While.orelse);
            break;
        case If_kind:
            res = find_ann(st->v.If.body) ||
                  find_ann(st->v.If.orelse);
            break;
        case With_kind:
            res = find_ann(st->v.With.body);
            break;
        case AsyncWith_kind:
            res = find_ann(st->v.AsyncWith.body);
            break;
        case Try_kind:
            for (j = 0; j < asdl_seq_LEN(st->v.Try.handlers); j++) {
                excepthandler_ty handler = (excepthandler_ty)asdl_seq_GET(
                    st->v.Try.handlers, j);
                if (find_ann(handler->v.ExceptHandler.body)) {
                    return true;
                }
            }
            res = find_ann(st->v.Try.body) ||
                  find_ann(st->v.Try.finalbody) ||
                  find_ann(st->v.Try.orelse);
            break;
        case TryStar_kind:
            for (j = 0; j < asdl_seq_LEN(st->v.TryStar.handlers); j++) {
                excepthandler_ty handler = (excepthandler_ty)asdl_seq_GET(
                    st->v.TryStar.handlers, j);
                if (find_ann(handler->v.ExceptHandler.body)) {
                    return true;
                }
            }
            res = find_ann(st->v.TryStar.body) ||
                  find_ann(st->v.TryStar.finalbody) ||
                  find_ann(st->v.TryStar.orelse);
            break;
        default:
            res = false;
        }
        if (res) {
            break;
        }
    }
    return res;
}

/*
 * Frame block handling functions
 */

static int
compiler_push_fblock(struct compiler *c, location loc,
                     enum fblocktype t, jump_target_label block_label,
                     jump_target_label exit, void *datum)
{
    struct fblockinfo *f;
    if (c->u->u_nfblocks >= CO_MAXBLOCKS) {
        return compiler_error(c, loc, "too many statically nested blocks");
    }
    f = &c->u->u_fblock[c->u->u_nfblocks++];
    f->fb_type = t;
    f->fb_block = block_label;
    f->fb_exit = exit;
    f->fb_datum = datum;
    return SUCCESS;
}

static void
compiler_pop_fblock(struct compiler *c, enum fblocktype t, jump_target_label block_label)
{
    struct compiler_unit *u = c->u;
    assert(u->u_nfblocks > 0);
    u->u_nfblocks--;
    assert(u->u_fblock[u->u_nfblocks].fb_type == t);
    assert(SAME_LABEL(u->u_fblock[u->u_nfblocks].fb_block, block_label));
}

static int
compiler_call_exit_with_nones(struct compiler *c, location loc)
{
    ADDOP_LOAD_CONST(c, loc, Py_None);
    ADDOP_LOAD_CONST(c, loc, Py_None);
    ADDOP_LOAD_CONST(c, loc, Py_None);
    ADDOP_I(c, loc, CALL, 2);
    return SUCCESS;
}

static int
compiler_add_yield_from(struct compiler *c, location loc, int await)
{
    NEW_JUMP_TARGET_LABEL(c, send);
    NEW_JUMP_TARGET_LABEL(c, fail);
    NEW_JUMP_TARGET_LABEL(c, exit);

    USE_LABEL(c, send);
    ADDOP_JUMP(c, loc, SEND, exit);
    // Set up a virtual try/except to handle when StopIteration is raised during
    // a close or throw call. The only way YIELD_VALUE raises if they do!
    ADDOP_JUMP(c, loc, SETUP_FINALLY, fail);
    ADDOP_I(c, loc, YIELD_VALUE, 0);
    ADDOP(c, NO_LOCATION, POP_BLOCK);
    ADDOP_I(c, loc, RESUME, await ? 3 : 2);
    ADDOP_JUMP(c, loc, JUMP_NO_INTERRUPT, send);

    USE_LABEL(c, fail);
    ADDOP(c, loc, CLEANUP_THROW);

    USE_LABEL(c, exit);
    ADDOP(c, loc, END_SEND);
    return SUCCESS;
}

static int
compiler_pop_except_and_reraise(struct compiler *c, location loc)
{
    /* Stack contents
     * [exc_info, lasti, exc]            COPY        3
     * [exc_info, lasti, exc, exc_info]  POP_EXCEPT
     * [exc_info, lasti, exc]            RERAISE      1
     * (exception_unwind clears the stack)
     */

    ADDOP_I(c, loc, COPY, 3);
    ADDOP(c, loc, POP_EXCEPT);
    ADDOP_I(c, loc, RERAISE, 1);
    return SUCCESS;
}

/* Unwind a frame block.  If preserve_tos is true, the TOS before
 * popping the blocks will be restored afterwards, unless another
 * return, break or continue is found. In which case, the TOS will
 * be popped.
 */
static int
compiler_unwind_fblock(struct compiler *c, location *ploc,
                       struct fblockinfo *info, int preserve_tos)
{
    switch (info->fb_type) {
        case WHILE_LOOP:
        case EXCEPTION_HANDLER:
        case EXCEPTION_GROUP_HANDLER:
        case ASYNC_COMPREHENSION_GENERATOR:
            return SUCCESS;

        case FOR_LOOP:
            /* Pop the iterator */
            if (preserve_tos) {
                ADDOP_I(c, *ploc, SWAP, 2);
            }
            ADDOP(c, *ploc, POP_TOP);
            return SUCCESS;

        case TRY_EXCEPT:
            ADDOP(c, *ploc, POP_BLOCK);
            return SUCCESS;

        case FINALLY_TRY:
            /* This POP_BLOCK gets the line number of the unwinding statement */
            ADDOP(c, *ploc, POP_BLOCK);
            if (preserve_tos) {
                RETURN_IF_ERROR(
                    compiler_push_fblock(c, *ploc, POP_VALUE, NO_LABEL, NO_LABEL, NULL));
            }
            /* Emit the finally block */
            VISIT_SEQ(c, stmt, info->fb_datum);
            if (preserve_tos) {
                compiler_pop_fblock(c, POP_VALUE, NO_LABEL);
            }
            /* The finally block should appear to execute after the
             * statement causing the unwinding, so make the unwinding
             * instruction artificial */
            *ploc = NO_LOCATION;
            return SUCCESS;

        case FINALLY_END:
            if (preserve_tos) {
                ADDOP_I(c, *ploc, SWAP, 2);
            }
            ADDOP(c, *ploc, POP_TOP); /* exc_value */
            if (preserve_tos) {
                ADDOP_I(c, *ploc, SWAP, 2);
            }
            ADDOP(c, *ploc, POP_BLOCK);
            ADDOP(c, *ploc, POP_EXCEPT);
            return SUCCESS;

        case WITH:
        case ASYNC_WITH:
            *ploc = LOC((stmt_ty)info->fb_datum);
            ADDOP(c, *ploc, POP_BLOCK);
            if (preserve_tos) {
                ADDOP_I(c, *ploc, SWAP, 2);
            }
            RETURN_IF_ERROR(compiler_call_exit_with_nones(c, *ploc));
            if (info->fb_type == ASYNC_WITH) {
                ADDOP_I(c, *ploc, GET_AWAITABLE, 2);
                ADDOP_LOAD_CONST(c, *ploc, Py_None);
                ADD_YIELD_FROM(c, *ploc, 1);
            }
            ADDOP(c, *ploc, POP_TOP);
            /* The exit block should appear to execute after the
             * statement causing the unwinding, so make the unwinding
             * instruction artificial */
            *ploc = NO_LOCATION;
            return SUCCESS;

        case HANDLER_CLEANUP: {
            if (info->fb_datum) {
                ADDOP(c, *ploc, POP_BLOCK);
            }
            if (preserve_tos) {
                ADDOP_I(c, *ploc, SWAP, 2);
            }
            ADDOP(c, *ploc, POP_BLOCK);
            ADDOP(c, *ploc, POP_EXCEPT);
            if (info->fb_datum) {
                ADDOP_LOAD_CONST(c, *ploc, Py_None);
                RETURN_IF_ERROR(compiler_nameop(c, *ploc, info->fb_datum, Store));
                RETURN_IF_ERROR(compiler_nameop(c, *ploc, info->fb_datum, Del));
            }
            return SUCCESS;
        }
        case POP_VALUE: {
            if (preserve_tos) {
                ADDOP_I(c, *ploc, SWAP, 2);
            }
            ADDOP(c, *ploc, POP_TOP);
            return SUCCESS;
        }
    }
    Py_UNREACHABLE();
}

/** Unwind block stack. If loop is not NULL, then stop when the first loop is encountered. */
static int
compiler_unwind_fblock_stack(struct compiler *c, location *ploc,
                             int preserve_tos, struct fblockinfo **loop)
{
    if (c->u->u_nfblocks == 0) {
        return SUCCESS;
    }
    struct fblockinfo *top = &c->u->u_fblock[c->u->u_nfblocks-1];
    if (top->fb_type == EXCEPTION_GROUP_HANDLER) {
        return compiler_error(
            c, *ploc, "'break', 'continue' and 'return' cannot appear in an except* block");
    }
    if (loop != NULL && (top->fb_type == WHILE_LOOP || top->fb_type == FOR_LOOP)) {
        *loop = top;
        return SUCCESS;
    }
    struct fblockinfo copy = *top;
    c->u->u_nfblocks--;
    RETURN_IF_ERROR(compiler_unwind_fblock(c, ploc, &copy, preserve_tos));
    RETURN_IF_ERROR(compiler_unwind_fblock_stack(c, ploc, preserve_tos, loop));
    c->u->u_fblock[c->u->u_nfblocks] = copy;
    c->u->u_nfblocks++;
    return SUCCESS;
}

/* Compile a sequence of statements, checking for a docstring
   and for annotations. */

static int
compiler_body(struct compiler *c, location loc, asdl_stmt_seq *stmts)
{
    int i = 0;
    stmt_ty st;
    PyObject *docstring;

    /* Set current line number to the line number of first statement.
       This way line number for SETUP_ANNOTATIONS will always
       coincide with the line number of first "real" statement in module.
       If body is empty, then lineno will be set later in optimize_and_assemble. */
    if (c->u->u_scope_type == COMPILER_SCOPE_MODULE && asdl_seq_LEN(stmts)) {
        st = (stmt_ty)asdl_seq_GET(stmts, 0);
        loc = LOC(st);
    }
    /* Every annotated class and module should have __annotations__. */
    if (find_ann(stmts)) {
        ADDOP(c, loc, SETUP_ANNOTATIONS);
    }
    if (!asdl_seq_LEN(stmts)) {
        return SUCCESS;
    }
    /* if not -OO mode, set docstring */
    if (c->c_optimize < 2) {
        docstring = _PyAST_GetDocString(stmts);
        if (docstring) {
            i = 1;
            st = (stmt_ty)asdl_seq_GET(stmts, 0);
            assert(st->kind == Expr_kind);
            VISIT(c, expr, st->v.Expr.value);
            RETURN_IF_ERROR(compiler_nameop(c, NO_LOCATION, &_Py_ID(__doc__), Store));
        }
    }
    for (; i < asdl_seq_LEN(stmts); i++) {
        VISIT(c, stmt, (stmt_ty)asdl_seq_GET(stmts, i));
    }
    return SUCCESS;
}

static int
compiler_codegen(struct compiler *c, mod_ty mod)
{
    _Py_DECLARE_STR(anon_module, "<module>");
    RETURN_IF_ERROR(
        compiler_enter_scope(c, &_Py_STR(anon_module), COMPILER_SCOPE_MODULE,
                             mod, 1));

    location loc = LOCATION(1, 1, 0, 0);
    switch (mod->kind) {
    case Module_kind:
        if (compiler_body(c, loc, mod->v.Module.body) < 0) {
            compiler_exit_scope(c);
            return ERROR;
        }
        break;
    case Interactive_kind:
        if (find_ann(mod->v.Interactive.body)) {
            ADDOP(c, loc, SETUP_ANNOTATIONS);
        }
        c->c_interactive = 1;
        VISIT_SEQ_IN_SCOPE(c, stmt, mod->v.Interactive.body);
        break;
    case Expression_kind:
        VISIT_IN_SCOPE(c, expr, mod->v.Expression.body);
        break;
    default:
        PyErr_Format(PyExc_SystemError,
                     "module kind %d should not be possible",
                     mod->kind);
        return ERROR;
    }
    return SUCCESS;
}

static PyCodeObject *
compiler_mod(struct compiler *c, mod_ty mod)
{
    int addNone = mod->kind != Expression_kind;
    if (compiler_codegen(c, mod) < 0) {
        return NULL;
    }
    PyCodeObject *co = optimize_and_assemble(c, addNone);
    compiler_exit_scope(c);
    return co;
}

/* The test for LOCAL must come before the test for FREE in order to
   handle classes where name is both local and free.  The local var is
   a method and the free var is a free var referenced within a method.
*/

static int
get_ref_type(struct compiler *c, PyObject *name)
{
    int scope;
    if (c->u->u_scope_type == COMPILER_SCOPE_CLASS &&
        (_PyUnicode_EqualToASCIIString(name, "__class__") ||
         _PyUnicode_EqualToASCIIString(name, "__classdict__"))) {
        return CELL;
    }
    scope = _PyST_GetScope(c->u->u_ste, name);
    if (scope == 0) {
        PyErr_Format(PyExc_SystemError,
                     "_PyST_GetScope(name=%R) failed: "
                     "unknown scope in unit %S (%R); "
                     "symbols: %R; locals: %R; globals: %R",
                     name,
                     c->u->u_metadata.u_name, c->u->u_ste->ste_id,
                     c->u->u_ste->ste_symbols, c->u->u_metadata.u_varnames, c->u->u_metadata.u_names);
        return ERROR;
    }
    return scope;
}

static int
compiler_lookup_arg(PyObject *dict, PyObject *name)
{
    PyObject *v = PyDict_GetItemWithError(dict, name);
    if (v == NULL) {
        return ERROR;
    }
    return PyLong_AS_LONG(v);
}

static int
compiler_make_closure(struct compiler *c, location loc,
                      PyCodeObject *co, Py_ssize_t flags)
{
    if (co->co_nfreevars) {
        int i = PyCode_GetFirstFree(co);
        for (; i < co->co_nlocalsplus; ++i) {
            /* Bypass com_addop_varname because it will generate
               LOAD_DEREF but LOAD_CLOSURE is needed.
            */
            PyObject *name = PyTuple_GET_ITEM(co->co_localsplusnames, i);

            /* Special case: If a class contains a method with a
               free variable that has the same name as a method,
               the name will be considered free *and* local in the
               class.  It should be handled by the closure, as
               well as by the normal name lookup logic.
            */
            int reftype = get_ref_type(c, name);
            if (reftype == -1) {
                return ERROR;
            }
            int arg;
            if (reftype == CELL) {
                arg = compiler_lookup_arg(c->u->u_metadata.u_cellvars, name);
            }
            else {
                arg = compiler_lookup_arg(c->u->u_metadata.u_freevars, name);
            }
            if (arg == -1) {
                PyObject *freevars = _PyCode_GetFreevars(co);
                if (freevars == NULL) {
                    PyErr_Clear();
                }
                PyErr_Format(PyExc_SystemError,
                    "compiler_lookup_arg(name=%R) with reftype=%d failed in %S; "
                    "freevars of code %S: %R",
                    name,
                    reftype,
                    c->u->u_metadata.u_name,
                    co->co_name,
                    freevars);
                Py_DECREF(freevars);
                return ERROR;
            }
            ADDOP_I(c, loc, LOAD_CLOSURE, arg);
        }
        flags |= 0x08;
        ADDOP_I(c, loc, BUILD_TUPLE, co->co_nfreevars);
    }
    ADDOP_LOAD_CONST(c, loc, (PyObject*)co);
    ADDOP_I(c, loc, MAKE_FUNCTION, flags);
    return SUCCESS;
}

static int
compiler_decorators(struct compiler *c, asdl_expr_seq* decos)
{
    if (!decos) {
        return SUCCESS;
    }

    for (Py_ssize_t i = 0; i < asdl_seq_LEN(decos); i++) {
        VISIT(c, expr, (expr_ty)asdl_seq_GET(decos, i));
    }
    return SUCCESS;
}

static int
compiler_apply_decorators(struct compiler *c, asdl_expr_seq* decos)
{
    if (!decos) {
        return SUCCESS;
    }

    for (Py_ssize_t i = asdl_seq_LEN(decos) - 1; i > -1; i--) {
        location loc = LOC((expr_ty)asdl_seq_GET(decos, i));
        ADDOP_I(c, loc, CALL, 0);
    }
    return SUCCESS;
}

static int
compiler_visit_kwonlydefaults(struct compiler *c, location loc,
                              asdl_arg_seq *kwonlyargs, asdl_expr_seq *kw_defaults)
{
    /* Push a dict of keyword-only default values.

       Return -1 on error, 0 if no dict pushed, 1 if a dict is pushed.
       */
    int i;
    PyObject *keys = NULL;

    for (i = 0; i < asdl_seq_LEN(kwonlyargs); i++) {
        arg_ty arg = asdl_seq_GET(kwonlyargs, i);
        expr_ty default_ = asdl_seq_GET(kw_defaults, i);
        if (default_) {
            PyObject *mangled = _Py_Mangle(c->u->u_private, arg->arg);
            if (!mangled) {
                goto error;
            }
            if (keys == NULL) {
                keys = PyList_New(1);
                if (keys == NULL) {
                    Py_DECREF(mangled);
                    return ERROR;
                }
                PyList_SET_ITEM(keys, 0, mangled);
            }
            else {
                int res = PyList_Append(keys, mangled);
                Py_DECREF(mangled);
                if (res == -1) {
                    goto error;
                }
            }
            if (compiler_visit_expr(c, default_) < 0) {
                goto error;
            }
        }
    }
    if (keys != NULL) {
        Py_ssize_t default_count = PyList_GET_SIZE(keys);
        PyObject *keys_tuple = PyList_AsTuple(keys);
        Py_DECREF(keys);
        ADDOP_LOAD_CONST_NEW(c, loc, keys_tuple);
        ADDOP_I(c, loc, BUILD_CONST_KEY_MAP, default_count);
        assert(default_count > 0);
        return 1;
    }
    else {
        return 0;
    }

error:
    Py_XDECREF(keys);
    return ERROR;
}

static int
compiler_visit_annexpr(struct compiler *c, expr_ty annotation)
{
    location loc = LOC(annotation);
    ADDOP_LOAD_CONST_NEW(c, loc, _PyAST_ExprAsUnicode(annotation));
    return SUCCESS;
}

static int
compiler_visit_argannotation(struct compiler *c, identifier id,
    expr_ty annotation, Py_ssize_t *annotations_len, location loc)
{
    if (!annotation) {
        return SUCCESS;
    }
    PyObject *mangled = _Py_Mangle(c->u->u_private, id);
    if (!mangled) {
        return ERROR;
    }
    ADDOP_LOAD_CONST(c, loc, mangled);
    Py_DECREF(mangled);

    if (c->c_future.ff_features & CO_FUTURE_ANNOTATIONS) {
        VISIT(c, annexpr, annotation);
    }
    else {
        if (annotation->kind == Starred_kind) {
            // *args: *Ts (where Ts is a TypeVarTuple).
            // Do [annotation_value] = [*Ts].
            // (Note that in theory we could end up here even for an argument
            // other than *args, but in practice the grammar doesn't allow it.)
            VISIT(c, expr, annotation->v.Starred.value);
            ADDOP_I(c, loc, UNPACK_SEQUENCE, (Py_ssize_t) 1);
        }
        else {
            VISIT(c, expr, annotation);
        }
    }
    *annotations_len += 2;
    return SUCCESS;
}

static int
compiler_visit_argannotations(struct compiler *c, asdl_arg_seq* args,
                              Py_ssize_t *annotations_len, location loc)
{
    int i;
    for (i = 0; i < asdl_seq_LEN(args); i++) {
        arg_ty arg = (arg_ty)asdl_seq_GET(args, i);
        RETURN_IF_ERROR(
            compiler_visit_argannotation(
                        c,
                        arg->arg,
                        arg->annotation,
                        annotations_len,
                        loc));
    }
    return SUCCESS;
}

static int
compiler_visit_annotations(struct compiler *c, location loc,
                           arguments_ty args, expr_ty returns)
{
    /* Push arg annotation names and values.
       The expressions are evaluated out-of-order wrt the source code.

       Return -1 on error, 0 if no annotations pushed, 1 if a annotations is pushed.
       */
    Py_ssize_t annotations_len = 0;

    RETURN_IF_ERROR(
        compiler_visit_argannotations(c, args->args, &annotations_len, loc));

    RETURN_IF_ERROR(
        compiler_visit_argannotations(c, args->posonlyargs, &annotations_len, loc));

    if (args->vararg && args->vararg->annotation) {
        RETURN_IF_ERROR(
            compiler_visit_argannotation(c, args->vararg->arg,
                                         args->vararg->annotation, &annotations_len, loc));
    }

    RETURN_IF_ERROR(
        compiler_visit_argannotations(c, args->kwonlyargs, &annotations_len, loc));

    if (args->kwarg && args->kwarg->annotation) {
        RETURN_IF_ERROR(
            compiler_visit_argannotation(c, args->kwarg->arg,
                                         args->kwarg->annotation, &annotations_len, loc));
    }

    RETURN_IF_ERROR(
        compiler_visit_argannotation(c, &_Py_ID(return), returns, &annotations_len, loc));

    if (annotations_len) {
        ADDOP_I(c, loc, BUILD_TUPLE, annotations_len);
        return 1;
    }

    return 0;
}

static int
compiler_visit_defaults(struct compiler *c, arguments_ty args,
                        location loc)
{
    VISIT_SEQ(c, expr, args->defaults);
    ADDOP_I(c, loc, BUILD_TUPLE, asdl_seq_LEN(args->defaults));
    return SUCCESS;
}

static Py_ssize_t
compiler_default_arguments(struct compiler *c, location loc,
                           arguments_ty args)
{
    Py_ssize_t funcflags = 0;
    if (args->defaults && asdl_seq_LEN(args->defaults) > 0) {
        RETURN_IF_ERROR(compiler_visit_defaults(c, args, loc));
        funcflags |= 0x01;
    }
    if (args->kwonlyargs) {
        int res = compiler_visit_kwonlydefaults(c, loc,
                                                args->kwonlyargs,
                                                args->kw_defaults);
        RETURN_IF_ERROR(res);
        if (res > 0) {
            funcflags |= 0x02;
        }
    }
    return funcflags;
}

static bool
forbidden_name(struct compiler *c, location loc, identifier name,
               expr_context_ty ctx)
{
    if (ctx == Store && _PyUnicode_EqualToASCIIString(name, "__debug__")) {
        compiler_error(c, loc, "cannot assign to __debug__");
        return true;
    }
    if (ctx == Del && _PyUnicode_EqualToASCIIString(name, "__debug__")) {
        compiler_error(c, loc, "cannot delete __debug__");
        return true;
    }
    return false;
}

static int
compiler_check_debug_one_arg(struct compiler *c, arg_ty arg)
{
    if (arg != NULL) {
        if (forbidden_name(c, LOC(arg), arg->arg, Store)) {
            return ERROR;
        }
    }
    return SUCCESS;
}

static int
compiler_check_debug_args_seq(struct compiler *c, asdl_arg_seq *args)
{
    if (args != NULL) {
        for (Py_ssize_t i = 0, n = asdl_seq_LEN(args); i < n; i++) {
            RETURN_IF_ERROR(
                compiler_check_debug_one_arg(c, asdl_seq_GET(args, i)));
        }
    }
    return SUCCESS;
}

static int
compiler_check_debug_args(struct compiler *c, arguments_ty args)
{
    RETURN_IF_ERROR(compiler_check_debug_args_seq(c, args->posonlyargs));
    RETURN_IF_ERROR(compiler_check_debug_args_seq(c, args->args));
    RETURN_IF_ERROR(compiler_check_debug_one_arg(c, args->vararg));
    RETURN_IF_ERROR(compiler_check_debug_args_seq(c, args->kwonlyargs));
    RETURN_IF_ERROR(compiler_check_debug_one_arg(c, args->kwarg));
    return SUCCESS;
}

static int
wrap_in_stopiteration_handler(struct compiler *c)
{
    NEW_JUMP_TARGET_LABEL(c, handler);

    /* Insert SETUP_CLEANUP at start */
    RETURN_IF_ERROR(
        instr_sequence_insert_instruction(
            INSTR_SEQUENCE(c), 0,
            SETUP_CLEANUP, handler.id, NO_LOCATION));

    ADDOP_LOAD_CONST(c, NO_LOCATION, Py_None);
    ADDOP(c, NO_LOCATION, RETURN_VALUE);
    USE_LABEL(c, handler);
    ADDOP_I(c, NO_LOCATION, CALL_INTRINSIC_1, INTRINSIC_STOPITERATION_ERROR);
    ADDOP_I(c, NO_LOCATION, RERAISE, 1);
    return SUCCESS;
}

static int
compiler_type_params(struct compiler *c, asdl_typeparam_seq *typeparams)
{
    if (!typeparams) {
        return SUCCESS;
    }
    Py_ssize_t n = asdl_seq_LEN(typeparams);

    for (Py_ssize_t i = 0; i < n; i++) {
        typeparam_ty typeparam = asdl_seq_GET(typeparams, i);
        location loc = LOC(typeparam);
        switch(typeparam->kind) {
        case TypeVar_kind:
            ADDOP_LOAD_CONST(c, loc, typeparam->v.TypeVar.name);
            if (typeparam->v.TypeVar.bound) {
                expr_ty bound = typeparam->v.TypeVar.bound;
                if (compiler_enter_scope(c, typeparam->v.TypeVar.name, COMPILER_SCOPE_TYPEPARAMS,
                                        (void *)typeparam, bound->lineno) == -1) {
                    return ERROR;
                }
                VISIT_IN_SCOPE(c, expr, bound);
                ADDOP_IN_SCOPE(c, loc, RETURN_VALUE);
                PyCodeObject *co = optimize_and_assemble(c, 1);
                compiler_exit_scope(c);
                if (co == NULL) {
                    return ERROR;
                }
                if (compiler_make_closure(c, loc, co, 0) < 0) {
                    Py_DECREF(co);
                    return ERROR;
                }
                Py_DECREF(co);

                int intrinsic = bound->kind == Tuple_kind
                    ? INTRINSIC_TYPEVAR_WITH_CONSTRAINTS
                    : INTRINSIC_TYPEVAR_WITH_BOUND;
                ADDOP_I(c, loc, CALL_INTRINSIC_2, intrinsic);
            }
            else {
                ADDOP_I(c, loc, CALL_INTRINSIC_1, INTRINSIC_TYPEVAR);
            }
            ADDOP_I(c, loc, COPY, 1);
            RETURN_IF_ERROR(compiler_nameop(c, loc, typeparam->v.TypeVar.name, Store));
            break;
        case TypeVarTuple_kind:
            ADDOP_LOAD_CONST(c, loc, typeparam->v.TypeVarTuple.name);
            ADDOP_I(c, loc, CALL_INTRINSIC_1, INTRINSIC_TYPEVARTUPLE);
            ADDOP_I(c, loc, COPY, 1);
            RETURN_IF_ERROR(compiler_nameop(c, loc, typeparam->v.TypeVarTuple.name, Store));
            break;
        case ParamSpec_kind:
            ADDOP_LOAD_CONST(c, loc, typeparam->v.ParamSpec.name);
            ADDOP_I(c, loc, CALL_INTRINSIC_1, INTRINSIC_PARAMSPEC);
            ADDOP_I(c, loc, COPY, 1);
            RETURN_IF_ERROR(compiler_nameop(c, loc, typeparam->v.ParamSpec.name, Store));
            break;
        }
    }
    ADDOP_I(c, LOC(asdl_seq_GET(typeparams, 0)), BUILD_TUPLE, n);
    return SUCCESS;
}

static int
compiler_function_body(struct compiler *c, stmt_ty s, int is_async, Py_ssize_t funcflags,
                       int firstlineno)
{
    PyObject *docstring = NULL;
    arguments_ty args;
    identifier name;
    asdl_stmt_seq *body;
    int scope_type;

    if (is_async) {
        assert(s->kind == AsyncFunctionDef_kind);

        args = s->v.AsyncFunctionDef.args;
        name = s->v.AsyncFunctionDef.name;
        body = s->v.AsyncFunctionDef.body;

        scope_type = COMPILER_SCOPE_ASYNC_FUNCTION;
    } else {
        assert(s->kind == FunctionDef_kind);

        args = s->v.FunctionDef.args;
        name = s->v.FunctionDef.name;
        body = s->v.FunctionDef.body;

        scope_type = COMPILER_SCOPE_FUNCTION;
    }

    RETURN_IF_ERROR(
        compiler_enter_scope(c, name, scope_type, (void *)s, firstlineno));

    /* if not -OO mode, add docstring */
    if (c->c_optimize < 2) {
        docstring = _PyAST_GetDocString(body);
    }
    if (compiler_add_const(c->c_const_cache, c->u, docstring ? docstring : Py_None) < 0) {
        compiler_exit_scope(c);
        return ERROR;
    }

    c->u->u_metadata.u_argcount = asdl_seq_LEN(args->args);
    c->u->u_metadata.u_posonlyargcount = asdl_seq_LEN(args->posonlyargs);
    c->u->u_metadata.u_kwonlyargcount = asdl_seq_LEN(args->kwonlyargs);
    for (Py_ssize_t i = docstring ? 1 : 0; i < asdl_seq_LEN(body); i++) {
        VISIT_IN_SCOPE(c, stmt, (stmt_ty)asdl_seq_GET(body, i));
    }
    if (c->u->u_ste->ste_coroutine || c->u->u_ste->ste_generator) {
        if (wrap_in_stopiteration_handler(c) < 0) {
            compiler_exit_scope(c);
            return ERROR;
        }
    }
    PyCodeObject *co = optimize_and_assemble(c, 1);
    compiler_exit_scope(c);
    if (co == NULL) {
        Py_XDECREF(co);
        return ERROR;
    }
    location loc = LOC(s);
    if (compiler_make_closure(c, loc, co, funcflags) < 0) {
        Py_DECREF(co);
        return ERROR;
    }
    Py_DECREF(co);
    return SUCCESS;
}

static int
compiler_function(struct compiler *c, stmt_ty s, int is_async)
{
    arguments_ty args;
    expr_ty returns;
    identifier name;
    asdl_expr_seq *decos;
    asdl_typeparam_seq *typeparams;
    Py_ssize_t funcflags;
    int annotations;
    int firstlineno;

    if (is_async) {
        assert(s->kind == AsyncFunctionDef_kind);

        args = s->v.AsyncFunctionDef.args;
        returns = s->v.AsyncFunctionDef.returns;
        decos = s->v.AsyncFunctionDef.decorator_list;
        name = s->v.AsyncFunctionDef.name;
        typeparams = s->v.AsyncFunctionDef.typeparams;
    } else {
        assert(s->kind == FunctionDef_kind);

        args = s->v.FunctionDef.args;
        returns = s->v.FunctionDef.returns;
        decos = s->v.FunctionDef.decorator_list;
        name = s->v.FunctionDef.name;
        typeparams = s->v.FunctionDef.typeparams;
    }

    RETURN_IF_ERROR(compiler_check_debug_args(c, args));
    RETURN_IF_ERROR(compiler_decorators(c, decos));

    firstlineno = s->lineno;
    if (asdl_seq_LEN(decos)) {
        firstlineno = ((expr_ty)asdl_seq_GET(decos, 0))->lineno;
    }

    location loc = LOC(s);

    int is_generic = asdl_seq_LEN(typeparams) > 0;

    if (is_generic) {
        ADDOP(c, loc, PUSH_NULL);
        // We'll swap in the callable here later.
        ADDOP_LOAD_CONST(c, loc, Py_None);
    }

    funcflags = compiler_default_arguments(c, loc, args);
    if (funcflags == -1) {
        return ERROR;
    }

    int num_typeparam_args = 0;

    if (is_generic) {
        PyObject *typeparams_name = PyUnicode_FromFormat("<generic parameters of %U>", name);
        if (!typeparams_name) {
            return ERROR;
        }
        if (compiler_enter_scope(c, typeparams_name, COMPILER_SCOPE_TYPEPARAMS,
                                 (void *)typeparams, firstlineno) == -1) {
            Py_DECREF(typeparams_name);
            return ERROR;
        }
        Py_DECREF(typeparams_name);
        RETURN_IF_ERROR_IN_SCOPE(c, compiler_type_params(c, typeparams));
        if ((funcflags & 0x01) || (funcflags & 0x02)) {
            RETURN_IF_ERROR_IN_SCOPE(c, codegen_addop_i(INSTR_SEQUENCE(c), LOAD_FAST, 0, loc));
            num_typeparam_args += 1;
        }
        if ((funcflags & 0x01) && (funcflags & 0x02)) {
            RETURN_IF_ERROR_IN_SCOPE(c, codegen_addop_i(INSTR_SEQUENCE(c), LOAD_FAST, 1, loc));
            num_typeparam_args += 1;
        }
    }

    annotations = compiler_visit_annotations(c, loc, args, returns);
    if (annotations < 0) {
        if (is_generic) {
            compiler_exit_scope(c);
        }
        return ERROR;
    }
    if (annotations > 0) {
        funcflags |= 0x04;
    }

    if (compiler_function_body(c, s, is_async, funcflags, firstlineno) < 0) {
        if (is_generic) {
            compiler_exit_scope(c);
        }
        return ERROR;
    }

    if (is_generic) {
        RETURN_IF_ERROR_IN_SCOPE(c, codegen_addop_i(
            INSTR_SEQUENCE(c), SWAP, 2, loc));
        RETURN_IF_ERROR_IN_SCOPE(c, codegen_addop_i(
            INSTR_SEQUENCE(c), CALL_INTRINSIC_2, INTRINSIC_SET_FUNCTION_TYPE_PARAMS, loc));

        c->u->u_metadata.u_argcount = num_typeparam_args;
        PyCodeObject *co = optimize_and_assemble(c, 0);
        compiler_exit_scope(c);
        if (co == NULL) {
            return ERROR;
        }
        if (compiler_make_closure(c, loc, co, 0) < 0) {
            Py_DECREF(co);
            return ERROR;
        }
        Py_DECREF(co);
        ADDOP_I(c, loc, SWAP, num_typeparam_args + 2);
        ADDOP(c, loc, POP_TOP);
        ADDOP_I(c, loc, CALL, num_typeparam_args);
    }

    RETURN_IF_ERROR(compiler_apply_decorators(c, decos));
    return compiler_nameop(c, loc, name, Store);
}

static int
compiler_set_type_params_in_class(struct compiler *c, location loc)
{
    _Py_DECLARE_STR(type_params, ".type_params");
    RETURN_IF_ERROR(compiler_nameop(c, loc, &_Py_STR(type_params), Load));
    RETURN_IF_ERROR(compiler_nameop(c, loc, &_Py_ID(__type_params__), Store));
    return 1;
}

static int
compiler_class_body(struct compiler *c, stmt_ty s, int firstlineno)
{
    /* ultimately generate code for:
         <name> = __build_class__(<func>, <name>, *<bases>, **<keywords>)
       where:
         <func> is a zero arg function/closure created from the class body.
            It mutates its locals to build the class namespace.
         <name> is the class name
         <bases> is the positional arguments and *varargs argument
         <keywords> is the keyword arguments and **kwds argument
       This borrows from compiler_call.
    */

    /* 1. compile the class body into a code object */
    RETURN_IF_ERROR(
        compiler_enter_scope(c, s->v.ClassDef.name,
                             COMPILER_SCOPE_CLASS, (void *)s, firstlineno));

    location loc = LOCATION(firstlineno, firstlineno, 0, 0);
    /* use the class name for name mangling */
    Py_XSETREF(c->u->u_private, Py_NewRef(s->v.ClassDef.name));
    /* load (global) __name__ ... */
    if (compiler_nameop(c, loc, &_Py_ID(__name__), Load) < 0) {
        compiler_exit_scope(c);
        return ERROR;
    }
    /* ... and store it as __module__ */
    if (compiler_nameop(c, loc, &_Py_ID(__module__), Store) < 0) {
        compiler_exit_scope(c);
        return ERROR;
    }
    assert(c->u->u_metadata.u_qualname);
    ADDOP_LOAD_CONST(c, loc, c->u->u_metadata.u_qualname);
    if (compiler_nameop(c, loc, &_Py_ID(__qualname__), Store) < 0) {
        compiler_exit_scope(c);
        return ERROR;
    }
    asdl_typeparam_seq *typeparams = s->v.ClassDef.typeparams;
    if (asdl_seq_LEN(typeparams) > 0) {
        if (!compiler_set_type_params_in_class(c, loc)) {
            compiler_exit_scope(c);
            return ERROR;
        }
    }
    if (c->u->u_ste->ste_needs_classdict) {
        ADDOP(c, loc, LOAD_LOCALS);
        if (compiler_nameop(c, loc, &_Py_ID(__classdict__), Store) < 0) {
            compiler_exit_scope(c);
            return ERROR;
        }
    }
    /* compile the body proper */
    if (compiler_body(c, loc, s->v.ClassDef.body) < 0) {
        compiler_exit_scope(c);
        return ERROR;
    }
    /* The following code is artificial */
    /* Set __classdictcell__ if necessary */
    if (c->u->u_ste->ste_needs_classdict) {
        /* Store __classdictcell__ into class namespace */
        int i = compiler_lookup_arg(c->u->u_metadata.u_cellvars, &_Py_ID(__classdict__));
        if (i < 0) {
            compiler_exit_scope(c);
            return ERROR;
        }
        ADDOP_I(c, NO_LOCATION, LOAD_CLOSURE, i);
        if (compiler_nameop(c, NO_LOCATION, &_Py_ID(__classdictcell__), Store) < 0) {
            compiler_exit_scope(c);
            return ERROR;
        }
<<<<<<< HEAD
    }
    /* Return __classcell__ if it is referenced, otherwise return None */
    if (c->u->u_ste->ste_needs_class_closure) {
        /* Store __classcell__ into class namespace & return it */
        int i = compiler_lookup_arg(c->u->u_metadata.u_cellvars, &_Py_ID(__class__));
        if (i < 0) {
            compiler_exit_scope(c);
            return ERROR;
        }
        assert(i == 0);
        ADDOP_I(c, NO_LOCATION, LOAD_CLOSURE, i);
        ADDOP_I(c, NO_LOCATION, COPY, 1);
        if (compiler_nameop(c, NO_LOCATION, &_Py_ID(__classcell__), Store) < 0) {
            compiler_exit_scope(c);
            return ERROR;
=======
        /* The following code is artificial */
        /* Return __classcell__ if it is referenced, otherwise return None */
        if (c->u->u_ste->ste_needs_class_closure) {
            /* Store __classcell__ into class namespace & return it */
            i = compiler_lookup_arg(c->u->u_metadata.u_cellvars, &_Py_ID(__class__));
            if (i < 0) {
                compiler_exit_scope(c);
                return ERROR;
            }
            ADDOP_I(c, NO_LOCATION, LOAD_CLOSURE, i);
            ADDOP_I(c, NO_LOCATION, COPY, 1);
            if (compiler_nameop(c, NO_LOCATION, &_Py_ID(__classcell__), Store) < 0) {
                compiler_exit_scope(c);
                return ERROR;
            }
        }
        else {
            /* No methods referenced __class__, so just return None */
            ADDOP_LOAD_CONST(c, NO_LOCATION, Py_None);
>>>>>>> 2866e030
        }
    }
    else {
        /* No methods referenced __class__, so just return None */
        assert(PyDict_GET_SIZE(c->u->u_metadata.u_cellvars) ==
                c->u->u_ste->ste_needs_classdict ? 1 : 0);
        ADDOP_LOAD_CONST(c, NO_LOCATION, Py_None);
    }
    ADDOP_IN_SCOPE(c, NO_LOCATION, RETURN_VALUE);
    /* create the code object */
    PyCodeObject *co = optimize_and_assemble(c, 1);

    /* leave the new scope */
    compiler_exit_scope(c);
    if (co == NULL) {
        return ERROR;
    }

    /* 2. load the 'build_class' function */
    ADDOP(c, loc, PUSH_NULL);
    ADDOP(c, loc, LOAD_BUILD_CLASS);

    /* 3. load a function (or closure) made from the code object */
    if (compiler_make_closure(c, loc, co, 0) < 0) {
        Py_DECREF(co);
        return ERROR;
    }
    Py_DECREF(co);

    /* 4. load class name */
    ADDOP_LOAD_CONST(c, loc, s->v.ClassDef.name);

    return SUCCESS;
}

static int
compiler_class(struct compiler *c, stmt_ty s)
{
    asdl_expr_seq *decos = s->v.ClassDef.decorator_list;

    RETURN_IF_ERROR(compiler_decorators(c, decos));

    int firstlineno = s->lineno;
    if (asdl_seq_LEN(decos)) {
        firstlineno = ((expr_ty)asdl_seq_GET(decos, 0))->lineno;
    }
    location loc = LOC(s);

    asdl_typeparam_seq *typeparams = s->v.ClassDef.typeparams;
    int is_generic = asdl_seq_LEN(typeparams) > 0;
    if (is_generic) {
        Py_XSETREF(c->u->u_private, Py_NewRef(s->v.ClassDef.name));
        ADDOP(c, loc, PUSH_NULL);
        PyObject *typeparams_name = PyUnicode_FromFormat("<generic parameters of %U>",
                                                         s->v.ClassDef.name);
        if (!typeparams_name) {
            return ERROR;
        }
        if (compiler_enter_scope(c, typeparams_name, COMPILER_SCOPE_TYPEPARAMS,
                                 (void *)typeparams, firstlineno) == -1) {
            Py_DECREF(typeparams_name);
            return ERROR;
        }
        Py_DECREF(typeparams_name);
        RETURN_IF_ERROR_IN_SCOPE(c, compiler_type_params(c, typeparams));
        _Py_DECLARE_STR(type_params, ".type_params");
        RETURN_IF_ERROR_IN_SCOPE(c, compiler_nameop(c, loc, &_Py_STR(type_params), Store));
    }

    if (compiler_class_body(c, s, firstlineno) < 0) {
        if (is_generic) {
            compiler_exit_scope(c);
        }
        return ERROR;
    }

    /* generate the rest of the code for the call */

    if (is_generic) {
        _Py_DECLARE_STR(type_params, ".type_params");
        _Py_DECLARE_STR(generic_base, ".generic_base");
        RETURN_IF_ERROR_IN_SCOPE(c, compiler_nameop(c, loc, &_Py_STR(type_params), Load));
        RETURN_IF_ERROR_IN_SCOPE(
            c, codegen_addop_i(INSTR_SEQUENCE(c), CALL_INTRINSIC_1, INTRINSIC_SUBSCRIPT_GENERIC, loc)
        )
        RETURN_IF_ERROR_IN_SCOPE(c, compiler_nameop(c, loc, &_Py_STR(generic_base), Store));

        Py_ssize_t original_len = asdl_seq_LEN(s->v.ClassDef.bases);
        asdl_expr_seq *bases = _Py_asdl_expr_seq_new(
            original_len + 1, c->c_arena);
        if (bases == NULL) {
            compiler_exit_scope(c);
            return ERROR;
        }
        for (Py_ssize_t i = 0; i < original_len; i++) {
            asdl_seq_SET(bases, i, asdl_seq_GET(s->v.ClassDef.bases, i));
        }
        expr_ty name_node = _PyAST_Name(
            &_Py_STR(generic_base), Load,
            loc.lineno, loc.col_offset, loc.end_lineno, loc.end_col_offset, c->c_arena
        );
        if (name_node == NULL) {
            compiler_exit_scope(c);
            return ERROR;
        }
        asdl_seq_SET(bases, original_len, name_node);
        RETURN_IF_ERROR_IN_SCOPE(c, compiler_call_helper(c, loc, 2,
                                                         bases,
                                                         s->v.ClassDef.keywords));

        PyCodeObject *co = optimize_and_assemble(c, 0);
        compiler_exit_scope(c);
        if (co == NULL) {
            return ERROR;
        }
        if (compiler_make_closure(c, loc, co, 0) < 0) {
            Py_DECREF(co);
            return ERROR;
        }
        Py_DECREF(co);
        ADDOP_I(c, loc, CALL, 0);
    } else {
        RETURN_IF_ERROR(compiler_call_helper(c, loc, 2,
                                            s->v.ClassDef.bases,
                                            s->v.ClassDef.keywords));
    }

    /* 6. apply decorators */
    RETURN_IF_ERROR(compiler_apply_decorators(c, decos));

    /* 7. store into <name> */
    RETURN_IF_ERROR(compiler_nameop(c, loc, s->v.ClassDef.name, Store));
    return SUCCESS;
}

static int
compiler_typealias_body(struct compiler *c, stmt_ty s)
{
    location loc = LOC(s);
    PyObject *name = s->v.TypeAlias.name->v.Name.id;
    RETURN_IF_ERROR(
        compiler_enter_scope(c, name, COMPILER_SCOPE_FUNCTION, s, loc.lineno));
    /* Make None the first constant, so the evaluate function can't have a
        docstring. */
    RETURN_IF_ERROR(compiler_add_const(c->c_const_cache, c->u, Py_None));
    VISIT_IN_SCOPE(c, expr, s->v.TypeAlias.value);
    ADDOP_IN_SCOPE(c, loc, RETURN_VALUE);
    PyCodeObject *co = optimize_and_assemble(c, 0);
    compiler_exit_scope(c);
    if (co == NULL) {
        return ERROR;
    }
    if (compiler_make_closure(c, loc, co, 0) < 0) {
        Py_DECREF(co);
        return ERROR;
    }
    Py_DECREF(co);
    ADDOP_I(c, loc, BUILD_TUPLE, 3);
    ADDOP_I(c, loc, CALL_INTRINSIC_1, INTRINSIC_TYPEALIAS);
    return SUCCESS;
}

static int
compiler_typealias(struct compiler *c, stmt_ty s)
{
    location loc = LOC(s);
    asdl_typeparam_seq *typeparams = s->v.TypeAlias.typeparams;
    int is_generic = asdl_seq_LEN(typeparams) > 0;
    PyObject *name = s->v.TypeAlias.name->v.Name.id;
    if (is_generic) {
        ADDOP(c, loc, PUSH_NULL);
        PyObject *typeparams_name = PyUnicode_FromFormat("<generic parameters of %U>",
                                                         name);
        if (!typeparams_name) {
            return ERROR;
        }
        if (compiler_enter_scope(c, typeparams_name, COMPILER_SCOPE_TYPEPARAMS,
                                 (void *)typeparams, loc.lineno) == -1) {
            Py_DECREF(typeparams_name);
            return ERROR;
        }
        Py_DECREF(typeparams_name);
        RETURN_IF_ERROR_IN_SCOPE(
            c, compiler_addop_load_const(c->c_const_cache, c->u, loc, name)
        );
        RETURN_IF_ERROR_IN_SCOPE(c, compiler_type_params(c, typeparams));
    }
    else {
        ADDOP_LOAD_CONST(c, loc, name);
        ADDOP_LOAD_CONST(c, loc, Py_None);
    }

    if (compiler_typealias_body(c, s) < 0) {
        if (is_generic) {
            compiler_exit_scope(c);
        }
        return ERROR;
    }

    if (is_generic) {
        PyCodeObject *co = optimize_and_assemble(c, 0);
        compiler_exit_scope(c);
        if (co == NULL) {
            return ERROR;
        }
        if (compiler_make_closure(c, loc, co, 0) < 0) {
            Py_DECREF(co);
            return ERROR;
        }
        Py_DECREF(co);
        ADDOP_I(c, loc, CALL, 0);
    }
    RETURN_IF_ERROR(compiler_nameop(c, loc, name, Store));
    return SUCCESS;
}

/* Return false if the expression is a constant value except named singletons.
   Return true otherwise. */
static bool
check_is_arg(expr_ty e)
{
    if (e->kind != Constant_kind) {
        return true;
    }
    PyObject *value = e->v.Constant.value;
    return (value == Py_None
         || value == Py_False
         || value == Py_True
         || value == Py_Ellipsis);
}

static PyTypeObject * infer_type(expr_ty e);

/* Check operands of identity checks ("is" and "is not").
   Emit a warning if any operand is a constant except named singletons.
 */
static int
check_compare(struct compiler *c, expr_ty e)
{
    Py_ssize_t i, n;
    bool left = check_is_arg(e->v.Compare.left);
    expr_ty left_expr = e->v.Compare.left;
    n = asdl_seq_LEN(e->v.Compare.ops);
    for (i = 0; i < n; i++) {
        cmpop_ty op = (cmpop_ty)asdl_seq_GET(e->v.Compare.ops, i);
        expr_ty right_expr = (expr_ty)asdl_seq_GET(e->v.Compare.comparators, i);
        bool right = check_is_arg(right_expr);
        if (op == Is || op == IsNot) {
            if (!right || !left) {
                const char *msg = (op == Is)
                        ? "\"is\" with '%.200s' literal. Did you mean \"==\"?"
                        : "\"is not\" with '%.200s' literal. Did you mean \"!=\"?";
                expr_ty literal = !left ? left_expr : right_expr;
                return compiler_warn(
                    c, LOC(e), msg, infer_type(literal)->tp_name
                );
            }
        }
        left = right;
        left_expr = right_expr;
    }
    return SUCCESS;
}

static const int compare_masks[] = {
    [Py_LT] = COMPARISON_LESS_THAN,
    [Py_LE] = COMPARISON_LESS_THAN | COMPARISON_EQUALS,
    [Py_EQ] = COMPARISON_EQUALS,
    [Py_NE] = COMPARISON_NOT_EQUALS,
    [Py_GT] = COMPARISON_GREATER_THAN,
    [Py_GE] = COMPARISON_GREATER_THAN | COMPARISON_EQUALS,
};

static int compiler_addcompare(struct compiler *c, location loc,
                               cmpop_ty op)
{
    int cmp;
    switch (op) {
    case Eq:
        cmp = Py_EQ;
        break;
    case NotEq:
        cmp = Py_NE;
        break;
    case Lt:
        cmp = Py_LT;
        break;
    case LtE:
        cmp = Py_LE;
        break;
    case Gt:
        cmp = Py_GT;
        break;
    case GtE:
        cmp = Py_GE;
        break;
    case Is:
        ADDOP_I(c, loc, IS_OP, 0);
        return SUCCESS;
    case IsNot:
        ADDOP_I(c, loc, IS_OP, 1);
        return SUCCESS;
    case In:
        ADDOP_I(c, loc, CONTAINS_OP, 0);
        return SUCCESS;
    case NotIn:
        ADDOP_I(c, loc, CONTAINS_OP, 1);
        return SUCCESS;
    default:
        Py_UNREACHABLE();
    }
    /* cmp goes in top bits of the oparg, while the low bits are used by quickened
     * versions of this opcode to store the comparison mask. */
    ADDOP_I(c, loc, COMPARE_OP, (cmp << 4) | compare_masks[cmp]);
    return SUCCESS;
}



static int
compiler_jump_if(struct compiler *c, location loc,
                 expr_ty e, jump_target_label next, int cond)
{
    switch (e->kind) {
    case UnaryOp_kind:
        if (e->v.UnaryOp.op == Not) {
            return compiler_jump_if(c, loc, e->v.UnaryOp.operand, next, !cond);
        }
        /* fallback to general implementation */
        break;
    case BoolOp_kind: {
        asdl_expr_seq *s = e->v.BoolOp.values;
        Py_ssize_t i, n = asdl_seq_LEN(s) - 1;
        assert(n >= 0);
        int cond2 = e->v.BoolOp.op == Or;
        jump_target_label next2 = next;
        if (!cond2 != !cond) {
            NEW_JUMP_TARGET_LABEL(c, new_next2);
            next2 = new_next2;
        }
        for (i = 0; i < n; ++i) {
            RETURN_IF_ERROR(
                compiler_jump_if(c, loc, (expr_ty)asdl_seq_GET(s, i), next2, cond2));
        }
        RETURN_IF_ERROR(
            compiler_jump_if(c, loc, (expr_ty)asdl_seq_GET(s, n), next, cond));
        if (!SAME_LABEL(next2, next)) {
            USE_LABEL(c, next2);
        }
        return SUCCESS;
    }
    case IfExp_kind: {
        NEW_JUMP_TARGET_LABEL(c, end);
        NEW_JUMP_TARGET_LABEL(c, next2);
        RETURN_IF_ERROR(
            compiler_jump_if(c, loc, e->v.IfExp.test, next2, 0));
        RETURN_IF_ERROR(
            compiler_jump_if(c, loc, e->v.IfExp.body, next, cond));
        ADDOP_JUMP(c, NO_LOCATION, JUMP, end);

        USE_LABEL(c, next2);
        RETURN_IF_ERROR(
            compiler_jump_if(c, loc, e->v.IfExp.orelse, next, cond));

        USE_LABEL(c, end);
        return SUCCESS;
    }
    case Compare_kind: {
        Py_ssize_t n = asdl_seq_LEN(e->v.Compare.ops) - 1;
        if (n > 0) {
            RETURN_IF_ERROR(check_compare(c, e));
            NEW_JUMP_TARGET_LABEL(c, cleanup);
            VISIT(c, expr, e->v.Compare.left);
            for (Py_ssize_t i = 0; i < n; i++) {
                VISIT(c, expr,
                    (expr_ty)asdl_seq_GET(e->v.Compare.comparators, i));
                ADDOP_I(c, LOC(e), SWAP, 2);
                ADDOP_I(c, LOC(e), COPY, 2);
                ADDOP_COMPARE(c, LOC(e), asdl_seq_GET(e->v.Compare.ops, i));
                ADDOP_JUMP(c, LOC(e), POP_JUMP_IF_FALSE, cleanup);
            }
            VISIT(c, expr, (expr_ty)asdl_seq_GET(e->v.Compare.comparators, n));
            ADDOP_COMPARE(c, LOC(e), asdl_seq_GET(e->v.Compare.ops, n));
            ADDOP_JUMP(c, LOC(e), cond ? POP_JUMP_IF_TRUE : POP_JUMP_IF_FALSE, next);
            NEW_JUMP_TARGET_LABEL(c, end);
            ADDOP_JUMP(c, NO_LOCATION, JUMP, end);

            USE_LABEL(c, cleanup);
            ADDOP(c, LOC(e), POP_TOP);
            if (!cond) {
                ADDOP_JUMP(c, NO_LOCATION, JUMP, next);
            }

            USE_LABEL(c, end);
            return SUCCESS;
        }
        /* fallback to general implementation */
        break;
    }
    default:
        /* fallback to general implementation */
        break;
    }

    /* general implementation */
    VISIT(c, expr, e);
    ADDOP_JUMP(c, LOC(e), cond ? POP_JUMP_IF_TRUE : POP_JUMP_IF_FALSE, next);
    return SUCCESS;
}

static int
compiler_ifexp(struct compiler *c, expr_ty e)
{
    assert(e->kind == IfExp_kind);
    NEW_JUMP_TARGET_LABEL(c, end);
    NEW_JUMP_TARGET_LABEL(c, next);

    RETURN_IF_ERROR(
        compiler_jump_if(c, LOC(e), e->v.IfExp.test, next, 0));

    VISIT(c, expr, e->v.IfExp.body);
    ADDOP_JUMP(c, NO_LOCATION, JUMP, end);

    USE_LABEL(c, next);
    VISIT(c, expr, e->v.IfExp.orelse);

    USE_LABEL(c, end);
    return SUCCESS;
}

static int
compiler_lambda(struct compiler *c, expr_ty e)
{
    PyCodeObject *co;
    Py_ssize_t funcflags;
    arguments_ty args = e->v.Lambda.args;
    assert(e->kind == Lambda_kind);

    RETURN_IF_ERROR(compiler_check_debug_args(c, args));

    location loc = LOC(e);
    funcflags = compiler_default_arguments(c, loc, args);
    if (funcflags == -1) {
        return ERROR;
    }

    _Py_DECLARE_STR(anon_lambda, "<lambda>");
    RETURN_IF_ERROR(
        compiler_enter_scope(c, &_Py_STR(anon_lambda), COMPILER_SCOPE_LAMBDA,
                             (void *)e, e->lineno));

    /* Make None the first constant, so the lambda can't have a
       docstring. */
    RETURN_IF_ERROR(compiler_add_const(c->c_const_cache, c->u, Py_None));

    c->u->u_metadata.u_argcount = asdl_seq_LEN(args->args);
    c->u->u_metadata.u_posonlyargcount = asdl_seq_LEN(args->posonlyargs);
    c->u->u_metadata.u_kwonlyargcount = asdl_seq_LEN(args->kwonlyargs);
    VISIT_IN_SCOPE(c, expr, e->v.Lambda.body);
    if (c->u->u_ste->ste_generator) {
        co = optimize_and_assemble(c, 0);
    }
    else {
        location loc = LOCATION(e->lineno, e->lineno, 0, 0);
        ADDOP_IN_SCOPE(c, loc, RETURN_VALUE);
        co = optimize_and_assemble(c, 1);
    }
    compiler_exit_scope(c);
    if (co == NULL) {
        return ERROR;
    }

    if (compiler_make_closure(c, loc, co, funcflags) < 0) {
        Py_DECREF(co);
        return ERROR;
    }
    Py_DECREF(co);

    return SUCCESS;
}

static int
compiler_if(struct compiler *c, stmt_ty s)
{
    jump_target_label next;
    assert(s->kind == If_kind);
    NEW_JUMP_TARGET_LABEL(c, end);
    if (asdl_seq_LEN(s->v.If.orelse)) {
        NEW_JUMP_TARGET_LABEL(c, orelse);
        next = orelse;
    }
    else {
        next = end;
    }
    RETURN_IF_ERROR(
        compiler_jump_if(c, LOC(s), s->v.If.test, next, 0));

    VISIT_SEQ(c, stmt, s->v.If.body);
    if (asdl_seq_LEN(s->v.If.orelse)) {
        ADDOP_JUMP(c, NO_LOCATION, JUMP, end);

        USE_LABEL(c, next);
        VISIT_SEQ(c, stmt, s->v.If.orelse);
    }

    USE_LABEL(c, end);
    return SUCCESS;
}

static int
compiler_for(struct compiler *c, stmt_ty s)
{
    location loc = LOC(s);
    NEW_JUMP_TARGET_LABEL(c, start);
    NEW_JUMP_TARGET_LABEL(c, body);
    NEW_JUMP_TARGET_LABEL(c, cleanup);
    NEW_JUMP_TARGET_LABEL(c, end);

    RETURN_IF_ERROR(compiler_push_fblock(c, loc, FOR_LOOP, start, end, NULL));

    VISIT(c, expr, s->v.For.iter);
    ADDOP(c, loc, GET_ITER);

    USE_LABEL(c, start);
    ADDOP_JUMP(c, loc, FOR_ITER, cleanup);

    USE_LABEL(c, body);
    VISIT(c, expr, s->v.For.target);
    VISIT_SEQ(c, stmt, s->v.For.body);
    /* Mark jump as artificial */
    ADDOP_JUMP(c, NO_LOCATION, JUMP, start);

    USE_LABEL(c, cleanup);
    ADDOP(c, NO_LOCATION, END_FOR);

    compiler_pop_fblock(c, FOR_LOOP, start);

    VISIT_SEQ(c, stmt, s->v.For.orelse);

    USE_LABEL(c, end);
    return SUCCESS;
}


static int
compiler_async_for(struct compiler *c, stmt_ty s)
{
    location loc = LOC(s);
    if (IS_TOP_LEVEL_AWAIT(c)){
        c->u->u_ste->ste_coroutine = 1;
    } else if (c->u->u_scope_type != COMPILER_SCOPE_ASYNC_FUNCTION) {
        return compiler_error(c, loc, "'async for' outside async function");
    }

    NEW_JUMP_TARGET_LABEL(c, start);
    NEW_JUMP_TARGET_LABEL(c, except);
    NEW_JUMP_TARGET_LABEL(c, end);

    VISIT(c, expr, s->v.AsyncFor.iter);
    ADDOP(c, loc, GET_AITER);

    USE_LABEL(c, start);
    RETURN_IF_ERROR(compiler_push_fblock(c, loc, FOR_LOOP, start, end, NULL));

    /* SETUP_FINALLY to guard the __anext__ call */
    ADDOP_JUMP(c, loc, SETUP_FINALLY, except);
    ADDOP(c, loc, GET_ANEXT);
    ADDOP_LOAD_CONST(c, loc, Py_None);
    ADD_YIELD_FROM(c, loc, 1);
    ADDOP(c, loc, POP_BLOCK);  /* for SETUP_FINALLY */

    /* Success block for __anext__ */
    VISIT(c, expr, s->v.AsyncFor.target);
    VISIT_SEQ(c, stmt, s->v.AsyncFor.body);
    /* Mark jump as artificial */
    ADDOP_JUMP(c, NO_LOCATION, JUMP, start);

    compiler_pop_fblock(c, FOR_LOOP, start);

    /* Except block for __anext__ */
    USE_LABEL(c, except);

    /* Use same line number as the iterator,
     * as the END_ASYNC_FOR succeeds the `for`, not the body. */
    loc = LOC(s->v.AsyncFor.iter);
    ADDOP(c, loc, END_ASYNC_FOR);

    /* `else` block */
    VISIT_SEQ(c, stmt, s->v.For.orelse);

    USE_LABEL(c, end);
    return SUCCESS;
}

static int
compiler_while(struct compiler *c, stmt_ty s)
{
    NEW_JUMP_TARGET_LABEL(c, loop);
    NEW_JUMP_TARGET_LABEL(c, body);
    NEW_JUMP_TARGET_LABEL(c, end);
    NEW_JUMP_TARGET_LABEL(c, anchor);

    USE_LABEL(c, loop);

    RETURN_IF_ERROR(compiler_push_fblock(c, LOC(s), WHILE_LOOP, loop, end, NULL));
    RETURN_IF_ERROR(compiler_jump_if(c, LOC(s), s->v.While.test, anchor, 0));

    USE_LABEL(c, body);
    VISIT_SEQ(c, stmt, s->v.While.body);
    RETURN_IF_ERROR(compiler_jump_if(c, LOC(s), s->v.While.test, body, 1));

    compiler_pop_fblock(c, WHILE_LOOP, loop);

    USE_LABEL(c, anchor);
    if (s->v.While.orelse) {
        VISIT_SEQ(c, stmt, s->v.While.orelse);
    }

    USE_LABEL(c, end);
    return SUCCESS;
}

static int
compiler_return(struct compiler *c, stmt_ty s)
{
    location loc = LOC(s);
    int preserve_tos = ((s->v.Return.value != NULL) &&
                        (s->v.Return.value->kind != Constant_kind));
    if (!_PyST_IsFunctionLike(c->u->u_ste)) {
        return compiler_error(c, loc, "'return' outside function");
    }
    if (s->v.Return.value != NULL &&
        c->u->u_ste->ste_coroutine && c->u->u_ste->ste_generator)
    {
        return compiler_error(c, loc, "'return' with value in async generator");
    }

    if (preserve_tos) {
        VISIT(c, expr, s->v.Return.value);
    } else {
        /* Emit instruction with line number for return value */
        if (s->v.Return.value != NULL) {
            loc = LOC(s->v.Return.value);
            ADDOP(c, loc, NOP);
        }
    }
    if (s->v.Return.value == NULL || s->v.Return.value->lineno != s->lineno) {
        loc = LOC(s);
        ADDOP(c, loc, NOP);
    }

    RETURN_IF_ERROR(compiler_unwind_fblock_stack(c, &loc, preserve_tos, NULL));
    if (s->v.Return.value == NULL) {
        ADDOP_LOAD_CONST(c, loc, Py_None);
    }
    else if (!preserve_tos) {
        ADDOP_LOAD_CONST(c, loc, s->v.Return.value->v.Constant.value);
    }
    ADDOP(c, loc, RETURN_VALUE);

    return SUCCESS;
}

static int
compiler_break(struct compiler *c, location loc)
{
    struct fblockinfo *loop = NULL;
    location origin_loc = loc;
    /* Emit instruction with line number */
    ADDOP(c, loc, NOP);
    RETURN_IF_ERROR(compiler_unwind_fblock_stack(c, &loc, 0, &loop));
    if (loop == NULL) {
        return compiler_error(c, origin_loc, "'break' outside loop");
    }
    RETURN_IF_ERROR(compiler_unwind_fblock(c, &loc, loop, 0));
    ADDOP_JUMP(c, loc, JUMP, loop->fb_exit);
    return SUCCESS;
}

static int
compiler_continue(struct compiler *c, location loc)
{
    struct fblockinfo *loop = NULL;
    location origin_loc = loc;
    /* Emit instruction with line number */
    ADDOP(c, loc, NOP);
    RETURN_IF_ERROR(compiler_unwind_fblock_stack(c, &loc, 0, &loop));
    if (loop == NULL) {
        return compiler_error(c, origin_loc, "'continue' not properly in loop");
    }
    ADDOP_JUMP(c, loc, JUMP, loop->fb_block);
    return SUCCESS;
}


static location
location_of_last_executing_statement(asdl_stmt_seq *stmts)
{
    for (Py_ssize_t i = asdl_seq_LEN(stmts) - 1; i >= 0; i++) {
        location loc = LOC((stmt_ty)asdl_seq_GET(stmts, i));
        if (loc.lineno > 0) {
            return loc;
        }
    }
    return NO_LOCATION;
}

/* Code generated for "try: <body> finally: <finalbody>" is as follows:

        SETUP_FINALLY           L
        <code for body>
        POP_BLOCK
        <code for finalbody>
        JUMP E
    L:
        <code for finalbody>
    E:

   The special instructions use the block stack.  Each block
   stack entry contains the instruction that created it (here
   SETUP_FINALLY), the level of the value stack at the time the
   block stack entry was created, and a label (here L).

   SETUP_FINALLY:
    Pushes the current value stack level and the label
    onto the block stack.
   POP_BLOCK:
    Pops en entry from the block stack.

   The block stack is unwound when an exception is raised:
   when a SETUP_FINALLY entry is found, the raised and the caught
   exceptions are pushed onto the value stack (and the exception
   condition is cleared), and the interpreter jumps to the label
   gotten from the block stack.
*/

static int
compiler_try_finally(struct compiler *c, stmt_ty s)
{
    location loc = LOC(s);

    NEW_JUMP_TARGET_LABEL(c, body);
    NEW_JUMP_TARGET_LABEL(c, end);
    NEW_JUMP_TARGET_LABEL(c, exit);
    NEW_JUMP_TARGET_LABEL(c, cleanup);

    /* `try` block */
    ADDOP_JUMP(c, loc, SETUP_FINALLY, end);

    USE_LABEL(c, body);
    RETURN_IF_ERROR(
        compiler_push_fblock(c, loc, FINALLY_TRY, body, end,
                             s->v.Try.finalbody));

    if (s->v.Try.handlers && asdl_seq_LEN(s->v.Try.handlers)) {
        RETURN_IF_ERROR(compiler_try_except(c, s));
    }
    else {
        VISIT_SEQ(c, stmt, s->v.Try.body);
    }
    ADDOP(c, NO_LOCATION, POP_BLOCK);
    compiler_pop_fblock(c, FINALLY_TRY, body);
    VISIT_SEQ(c, stmt, s->v.Try.finalbody);

    ADDOP_JUMP(c, NO_LOCATION, JUMP, exit);
    /* `finally` block */

    USE_LABEL(c, end);

    loc = NO_LOCATION;
    ADDOP_JUMP(c, loc, SETUP_CLEANUP, cleanup);
    ADDOP(c, loc, PUSH_EXC_INFO);
    RETURN_IF_ERROR(
        compiler_push_fblock(c, loc, FINALLY_END, end, NO_LABEL, NULL));
    VISIT_SEQ(c, stmt, s->v.Try.finalbody);
    loc = location_of_last_executing_statement(s->v.Try.finalbody);
    compiler_pop_fblock(c, FINALLY_END, end);

    ADDOP_I(c, loc, RERAISE, 0);

    USE_LABEL(c, cleanup);
    POP_EXCEPT_AND_RERAISE(c, loc);

    USE_LABEL(c, exit);
    return SUCCESS;
}

static int
compiler_try_star_finally(struct compiler *c, stmt_ty s)
{
    location loc = LOC(s);

    NEW_JUMP_TARGET_LABEL(c, body);
    NEW_JUMP_TARGET_LABEL(c, end);
    NEW_JUMP_TARGET_LABEL(c, exit);
    NEW_JUMP_TARGET_LABEL(c, cleanup);
    /* `try` block */
    ADDOP_JUMP(c, loc, SETUP_FINALLY, end);

    USE_LABEL(c, body);
    RETURN_IF_ERROR(
        compiler_push_fblock(c, loc, FINALLY_TRY, body, end,
                             s->v.TryStar.finalbody));

    if (s->v.TryStar.handlers && asdl_seq_LEN(s->v.TryStar.handlers)) {
        RETURN_IF_ERROR(compiler_try_star_except(c, s));
    }
    else {
        VISIT_SEQ(c, stmt, s->v.TryStar.body);
    }
    ADDOP(c, NO_LOCATION, POP_BLOCK);
    compiler_pop_fblock(c, FINALLY_TRY, body);
    VISIT_SEQ(c, stmt, s->v.TryStar.finalbody);

    ADDOP_JUMP(c, NO_LOCATION, JUMP, exit);

    /* `finally` block */
    USE_LABEL(c, end);

    loc = NO_LOCATION;
    ADDOP_JUMP(c, loc, SETUP_CLEANUP, cleanup);
    ADDOP(c, loc, PUSH_EXC_INFO);
    RETURN_IF_ERROR(
        compiler_push_fblock(c, loc, FINALLY_END, end, NO_LABEL, NULL));

    VISIT_SEQ(c, stmt, s->v.TryStar.finalbody);
    loc = location_of_last_executing_statement(s->v.Try.finalbody);

    compiler_pop_fblock(c, FINALLY_END, end);
    ADDOP_I(c, loc, RERAISE, 0);

    USE_LABEL(c, cleanup);
    POP_EXCEPT_AND_RERAISE(c, loc);

    USE_LABEL(c, exit);
    return SUCCESS;
}


/*
   Code generated for "try: S except E1 as V1: S1 except E2 as V2: S2 ...":
   (The contents of the value stack is shown in [], with the top
   at the right; 'tb' is trace-back info, 'val' the exception's
   associated value, and 'exc' the exception.)

   Value stack          Label   Instruction     Argument
   []                           SETUP_FINALLY   L1
   []                           <code for S>
   []                           POP_BLOCK
   []                           JUMP            L0

   [exc]                L1:     <evaluate E1>           )
   [exc, E1]                    CHECK_EXC_MATCH         )
   [exc, bool]                  POP_JUMP_IF_FALSE L2    ) only if E1
   [exc]                        <assign to V1>  (or POP if no V1)
   []                           <code for S1>
                                JUMP            L0

   [exc]                L2:     <evaluate E2>
   .............................etc.......................

   [exc]                Ln+1:   RERAISE     # re-raise exception

   []                   L0:     <next statement>

   Of course, parts are not generated if Vi or Ei is not present.
*/
static int
compiler_try_except(struct compiler *c, stmt_ty s)
{
    location loc = LOC(s);
    Py_ssize_t i, n;

    NEW_JUMP_TARGET_LABEL(c, body);
    NEW_JUMP_TARGET_LABEL(c, except);
    NEW_JUMP_TARGET_LABEL(c, end);
    NEW_JUMP_TARGET_LABEL(c, cleanup);

    ADDOP_JUMP(c, loc, SETUP_FINALLY, except);

    USE_LABEL(c, body);
    RETURN_IF_ERROR(
        compiler_push_fblock(c, loc, TRY_EXCEPT, body, NO_LABEL, NULL));
    VISIT_SEQ(c, stmt, s->v.Try.body);
    compiler_pop_fblock(c, TRY_EXCEPT, body);
    ADDOP(c, NO_LOCATION, POP_BLOCK);
    if (s->v.Try.orelse && asdl_seq_LEN(s->v.Try.orelse)) {
        VISIT_SEQ(c, stmt, s->v.Try.orelse);
    }
    ADDOP_JUMP(c, NO_LOCATION, JUMP, end);
    n = asdl_seq_LEN(s->v.Try.handlers);

    USE_LABEL(c, except);

    ADDOP_JUMP(c, NO_LOCATION, SETUP_CLEANUP, cleanup);
    ADDOP(c, NO_LOCATION, PUSH_EXC_INFO);

    /* Runtime will push a block here, so we need to account for that */
    RETURN_IF_ERROR(
        compiler_push_fblock(c, loc, EXCEPTION_HANDLER, NO_LABEL, NO_LABEL, NULL));

    for (i = 0; i < n; i++) {
        excepthandler_ty handler = (excepthandler_ty)asdl_seq_GET(
            s->v.Try.handlers, i);
        location loc = LOC(handler);
        if (!handler->v.ExceptHandler.type && i < n-1) {
            return compiler_error(c, loc, "default 'except:' must be last");
        }
        NEW_JUMP_TARGET_LABEL(c, next_except);
        except = next_except;
        if (handler->v.ExceptHandler.type) {
            VISIT(c, expr, handler->v.ExceptHandler.type);
            ADDOP(c, loc, CHECK_EXC_MATCH);
            ADDOP_JUMP(c, loc, POP_JUMP_IF_FALSE, except);
        }
        if (handler->v.ExceptHandler.name) {
            NEW_JUMP_TARGET_LABEL(c, cleanup_end);
            NEW_JUMP_TARGET_LABEL(c, cleanup_body);

            RETURN_IF_ERROR(
                compiler_nameop(c, loc, handler->v.ExceptHandler.name, Store));

            /*
              try:
                  # body
              except type as name:
                  try:
                      # body
                  finally:
                      name = None # in case body contains "del name"
                      del name
            */

            /* second try: */
            ADDOP_JUMP(c, loc, SETUP_CLEANUP, cleanup_end);

            USE_LABEL(c, cleanup_body);
            RETURN_IF_ERROR(
                compiler_push_fblock(c, loc, HANDLER_CLEANUP, cleanup_body,
                                     NO_LABEL, handler->v.ExceptHandler.name));

            /* second # body */
            VISIT_SEQ(c, stmt, handler->v.ExceptHandler.body);
            compiler_pop_fblock(c, HANDLER_CLEANUP, cleanup_body);
            /* name = None; del name; # Mark as artificial */
            ADDOP(c, NO_LOCATION, POP_BLOCK);
            ADDOP(c, NO_LOCATION, POP_BLOCK);
            ADDOP(c, NO_LOCATION, POP_EXCEPT);
            ADDOP_LOAD_CONST(c, NO_LOCATION, Py_None);
            RETURN_IF_ERROR(
                compiler_nameop(c, NO_LOCATION, handler->v.ExceptHandler.name, Store));
            RETURN_IF_ERROR(
                compiler_nameop(c, NO_LOCATION, handler->v.ExceptHandler.name, Del));
            ADDOP_JUMP(c, NO_LOCATION, JUMP, end);

            /* except: */
            USE_LABEL(c, cleanup_end);

            /* name = None; del name; # artificial */
            ADDOP_LOAD_CONST(c, NO_LOCATION, Py_None);
            RETURN_IF_ERROR(
                compiler_nameop(c, NO_LOCATION, handler->v.ExceptHandler.name, Store));
            RETURN_IF_ERROR(
                compiler_nameop(c, NO_LOCATION, handler->v.ExceptHandler.name, Del));

            ADDOP_I(c, NO_LOCATION, RERAISE, 1);
        }
        else {
            NEW_JUMP_TARGET_LABEL(c, cleanup_body);

            ADDOP(c, loc, POP_TOP); /* exc_value */

            USE_LABEL(c, cleanup_body);
            RETURN_IF_ERROR(
                compiler_push_fblock(c, loc, HANDLER_CLEANUP, cleanup_body,
                                     NO_LABEL, NULL));

            VISIT_SEQ(c, stmt, handler->v.ExceptHandler.body);
            compiler_pop_fblock(c, HANDLER_CLEANUP, cleanup_body);
            ADDOP(c, NO_LOCATION, POP_BLOCK);
            ADDOP(c, NO_LOCATION, POP_EXCEPT);
            ADDOP_JUMP(c, NO_LOCATION, JUMP, end);
        }

        USE_LABEL(c, except);
    }
    /* artificial */
    compiler_pop_fblock(c, EXCEPTION_HANDLER, NO_LABEL);
    ADDOP_I(c, NO_LOCATION, RERAISE, 0);

    USE_LABEL(c, cleanup);
    POP_EXCEPT_AND_RERAISE(c, NO_LOCATION);

    USE_LABEL(c, end);
    return SUCCESS;
}

/*
   Code generated for "try: S except* E1 as V1: S1 except* E2 as V2: S2 ...":
   (The contents of the value stack is shown in [], with the top
   at the right; 'tb' is trace-back info, 'val' the exception instance,
   and 'typ' the exception's type.)

   Value stack                   Label         Instruction     Argument
   []                                         SETUP_FINALLY         L1
   []                                         <code for S>
   []                                         POP_BLOCK
   []                                         JUMP                  L0

   [exc]                            L1:       BUILD_LIST   )  list for raised/reraised excs ("result")
   [orig, res]                                COPY 2       )  make a copy of the original EG

   [orig, res, exc]                           <evaluate E1>
   [orig, res, exc, E1]                       CHECK_EG_MATCH
   [orig, res, rest/exc, match?]              COPY 1
   [orig, res, rest/exc, match?, match?]      POP_JUMP_IF_NONE      C1

   [orig, res, rest, match]                   <assign to V1>  (or POP if no V1)

   [orig, res, rest]                          SETUP_FINALLY         R1
   [orig, res, rest]                          <code for S1>
   [orig, res, rest]                          JUMP                  L2

   [orig, res, rest, i, v]          R1:       LIST_APPEND   3 ) exc raised in except* body - add to res
   [orig, res, rest, i]                       POP
   [orig, res, rest]                          JUMP                  LE2

   [orig, res, rest]                L2:       NOP  ) for lineno
   [orig, res, rest]                          JUMP                  LE2

   [orig, res, rest/exc, None]      C1:       POP

   [orig, res, rest]               LE2:       <evaluate E2>
   .............................etc.......................

   [orig, res, rest]                Ln+1:     LIST_APPEND 1  ) add unhandled exc to res (could be None)

   [orig, res]                                CALL_INTRINSIC_2 PREP_RERAISE_STAR
   [exc]                                      COPY 1
   [exc, exc]                                 POP_JUMP_IF_NOT_NONE  RER
   [exc]                                      POP_TOP
   []                                         JUMP                  L0

   [exc]                            RER:      SWAP 2
   [exc, prev_exc_info]                       POP_EXCEPT
   [exc]                                      RERAISE               0

   []                               L0:       <next statement>
*/
static int
compiler_try_star_except(struct compiler *c, stmt_ty s)
{
    location loc = LOC(s);

    NEW_JUMP_TARGET_LABEL(c, body);
    NEW_JUMP_TARGET_LABEL(c, except);
    NEW_JUMP_TARGET_LABEL(c, orelse);
    NEW_JUMP_TARGET_LABEL(c, end);
    NEW_JUMP_TARGET_LABEL(c, cleanup);
    NEW_JUMP_TARGET_LABEL(c, reraise_star);

    ADDOP_JUMP(c, loc, SETUP_FINALLY, except);

    USE_LABEL(c, body);
    RETURN_IF_ERROR(
        compiler_push_fblock(c, loc, TRY_EXCEPT, body, NO_LABEL, NULL));
    VISIT_SEQ(c, stmt, s->v.TryStar.body);
    compiler_pop_fblock(c, TRY_EXCEPT, body);
    ADDOP(c, NO_LOCATION, POP_BLOCK);
    ADDOP_JUMP(c, NO_LOCATION, JUMP, orelse);
    Py_ssize_t n = asdl_seq_LEN(s->v.TryStar.handlers);

    USE_LABEL(c, except);

    ADDOP_JUMP(c, NO_LOCATION, SETUP_CLEANUP, cleanup);
    ADDOP(c, NO_LOCATION, PUSH_EXC_INFO);

    /* Runtime will push a block here, so we need to account for that */
    RETURN_IF_ERROR(
        compiler_push_fblock(c, loc, EXCEPTION_GROUP_HANDLER,
                             NO_LABEL, NO_LABEL, "except handler"));

    for (Py_ssize_t i = 0; i < n; i++) {
        excepthandler_ty handler = (excepthandler_ty)asdl_seq_GET(
            s->v.TryStar.handlers, i);
        location loc = LOC(handler);
        NEW_JUMP_TARGET_LABEL(c, next_except);
        except = next_except;
        NEW_JUMP_TARGET_LABEL(c, except_with_error);
        NEW_JUMP_TARGET_LABEL(c, no_match);
        if (i == 0) {
            /* create empty list for exceptions raised/reraise in the except* blocks */
            /*
               [orig]       BUILD_LIST
            */
            /* Create a copy of the original EG */
            /*
               [orig, []]   COPY 2
               [orig, [], exc]
            */
            ADDOP_I(c, loc, BUILD_LIST, 0);
            ADDOP_I(c, loc, COPY, 2);
        }
        if (handler->v.ExceptHandler.type) {
            VISIT(c, expr, handler->v.ExceptHandler.type);
            ADDOP(c, loc, CHECK_EG_MATCH);
            ADDOP_I(c, loc, COPY, 1);
            ADDOP_JUMP(c, loc, POP_JUMP_IF_NONE, no_match);
        }

        NEW_JUMP_TARGET_LABEL(c, cleanup_end);
        NEW_JUMP_TARGET_LABEL(c, cleanup_body);

        if (handler->v.ExceptHandler.name) {
            RETURN_IF_ERROR(
                compiler_nameop(c, loc, handler->v.ExceptHandler.name, Store));
        }
        else {
            ADDOP(c, loc, POP_TOP);  // match
        }

        /*
          try:
              # body
          except type as name:
              try:
                  # body
              finally:
                  name = None # in case body contains "del name"
                  del name
        */
        /* second try: */
        ADDOP_JUMP(c, loc, SETUP_CLEANUP, cleanup_end);

        USE_LABEL(c, cleanup_body);
        RETURN_IF_ERROR(
            compiler_push_fblock(c, loc, HANDLER_CLEANUP, cleanup_body,
                                 NO_LABEL, handler->v.ExceptHandler.name));

        /* second # body */
        VISIT_SEQ(c, stmt, handler->v.ExceptHandler.body);
        compiler_pop_fblock(c, HANDLER_CLEANUP, cleanup_body);
        /* name = None; del name; # artificial */
        ADDOP(c, NO_LOCATION, POP_BLOCK);
        if (handler->v.ExceptHandler.name) {
            ADDOP_LOAD_CONST(c, NO_LOCATION, Py_None);
            RETURN_IF_ERROR(
                compiler_nameop(c, NO_LOCATION, handler->v.ExceptHandler.name, Store));
            RETURN_IF_ERROR(
                compiler_nameop(c, NO_LOCATION, handler->v.ExceptHandler.name, Del));
        }
        ADDOP_JUMP(c, NO_LOCATION, JUMP, except);

        /* except: */
        USE_LABEL(c, cleanup_end);

        /* name = None; del name; # artificial */
        if (handler->v.ExceptHandler.name) {
            ADDOP_LOAD_CONST(c, NO_LOCATION, Py_None);
            RETURN_IF_ERROR(
                compiler_nameop(c, NO_LOCATION, handler->v.ExceptHandler.name, Store));
            RETURN_IF_ERROR(
                compiler_nameop(c, NO_LOCATION, handler->v.ExceptHandler.name, Del));
        }

        /* add exception raised to the res list */
        ADDOP_I(c, NO_LOCATION, LIST_APPEND, 3); // exc
        ADDOP(c, NO_LOCATION, POP_TOP); // lasti
        ADDOP_JUMP(c, NO_LOCATION, JUMP, except_with_error);

        USE_LABEL(c, except);
        ADDOP(c, NO_LOCATION, NOP);  // to hold a propagated location info
        ADDOP_JUMP(c, NO_LOCATION, JUMP, except_with_error);

        USE_LABEL(c, no_match);
        ADDOP(c, loc, POP_TOP);  // match (None)

        USE_LABEL(c, except_with_error);

        if (i == n - 1) {
            /* Add exc to the list (if not None it's the unhandled part of the EG) */
            ADDOP_I(c, NO_LOCATION, LIST_APPEND, 1);
            ADDOP_JUMP(c, NO_LOCATION, JUMP, reraise_star);
        }
    }
    /* artificial */
    compiler_pop_fblock(c, EXCEPTION_GROUP_HANDLER, NO_LABEL);
    NEW_JUMP_TARGET_LABEL(c, reraise);

    USE_LABEL(c, reraise_star);
    ADDOP_I(c, NO_LOCATION, CALL_INTRINSIC_2, INTRINSIC_PREP_RERAISE_STAR);
    ADDOP_I(c, NO_LOCATION, COPY, 1);
    ADDOP_JUMP(c, NO_LOCATION, POP_JUMP_IF_NOT_NONE, reraise);

    /* Nothing to reraise */
    ADDOP(c, NO_LOCATION, POP_TOP);
    ADDOP(c, NO_LOCATION, POP_BLOCK);
    ADDOP(c, NO_LOCATION, POP_EXCEPT);
    ADDOP_JUMP(c, NO_LOCATION, JUMP, end);

    USE_LABEL(c, reraise);
    ADDOP(c, NO_LOCATION, POP_BLOCK);
    ADDOP_I(c, NO_LOCATION, SWAP, 2);
    ADDOP(c, NO_LOCATION, POP_EXCEPT);
    ADDOP_I(c, NO_LOCATION, RERAISE, 0);

    USE_LABEL(c, cleanup);
    POP_EXCEPT_AND_RERAISE(c, NO_LOCATION);

    USE_LABEL(c, orelse);
    VISIT_SEQ(c, stmt, s->v.TryStar.orelse);

    USE_LABEL(c, end);
    return SUCCESS;
}

static int
compiler_try(struct compiler *c, stmt_ty s) {
    if (s->v.Try.finalbody && asdl_seq_LEN(s->v.Try.finalbody))
        return compiler_try_finally(c, s);
    else
        return compiler_try_except(c, s);
}

static int
compiler_try_star(struct compiler *c, stmt_ty s)
{
    if (s->v.TryStar.finalbody && asdl_seq_LEN(s->v.TryStar.finalbody)) {
        return compiler_try_star_finally(c, s);
    }
    else {
        return compiler_try_star_except(c, s);
    }
}

static int
compiler_import_as(struct compiler *c, location loc,
                   identifier name, identifier asname)
{
    /* The IMPORT_NAME opcode was already generated.  This function
       merely needs to bind the result to a name.

       If there is a dot in name, we need to split it and emit a
       IMPORT_FROM for each name.
    */
    Py_ssize_t len = PyUnicode_GET_LENGTH(name);
    Py_ssize_t dot = PyUnicode_FindChar(name, '.', 0, len, 1);
    if (dot == -2) {
        return ERROR;
    }
    if (dot != -1) {
        /* Consume the base module name to get the first attribute */
        while (1) {
            Py_ssize_t pos = dot + 1;
            PyObject *attr;
            dot = PyUnicode_FindChar(name, '.', pos, len, 1);
            if (dot == -2) {
                return ERROR;
            }
            attr = PyUnicode_Substring(name, pos, (dot != -1) ? dot : len);
            if (!attr) {
                return ERROR;
            }
            ADDOP_N(c, loc, IMPORT_FROM, attr, names);
            if (dot == -1) {
                break;
            }
            ADDOP_I(c, loc, SWAP, 2);
            ADDOP(c, loc, POP_TOP);
        }
        RETURN_IF_ERROR(compiler_nameop(c, loc, asname, Store));
        ADDOP(c, loc, POP_TOP);
        return SUCCESS;
    }
    return compiler_nameop(c, loc, asname, Store);
}

static int
compiler_import(struct compiler *c, stmt_ty s)
{
    location loc = LOC(s);
    /* The Import node stores a module name like a.b.c as a single
       string.  This is convenient for all cases except
         import a.b.c as d
       where we need to parse that string to extract the individual
       module names.
       XXX Perhaps change the representation to make this case simpler?
     */
    Py_ssize_t i, n = asdl_seq_LEN(s->v.Import.names);

    PyObject *zero = _PyLong_GetZero();  // borrowed reference
    for (i = 0; i < n; i++) {
        alias_ty alias = (alias_ty)asdl_seq_GET(s->v.Import.names, i);
        int r;

        ADDOP_LOAD_CONST(c, loc, zero);
        ADDOP_LOAD_CONST(c, loc, Py_None);
        ADDOP_NAME(c, loc, IMPORT_NAME, alias->name, names);

        if (alias->asname) {
            r = compiler_import_as(c, loc, alias->name, alias->asname);
            RETURN_IF_ERROR(r);
        }
        else {
            identifier tmp = alias->name;
            Py_ssize_t dot = PyUnicode_FindChar(
                alias->name, '.', 0, PyUnicode_GET_LENGTH(alias->name), 1);
            if (dot != -1) {
                tmp = PyUnicode_Substring(alias->name, 0, dot);
                if (tmp == NULL) {
                    return ERROR;
                }
            }
            r = compiler_nameop(c, loc, tmp, Store);
            if (dot != -1) {
                Py_DECREF(tmp);
            }
            RETURN_IF_ERROR(r);
        }
    }
    return SUCCESS;
}

static int
compiler_from_import(struct compiler *c, stmt_ty s)
{
    Py_ssize_t n = asdl_seq_LEN(s->v.ImportFrom.names);

    ADDOP_LOAD_CONST_NEW(c, LOC(s), PyLong_FromLong(s->v.ImportFrom.level));

    PyObject *names = PyTuple_New(n);
    if (!names) {
        return ERROR;
    }

    /* build up the names */
    for (Py_ssize_t i = 0; i < n; i++) {
        alias_ty alias = (alias_ty)asdl_seq_GET(s->v.ImportFrom.names, i);
        PyTuple_SET_ITEM(names, i, Py_NewRef(alias->name));
    }

    if (location_is_after(LOC(s), c->c_future.ff_location) &&
        s->v.ImportFrom.module &&
        _PyUnicode_EqualToASCIIString(s->v.ImportFrom.module, "__future__"))
    {
        Py_DECREF(names);
        return compiler_error(c, LOC(s), "from __future__ imports must occur "
                              "at the beginning of the file");
    }
    ADDOP_LOAD_CONST_NEW(c, LOC(s), names);

    if (s->v.ImportFrom.module) {
        ADDOP_NAME(c, LOC(s), IMPORT_NAME, s->v.ImportFrom.module, names);
    }
    else {
        _Py_DECLARE_STR(empty, "");
        ADDOP_NAME(c, LOC(s), IMPORT_NAME, &_Py_STR(empty), names);
    }
    for (Py_ssize_t i = 0; i < n; i++) {
        alias_ty alias = (alias_ty)asdl_seq_GET(s->v.ImportFrom.names, i);
        identifier store_name;

        if (i == 0 && PyUnicode_READ_CHAR(alias->name, 0) == '*') {
            assert(n == 1);
            ADDOP_I(c, LOC(s), CALL_INTRINSIC_1, INTRINSIC_IMPORT_STAR);
            ADDOP(c, NO_LOCATION, POP_TOP);
            return SUCCESS;
        }

        ADDOP_NAME(c, LOC(s), IMPORT_FROM, alias->name, names);
        store_name = alias->name;
        if (alias->asname) {
            store_name = alias->asname;
        }

        RETURN_IF_ERROR(compiler_nameop(c, LOC(s), store_name, Store));
    }
    /* remove imported module */
    ADDOP(c, LOC(s), POP_TOP);
    return SUCCESS;
}

static int
compiler_assert(struct compiler *c, stmt_ty s)
{
    /* Always emit a warning if the test is a non-zero length tuple */
    if ((s->v.Assert.test->kind == Tuple_kind &&
        asdl_seq_LEN(s->v.Assert.test->v.Tuple.elts) > 0) ||
        (s->v.Assert.test->kind == Constant_kind &&
         PyTuple_Check(s->v.Assert.test->v.Constant.value) &&
         PyTuple_Size(s->v.Assert.test->v.Constant.value) > 0))
    {
        RETURN_IF_ERROR(
            compiler_warn(c, LOC(s), "assertion is always true, "
                                     "perhaps remove parentheses?"));
    }
    if (c->c_optimize) {
        return SUCCESS;
    }
    NEW_JUMP_TARGET_LABEL(c, end);
    RETURN_IF_ERROR(compiler_jump_if(c, LOC(s), s->v.Assert.test, end, 1));
    ADDOP(c, LOC(s), LOAD_ASSERTION_ERROR);
    if (s->v.Assert.msg) {
        VISIT(c, expr, s->v.Assert.msg);
        ADDOP_I(c, LOC(s), CALL, 0);
    }
    ADDOP_I(c, LOC(s), RAISE_VARARGS, 1);

    USE_LABEL(c, end);
    return SUCCESS;
}

static int
compiler_stmt_expr(struct compiler *c, location loc, expr_ty value)
{
    if (c->c_interactive && c->c_nestlevel <= 1) {
        VISIT(c, expr, value);
        ADDOP_I(c, loc, CALL_INTRINSIC_1, INTRINSIC_PRINT);
        ADDOP(c, NO_LOCATION, POP_TOP);
        return SUCCESS;
    }

    if (value->kind == Constant_kind) {
        /* ignore constant statement */
        ADDOP(c, loc, NOP);
        return SUCCESS;
    }

    VISIT(c, expr, value);
    ADDOP(c, NO_LOCATION, POP_TOP); /* artificial */
    return SUCCESS;
}

static int
compiler_visit_stmt(struct compiler *c, stmt_ty s)
{

    switch (s->kind) {
    case FunctionDef_kind:
        return compiler_function(c, s, 0);
    case ClassDef_kind:
        return compiler_class(c, s);
    case TypeAlias_kind:
        return compiler_typealias(c, s);
    case Return_kind:
        return compiler_return(c, s);
    case Delete_kind:
        VISIT_SEQ(c, expr, s->v.Delete.targets)
        break;
    case Assign_kind:
    {
        Py_ssize_t n = asdl_seq_LEN(s->v.Assign.targets);
        VISIT(c, expr, s->v.Assign.value);
        for (Py_ssize_t i = 0; i < n; i++) {
            if (i < n - 1) {
                ADDOP_I(c, LOC(s), COPY, 1);
            }
            VISIT(c, expr,
                  (expr_ty)asdl_seq_GET(s->v.Assign.targets, i));
        }
        break;
    }
    case AugAssign_kind:
        return compiler_augassign(c, s);
    case AnnAssign_kind:
        return compiler_annassign(c, s);
    case For_kind:
        return compiler_for(c, s);
    case While_kind:
        return compiler_while(c, s);
    case If_kind:
        return compiler_if(c, s);
    case Match_kind:
        return compiler_match(c, s);
    case Raise_kind:
    {
        Py_ssize_t n = 0;
        if (s->v.Raise.exc) {
            VISIT(c, expr, s->v.Raise.exc);
            n++;
            if (s->v.Raise.cause) {
                VISIT(c, expr, s->v.Raise.cause);
                n++;
            }
        }
        ADDOP_I(c, LOC(s), RAISE_VARARGS, (int)n);
        break;
    }
    case Try_kind:
        return compiler_try(c, s);
    case TryStar_kind:
        return compiler_try_star(c, s);
    case Assert_kind:
        return compiler_assert(c, s);
    case Import_kind:
        return compiler_import(c, s);
    case ImportFrom_kind:
        return compiler_from_import(c, s);
    case Global_kind:
    case Nonlocal_kind:
        break;
    case Expr_kind:
    {
        return compiler_stmt_expr(c, LOC(s), s->v.Expr.value);
    }
    case Pass_kind:
    {
        ADDOP(c, LOC(s), NOP);
        break;
    }
    case Break_kind:
    {
        return compiler_break(c, LOC(s));
    }
    case Continue_kind:
    {
        return compiler_continue(c, LOC(s));
    }
    case With_kind:
        return compiler_with(c, s, 0);
    case AsyncFunctionDef_kind:
        return compiler_function(c, s, 1);
    case AsyncWith_kind:
        return compiler_async_with(c, s, 0);
    case AsyncFor_kind:
        return compiler_async_for(c, s);
    }

    return SUCCESS;
}

static int
unaryop(unaryop_ty op)
{
    switch (op) {
    case Invert:
        return UNARY_INVERT;
    case Not:
        return UNARY_NOT;
    case USub:
        return UNARY_NEGATIVE;
    default:
        PyErr_Format(PyExc_SystemError,
            "unary op %d should not be possible", op);
        return 0;
    }
}

static int
addop_binary(struct compiler *c, location loc, operator_ty binop,
             bool inplace)
{
    int oparg;
    switch (binop) {
        case Add:
            oparg = inplace ? NB_INPLACE_ADD : NB_ADD;
            break;
        case Sub:
            oparg = inplace ? NB_INPLACE_SUBTRACT : NB_SUBTRACT;
            break;
        case Mult:
            oparg = inplace ? NB_INPLACE_MULTIPLY : NB_MULTIPLY;
            break;
        case MatMult:
            oparg = inplace ? NB_INPLACE_MATRIX_MULTIPLY : NB_MATRIX_MULTIPLY;
            break;
        case Div:
            oparg = inplace ? NB_INPLACE_TRUE_DIVIDE : NB_TRUE_DIVIDE;
            break;
        case Mod:
            oparg = inplace ? NB_INPLACE_REMAINDER : NB_REMAINDER;
            break;
        case Pow:
            oparg = inplace ? NB_INPLACE_POWER : NB_POWER;
            break;
        case LShift:
            oparg = inplace ? NB_INPLACE_LSHIFT : NB_LSHIFT;
            break;
        case RShift:
            oparg = inplace ? NB_INPLACE_RSHIFT : NB_RSHIFT;
            break;
        case BitOr:
            oparg = inplace ? NB_INPLACE_OR : NB_OR;
            break;
        case BitXor:
            oparg = inplace ? NB_INPLACE_XOR : NB_XOR;
            break;
        case BitAnd:
            oparg = inplace ? NB_INPLACE_AND : NB_AND;
            break;
        case FloorDiv:
            oparg = inplace ? NB_INPLACE_FLOOR_DIVIDE : NB_FLOOR_DIVIDE;
            break;
        default:
            PyErr_Format(PyExc_SystemError, "%s op %d should not be possible",
                         inplace ? "inplace" : "binary", binop);
            return ERROR;
    }
    ADDOP_I(c, loc, BINARY_OP, oparg);
    return SUCCESS;
}


static int
addop_yield(struct compiler *c, location loc) {
    if (c->u->u_ste->ste_generator && c->u->u_ste->ste_coroutine) {
        ADDOP_I(c, loc, CALL_INTRINSIC_1, INTRINSIC_ASYNC_GEN_WRAP);
    }
    ADDOP_I(c, loc, YIELD_VALUE, 0);
    ADDOP_I(c, loc, RESUME, 1);
    return SUCCESS;
}

static int
compiler_nameop(struct compiler *c, location loc,
                identifier name, expr_context_ty ctx)
{
    int op, scope;
    Py_ssize_t arg;
    enum { OP_FAST, OP_GLOBAL, OP_DEREF, OP_NAME } optype;

    PyObject *dict = c->u->u_metadata.u_names;
    PyObject *mangled;

    assert(!_PyUnicode_EqualToASCIIString(name, "None") &&
           !_PyUnicode_EqualToASCIIString(name, "True") &&
           !_PyUnicode_EqualToASCIIString(name, "False"));

    if (forbidden_name(c, loc, name, ctx)) {
        return ERROR;
    }

    mangled = _Py_Mangle(c->u->u_private, name);
    if (!mangled) {
        return ERROR;
    }

    op = 0;
    optype = OP_NAME;
    if (c->u->u_scope_type == COMPILER_SCOPE_CLASS &&
        _PyUnicode_EqualToASCIIString(name, "__classdict__")) {
        scope = CELL;
    }
    else {
        scope = _PyST_GetScope(c->u->u_ste, mangled);
    }
    switch (scope) {
    case FREE:
        dict = c->u->u_metadata.u_freevars;
        optype = OP_DEREF;
        break;
    case CELL:
        dict = c->u->u_metadata.u_cellvars;
        optype = OP_DEREF;
        break;
    case LOCAL:
<<<<<<< HEAD
        if (_PyST_IsFunctionLike(c->u->u_ste))
=======
        if (c->u->u_ste->ste_type == FunctionBlock ||
                (PyDict_GetItem(c->u->u_metadata.u_fasthidden, mangled) == Py_True))
>>>>>>> 2866e030
            optype = OP_FAST;
        break;
    case GLOBAL_IMPLICIT:
        if (_PyST_IsFunctionLike(c->u->u_ste))
            optype = OP_GLOBAL;
        break;
    case GLOBAL_EXPLICIT:
        optype = OP_GLOBAL;
        break;
    default:
        /* scope can be 0 */
        break;
    }

    /* XXX Leave assert here, but handle __doc__ and the like better */
    assert(scope || PyUnicode_READ_CHAR(name, 0) == '_');

    switch (optype) {
    case OP_DEREF:
        switch (ctx) {
        case Load:
            if (c->u->u_ste->ste_type == ClassBlock) {
                op = LOAD_CLASSDEREF;
            }
            else if (c->u->u_ste->ste_type_params_in_class) {
                op = LOAD_CLASSDICT_OR_DEREF;
                // First load the classdict
                if (compiler_addop_o(c->u, loc, LOAD_DEREF,
                                     c->u->u_metadata.u_freevars, &_Py_ID(__classdict__)) < 0) {
                    return ERROR;
                }
            }
            else {
                op = LOAD_DEREF;
            }
            break;
        case Store: op = STORE_DEREF; break;
        case Del: op = DELETE_DEREF; break;
        }
        break;
    case OP_FAST:
        switch (ctx) {
        case Load: op = LOAD_FAST; break;
        case Store: op = STORE_FAST; break;
        case Del: op = DELETE_FAST; break;
        }
        ADDOP_N(c, loc, op, mangled, varnames);
        return SUCCESS;
    case OP_GLOBAL:
        switch (ctx) {
        case Load:
            if (c->u->u_ste->ste_type_params_in_class) {
                op = LOAD_CLASSDICT_OR_GLOBAL;
                // First load the classdict
                if (compiler_addop_o(c->u, loc, LOAD_DEREF,
                                     c->u->u_metadata.u_freevars, &_Py_ID(__classdict__)) < 0) {
                    return ERROR;
                }
            } else {
                op = LOAD_GLOBAL;
            }
            break;
        case Store: op = STORE_GLOBAL; break;
        case Del: op = DELETE_GLOBAL; break;
        }
        break;
    case OP_NAME:
        switch (ctx) {
        case Load: op = LOAD_NAME; break;
        case Store: op = STORE_NAME; break;
        case Del: op = DELETE_NAME; break;
        }
        break;
    }

    assert(op);
    arg = dict_add_o(dict, mangled);
    Py_DECREF(mangled);
    if (arg < 0) {
        return ERROR;
    }
    if (op == LOAD_GLOBAL) {
        arg <<= 1;
    }
    return codegen_addop_i(INSTR_SEQUENCE(c), op, arg, loc);
}

static int
compiler_boolop(struct compiler *c, expr_ty e)
{
    int jumpi;
    Py_ssize_t i, n;
    asdl_expr_seq *s;

    location loc = LOC(e);
    assert(e->kind == BoolOp_kind);
    if (e->v.BoolOp.op == And)
        jumpi = POP_JUMP_IF_FALSE;
    else
        jumpi = POP_JUMP_IF_TRUE;
    NEW_JUMP_TARGET_LABEL(c, end);
    s = e->v.BoolOp.values;
    n = asdl_seq_LEN(s) - 1;
    assert(n >= 0);
    for (i = 0; i < n; ++i) {
        VISIT(c, expr, (expr_ty)asdl_seq_GET(s, i));
        ADDOP_I(c, loc, COPY, 1);
        ADDOP_JUMP(c, loc, jumpi, end);
        ADDOP(c, loc, POP_TOP);
    }
    VISIT(c, expr, (expr_ty)asdl_seq_GET(s, n));

    USE_LABEL(c, end);
    return SUCCESS;
}

static int
starunpack_helper(struct compiler *c, location loc,
                  asdl_expr_seq *elts, int pushed,
                  int build, int add, int extend, int tuple)
{
    Py_ssize_t n = asdl_seq_LEN(elts);
    if (n > 2 && are_all_items_const(elts, 0, n)) {
        PyObject *folded = PyTuple_New(n);
        if (folded == NULL) {
            return ERROR;
        }
        PyObject *val;
        for (Py_ssize_t i = 0; i < n; i++) {
            val = ((expr_ty)asdl_seq_GET(elts, i))->v.Constant.value;
            PyTuple_SET_ITEM(folded, i, Py_NewRef(val));
        }
        if (tuple && !pushed) {
            ADDOP_LOAD_CONST_NEW(c, loc, folded);
        } else {
            if (add == SET_ADD) {
                Py_SETREF(folded, PyFrozenSet_New(folded));
                if (folded == NULL) {
                    return ERROR;
                }
            }
            ADDOP_I(c, loc, build, pushed);
            ADDOP_LOAD_CONST_NEW(c, loc, folded);
            ADDOP_I(c, loc, extend, 1);
            if (tuple) {
                ADDOP_I(c, loc, CALL_INTRINSIC_1, INTRINSIC_LIST_TO_TUPLE);
            }
        }
        return SUCCESS;
    }

    int big = n+pushed > STACK_USE_GUIDELINE;
    int seen_star = 0;
    for (Py_ssize_t i = 0; i < n; i++) {
        expr_ty elt = asdl_seq_GET(elts, i);
        if (elt->kind == Starred_kind) {
            seen_star = 1;
            break;
        }
    }
    if (!seen_star && !big) {
        for (Py_ssize_t i = 0; i < n; i++) {
            expr_ty elt = asdl_seq_GET(elts, i);
            VISIT(c, expr, elt);
        }
        if (tuple) {
            ADDOP_I(c, loc, BUILD_TUPLE, n+pushed);
        } else {
            ADDOP_I(c, loc, build, n+pushed);
        }
        return SUCCESS;
    }
    int sequence_built = 0;
    if (big) {
        ADDOP_I(c, loc, build, pushed);
        sequence_built = 1;
    }
    for (Py_ssize_t i = 0; i < n; i++) {
        expr_ty elt = asdl_seq_GET(elts, i);
        if (elt->kind == Starred_kind) {
            if (sequence_built == 0) {
                ADDOP_I(c, loc, build, i+pushed);
                sequence_built = 1;
            }
            VISIT(c, expr, elt->v.Starred.value);
            ADDOP_I(c, loc, extend, 1);
        }
        else {
            VISIT(c, expr, elt);
            if (sequence_built) {
                ADDOP_I(c, loc, add, 1);
            }
        }
    }
    assert(sequence_built);
    if (tuple) {
        ADDOP_I(c, loc, CALL_INTRINSIC_1, INTRINSIC_LIST_TO_TUPLE);
    }
    return SUCCESS;
}

static int
unpack_helper(struct compiler *c, location loc, asdl_expr_seq *elts)
{
    Py_ssize_t n = asdl_seq_LEN(elts);
    int seen_star = 0;
    for (Py_ssize_t i = 0; i < n; i++) {
        expr_ty elt = asdl_seq_GET(elts, i);
        if (elt->kind == Starred_kind && !seen_star) {
            if ((i >= (1 << 8)) ||
                (n-i-1 >= (INT_MAX >> 8))) {
                return compiler_error(c, loc,
                    "too many expressions in "
                    "star-unpacking assignment");
            }
            ADDOP_I(c, loc, UNPACK_EX, (i + ((n-i-1) << 8)));
            seen_star = 1;
        }
        else if (elt->kind == Starred_kind) {
            return compiler_error(c, loc,
                "multiple starred expressions in assignment");
        }
    }
    if (!seen_star) {
        ADDOP_I(c, loc, UNPACK_SEQUENCE, n);
    }
    return SUCCESS;
}

static int
assignment_helper(struct compiler *c, location loc, asdl_expr_seq *elts)
{
    Py_ssize_t n = asdl_seq_LEN(elts);
    RETURN_IF_ERROR(unpack_helper(c, loc, elts));
    for (Py_ssize_t i = 0; i < n; i++) {
        expr_ty elt = asdl_seq_GET(elts, i);
        VISIT(c, expr, elt->kind != Starred_kind ? elt : elt->v.Starred.value);
    }
    return SUCCESS;
}

static int
compiler_list(struct compiler *c, expr_ty e)
{
    location loc = LOC(e);
    asdl_expr_seq *elts = e->v.List.elts;
    if (e->v.List.ctx == Store) {
        return assignment_helper(c, loc, elts);
    }
    else if (e->v.List.ctx == Load) {
        return starunpack_helper(c, loc, elts, 0,
                                 BUILD_LIST, LIST_APPEND, LIST_EXTEND, 0);
    }
    else {
        VISIT_SEQ(c, expr, elts);
    }
    return SUCCESS;
}

static int
compiler_tuple(struct compiler *c, expr_ty e)
{
    location loc = LOC(e);
    asdl_expr_seq *elts = e->v.Tuple.elts;
    if (e->v.Tuple.ctx == Store) {
        return assignment_helper(c, loc, elts);
    }
    else if (e->v.Tuple.ctx == Load) {
        return starunpack_helper(c, loc, elts, 0,
                                 BUILD_LIST, LIST_APPEND, LIST_EXTEND, 1);
    }
    else {
        VISIT_SEQ(c, expr, elts);
    }
    return SUCCESS;
}

static int
compiler_set(struct compiler *c, expr_ty e)
{
    location loc = LOC(e);
    return starunpack_helper(c, loc, e->v.Set.elts, 0,
                             BUILD_SET, SET_ADD, SET_UPDATE, 0);
}

static bool
are_all_items_const(asdl_expr_seq *seq, Py_ssize_t begin, Py_ssize_t end)
{
    for (Py_ssize_t i = begin; i < end; i++) {
        expr_ty key = (expr_ty)asdl_seq_GET(seq, i);
        if (key == NULL || key->kind != Constant_kind) {
            return false;
        }
    }
    return true;
}

static int
compiler_subdict(struct compiler *c, expr_ty e, Py_ssize_t begin, Py_ssize_t end)
{
    Py_ssize_t i, n = end - begin;
    PyObject *keys, *key;
    int big = n*2 > STACK_USE_GUIDELINE;
    location loc = LOC(e);
    if (n > 1 && !big && are_all_items_const(e->v.Dict.keys, begin, end)) {
        for (i = begin; i < end; i++) {
            VISIT(c, expr, (expr_ty)asdl_seq_GET(e->v.Dict.values, i));
        }
        keys = PyTuple_New(n);
        if (keys == NULL) {
            return SUCCESS;
        }
        for (i = begin; i < end; i++) {
            key = ((expr_ty)asdl_seq_GET(e->v.Dict.keys, i))->v.Constant.value;
            PyTuple_SET_ITEM(keys, i - begin, Py_NewRef(key));
        }
        ADDOP_LOAD_CONST_NEW(c, loc, keys);
        ADDOP_I(c, loc, BUILD_CONST_KEY_MAP, n);
        return SUCCESS;
    }
    if (big) {
        ADDOP_I(c, loc, BUILD_MAP, 0);
    }
    for (i = begin; i < end; i++) {
        VISIT(c, expr, (expr_ty)asdl_seq_GET(e->v.Dict.keys, i));
        VISIT(c, expr, (expr_ty)asdl_seq_GET(e->v.Dict.values, i));
        if (big) {
            ADDOP_I(c, loc, MAP_ADD, 1);
        }
    }
    if (!big) {
        ADDOP_I(c, loc, BUILD_MAP, n);
    }
    return SUCCESS;
}

static int
compiler_dict(struct compiler *c, expr_ty e)
{
    location loc = LOC(e);
    Py_ssize_t i, n, elements;
    int have_dict;
    int is_unpacking = 0;
    n = asdl_seq_LEN(e->v.Dict.values);
    have_dict = 0;
    elements = 0;
    for (i = 0; i < n; i++) {
        is_unpacking = (expr_ty)asdl_seq_GET(e->v.Dict.keys, i) == NULL;
        if (is_unpacking) {
            if (elements) {
                RETURN_IF_ERROR(compiler_subdict(c, e, i - elements, i));
                if (have_dict) {
                    ADDOP_I(c, loc, DICT_UPDATE, 1);
                }
                have_dict = 1;
                elements = 0;
            }
            if (have_dict == 0) {
                ADDOP_I(c, loc, BUILD_MAP, 0);
                have_dict = 1;
            }
            VISIT(c, expr, (expr_ty)asdl_seq_GET(e->v.Dict.values, i));
            ADDOP_I(c, loc, DICT_UPDATE, 1);
        }
        else {
            if (elements*2 > STACK_USE_GUIDELINE) {
                RETURN_IF_ERROR(compiler_subdict(c, e, i - elements, i + 1));
                if (have_dict) {
                    ADDOP_I(c, loc, DICT_UPDATE, 1);
                }
                have_dict = 1;
                elements = 0;
            }
            else {
                elements++;
            }
        }
    }
    if (elements) {
        RETURN_IF_ERROR(compiler_subdict(c, e, n - elements, n));
        if (have_dict) {
            ADDOP_I(c, loc, DICT_UPDATE, 1);
        }
        have_dict = 1;
    }
    if (!have_dict) {
        ADDOP_I(c, loc, BUILD_MAP, 0);
    }
    return SUCCESS;
}

static int
compiler_compare(struct compiler *c, expr_ty e)
{
    location loc = LOC(e);
    Py_ssize_t i, n;

    RETURN_IF_ERROR(check_compare(c, e));
    VISIT(c, expr, e->v.Compare.left);
    assert(asdl_seq_LEN(e->v.Compare.ops) > 0);
    n = asdl_seq_LEN(e->v.Compare.ops) - 1;
    if (n == 0) {
        VISIT(c, expr, (expr_ty)asdl_seq_GET(e->v.Compare.comparators, 0));
        ADDOP_COMPARE(c, loc, asdl_seq_GET(e->v.Compare.ops, 0));
    }
    else {
        NEW_JUMP_TARGET_LABEL(c, cleanup);
        for (i = 0; i < n; i++) {
            VISIT(c, expr,
                (expr_ty)asdl_seq_GET(e->v.Compare.comparators, i));
            ADDOP_I(c, loc, SWAP, 2);
            ADDOP_I(c, loc, COPY, 2);
            ADDOP_COMPARE(c, loc, asdl_seq_GET(e->v.Compare.ops, i));
            ADDOP_I(c, loc, COPY, 1);
            ADDOP_JUMP(c, loc, POP_JUMP_IF_FALSE, cleanup);
            ADDOP(c, loc, POP_TOP);
        }
        VISIT(c, expr, (expr_ty)asdl_seq_GET(e->v.Compare.comparators, n));
        ADDOP_COMPARE(c, loc, asdl_seq_GET(e->v.Compare.ops, n));
        NEW_JUMP_TARGET_LABEL(c, end);
        ADDOP_JUMP(c, NO_LOCATION, JUMP, end);

        USE_LABEL(c, cleanup);
        ADDOP_I(c, loc, SWAP, 2);
        ADDOP(c, loc, POP_TOP);

        USE_LABEL(c, end);
    }
    return SUCCESS;
}

static PyTypeObject *
infer_type(expr_ty e)
{
    switch (e->kind) {
    case Tuple_kind:
        return &PyTuple_Type;
    case List_kind:
    case ListComp_kind:
        return &PyList_Type;
    case Dict_kind:
    case DictComp_kind:
        return &PyDict_Type;
    case Set_kind:
    case SetComp_kind:
        return &PySet_Type;
    case GeneratorExp_kind:
        return &PyGen_Type;
    case Lambda_kind:
        return &PyFunction_Type;
    case JoinedStr_kind:
    case FormattedValue_kind:
        return &PyUnicode_Type;
    case Constant_kind:
        return Py_TYPE(e->v.Constant.value);
    default:
        return NULL;
    }
}

static int
check_caller(struct compiler *c, expr_ty e)
{
    switch (e->kind) {
    case Constant_kind:
    case Tuple_kind:
    case List_kind:
    case ListComp_kind:
    case Dict_kind:
    case DictComp_kind:
    case Set_kind:
    case SetComp_kind:
    case GeneratorExp_kind:
    case JoinedStr_kind:
    case FormattedValue_kind: {
        location loc = LOC(e);
        return compiler_warn(c, loc, "'%.200s' object is not callable; "
                                     "perhaps you missed a comma?",
                                     infer_type(e)->tp_name);
    }
    default:
        return SUCCESS;
    }
}

static int
check_subscripter(struct compiler *c, expr_ty e)
{
    PyObject *v;

    switch (e->kind) {
    case Constant_kind:
        v = e->v.Constant.value;
        if (!(v == Py_None || v == Py_Ellipsis ||
              PyLong_Check(v) || PyFloat_Check(v) || PyComplex_Check(v) ||
              PyAnySet_Check(v)))
        {
            return SUCCESS;
        }
        /* fall through */
    case Set_kind:
    case SetComp_kind:
    case GeneratorExp_kind:
    case Lambda_kind: {
        location loc = LOC(e);
        return compiler_warn(c, loc, "'%.200s' object is not subscriptable; "
                                     "perhaps you missed a comma?",
                                     infer_type(e)->tp_name);
    }
    default:
        return SUCCESS;
    }
}

static int
check_index(struct compiler *c, expr_ty e, expr_ty s)
{
    PyObject *v;

    PyTypeObject *index_type = infer_type(s);
    if (index_type == NULL
        || PyType_FastSubclass(index_type, Py_TPFLAGS_LONG_SUBCLASS)
        || index_type == &PySlice_Type) {
        return SUCCESS;
    }

    switch (e->kind) {
    case Constant_kind:
        v = e->v.Constant.value;
        if (!(PyUnicode_Check(v) || PyBytes_Check(v) || PyTuple_Check(v))) {
            return SUCCESS;
        }
        /* fall through */
    case Tuple_kind:
    case List_kind:
    case ListComp_kind:
    case JoinedStr_kind:
    case FormattedValue_kind: {
        location loc = LOC(e);
        return compiler_warn(c, loc, "%.200s indices must be integers "
                                     "or slices, not %.200s; "
                                     "perhaps you missed a comma?",
                                     infer_type(e)->tp_name,
                                     index_type->tp_name);
    }
    default:
        return SUCCESS;
    }
}

static int
is_import_originated(struct compiler *c, expr_ty e)
{
    /* Check whether the global scope has an import named
     e, if it is a Name object. For not traversing all the
     scope stack every time this function is called, it will
     only check the global scope to determine whether something
     is imported or not. */

    if (e->kind != Name_kind) {
        return 0;
    }

    long flags = _PyST_GetSymbol(c->c_st->st_top, e->v.Name.id);
    return flags & DEF_IMPORT;
}

static int
can_optimize_super_call(struct compiler *c, expr_ty attr)
{
    expr_ty e = attr->v.Attribute.value;
    if (e->kind != Call_kind ||
        e->v.Call.func->kind != Name_kind ||
        !_PyUnicode_EqualToASCIIString(e->v.Call.func->v.Name.id, "super") ||
        _PyUnicode_EqualToASCIIString(attr->v.Attribute.attr, "__class__") ||
        asdl_seq_LEN(e->v.Call.keywords) != 0) {
        return 0;
    }
    Py_ssize_t num_args = asdl_seq_LEN(e->v.Call.args);

    PyObject *super_name = e->v.Call.func->v.Name.id;
    // detect statically-visible shadowing of 'super' name
    int scope = _PyST_GetScope(c->u->u_ste, super_name);
    if (scope != GLOBAL_IMPLICIT) {
        return 0;
    }
    scope = _PyST_GetScope(c->c_st->st_top, super_name);
    if (scope != 0) {
        return 0;
    }

    if (num_args == 2) {
        for (Py_ssize_t i = 0; i < num_args; i++) {
            expr_ty elt = asdl_seq_GET(e->v.Call.args, i);
            if (elt->kind == Starred_kind) {
                return 0;
            }
        }
        // exactly two non-starred args; we can just load
        // the provided args
        return 1;
    }

    if (num_args != 0) {
        return 0;
    }
    // we need the following for zero-arg super():

    // enclosing function should have at least one argument
    if (c->u->u_metadata.u_argcount == 0 &&
        c->u->u_metadata.u_posonlyargcount == 0) {
        return 0;
    }
    // __class__ cell should be available
    if (get_ref_type(c, &_Py_ID(__class__)) == FREE) {
        return 1;
    }
    return 0;
}

static int
load_args_for_super(struct compiler *c, expr_ty e) {
    location loc = LOC(e);

    // load super() global
    PyObject *super_name = e->v.Call.func->v.Name.id;
    RETURN_IF_ERROR(compiler_nameop(c, loc, super_name, Load));

    if (asdl_seq_LEN(e->v.Call.args) == 2) {
        VISIT(c, expr, asdl_seq_GET(e->v.Call.args, 0));
        VISIT(c, expr, asdl_seq_GET(e->v.Call.args, 1));
        return SUCCESS;
    }

    // load __class__ cell
    PyObject *name = &_Py_ID(__class__);
    assert(get_ref_type(c, name) == FREE);
    RETURN_IF_ERROR(compiler_nameop(c, loc, name, Load));

    // load self (first argument)
    Py_ssize_t i = 0;
    PyObject *key, *value;
    if (!PyDict_Next(c->u->u_metadata.u_varnames, &i, &key, &value)) {
        return ERROR;
    }
    RETURN_IF_ERROR(compiler_nameop(c, loc, key, Load));

    return SUCCESS;
}

// If an attribute access spans multiple lines, update the current start
// location to point to the attribute name.
static location
update_start_location_to_match_attr(struct compiler *c, location loc,
                                    expr_ty attr)
{
    assert(attr->kind == Attribute_kind);
    if (loc.lineno != attr->end_lineno) {
        loc.lineno = attr->end_lineno;
        int len = (int)PyUnicode_GET_LENGTH(attr->v.Attribute.attr);
        if (len <= attr->end_col_offset) {
            loc.col_offset = attr->end_col_offset - len;
        }
        else {
            // GH-94694: Somebody's compiling weird ASTs. Just drop the columns:
            loc.col_offset = -1;
            loc.end_col_offset = -1;
        }
        // Make sure the end position still follows the start position, even for
        // weird ASTs:
        loc.end_lineno = Py_MAX(loc.lineno, loc.end_lineno);
        if (loc.lineno == loc.end_lineno) {
            loc.end_col_offset = Py_MAX(loc.col_offset, loc.end_col_offset);
        }
    }
    return loc;
}

// Return 1 if the method call was optimized, 0 if not, and -1 on error.
static int
maybe_optimize_method_call(struct compiler *c, expr_ty e)
{
    Py_ssize_t argsl, i, kwdsl;
    expr_ty meth = e->v.Call.func;
    asdl_expr_seq *args = e->v.Call.args;
    asdl_keyword_seq *kwds = e->v.Call.keywords;

    /* Check that the call node is an attribute access */
    if (meth->kind != Attribute_kind || meth->v.Attribute.ctx != Load) {
        return 0;
    }

    /* Check that the base object is not something that is imported */
    if (is_import_originated(c, meth->v.Attribute.value)) {
        return 0;
    }

    /* Check that there aren't too many arguments */
    argsl = asdl_seq_LEN(args);
    kwdsl = asdl_seq_LEN(kwds);
    if (argsl + kwdsl + (kwdsl != 0) >= STACK_USE_GUIDELINE) {
        return 0;
    }
    /* Check that there are no *varargs types of arguments. */
    for (i = 0; i < argsl; i++) {
        expr_ty elt = asdl_seq_GET(args, i);
        if (elt->kind == Starred_kind) {
            return 0;
        }
    }

    for (i = 0; i < kwdsl; i++) {
        keyword_ty kw = asdl_seq_GET(kwds, i);
        if (kw->arg == NULL) {
            return 0;
        }
    }

    /* Alright, we can optimize the code. */
    location loc = LOC(meth);

    if (can_optimize_super_call(c, meth)) {
        RETURN_IF_ERROR(load_args_for_super(c, meth->v.Attribute.value));
        int opcode = asdl_seq_LEN(meth->v.Attribute.value->v.Call.args) ?
            LOAD_SUPER_METHOD : LOAD_ZERO_SUPER_METHOD;
        ADDOP_NAME(c, loc, opcode, meth->v.Attribute.attr, names);
    } else {
        VISIT(c, expr, meth->v.Attribute.value);
        loc = update_start_location_to_match_attr(c, loc, meth);
        ADDOP_NAME(c, loc, LOAD_METHOD, meth->v.Attribute.attr, names);
    }

    VISIT_SEQ(c, expr, e->v.Call.args);

    if (kwdsl) {
        VISIT_SEQ(c, keyword, kwds);
        RETURN_IF_ERROR(
            compiler_call_simple_kw_helper(c, loc, kwds, kwdsl));
    }
    loc = update_start_location_to_match_attr(c, LOC(e), meth);
    ADDOP_I(c, loc, CALL, argsl + kwdsl);
    return 1;
}

static int
validate_keywords(struct compiler *c, asdl_keyword_seq *keywords)
{
    Py_ssize_t nkeywords = asdl_seq_LEN(keywords);
    for (Py_ssize_t i = 0; i < nkeywords; i++) {
        keyword_ty key = ((keyword_ty)asdl_seq_GET(keywords, i));
        if (key->arg == NULL) {
            continue;
        }
        location loc = LOC(key);
        if (forbidden_name(c, loc, key->arg, Store)) {
            return ERROR;
        }
        for (Py_ssize_t j = i + 1; j < nkeywords; j++) {
            keyword_ty other = ((keyword_ty)asdl_seq_GET(keywords, j));
            if (other->arg && !PyUnicode_Compare(key->arg, other->arg)) {
                compiler_error(c, LOC(other), "keyword argument repeated: %U", key->arg);
                return ERROR;
            }
        }
    }
    return SUCCESS;
}

static int
compiler_call(struct compiler *c, expr_ty e)
{
    RETURN_IF_ERROR(validate_keywords(c, e->v.Call.keywords));
    int ret = maybe_optimize_method_call(c, e);
    if (ret < 0) {
        return ERROR;
    }
    if (ret == 1) {
        return SUCCESS;
    }
    RETURN_IF_ERROR(check_caller(c, e->v.Call.func));
    location loc = LOC(e->v.Call.func);
    ADDOP(c, loc, PUSH_NULL);
    VISIT(c, expr, e->v.Call.func);
    loc = LOC(e);
    return compiler_call_helper(c, loc, 0,
                                e->v.Call.args,
                                e->v.Call.keywords);
}

static int
compiler_joined_str(struct compiler *c, expr_ty e)
{
    location loc = LOC(e);
    Py_ssize_t value_count = asdl_seq_LEN(e->v.JoinedStr.values);
    if (value_count > STACK_USE_GUIDELINE) {
        _Py_DECLARE_STR(empty, "");
        ADDOP_LOAD_CONST_NEW(c, loc, Py_NewRef(&_Py_STR(empty)));
        ADDOP_NAME(c, loc, LOAD_METHOD, &_Py_ID(join), names);
        ADDOP_I(c, loc, BUILD_LIST, 0);
        for (Py_ssize_t i = 0; i < asdl_seq_LEN(e->v.JoinedStr.values); i++) {
            VISIT(c, expr, asdl_seq_GET(e->v.JoinedStr.values, i));
            ADDOP_I(c, loc, LIST_APPEND, 1);
        }
        ADDOP_I(c, loc, CALL, 1);
    }
    else {
        VISIT_SEQ(c, expr, e->v.JoinedStr.values);
        if (asdl_seq_LEN(e->v.JoinedStr.values) != 1) {
            ADDOP_I(c, loc, BUILD_STRING, asdl_seq_LEN(e->v.JoinedStr.values));
        }
    }
    return SUCCESS;
}

/* Used to implement f-strings. Format a single value. */
static int
compiler_formatted_value(struct compiler *c, expr_ty e)
{
    /* Our oparg encodes 2 pieces of information: the conversion
       character, and whether or not a format_spec was provided.

       Convert the conversion char to 3 bits:
           : 000  0x0  FVC_NONE   The default if nothing specified.
       !s  : 001  0x1  FVC_STR
       !r  : 010  0x2  FVC_REPR
       !a  : 011  0x3  FVC_ASCII

       next bit is whether or not we have a format spec:
       yes : 100  0x4
       no  : 000  0x0
    */

    int conversion = e->v.FormattedValue.conversion;
    int oparg;

    /* The expression to be formatted. */
    VISIT(c, expr, e->v.FormattedValue.value);

    switch (conversion) {
    case 's': oparg = FVC_STR;   break;
    case 'r': oparg = FVC_REPR;  break;
    case 'a': oparg = FVC_ASCII; break;
    case -1:  oparg = FVC_NONE;  break;
    default:
        PyErr_Format(PyExc_SystemError,
                     "Unrecognized conversion character %d", conversion);
        return ERROR;
    }
    if (e->v.FormattedValue.format_spec) {
        /* Evaluate the format spec, and update our opcode arg. */
        VISIT(c, expr, e->v.FormattedValue.format_spec);
        oparg |= FVS_HAVE_SPEC;
    }

    /* And push our opcode and oparg */
    location loc = LOC(e);
    ADDOP_I(c, loc, FORMAT_VALUE, oparg);

    return SUCCESS;
}

static int
compiler_subkwargs(struct compiler *c, location loc,
                   asdl_keyword_seq *keywords,
                   Py_ssize_t begin, Py_ssize_t end)
{
    Py_ssize_t i, n = end - begin;
    keyword_ty kw;
    PyObject *keys, *key;
    assert(n > 0);
    int big = n*2 > STACK_USE_GUIDELINE;
    if (n > 1 && !big) {
        for (i = begin; i < end; i++) {
            kw = asdl_seq_GET(keywords, i);
            VISIT(c, expr, kw->value);
        }
        keys = PyTuple_New(n);
        if (keys == NULL) {
            return ERROR;
        }
        for (i = begin; i < end; i++) {
            key = ((keyword_ty) asdl_seq_GET(keywords, i))->arg;
            PyTuple_SET_ITEM(keys, i - begin, Py_NewRef(key));
        }
        ADDOP_LOAD_CONST_NEW(c, loc, keys);
        ADDOP_I(c, loc, BUILD_CONST_KEY_MAP, n);
        return SUCCESS;
    }
    if (big) {
        ADDOP_I(c, NO_LOCATION, BUILD_MAP, 0);
    }
    for (i = begin; i < end; i++) {
        kw = asdl_seq_GET(keywords, i);
        ADDOP_LOAD_CONST(c, loc, kw->arg);
        VISIT(c, expr, kw->value);
        if (big) {
            ADDOP_I(c, NO_LOCATION, MAP_ADD, 1);
        }
    }
    if (!big) {
        ADDOP_I(c, loc, BUILD_MAP, n);
    }
    return SUCCESS;
}

/* Used by compiler_call_helper and maybe_optimize_method_call to emit
 * KW_NAMES before CALL.
 */
static int
compiler_call_simple_kw_helper(struct compiler *c, location loc,
                               asdl_keyword_seq *keywords, Py_ssize_t nkwelts)
{
    PyObject *names;
    names = PyTuple_New(nkwelts);
    if (names == NULL) {
        return ERROR;
    }
    for (int i = 0; i < nkwelts; i++) {
        keyword_ty kw = asdl_seq_GET(keywords, i);
        PyTuple_SET_ITEM(names, i, Py_NewRef(kw->arg));
    }
    Py_ssize_t arg = compiler_add_const(c->c_const_cache, c->u, names);
    if (arg < 0) {
        return ERROR;
    }
    Py_DECREF(names);
    ADDOP_I(c, loc, KW_NAMES, arg);
    return SUCCESS;
}


/* shared code between compiler_call and compiler_class */
static int
compiler_call_helper(struct compiler *c, location loc,
                     int n, /* Args already pushed */
                     asdl_expr_seq *args,
                     asdl_keyword_seq *keywords)
{
    Py_ssize_t i, nseen, nelts, nkwelts;

    RETURN_IF_ERROR(validate_keywords(c, keywords));

    nelts = asdl_seq_LEN(args);
    nkwelts = asdl_seq_LEN(keywords);

    if (nelts + nkwelts*2 > STACK_USE_GUIDELINE) {
         goto ex_call;
    }
    for (i = 0; i < nelts; i++) {
        expr_ty elt = asdl_seq_GET(args, i);
        if (elt->kind == Starred_kind) {
            goto ex_call;
        }
    }
    for (i = 0; i < nkwelts; i++) {
        keyword_ty kw = asdl_seq_GET(keywords, i);
        if (kw->arg == NULL) {
            goto ex_call;
        }
    }

    /* No * or ** args, so can use faster calling sequence */
    for (i = 0; i < nelts; i++) {
        expr_ty elt = asdl_seq_GET(args, i);
        assert(elt->kind != Starred_kind);
        VISIT(c, expr, elt);
    }
    if (nkwelts) {
        VISIT_SEQ(c, keyword, keywords);
        RETURN_IF_ERROR(
            compiler_call_simple_kw_helper(c, loc, keywords, nkwelts));
    }
    ADDOP_I(c, loc, CALL, n + nelts + nkwelts);
    return SUCCESS;

ex_call:

    /* Do positional arguments. */
    if (n ==0 && nelts == 1 && ((expr_ty)asdl_seq_GET(args, 0))->kind == Starred_kind) {
        VISIT(c, expr, ((expr_ty)asdl_seq_GET(args, 0))->v.Starred.value);
    }
    else {
        RETURN_IF_ERROR(starunpack_helper(c, loc, args, n, BUILD_LIST,
                                          LIST_APPEND, LIST_EXTEND, 1));
    }
    /* Then keyword arguments */
    if (nkwelts) {
        /* Has a new dict been pushed */
        int have_dict = 0;

        nseen = 0;  /* the number of keyword arguments on the stack following */
        for (i = 0; i < nkwelts; i++) {
            keyword_ty kw = asdl_seq_GET(keywords, i);
            if (kw->arg == NULL) {
                /* A keyword argument unpacking. */
                if (nseen) {
                    RETURN_IF_ERROR(compiler_subkwargs(c, loc, keywords, i - nseen, i));
                    if (have_dict) {
                        ADDOP_I(c, loc, DICT_MERGE, 1);
                    }
                    have_dict = 1;
                    nseen = 0;
                }
                if (!have_dict) {
                    ADDOP_I(c, loc, BUILD_MAP, 0);
                    have_dict = 1;
                }
                VISIT(c, expr, kw->value);
                ADDOP_I(c, loc, DICT_MERGE, 1);
            }
            else {
                nseen++;
            }
        }
        if (nseen) {
            /* Pack up any trailing keyword arguments. */
            RETURN_IF_ERROR(compiler_subkwargs(c, loc, keywords, nkwelts - nseen, nkwelts));
            if (have_dict) {
                ADDOP_I(c, loc, DICT_MERGE, 1);
            }
            have_dict = 1;
        }
        assert(have_dict);
    }
    ADDOP_I(c, loc, CALL_FUNCTION_EX, nkwelts > 0);
    return SUCCESS;
}


/* List and set comprehensions and generator expressions work by creating a
  nested function to perform the actual iteration. This means that the
  iteration variables don't leak into the current scope.
  The defined function is called immediately following its definition, with the
  result of that call being the result of the expression.
  The LC/SC version returns the populated container, while the GE version is
  flagged in symtable.c as a generator, so it returns the generator object
  when the function is called.

  Possible cleanups:
    - iterate over the generator sequence instead of using recursion
*/


static int
compiler_comprehension_generator(struct compiler *c, location loc,
                                 asdl_comprehension_seq *generators, int gen_index,
                                 int depth,
                                 expr_ty elt, expr_ty val, int type,
                                 int iter_on_stack)
{
    comprehension_ty gen;
    gen = (comprehension_ty)asdl_seq_GET(generators, gen_index);
    if (gen->is_async) {
        return compiler_async_comprehension_generator(
            c, loc, generators, gen_index, depth, elt, val, type,
            iter_on_stack);
    } else {
        return compiler_sync_comprehension_generator(
            c, loc, generators, gen_index, depth, elt, val, type,
            iter_on_stack);
    }
}

static int
compiler_sync_comprehension_generator(struct compiler *c, location loc,
                                      asdl_comprehension_seq *generators,
                                      int gen_index, int depth,
                                      expr_ty elt, expr_ty val, int type,
                                      int iter_on_stack)
{
    /* generate code for the iterator, then each of the ifs,
       and then write to the element */

    NEW_JUMP_TARGET_LABEL(c, start);
    NEW_JUMP_TARGET_LABEL(c, if_cleanup);
    NEW_JUMP_TARGET_LABEL(c, anchor);

    comprehension_ty gen = (comprehension_ty)asdl_seq_GET(generators,
                                                          gen_index);

    if (!iter_on_stack) {
        if (gen_index == 0) {
            /* Receive outermost iter as an implicit argument */
            c->u->u_metadata.u_argcount = 1;
            ADDOP_I(c, loc, LOAD_FAST, 0);
        }
        else {
            /* Sub-iter - calculate on the fly */
            /* Fast path for the temporary variable assignment idiom:
                for y in [f(x)]
            */
            asdl_expr_seq *elts;
            switch (gen->iter->kind) {
                case List_kind:
                    elts = gen->iter->v.List.elts;
                    break;
                case Tuple_kind:
                    elts = gen->iter->v.Tuple.elts;
                    break;
                default:
                    elts = NULL;
            }
            if (asdl_seq_LEN(elts) == 1) {
                expr_ty elt = asdl_seq_GET(elts, 0);
                if (elt->kind != Starred_kind) {
                    VISIT(c, expr, elt);
                    start = NO_LABEL;
                }
            }
            if (IS_LABEL(start)) {
                VISIT(c, expr, gen->iter);
                ADDOP(c, loc, GET_ITER);
            }
        }
    }
    if (IS_LABEL(start)) {
        depth++;
        USE_LABEL(c, start);
        ADDOP_JUMP(c, loc, FOR_ITER, anchor);
    }
    VISIT(c, expr, gen->target);

    /* XXX this needs to be cleaned up...a lot! */
    Py_ssize_t n = asdl_seq_LEN(gen->ifs);
    for (Py_ssize_t i = 0; i < n; i++) {
        expr_ty e = (expr_ty)asdl_seq_GET(gen->ifs, i);
        RETURN_IF_ERROR(compiler_jump_if(c, loc, e, if_cleanup, 0));
    }

    if (++gen_index < asdl_seq_LEN(generators)) {
        RETURN_IF_ERROR(
            compiler_comprehension_generator(c, loc,
                                             generators, gen_index, depth,
                                             elt, val, type, 0));
    }

    location elt_loc = LOC(elt);

    /* only append after the last for generator */
    if (gen_index >= asdl_seq_LEN(generators)) {
        /* comprehension specific code */
        switch (type) {
        case COMP_GENEXP:
            VISIT(c, expr, elt);
            ADDOP_YIELD(c, elt_loc);
            ADDOP(c, elt_loc, POP_TOP);
            break;
        case COMP_LISTCOMP:
            VISIT(c, expr, elt);
            ADDOP_I(c, elt_loc, LIST_APPEND, depth + 1);
            break;
        case COMP_SETCOMP:
            VISIT(c, expr, elt);
            ADDOP_I(c, elt_loc, SET_ADD, depth + 1);
            break;
        case COMP_DICTCOMP:
            /* With '{k: v}', k is evaluated before v, so we do
               the same. */
            VISIT(c, expr, elt);
            VISIT(c, expr, val);
            elt_loc = LOCATION(elt->lineno,
                               val->end_lineno,
                               elt->col_offset,
                               val->end_col_offset);
            ADDOP_I(c, elt_loc, MAP_ADD, depth + 1);
            break;
        default:
            return ERROR;
        }
    }

    USE_LABEL(c, if_cleanup);
    if (IS_LABEL(start)) {
        ADDOP_JUMP(c, elt_loc, JUMP, start);

        USE_LABEL(c, anchor);
        ADDOP(c, NO_LOCATION, END_FOR);
    }

    return SUCCESS;
}

static int
compiler_async_comprehension_generator(struct compiler *c, location loc,
                                      asdl_comprehension_seq *generators,
                                      int gen_index, int depth,
                                      expr_ty elt, expr_ty val, int type,
                                      int iter_on_stack)
{
    NEW_JUMP_TARGET_LABEL(c, start);
    NEW_JUMP_TARGET_LABEL(c, except);
    NEW_JUMP_TARGET_LABEL(c, if_cleanup);

    comprehension_ty gen = (comprehension_ty)asdl_seq_GET(generators,
                                                          gen_index);

    if (!iter_on_stack) {
        if (gen_index == 0) {
            /* Receive outermost iter as an implicit argument */
            c->u->u_metadata.u_argcount = 1;
            ADDOP_I(c, loc, LOAD_FAST, 0);
        }
        else {
            /* Sub-iter - calculate on the fly */
            VISIT(c, expr, gen->iter);
            ADDOP(c, loc, GET_AITER);
        }
    }

    USE_LABEL(c, start);
    /* Runtime will push a block here, so we need to account for that */
    RETURN_IF_ERROR(
        compiler_push_fblock(c, loc, ASYNC_COMPREHENSION_GENERATOR,
                             start, NO_LABEL, NULL));

    ADDOP_JUMP(c, loc, SETUP_FINALLY, except);
    ADDOP(c, loc, GET_ANEXT);
    ADDOP_LOAD_CONST(c, loc, Py_None);
    ADD_YIELD_FROM(c, loc, 1);
    ADDOP(c, loc, POP_BLOCK);
    VISIT(c, expr, gen->target);

    Py_ssize_t n = asdl_seq_LEN(gen->ifs);
    for (Py_ssize_t i = 0; i < n; i++) {
        expr_ty e = (expr_ty)asdl_seq_GET(gen->ifs, i);
        RETURN_IF_ERROR(compiler_jump_if(c, loc, e, if_cleanup, 0));
    }

    depth++;
    if (++gen_index < asdl_seq_LEN(generators)) {
        RETURN_IF_ERROR(
            compiler_comprehension_generator(c, loc,
                                             generators, gen_index, depth,
                                             elt, val, type, 0));
    }

    location elt_loc = LOC(elt);
    /* only append after the last for generator */
    if (gen_index >= asdl_seq_LEN(generators)) {
        /* comprehension specific code */
        switch (type) {
        case COMP_GENEXP:
            VISIT(c, expr, elt);
            ADDOP_YIELD(c, elt_loc);
            ADDOP(c, elt_loc, POP_TOP);
            break;
        case COMP_LISTCOMP:
            VISIT(c, expr, elt);
            ADDOP_I(c, elt_loc, LIST_APPEND, depth + 1);
            break;
        case COMP_SETCOMP:
            VISIT(c, expr, elt);
            ADDOP_I(c, elt_loc, SET_ADD, depth + 1);
            break;
        case COMP_DICTCOMP:
            /* With '{k: v}', k is evaluated before v, so we do
               the same. */
            VISIT(c, expr, elt);
            VISIT(c, expr, val);
            elt_loc = LOCATION(elt->lineno,
                               val->end_lineno,
                               elt->col_offset,
                               val->end_col_offset);
            ADDOP_I(c, elt_loc, MAP_ADD, depth + 1);
            break;
        default:
            return ERROR;
        }
    }

    USE_LABEL(c, if_cleanup);
    ADDOP_JUMP(c, elt_loc, JUMP, start);

    compiler_pop_fblock(c, ASYNC_COMPREHENSION_GENERATOR, start);

    USE_LABEL(c, except);

    ADDOP(c, loc, END_ASYNC_FOR);

    return SUCCESS;
}

typedef struct {
    PyObject *pushed_locals;
    PyObject *temp_symbols;
    PyObject *fast_hidden;
} inlined_comprehension_state;

static int
push_inlined_comprehension_state(struct compiler *c, location loc,
                                 PySTEntryObject *entry,
                                 inlined_comprehension_state *state)
{
    // iterate over names bound in the comprehension and ensure we isolate
    // them from the outer scope as needed
    PyObject *k, *v;
    Py_ssize_t pos = 0;
    while (PyDict_Next(entry->ste_symbols, &pos, &k, &v)) {
        assert(PyLong_Check(v));
        long symbol = PyLong_AS_LONG(v);
        // only values bound in the comprehension (DEF_LOCAL) need to be handled
        // at all; DEF_LOCAL | DEF_NONLOCAL can occur in the case of an
        // assignment expression to a nonlocal in the comprehension, these don't
        // need handling here since they shouldn't be isolated
        if (symbol & DEF_LOCAL && !(symbol & DEF_NONLOCAL)) {
            if (c->u->u_ste->ste_type != FunctionBlock) {
                // non-function scope: override this name to use fast locals
                PyObject *orig = PyDict_GetItem(c->u->u_metadata.u_fasthidden, k);
                if (orig != Py_True) {
                    if (PyDict_SetItem(c->u->u_metadata.u_fasthidden, k, Py_True) < 0) {
                        return ERROR;
                    }
                    if (state->fast_hidden == NULL) {
                        state->fast_hidden = PySet_New(NULL);
                        if (state->fast_hidden == NULL) {
                            return ERROR;
                        }
                    }
                    if (PySet_Add(state->fast_hidden, k) < 0) {
                        return ERROR;
                    }
                }
            }
            long scope = (symbol >> SCOPE_OFFSET) & SCOPE_MASK;
            PyObject *outv = PyDict_GetItemWithError(c->u->u_ste->ste_symbols, k);
            if (outv == NULL) {
                return ERROR;
            }
            assert(PyLong_Check(outv));
            long outsc = (PyLong_AS_LONG(outv) >> SCOPE_OFFSET) & SCOPE_MASK;
            if (scope != outsc) {
                // If a name has different scope inside than outside the
                // comprehension, we need to temporarily handle it with the
                // right scope while compiling the comprehension.
                if (state->temp_symbols == NULL) {
                    state->temp_symbols = PyDict_New();
                    if (state->temp_symbols == NULL) {
                        return ERROR;
                    }
                }
                // update the symbol to the in-comprehension version and save
                // the outer version; we'll restore it after running the
                // comprehension
                Py_INCREF(outv);
                if (PyDict_SetItem(c->u->u_ste->ste_symbols, k, v) < 0) {
                    Py_DECREF(outv);
                    return ERROR;
                }
                if (PyDict_SetItem(state->temp_symbols, k, outv) < 0) {
                    Py_DECREF(outv);
                    return ERROR;
                }
                Py_DECREF(outv);
            }
            if (outsc == LOCAL || outsc == CELL || outsc == FREE) {
                // local names bound in comprehension must be isolated from
                // outer scope; push existing value (which may be NULL if
                // not defined) on stack
                if (state->pushed_locals == NULL) {
                    state->pushed_locals = PyList_New(0);
                    if (state->pushed_locals == NULL) {
                        return ERROR;
                    }
                }
                // in the case of a cell, this will actually push the cell
                // itself to the stack, then we'll create a new one for the
                // comprehension and restore the original one after
                ADDOP_NAME(c, loc, LOAD_FAST_AND_CLEAR, k, varnames);
                if (scope == CELL) {
                    ADDOP_NAME(c, loc, MAKE_CELL, k, cellvars);
                }
                if (PyList_Append(state->pushed_locals, k) < 0) {
                    return ERROR;
                }
            }
        }
    }
    if (state->pushed_locals) {
        // Outermost iterable expression was already evaluated and is on the
        // stack, we need to swap it back to TOS. This also rotates the order of
        // `pushed_locals` on the stack, but this will be reversed when we swap
        // out the comprehension result in pop_inlined_comprehension_state
        ADDOP_I(c, loc, SWAP, PyList_GET_SIZE(state->pushed_locals) + 1);
    }

    return SUCCESS;
}

static int
pop_inlined_comprehension_state(struct compiler *c, location loc,
                                inlined_comprehension_state state)
{
    PyObject *k, *v;
    Py_ssize_t pos = 0;
    if (state.temp_symbols) {
        while (PyDict_Next(state.temp_symbols, &pos, &k, &v)) {
            if (PyDict_SetItem(c->u->u_ste->ste_symbols, k, v)) {
                return ERROR;
            }
        }
        Py_CLEAR(state.temp_symbols);
    }
    if (state.pushed_locals) {
        // pop names we pushed to stack earlier
        Py_ssize_t npops = PyList_GET_SIZE(state.pushed_locals);
        // Preserve the list/dict/set result of the comprehension as TOS. This
        // reverses the SWAP we did in push_inlined_comprehension_state to get
        // the outermost iterable to TOS, so we can still just iterate
        // pushed_locals in simple reverse order
        ADDOP_I(c, loc, SWAP, npops + 1);
        for (Py_ssize_t i = npops - 1; i >= 0; --i) {
            k = PyList_GetItem(state.pushed_locals, i);
            if (k == NULL) {
                return ERROR;
            }
            ADDOP_NAME(c, loc, STORE_FAST_MAYBE_NULL, k, varnames);
        }
        Py_CLEAR(state.pushed_locals);
    }
    if (state.fast_hidden) {
        while (PySet_Size(state.fast_hidden) > 0) {
            PyObject *k = PySet_Pop(state.fast_hidden);
            if (k == NULL) {
                return ERROR;
            }
            // we set to False instead of clearing, so we can track which names
            // were temporarily fast-locals and should use CO_FAST_HIDDEN
            if (PyDict_SetItem(c->u->u_metadata.u_fasthidden, k, Py_False)) {
                Py_DECREF(k);
                return ERROR;
            }
            Py_DECREF(k);
        }
        Py_CLEAR(state.fast_hidden);
    }
    return SUCCESS;
}

static inline int
compiler_comprehension_iter(struct compiler *c, location loc,
                            comprehension_ty comp)
{
    VISIT(c, expr, comp->iter);
    if (comp->is_async) {
        ADDOP(c, loc, GET_AITER);
    }
    else {
        ADDOP(c, loc, GET_ITER);
    }
    return SUCCESS;
}

static int
compiler_comprehension(struct compiler *c, expr_ty e, int type,
                       identifier name, asdl_comprehension_seq *generators, expr_ty elt,
                       expr_ty val)
{
    PyCodeObject *co = NULL;
    inlined_comprehension_state inline_state = {NULL, NULL};
    comprehension_ty outermost;
    int scope_type = c->u->u_scope_type;
    int is_top_level_await = IS_TOP_LEVEL_AWAIT(c);
    PySTEntryObject *entry = PySymtable_Lookup(c->c_st, (void *)e);
    if (entry == NULL) {
        goto error;
    }
    int is_inlined = entry->ste_comp_inlined;
    int is_async_generator = entry->ste_coroutine;

    location loc = LOC(e);

    outermost = (comprehension_ty) asdl_seq_GET(generators, 0);
    if (is_inlined) {
        if (compiler_comprehension_iter(c, loc, outermost)) {
            goto error;
        }
        if (push_inlined_comprehension_state(c, loc, entry, &inline_state)) {
            goto error;
        }
    }
    else {
        if (compiler_enter_scope(c, name, COMPILER_SCOPE_COMPREHENSION,
                                (void *)e, e->lineno) < 0)
        {
            goto error;
        }
    }
    Py_CLEAR(entry);

    if (is_async_generator && type != COMP_GENEXP &&
        scope_type != COMPILER_SCOPE_ASYNC_FUNCTION &&
        scope_type != COMPILER_SCOPE_COMPREHENSION &&
        !is_top_level_await)
    {
        compiler_error(c, loc, "asynchronous comprehension outside of "
                               "an asynchronous function");
        goto error_in_scope;
    }

    if (type != COMP_GENEXP) {
        int op;
        switch (type) {
        case COMP_LISTCOMP:
            op = BUILD_LIST;
            break;
        case COMP_SETCOMP:
            op = BUILD_SET;
            break;
        case COMP_DICTCOMP:
            op = BUILD_MAP;
            break;
        default:
            PyErr_Format(PyExc_SystemError,
                         "unknown comprehension type %d", type);
            goto error_in_scope;
        }

        ADDOP_I(c, loc, op, 0);
        if (is_inlined) {
            ADDOP_I(c, loc, SWAP, 2);
        }
    }

    if (compiler_comprehension_generator(c, loc, generators, 0, 0,
                                         elt, val, type, is_inlined) < 0) {
        goto error_in_scope;
    }

    if (is_inlined) {
        if (pop_inlined_comprehension_state(c, loc, inline_state)) {
            goto error;
        }
        return SUCCESS;
    }

    if (type != COMP_GENEXP) {
        ADDOP(c, LOC(e), RETURN_VALUE);
    }
    if (type == COMP_GENEXP) {
        if (wrap_in_stopiteration_handler(c) < 0) {
            goto error_in_scope;
        }
    }

    co = optimize_and_assemble(c, 1);
    compiler_exit_scope(c);
    if (is_top_level_await && is_async_generator){
        c->u->u_ste->ste_coroutine = 1;
    }
    if (co == NULL) {
        goto error;
    }

    loc = LOC(e);
    if (compiler_make_closure(c, loc, co, 0) < 0) {
        goto error;
    }
    Py_CLEAR(co);

    if (compiler_comprehension_iter(c, loc, outermost)) {
        goto error;
    }

    ADDOP_I(c, loc, CALL, 0);

    if (is_async_generator && type != COMP_GENEXP) {
        ADDOP_I(c, loc, GET_AWAITABLE, 0);
        ADDOP_LOAD_CONST(c, loc, Py_None);
        ADD_YIELD_FROM(c, loc, 1);
    }

    return SUCCESS;
error_in_scope:
    if (!is_inlined) {
        compiler_exit_scope(c);
    }
error:
    Py_XDECREF(co);
    Py_XDECREF(entry);
    Py_XDECREF(inline_state.pushed_locals);
    Py_XDECREF(inline_state.temp_symbols);
    Py_XDECREF(inline_state.fast_hidden);
    return ERROR;
}

static int
compiler_genexp(struct compiler *c, expr_ty e)
{
    assert(e->kind == GeneratorExp_kind);
    _Py_DECLARE_STR(anon_genexpr, "<genexpr>");
    return compiler_comprehension(c, e, COMP_GENEXP, &_Py_STR(anon_genexpr),
                                  e->v.GeneratorExp.generators,
                                  e->v.GeneratorExp.elt, NULL);
}

static int
compiler_listcomp(struct compiler *c, expr_ty e)
{
    assert(e->kind == ListComp_kind);
    _Py_DECLARE_STR(anon_listcomp, "<listcomp>");
    return compiler_comprehension(c, e, COMP_LISTCOMP, &_Py_STR(anon_listcomp),
                                  e->v.ListComp.generators,
                                  e->v.ListComp.elt, NULL);
}

static int
compiler_setcomp(struct compiler *c, expr_ty e)
{
    assert(e->kind == SetComp_kind);
    _Py_DECLARE_STR(anon_setcomp, "<setcomp>");
    return compiler_comprehension(c, e, COMP_SETCOMP, &_Py_STR(anon_setcomp),
                                  e->v.SetComp.generators,
                                  e->v.SetComp.elt, NULL);
}


static int
compiler_dictcomp(struct compiler *c, expr_ty e)
{
    assert(e->kind == DictComp_kind);
    _Py_DECLARE_STR(anon_dictcomp, "<dictcomp>");
    return compiler_comprehension(c, e, COMP_DICTCOMP, &_Py_STR(anon_dictcomp),
                                  e->v.DictComp.generators,
                                  e->v.DictComp.key, e->v.DictComp.value);
}


static int
compiler_visit_keyword(struct compiler *c, keyword_ty k)
{
    VISIT(c, expr, k->value);
    return SUCCESS;
}


static int
compiler_with_except_finish(struct compiler *c, jump_target_label cleanup) {
    NEW_JUMP_TARGET_LABEL(c, suppress);
    ADDOP_JUMP(c, NO_LOCATION, POP_JUMP_IF_TRUE, suppress);
    ADDOP_I(c, NO_LOCATION, RERAISE, 2);

    USE_LABEL(c, suppress);
    ADDOP(c, NO_LOCATION, POP_TOP); /* exc_value */
    ADDOP(c, NO_LOCATION, POP_BLOCK);
    ADDOP(c, NO_LOCATION, POP_EXCEPT);
    ADDOP(c, NO_LOCATION, POP_TOP);
    ADDOP(c, NO_LOCATION, POP_TOP);
    NEW_JUMP_TARGET_LABEL(c, exit);
    ADDOP_JUMP(c, NO_LOCATION, JUMP, exit);

    USE_LABEL(c, cleanup);
    POP_EXCEPT_AND_RERAISE(c, NO_LOCATION);

    USE_LABEL(c, exit);
    return SUCCESS;
}

/*
   Implements the async with statement.

   The semantics outlined in that PEP are as follows:

   async with EXPR as VAR:
       BLOCK

   It is implemented roughly as:

   context = EXPR
   exit = context.__aexit__  # not calling it
   value = await context.__aenter__()
   try:
       VAR = value  # if VAR present in the syntax
       BLOCK
   finally:
       if an exception was raised:
           exc = copy of (exception, instance, traceback)
       else:
           exc = (None, None, None)
       if not (await exit(*exc)):
           raise
 */
static int
compiler_async_with(struct compiler *c, stmt_ty s, int pos)
{
    location loc = LOC(s);
    withitem_ty item = asdl_seq_GET(s->v.AsyncWith.items, pos);

    assert(s->kind == AsyncWith_kind);
    if (IS_TOP_LEVEL_AWAIT(c)){
        c->u->u_ste->ste_coroutine = 1;
    } else if (c->u->u_scope_type != COMPILER_SCOPE_ASYNC_FUNCTION){
        return compiler_error(c, loc, "'async with' outside async function");
    }

    NEW_JUMP_TARGET_LABEL(c, block);
    NEW_JUMP_TARGET_LABEL(c, final);
    NEW_JUMP_TARGET_LABEL(c, exit);
    NEW_JUMP_TARGET_LABEL(c, cleanup);

    /* Evaluate EXPR */
    VISIT(c, expr, item->context_expr);

    ADDOP(c, loc, BEFORE_ASYNC_WITH);
    ADDOP_I(c, loc, GET_AWAITABLE, 1);
    ADDOP_LOAD_CONST(c, loc, Py_None);
    ADD_YIELD_FROM(c, loc, 1);

    ADDOP_JUMP(c, loc, SETUP_WITH, final);

    /* SETUP_WITH pushes a finally block. */
    USE_LABEL(c, block);
    RETURN_IF_ERROR(compiler_push_fblock(c, loc, ASYNC_WITH, block, final, s));

    if (item->optional_vars) {
        VISIT(c, expr, item->optional_vars);
    }
    else {
        /* Discard result from context.__aenter__() */
        ADDOP(c, loc, POP_TOP);
    }

    pos++;
    if (pos == asdl_seq_LEN(s->v.AsyncWith.items)) {
        /* BLOCK code */
        VISIT_SEQ(c, stmt, s->v.AsyncWith.body)
    }
    else {
        RETURN_IF_ERROR(compiler_async_with(c, s, pos));
    }

    compiler_pop_fblock(c, ASYNC_WITH, block);

    ADDOP(c, loc, POP_BLOCK);
    /* End of body; start the cleanup */

    /* For successful outcome:
     * call __exit__(None, None, None)
     */
    RETURN_IF_ERROR(compiler_call_exit_with_nones(c, loc));
    ADDOP_I(c, loc, GET_AWAITABLE, 2);
    ADDOP_LOAD_CONST(c, loc, Py_None);
    ADD_YIELD_FROM(c, loc, 1);

    ADDOP(c, loc, POP_TOP);

    ADDOP_JUMP(c, loc, JUMP, exit);

    /* For exceptional outcome: */
    USE_LABEL(c, final);

    ADDOP_JUMP(c, loc, SETUP_CLEANUP, cleanup);
    ADDOP(c, loc, PUSH_EXC_INFO);
    ADDOP(c, loc, WITH_EXCEPT_START);
    ADDOP_I(c, loc, GET_AWAITABLE, 2);
    ADDOP_LOAD_CONST(c, loc, Py_None);
    ADD_YIELD_FROM(c, loc, 1);
    RETURN_IF_ERROR(compiler_with_except_finish(c, cleanup));

    USE_LABEL(c, exit);
    return SUCCESS;
}


/*
   Implements the with statement from PEP 343.
   with EXPR as VAR:
       BLOCK
   is implemented as:
        <code for EXPR>
        SETUP_WITH  E
        <code to store to VAR> or POP_TOP
        <code for BLOCK>
        LOAD_CONST (None, None, None)
        CALL_FUNCTION_EX 0
        JUMP  EXIT
    E:  WITH_EXCEPT_START (calls EXPR.__exit__)
        POP_JUMP_IF_TRUE T:
        RERAISE
    T:  POP_TOP (remove exception from stack)
        POP_EXCEPT
        POP_TOP
    EXIT:
 */

static int
compiler_with(struct compiler *c, stmt_ty s, int pos)
{
    withitem_ty item = asdl_seq_GET(s->v.With.items, pos);

    assert(s->kind == With_kind);

    NEW_JUMP_TARGET_LABEL(c, block);
    NEW_JUMP_TARGET_LABEL(c, final);
    NEW_JUMP_TARGET_LABEL(c, exit);
    NEW_JUMP_TARGET_LABEL(c, cleanup);

    /* Evaluate EXPR */
    VISIT(c, expr, item->context_expr);
    /* Will push bound __exit__ */
    location loc = LOC(s);
    ADDOP(c, loc, BEFORE_WITH);
    ADDOP_JUMP(c, loc, SETUP_WITH, final);

    /* SETUP_WITH pushes a finally block. */
    USE_LABEL(c, block);
    RETURN_IF_ERROR(compiler_push_fblock(c, loc, WITH, block, final, s));

    if (item->optional_vars) {
        VISIT(c, expr, item->optional_vars);
    }
    else {
    /* Discard result from context.__enter__() */
        ADDOP(c, loc, POP_TOP);
    }

    pos++;
    if (pos == asdl_seq_LEN(s->v.With.items)) {
        /* BLOCK code */
        VISIT_SEQ(c, stmt, s->v.With.body)
    }
    else {
        RETURN_IF_ERROR(compiler_with(c, s, pos));
    }

    ADDOP(c, NO_LOCATION, POP_BLOCK);
    compiler_pop_fblock(c, WITH, block);

    /* End of body; start the cleanup. */

    /* For successful outcome:
     * call __exit__(None, None, None)
     */
    loc = LOC(s);
    RETURN_IF_ERROR(compiler_call_exit_with_nones(c, loc));
    ADDOP(c, loc, POP_TOP);
    ADDOP_JUMP(c, loc, JUMP, exit);

    /* For exceptional outcome: */
    USE_LABEL(c, final);

    ADDOP_JUMP(c, loc, SETUP_CLEANUP, cleanup);
    ADDOP(c, loc, PUSH_EXC_INFO);
    ADDOP(c, loc, WITH_EXCEPT_START);
    RETURN_IF_ERROR(compiler_with_except_finish(c, cleanup));

    USE_LABEL(c, exit);
    return SUCCESS;
}

static int
compiler_visit_expr1(struct compiler *c, expr_ty e)
{
    location loc = LOC(e);
    switch (e->kind) {
    case NamedExpr_kind:
        VISIT(c, expr, e->v.NamedExpr.value);
        ADDOP_I(c, loc, COPY, 1);
        VISIT(c, expr, e->v.NamedExpr.target);
        break;
    case BoolOp_kind:
        return compiler_boolop(c, e);
    case BinOp_kind:
        VISIT(c, expr, e->v.BinOp.left);
        VISIT(c, expr, e->v.BinOp.right);
        ADDOP_BINARY(c, loc, e->v.BinOp.op);
        break;
    case UnaryOp_kind:
        VISIT(c, expr, e->v.UnaryOp.operand);
        if (e->v.UnaryOp.op == UAdd) {
            ADDOP_I(c, loc, CALL_INTRINSIC_1, INTRINSIC_UNARY_POSITIVE);
        }
        else {
            ADDOP(c, loc, unaryop(e->v.UnaryOp.op));
        }
        break;
    case Lambda_kind:
        return compiler_lambda(c, e);
    case IfExp_kind:
        return compiler_ifexp(c, e);
    case Dict_kind:
        return compiler_dict(c, e);
    case Set_kind:
        return compiler_set(c, e);
    case GeneratorExp_kind:
        return compiler_genexp(c, e);
    case ListComp_kind:
        return compiler_listcomp(c, e);
    case SetComp_kind:
        return compiler_setcomp(c, e);
    case DictComp_kind:
        return compiler_dictcomp(c, e);
    case Yield_kind:
        if (!_PyST_IsFunctionLike(c->u->u_ste)) {
            return compiler_error(c, loc, "'yield' outside function");
        }
        if (e->v.Yield.value) {
            VISIT(c, expr, e->v.Yield.value);
        }
        else {
            ADDOP_LOAD_CONST(c, loc, Py_None);
        }
        ADDOP_YIELD(c, loc);
        break;
    case YieldFrom_kind:
        if (!_PyST_IsFunctionLike(c->u->u_ste)) {
            return compiler_error(c, loc, "'yield' outside function");
        }
        if (c->u->u_scope_type == COMPILER_SCOPE_ASYNC_FUNCTION) {
            return compiler_error(c, loc, "'yield from' inside async function");
        }
        VISIT(c, expr, e->v.YieldFrom.value);
        ADDOP(c, loc, GET_YIELD_FROM_ITER);
        ADDOP_LOAD_CONST(c, loc, Py_None);
        ADD_YIELD_FROM(c, loc, 0);
        break;
    case Await_kind:
        if (!IS_TOP_LEVEL_AWAIT(c)){
            if (!_PyST_IsFunctionLike(c->u->u_ste)) {
                return compiler_error(c, loc, "'await' outside function");
            }

            if (c->u->u_scope_type != COMPILER_SCOPE_ASYNC_FUNCTION &&
                    c->u->u_scope_type != COMPILER_SCOPE_COMPREHENSION) {
                return compiler_error(c, loc, "'await' outside async function");
            }
        }

        VISIT(c, expr, e->v.Await.value);
        ADDOP_I(c, loc, GET_AWAITABLE, 0);
        ADDOP_LOAD_CONST(c, loc, Py_None);
        ADD_YIELD_FROM(c, loc, 1);
        break;
    case Compare_kind:
        return compiler_compare(c, e);
    case Call_kind:
        return compiler_call(c, e);
    case Constant_kind:
        ADDOP_LOAD_CONST(c, loc, e->v.Constant.value);
        break;
    case JoinedStr_kind:
        return compiler_joined_str(c, e);
    case FormattedValue_kind:
        return compiler_formatted_value(c, e);
    /* The following exprs can be assignment targets. */
    case Attribute_kind:
        if (e->v.Attribute.ctx == Load && can_optimize_super_call(c, e)) {
            RETURN_IF_ERROR(load_args_for_super(c, e->v.Attribute.value));
            int opcode = asdl_seq_LEN(e->v.Attribute.value->v.Call.args) ?
                LOAD_SUPER_ATTR : LOAD_ZERO_SUPER_ATTR;
            ADDOP_NAME(c, loc, opcode, e->v.Attribute.attr, names);
            return SUCCESS;
        }
        VISIT(c, expr, e->v.Attribute.value);
        loc = LOC(e);
        loc = update_start_location_to_match_attr(c, loc, e);
        switch (e->v.Attribute.ctx) {
        case Load:
            ADDOP_NAME(c, loc, LOAD_ATTR, e->v.Attribute.attr, names);
            break;
        case Store:
            if (forbidden_name(c, loc, e->v.Attribute.attr, e->v.Attribute.ctx)) {
                return ERROR;
            }
            ADDOP_NAME(c, loc, STORE_ATTR, e->v.Attribute.attr, names);
            break;
        case Del:
            ADDOP_NAME(c, loc, DELETE_ATTR, e->v.Attribute.attr, names);
            break;
        }
        break;
    case Subscript_kind:
        return compiler_subscript(c, e);
    case Starred_kind:
        switch (e->v.Starred.ctx) {
        case Store:
            /* In all legitimate cases, the Starred node was already replaced
             * by compiler_list/compiler_tuple. XXX: is that okay? */
            return compiler_error(c, loc,
                "starred assignment target must be in a list or tuple");
        default:
            return compiler_error(c, loc,
                "can't use starred expression here");
        }
        break;
    case Slice_kind:
    {
        int n = compiler_slice(c, e);
        RETURN_IF_ERROR(n);
        ADDOP_I(c, loc, BUILD_SLICE, n);
        break;
    }
    case Name_kind:
        return compiler_nameop(c, loc, e->v.Name.id, e->v.Name.ctx);
    /* child nodes of List and Tuple will have expr_context set */
    case List_kind:
        return compiler_list(c, e);
    case Tuple_kind:
        return compiler_tuple(c, e);
    }
    return SUCCESS;
}

static int
compiler_visit_expr(struct compiler *c, expr_ty e)
{
    int res = compiler_visit_expr1(c, e);
    return res;
}

static bool
is_two_element_slice(expr_ty s)
{
    return s->kind == Slice_kind &&
           s->v.Slice.step == NULL;
}

static int
compiler_augassign(struct compiler *c, stmt_ty s)
{
    assert(s->kind == AugAssign_kind);
    expr_ty e = s->v.AugAssign.target;

    location loc = LOC(e);

    switch (e->kind) {
    case Attribute_kind:
        VISIT(c, expr, e->v.Attribute.value);
        ADDOP_I(c, loc, COPY, 1);
        loc = update_start_location_to_match_attr(c, loc, e);
        ADDOP_NAME(c, loc, LOAD_ATTR, e->v.Attribute.attr, names);
        break;
    case Subscript_kind:
        VISIT(c, expr, e->v.Subscript.value);
        if (is_two_element_slice(e->v.Subscript.slice)) {
            RETURN_IF_ERROR(compiler_slice(c, e->v.Subscript.slice));
            ADDOP_I(c, loc, COPY, 3);
            ADDOP_I(c, loc, COPY, 3);
            ADDOP_I(c, loc, COPY, 3);
            ADDOP(c, loc, BINARY_SLICE);
        }
        else {
            VISIT(c, expr, e->v.Subscript.slice);
            ADDOP_I(c, loc, COPY, 2);
            ADDOP_I(c, loc, COPY, 2);
            ADDOP(c, loc, BINARY_SUBSCR);
        }
        break;
    case Name_kind:
        RETURN_IF_ERROR(compiler_nameop(c, loc, e->v.Name.id, Load));
        break;
    default:
        PyErr_Format(PyExc_SystemError,
            "invalid node type (%d) for augmented assignment",
            e->kind);
        return ERROR;
    }

    loc = LOC(s);

    VISIT(c, expr, s->v.AugAssign.value);
    ADDOP_INPLACE(c, loc, s->v.AugAssign.op);

    loc = LOC(e);

    switch (e->kind) {
    case Attribute_kind:
        loc = update_start_location_to_match_attr(c, loc, e);
        ADDOP_I(c, loc, SWAP, 2);
        ADDOP_NAME(c, loc, STORE_ATTR, e->v.Attribute.attr, names);
        break;
    case Subscript_kind:
        if (is_two_element_slice(e->v.Subscript.slice)) {
            ADDOP_I(c, loc, SWAP, 4);
            ADDOP_I(c, loc, SWAP, 3);
            ADDOP_I(c, loc, SWAP, 2);
            ADDOP(c, loc, STORE_SLICE);
        }
        else {
            ADDOP_I(c, loc, SWAP, 3);
            ADDOP_I(c, loc, SWAP, 2);
            ADDOP(c, loc, STORE_SUBSCR);
        }
        break;
    case Name_kind:
        return compiler_nameop(c, loc, e->v.Name.id, Store);
    default:
        Py_UNREACHABLE();
    }
    return SUCCESS;
}

static int
check_ann_expr(struct compiler *c, expr_ty e)
{
    VISIT(c, expr, e);
    ADDOP(c, LOC(e), POP_TOP);
    return SUCCESS;
}

static int
check_annotation(struct compiler *c, stmt_ty s)
{
    /* Annotations of complex targets does not produce anything
       under annotations future */
    if (c->c_future.ff_features & CO_FUTURE_ANNOTATIONS) {
        return SUCCESS;
    }

    /* Annotations are only evaluated in a module or class. */
    if (c->u->u_scope_type == COMPILER_SCOPE_MODULE ||
        c->u->u_scope_type == COMPILER_SCOPE_CLASS) {
        return check_ann_expr(c, s->v.AnnAssign.annotation);
    }
    return SUCCESS;
}

static int
check_ann_subscr(struct compiler *c, expr_ty e)
{
    /* We check that everything in a subscript is defined at runtime. */
    switch (e->kind) {
    case Slice_kind:
        if (e->v.Slice.lower && check_ann_expr(c, e->v.Slice.lower) < 0) {
            return ERROR;
        }
        if (e->v.Slice.upper && check_ann_expr(c, e->v.Slice.upper) < 0) {
            return ERROR;
        }
        if (e->v.Slice.step && check_ann_expr(c, e->v.Slice.step) < 0) {
            return ERROR;
        }
        return SUCCESS;
    case Tuple_kind: {
        /* extended slice */
        asdl_expr_seq *elts = e->v.Tuple.elts;
        Py_ssize_t i, n = asdl_seq_LEN(elts);
        for (i = 0; i < n; i++) {
            RETURN_IF_ERROR(check_ann_subscr(c, asdl_seq_GET(elts, i)));
        }
        return SUCCESS;
    }
    default:
        return check_ann_expr(c, e);
    }
}

static int
compiler_annassign(struct compiler *c, stmt_ty s)
{
    location loc = LOC(s);
    expr_ty targ = s->v.AnnAssign.target;
    PyObject* mangled;

    assert(s->kind == AnnAssign_kind);

    /* We perform the actual assignment first. */
    if (s->v.AnnAssign.value) {
        VISIT(c, expr, s->v.AnnAssign.value);
        VISIT(c, expr, targ);
    }
    switch (targ->kind) {
    case Name_kind:
        if (forbidden_name(c, loc, targ->v.Name.id, Store)) {
            return ERROR;
        }
        /* If we have a simple name in a module or class, store annotation. */
        if (s->v.AnnAssign.simple &&
            (c->u->u_scope_type == COMPILER_SCOPE_MODULE ||
             c->u->u_scope_type == COMPILER_SCOPE_CLASS)) {
            if (c->c_future.ff_features & CO_FUTURE_ANNOTATIONS) {
                VISIT(c, annexpr, s->v.AnnAssign.annotation)
            }
            else {
                VISIT(c, expr, s->v.AnnAssign.annotation);
            }
            ADDOP_NAME(c, loc, LOAD_NAME, &_Py_ID(__annotations__), names);
            mangled = _Py_Mangle(c->u->u_private, targ->v.Name.id);
            ADDOP_LOAD_CONST_NEW(c, loc, mangled);
            ADDOP(c, loc, STORE_SUBSCR);
        }
        break;
    case Attribute_kind:
        if (forbidden_name(c, loc, targ->v.Attribute.attr, Store)) {
            return ERROR;
        }
        if (!s->v.AnnAssign.value &&
            check_ann_expr(c, targ->v.Attribute.value) < 0) {
            return ERROR;
        }
        break;
    case Subscript_kind:
        if (!s->v.AnnAssign.value &&
            (check_ann_expr(c, targ->v.Subscript.value) < 0 ||
             check_ann_subscr(c, targ->v.Subscript.slice) < 0)) {
                return ERROR;
        }
        break;
    default:
        PyErr_Format(PyExc_SystemError,
                     "invalid node type (%d) for annotated assignment",
                     targ->kind);
        return ERROR;
    }
    /* Annotation is evaluated last. */
    if (!s->v.AnnAssign.simple && check_annotation(c, s) < 0) {
        return ERROR;
    }
    return SUCCESS;
}

/* Raises a SyntaxError and returns 0.
   If something goes wrong, a different exception may be raised.
*/

static int
compiler_error(struct compiler *c, location loc,
               const char *format, ...)
{
    va_list vargs;
    va_start(vargs, format);
    PyObject *msg = PyUnicode_FromFormatV(format, vargs);
    va_end(vargs);
    if (msg == NULL) {
        return ERROR;
    }
    PyObject *loc_obj = PyErr_ProgramTextObject(c->c_filename, loc.lineno);
    if (loc_obj == NULL) {
        loc_obj = Py_NewRef(Py_None);
    }
    PyObject *args = Py_BuildValue("O(OiiOii)", msg, c->c_filename,
                                   loc.lineno, loc.col_offset + 1, loc_obj,
                                   loc.end_lineno, loc.end_col_offset + 1);
    Py_DECREF(msg);
    if (args == NULL) {
        goto exit;
    }
    PyErr_SetObject(PyExc_SyntaxError, args);
 exit:
    Py_DECREF(loc_obj);
    Py_XDECREF(args);
    return ERROR;
}

/* Emits a SyntaxWarning and returns 1 on success.
   If a SyntaxWarning raised as error, replaces it with a SyntaxError
   and returns 0.
*/
static int
compiler_warn(struct compiler *c, location loc,
              const char *format, ...)
{
    va_list vargs;
    va_start(vargs, format);
    PyObject *msg = PyUnicode_FromFormatV(format, vargs);
    va_end(vargs);
    if (msg == NULL) {
        return ERROR;
    }
    if (PyErr_WarnExplicitObject(PyExc_SyntaxWarning, msg, c->c_filename,
                                 loc.lineno, NULL, NULL) < 0)
    {
        if (PyErr_ExceptionMatches(PyExc_SyntaxWarning)) {
            /* Replace the SyntaxWarning exception with a SyntaxError
               to get a more accurate error report */
            PyErr_Clear();
            assert(PyUnicode_AsUTF8(msg) != NULL);
            compiler_error(c, loc, PyUnicode_AsUTF8(msg));
        }
        Py_DECREF(msg);
        return ERROR;
    }
    Py_DECREF(msg);
    return SUCCESS;
}

static int
compiler_subscript(struct compiler *c, expr_ty e)
{
    location loc = LOC(e);
    expr_context_ty ctx = e->v.Subscript.ctx;
    int op = 0;

    if (ctx == Load) {
        RETURN_IF_ERROR(check_subscripter(c, e->v.Subscript.value));
        RETURN_IF_ERROR(check_index(c, e->v.Subscript.value, e->v.Subscript.slice));
    }

    VISIT(c, expr, e->v.Subscript.value);
    if (is_two_element_slice(e->v.Subscript.slice) && ctx != Del) {
        RETURN_IF_ERROR(compiler_slice(c, e->v.Subscript.slice));
        if (ctx == Load) {
            ADDOP(c, loc, BINARY_SLICE);
        }
        else {
            assert(ctx == Store);
            ADDOP(c, loc, STORE_SLICE);
        }
    }
    else {
        VISIT(c, expr, e->v.Subscript.slice);
        switch (ctx) {
            case Load:    op = BINARY_SUBSCR; break;
            case Store:   op = STORE_SUBSCR; break;
            case Del:     op = DELETE_SUBSCR; break;
        }
        assert(op);
        ADDOP(c, loc, op);
    }
    return SUCCESS;
}

/* Returns the number of the values emitted,
 * thus are needed to build the slice, or -1 if there is an error. */
static int
compiler_slice(struct compiler *c, expr_ty s)
{
    int n = 2;
    assert(s->kind == Slice_kind);

    /* only handles the cases where BUILD_SLICE is emitted */
    if (s->v.Slice.lower) {
        VISIT(c, expr, s->v.Slice.lower);
    }
    else {
        ADDOP_LOAD_CONST(c, LOC(s), Py_None);
    }

    if (s->v.Slice.upper) {
        VISIT(c, expr, s->v.Slice.upper);
    }
    else {
        ADDOP_LOAD_CONST(c, LOC(s), Py_None);
    }

    if (s->v.Slice.step) {
        n++;
        VISIT(c, expr, s->v.Slice.step);
    }
    return n;
}


// PEP 634: Structural Pattern Matching

// To keep things simple, all compiler_pattern_* and pattern_helper_* routines
// follow the convention of consuming TOS (the subject for the given pattern)
// and calling jump_to_fail_pop on failure (no match).

// When calling into these routines, it's important that pc->on_top be kept
// updated to reflect the current number of items that we are using on the top
// of the stack: they will be popped on failure, and any name captures will be
// stored *underneath* them on success. This lets us defer all names stores
// until the *entire* pattern matches.

#define WILDCARD_CHECK(N) \
    ((N)->kind == MatchAs_kind && !(N)->v.MatchAs.name)

#define WILDCARD_STAR_CHECK(N) \
    ((N)->kind == MatchStar_kind && !(N)->v.MatchStar.name)

// Limit permitted subexpressions, even if the parser & AST validator let them through
#define MATCH_VALUE_EXPR(N) \
    ((N)->kind == Constant_kind || (N)->kind == Attribute_kind)

// Allocate or resize pc->fail_pop to allow for n items to be popped on failure.
static int
ensure_fail_pop(struct compiler *c, pattern_context *pc, Py_ssize_t n)
{
    Py_ssize_t size = n + 1;
    if (size <= pc->fail_pop_size) {
        return SUCCESS;
    }
    Py_ssize_t needed = sizeof(jump_target_label) * size;
    jump_target_label *resized = PyObject_Realloc(pc->fail_pop, needed);
    if (resized == NULL) {
        PyErr_NoMemory();
        return ERROR;
    }
    pc->fail_pop = resized;
    while (pc->fail_pop_size < size) {
        NEW_JUMP_TARGET_LABEL(c, new_block);
        pc->fail_pop[pc->fail_pop_size++] = new_block;
    }
    return SUCCESS;
}

// Use op to jump to the correct fail_pop block.
static int
jump_to_fail_pop(struct compiler *c, location loc,
                 pattern_context *pc, int op)
{
    // Pop any items on the top of the stack, plus any objects we were going to
    // capture on success:
    Py_ssize_t pops = pc->on_top + PyList_GET_SIZE(pc->stores);
    RETURN_IF_ERROR(ensure_fail_pop(c, pc, pops));
    ADDOP_JUMP(c, loc, op, pc->fail_pop[pops]);
    return SUCCESS;
}

// Build all of the fail_pop blocks and reset fail_pop.
static int
emit_and_reset_fail_pop(struct compiler *c, location loc,
                        pattern_context *pc)
{
    if (!pc->fail_pop_size) {
        assert(pc->fail_pop == NULL);
        return SUCCESS;
    }
    while (--pc->fail_pop_size) {
        USE_LABEL(c, pc->fail_pop[pc->fail_pop_size]);
        if (codegen_addop_noarg(INSTR_SEQUENCE(c), POP_TOP, loc) < 0) {
            pc->fail_pop_size = 0;
            PyObject_Free(pc->fail_pop);
            pc->fail_pop = NULL;
            return ERROR;
        }
    }
    USE_LABEL(c, pc->fail_pop[0]);
    PyObject_Free(pc->fail_pop);
    pc->fail_pop = NULL;
    return SUCCESS;
}

static int
compiler_error_duplicate_store(struct compiler *c, location loc, identifier n)
{
    return compiler_error(c, loc,
        "multiple assignments to name %R in pattern", n);
}

// Duplicate the effect of 3.10's ROT_* instructions using SWAPs.
static int
pattern_helper_rotate(struct compiler *c, location loc, Py_ssize_t count)
{
    while (1 < count) {
        ADDOP_I(c, loc, SWAP, count--);
    }
    return SUCCESS;
}

static int
pattern_helper_store_name(struct compiler *c, location loc,
                          identifier n, pattern_context *pc)
{
    if (n == NULL) {
        ADDOP(c, loc, POP_TOP);
        return SUCCESS;
    }
    if (forbidden_name(c, loc, n, Store)) {
        return ERROR;
    }
    // Can't assign to the same name twice:
    int duplicate = PySequence_Contains(pc->stores, n);
    RETURN_IF_ERROR(duplicate);
    if (duplicate) {
        return compiler_error_duplicate_store(c, loc, n);
    }
    // Rotate this object underneath any items we need to preserve:
    Py_ssize_t rotations = pc->on_top + PyList_GET_SIZE(pc->stores) + 1;
    RETURN_IF_ERROR(pattern_helper_rotate(c, loc, rotations));
    RETURN_IF_ERROR(PyList_Append(pc->stores, n));
    return SUCCESS;
}


static int
pattern_unpack_helper(struct compiler *c, location loc,
                      asdl_pattern_seq *elts)
{
    Py_ssize_t n = asdl_seq_LEN(elts);
    int seen_star = 0;
    for (Py_ssize_t i = 0; i < n; i++) {
        pattern_ty elt = asdl_seq_GET(elts, i);
        if (elt->kind == MatchStar_kind && !seen_star) {
            if ((i >= (1 << 8)) ||
                (n-i-1 >= (INT_MAX >> 8))) {
                return compiler_error(c, loc,
                    "too many expressions in "
                    "star-unpacking sequence pattern");
            }
            ADDOP_I(c, loc, UNPACK_EX, (i + ((n-i-1) << 8)));
            seen_star = 1;
        }
        else if (elt->kind == MatchStar_kind) {
            return compiler_error(c, loc,
                "multiple starred expressions in sequence pattern");
        }
    }
    if (!seen_star) {
        ADDOP_I(c, loc, UNPACK_SEQUENCE, n);
    }
    return SUCCESS;
}

static int
pattern_helper_sequence_unpack(struct compiler *c, location loc,
                               asdl_pattern_seq *patterns, Py_ssize_t star,
                               pattern_context *pc)
{
    RETURN_IF_ERROR(pattern_unpack_helper(c, loc, patterns));
    Py_ssize_t size = asdl_seq_LEN(patterns);
    // We've now got a bunch of new subjects on the stack. They need to remain
    // there after each subpattern match:
    pc->on_top += size;
    for (Py_ssize_t i = 0; i < size; i++) {
        // One less item to keep track of each time we loop through:
        pc->on_top--;
        pattern_ty pattern = asdl_seq_GET(patterns, i);
        RETURN_IF_ERROR(compiler_pattern_subpattern(c, pattern, pc));
    }
    return SUCCESS;
}

// Like pattern_helper_sequence_unpack, but uses BINARY_SUBSCR instead of
// UNPACK_SEQUENCE / UNPACK_EX. This is more efficient for patterns with a
// starred wildcard like [first, *_] / [first, *_, last] / [*_, last] / etc.
static int
pattern_helper_sequence_subscr(struct compiler *c, location loc,
                               asdl_pattern_seq *patterns, Py_ssize_t star,
                               pattern_context *pc)
{
    // We need to keep the subject around for extracting elements:
    pc->on_top++;
    Py_ssize_t size = asdl_seq_LEN(patterns);
    for (Py_ssize_t i = 0; i < size; i++) {
        pattern_ty pattern = asdl_seq_GET(patterns, i);
        if (WILDCARD_CHECK(pattern)) {
            continue;
        }
        if (i == star) {
            assert(WILDCARD_STAR_CHECK(pattern));
            continue;
        }
        ADDOP_I(c, loc, COPY, 1);
        if (i < star) {
            ADDOP_LOAD_CONST_NEW(c, loc, PyLong_FromSsize_t(i));
        }
        else {
            // The subject may not support negative indexing! Compute a
            // nonnegative index:
            ADDOP(c, loc, GET_LEN);
            ADDOP_LOAD_CONST_NEW(c, loc, PyLong_FromSsize_t(size - i));
            ADDOP_BINARY(c, loc, Sub);
        }
        ADDOP(c, loc, BINARY_SUBSCR);
        RETURN_IF_ERROR(compiler_pattern_subpattern(c, pattern, pc));
    }
    // Pop the subject, we're done with it:
    pc->on_top--;
    ADDOP(c, loc, POP_TOP);
    return SUCCESS;
}

// Like compiler_pattern, but turn off checks for irrefutability.
static int
compiler_pattern_subpattern(struct compiler *c,
                            pattern_ty p, pattern_context *pc)
{
    int allow_irrefutable = pc->allow_irrefutable;
    pc->allow_irrefutable = 1;
    RETURN_IF_ERROR(compiler_pattern(c, p, pc));
    pc->allow_irrefutable = allow_irrefutable;
    return SUCCESS;
}

static int
compiler_pattern_as(struct compiler *c, pattern_ty p, pattern_context *pc)
{
    assert(p->kind == MatchAs_kind);
    if (p->v.MatchAs.pattern == NULL) {
        // An irrefutable match:
        if (!pc->allow_irrefutable) {
            if (p->v.MatchAs.name) {
                const char *e = "name capture %R makes remaining patterns unreachable";
                return compiler_error(c, LOC(p), e, p->v.MatchAs.name);
            }
            const char *e = "wildcard makes remaining patterns unreachable";
            return compiler_error(c, LOC(p), e);
        }
        return pattern_helper_store_name(c, LOC(p), p->v.MatchAs.name, pc);
    }
    // Need to make a copy for (possibly) storing later:
    pc->on_top++;
    ADDOP_I(c, LOC(p), COPY, 1);
    RETURN_IF_ERROR(compiler_pattern(c, p->v.MatchAs.pattern, pc));
    // Success! Store it:
    pc->on_top--;
    RETURN_IF_ERROR(pattern_helper_store_name(c, LOC(p), p->v.MatchAs.name, pc));
    return SUCCESS;
}

static int
compiler_pattern_star(struct compiler *c, pattern_ty p, pattern_context *pc)
{
    assert(p->kind == MatchStar_kind);
    RETURN_IF_ERROR(
        pattern_helper_store_name(c, LOC(p), p->v.MatchStar.name, pc));
    return SUCCESS;
}

static int
validate_kwd_attrs(struct compiler *c, asdl_identifier_seq *attrs, asdl_pattern_seq* patterns)
{
    // Any errors will point to the pattern rather than the arg name as the
    // parser is only supplying identifiers rather than Name or keyword nodes
    Py_ssize_t nattrs = asdl_seq_LEN(attrs);
    for (Py_ssize_t i = 0; i < nattrs; i++) {
        identifier attr = ((identifier)asdl_seq_GET(attrs, i));
        location loc = LOC((pattern_ty) asdl_seq_GET(patterns, i));
        if (forbidden_name(c, loc, attr, Store)) {
            return ERROR;
        }
        for (Py_ssize_t j = i + 1; j < nattrs; j++) {
            identifier other = ((identifier)asdl_seq_GET(attrs, j));
            if (!PyUnicode_Compare(attr, other)) {
                location loc = LOC((pattern_ty) asdl_seq_GET(patterns, j));
                compiler_error(c, loc, "attribute name repeated in class pattern: %U", attr);
                return ERROR;
            }
        }
    }
    return SUCCESS;
}

static int
compiler_pattern_class(struct compiler *c, pattern_ty p, pattern_context *pc)
{
    assert(p->kind == MatchClass_kind);
    asdl_pattern_seq *patterns = p->v.MatchClass.patterns;
    asdl_identifier_seq *kwd_attrs = p->v.MatchClass.kwd_attrs;
    asdl_pattern_seq *kwd_patterns = p->v.MatchClass.kwd_patterns;
    Py_ssize_t nargs = asdl_seq_LEN(patterns);
    Py_ssize_t nattrs = asdl_seq_LEN(kwd_attrs);
    Py_ssize_t nkwd_patterns = asdl_seq_LEN(kwd_patterns);
    if (nattrs != nkwd_patterns) {
        // AST validator shouldn't let this happen, but if it does,
        // just fail, don't crash out of the interpreter
        const char * e = "kwd_attrs (%d) / kwd_patterns (%d) length mismatch in class pattern";
        return compiler_error(c, LOC(p), e, nattrs, nkwd_patterns);
    }
    if (INT_MAX < nargs || INT_MAX < nargs + nattrs - 1) {
        const char *e = "too many sub-patterns in class pattern %R";
        return compiler_error(c, LOC(p), e, p->v.MatchClass.cls);
    }
    if (nattrs) {
        RETURN_IF_ERROR(validate_kwd_attrs(c, kwd_attrs, kwd_patterns));
    }
    VISIT(c, expr, p->v.MatchClass.cls);
    PyObject *attr_names = PyTuple_New(nattrs);
    if (attr_names == NULL) {
        return ERROR;
    }
    Py_ssize_t i;
    for (i = 0; i < nattrs; i++) {
        PyObject *name = asdl_seq_GET(kwd_attrs, i);
        PyTuple_SET_ITEM(attr_names, i, Py_NewRef(name));
    }
    ADDOP_LOAD_CONST_NEW(c, LOC(p), attr_names);
    ADDOP_I(c, LOC(p), MATCH_CLASS, nargs);
    ADDOP_I(c, LOC(p), COPY, 1);
    ADDOP_LOAD_CONST(c, LOC(p), Py_None);
    ADDOP_I(c, LOC(p), IS_OP, 1);
    // TOS is now a tuple of (nargs + nattrs) attributes (or None):
    pc->on_top++;
    RETURN_IF_ERROR(jump_to_fail_pop(c, LOC(p), pc, POP_JUMP_IF_FALSE));
    ADDOP_I(c, LOC(p), UNPACK_SEQUENCE, nargs + nattrs);
    pc->on_top += nargs + nattrs - 1;
    for (i = 0; i < nargs + nattrs; i++) {
        pc->on_top--;
        pattern_ty pattern;
        if (i < nargs) {
            // Positional:
            pattern = asdl_seq_GET(patterns, i);
        }
        else {
            // Keyword:
            pattern = asdl_seq_GET(kwd_patterns, i - nargs);
        }
        if (WILDCARD_CHECK(pattern)) {
            ADDOP(c, LOC(p), POP_TOP);
            continue;
        }
        RETURN_IF_ERROR(compiler_pattern_subpattern(c, pattern, pc));
    }
    // Success! Pop the tuple of attributes:
    return SUCCESS;
}

static int
compiler_pattern_mapping(struct compiler *c, pattern_ty p,
                         pattern_context *pc)
{
    assert(p->kind == MatchMapping_kind);
    asdl_expr_seq *keys = p->v.MatchMapping.keys;
    asdl_pattern_seq *patterns = p->v.MatchMapping.patterns;
    Py_ssize_t size = asdl_seq_LEN(keys);
    Py_ssize_t npatterns = asdl_seq_LEN(patterns);
    if (size != npatterns) {
        // AST validator shouldn't let this happen, but if it does,
        // just fail, don't crash out of the interpreter
        const char * e = "keys (%d) / patterns (%d) length mismatch in mapping pattern";
        return compiler_error(c, LOC(p), e, size, npatterns);
    }
    // We have a double-star target if "rest" is set
    PyObject *star_target = p->v.MatchMapping.rest;
    // We need to keep the subject on top during the mapping and length checks:
    pc->on_top++;
    ADDOP(c, LOC(p), MATCH_MAPPING);
    RETURN_IF_ERROR(jump_to_fail_pop(c, LOC(p), pc, POP_JUMP_IF_FALSE));
    if (!size && !star_target) {
        // If the pattern is just "{}", we're done! Pop the subject:
        pc->on_top--;
        ADDOP(c, LOC(p), POP_TOP);
        return SUCCESS;
    }
    if (size) {
        // If the pattern has any keys in it, perform a length check:
        ADDOP(c, LOC(p), GET_LEN);
        ADDOP_LOAD_CONST_NEW(c, LOC(p), PyLong_FromSsize_t(size));
        ADDOP_COMPARE(c, LOC(p), GtE);
        RETURN_IF_ERROR(jump_to_fail_pop(c, LOC(p), pc, POP_JUMP_IF_FALSE));
    }
    if (INT_MAX < size - 1) {
        return compiler_error(c, LOC(p), "too many sub-patterns in mapping pattern");
    }
    // Collect all of the keys into a tuple for MATCH_KEYS and
    // **rest. They can either be dotted names or literals:

    // Maintaining a set of Constant_kind kind keys allows us to raise a
    // SyntaxError in the case of duplicates.
    PyObject *seen = PySet_New(NULL);
    if (seen == NULL) {
        return ERROR;
    }

    // NOTE: goto error on failure in the loop below to avoid leaking `seen`
    for (Py_ssize_t i = 0; i < size; i++) {
        expr_ty key = asdl_seq_GET(keys, i);
        if (key == NULL) {
            const char *e = "can't use NULL keys in MatchMapping "
                            "(set 'rest' parameter instead)";
            location loc = LOC((pattern_ty) asdl_seq_GET(patterns, i));
            compiler_error(c, loc, e);
            goto error;
        }

        if (key->kind == Constant_kind) {
            int in_seen = PySet_Contains(seen, key->v.Constant.value);
            if (in_seen < 0) {
                goto error;
            }
            if (in_seen) {
                const char *e = "mapping pattern checks duplicate key (%R)";
                compiler_error(c, LOC(p), e, key->v.Constant.value);
                goto error;
            }
            if (PySet_Add(seen, key->v.Constant.value)) {
                goto error;
            }
        }

        else if (key->kind != Attribute_kind) {
            const char *e = "mapping pattern keys may only match literals and attribute lookups";
            compiler_error(c, LOC(p), e);
            goto error;
        }
        if (compiler_visit_expr(c, key) < 0) {
            goto error;
        }
    }

    // all keys have been checked; there are no duplicates
    Py_DECREF(seen);

    ADDOP_I(c, LOC(p), BUILD_TUPLE, size);
    ADDOP(c, LOC(p), MATCH_KEYS);
    // There's now a tuple of keys and a tuple of values on top of the subject:
    pc->on_top += 2;
    ADDOP_I(c, LOC(p), COPY, 1);
    ADDOP_LOAD_CONST(c, LOC(p), Py_None);
    ADDOP_I(c, LOC(p), IS_OP, 1);
    RETURN_IF_ERROR(jump_to_fail_pop(c, LOC(p), pc, POP_JUMP_IF_FALSE));
    // So far so good. Use that tuple of values on the stack to match
    // sub-patterns against:
    ADDOP_I(c, LOC(p), UNPACK_SEQUENCE, size);
    pc->on_top += size - 1;
    for (Py_ssize_t i = 0; i < size; i++) {
        pc->on_top--;
        pattern_ty pattern = asdl_seq_GET(patterns, i);
        RETURN_IF_ERROR(compiler_pattern_subpattern(c, pattern, pc));
    }
    // If we get this far, it's a match! Whatever happens next should consume
    // the tuple of keys and the subject:
    pc->on_top -= 2;
    if (star_target) {
        // If we have a starred name, bind a dict of remaining items to it (this may
        // seem a bit inefficient, but keys is rarely big enough to actually impact
        // runtime):
        // rest = dict(TOS1)
        // for key in TOS:
        //     del rest[key]
        ADDOP_I(c, LOC(p), BUILD_MAP, 0);           // [subject, keys, empty]
        ADDOP_I(c, LOC(p), SWAP, 3);                // [empty, keys, subject]
        ADDOP_I(c, LOC(p), DICT_UPDATE, 2);         // [copy, keys]
        ADDOP_I(c, LOC(p), UNPACK_SEQUENCE, size);  // [copy, keys...]
        while (size) {
            ADDOP_I(c, LOC(p), COPY, 1 + size--);   // [copy, keys..., copy]
            ADDOP_I(c, LOC(p), SWAP, 2);            // [copy, keys..., copy, key]
            ADDOP(c, LOC(p), DELETE_SUBSCR);        // [copy, keys...]
        }
        RETURN_IF_ERROR(pattern_helper_store_name(c, LOC(p), star_target, pc));
    }
    else {
        ADDOP(c, LOC(p), POP_TOP);  // Tuple of keys.
        ADDOP(c, LOC(p), POP_TOP);  // Subject.
    }
    return SUCCESS;

error:
    Py_DECREF(seen);
    return ERROR;
}

static int
compiler_pattern_or(struct compiler *c, pattern_ty p, pattern_context *pc)
{
    assert(p->kind == MatchOr_kind);
    NEW_JUMP_TARGET_LABEL(c, end);
    Py_ssize_t size = asdl_seq_LEN(p->v.MatchOr.patterns);
    assert(size > 1);
    // We're going to be messing with pc. Keep the original info handy:
    pattern_context old_pc = *pc;
    Py_INCREF(pc->stores);
    // control is the list of names bound by the first alternative. It is used
    // for checking different name bindings in alternatives, and for correcting
    // the order in which extracted elements are placed on the stack.
    PyObject *control = NULL;
    // NOTE: We can't use returning macros anymore! goto error on error.
    for (Py_ssize_t i = 0; i < size; i++) {
        pattern_ty alt = asdl_seq_GET(p->v.MatchOr.patterns, i);
        PyObject *pc_stores = PyList_New(0);
        if (pc_stores == NULL) {
            goto error;
        }
        Py_SETREF(pc->stores, pc_stores);
        // An irrefutable sub-pattern must be last, if it is allowed at all:
        pc->allow_irrefutable = (i == size - 1) && old_pc.allow_irrefutable;
        pc->fail_pop = NULL;
        pc->fail_pop_size = 0;
        pc->on_top = 0;
        if (codegen_addop_i(INSTR_SEQUENCE(c), COPY, 1, LOC(alt)) < 0 ||
            compiler_pattern(c, alt, pc) < 0) {
            goto error;
        }
        // Success!
        Py_ssize_t nstores = PyList_GET_SIZE(pc->stores);
        if (!i) {
            // This is the first alternative, so save its stores as a "control"
            // for the others (they can't bind a different set of names, and
            // might need to be reordered):
            assert(control == NULL);
            control = Py_NewRef(pc->stores);
        }
        else if (nstores != PyList_GET_SIZE(control)) {
            goto diff;
        }
        else if (nstores) {
            // There were captures. Check to see if we differ from control:
            Py_ssize_t icontrol = nstores;
            while (icontrol--) {
                PyObject *name = PyList_GET_ITEM(control, icontrol);
                Py_ssize_t istores = PySequence_Index(pc->stores, name);
                if (istores < 0) {
                    PyErr_Clear();
                    goto diff;
                }
                if (icontrol != istores) {
                    // Reorder the names on the stack to match the order of the
                    // names in control. There's probably a better way of doing
                    // this; the current solution is potentially very
                    // inefficient when each alternative subpattern binds lots
                    // of names in different orders. It's fine for reasonable
                    // cases, though, and the peephole optimizer will ensure
                    // that the final code is as efficient as possible.
                    assert(istores < icontrol);
                    Py_ssize_t rotations = istores + 1;
                    // Perform the same rotation on pc->stores:
                    PyObject *rotated = PyList_GetSlice(pc->stores, 0,
                                                        rotations);
                    if (rotated == NULL ||
                        PyList_SetSlice(pc->stores, 0, rotations, NULL) ||
                        PyList_SetSlice(pc->stores, icontrol - istores,
                                        icontrol - istores, rotated))
                    {
                        Py_XDECREF(rotated);
                        goto error;
                    }
                    Py_DECREF(rotated);
                    // That just did:
                    // rotated = pc_stores[:rotations]
                    // del pc_stores[:rotations]
                    // pc_stores[icontrol-istores:icontrol-istores] = rotated
                    // Do the same thing to the stack, using several
                    // rotations:
                    while (rotations--) {
                        if (pattern_helper_rotate(c, LOC(alt), icontrol + 1) < 0) {
                            goto error;
                        }
                    }
                }
            }
        }
        assert(control);
        if (codegen_addop_j(INSTR_SEQUENCE(c), LOC(alt), JUMP, end) < 0 ||
            emit_and_reset_fail_pop(c, LOC(alt), pc) < 0)
        {
            goto error;
        }
    }
    Py_DECREF(pc->stores);
    *pc = old_pc;
    Py_INCREF(pc->stores);
    // Need to NULL this for the PyObject_Free call in the error block.
    old_pc.fail_pop = NULL;
    // No match. Pop the remaining copy of the subject and fail:
    if (codegen_addop_noarg(INSTR_SEQUENCE(c), POP_TOP, LOC(p)) < 0 ||
        jump_to_fail_pop(c, LOC(p), pc, JUMP) < 0) {
        goto error;
    }

    USE_LABEL(c, end);
    Py_ssize_t nstores = PyList_GET_SIZE(control);
    // There's a bunch of stuff on the stack between where the new stores
    // are and where they need to be:
    // - The other stores.
    // - A copy of the subject.
    // - Anything else that may be on top of the stack.
    // - Any previous stores we've already stashed away on the stack.
    Py_ssize_t nrots = nstores + 1 + pc->on_top + PyList_GET_SIZE(pc->stores);
    for (Py_ssize_t i = 0; i < nstores; i++) {
        // Rotate this capture to its proper place on the stack:
        if (pattern_helper_rotate(c, LOC(p), nrots) < 0) {
            goto error;
        }
        // Update the list of previous stores with this new name, checking for
        // duplicates:
        PyObject *name = PyList_GET_ITEM(control, i);
        int dupe = PySequence_Contains(pc->stores, name);
        if (dupe < 0) {
            goto error;
        }
        if (dupe) {
            compiler_error_duplicate_store(c, LOC(p), name);
            goto error;
        }
        if (PyList_Append(pc->stores, name)) {
            goto error;
        }
    }
    Py_DECREF(old_pc.stores);
    Py_DECREF(control);
    // NOTE: Returning macros are safe again.
    // Pop the copy of the subject:
    ADDOP(c, LOC(p), POP_TOP);
    return SUCCESS;
diff:
    compiler_error(c, LOC(p), "alternative patterns bind different names");
error:
    PyObject_Free(old_pc.fail_pop);
    Py_DECREF(old_pc.stores);
    Py_XDECREF(control);
    return ERROR;
}


static int
compiler_pattern_sequence(struct compiler *c, pattern_ty p,
                          pattern_context *pc)
{
    assert(p->kind == MatchSequence_kind);
    asdl_pattern_seq *patterns = p->v.MatchSequence.patterns;
    Py_ssize_t size = asdl_seq_LEN(patterns);
    Py_ssize_t star = -1;
    int only_wildcard = 1;
    int star_wildcard = 0;
    // Find a starred name, if it exists. There may be at most one:
    for (Py_ssize_t i = 0; i < size; i++) {
        pattern_ty pattern = asdl_seq_GET(patterns, i);
        if (pattern->kind == MatchStar_kind) {
            if (star >= 0) {
                const char *e = "multiple starred names in sequence pattern";
                return compiler_error(c, LOC(p), e);
            }
            star_wildcard = WILDCARD_STAR_CHECK(pattern);
            only_wildcard &= star_wildcard;
            star = i;
            continue;
        }
        only_wildcard &= WILDCARD_CHECK(pattern);
    }
    // We need to keep the subject on top during the sequence and length checks:
    pc->on_top++;
    ADDOP(c, LOC(p), MATCH_SEQUENCE);
    RETURN_IF_ERROR(jump_to_fail_pop(c, LOC(p), pc, POP_JUMP_IF_FALSE));
    if (star < 0) {
        // No star: len(subject) == size
        ADDOP(c, LOC(p), GET_LEN);
        ADDOP_LOAD_CONST_NEW(c, LOC(p), PyLong_FromSsize_t(size));
        ADDOP_COMPARE(c, LOC(p), Eq);
        RETURN_IF_ERROR(jump_to_fail_pop(c, LOC(p), pc, POP_JUMP_IF_FALSE));
    }
    else if (size > 1) {
        // Star: len(subject) >= size - 1
        ADDOP(c, LOC(p), GET_LEN);
        ADDOP_LOAD_CONST_NEW(c, LOC(p), PyLong_FromSsize_t(size - 1));
        ADDOP_COMPARE(c, LOC(p), GtE);
        RETURN_IF_ERROR(jump_to_fail_pop(c, LOC(p), pc, POP_JUMP_IF_FALSE));
    }
    // Whatever comes next should consume the subject:
    pc->on_top--;
    if (only_wildcard) {
        // Patterns like: [] / [_] / [_, _] / [*_] / [_, *_] / [_, _, *_] / etc.
        ADDOP(c, LOC(p), POP_TOP);
    }
    else if (star_wildcard) {
        RETURN_IF_ERROR(pattern_helper_sequence_subscr(c, LOC(p), patterns, star, pc));
    }
    else {
        RETURN_IF_ERROR(pattern_helper_sequence_unpack(c, LOC(p), patterns, star, pc));
    }
    return SUCCESS;
}

static int
compiler_pattern_value(struct compiler *c, pattern_ty p, pattern_context *pc)
{
    assert(p->kind == MatchValue_kind);
    expr_ty value = p->v.MatchValue.value;
    if (!MATCH_VALUE_EXPR(value)) {
        const char *e = "patterns may only match literals and attribute lookups";
        return compiler_error(c, LOC(p), e);
    }
    VISIT(c, expr, value);
    ADDOP_COMPARE(c, LOC(p), Eq);
    RETURN_IF_ERROR(jump_to_fail_pop(c, LOC(p), pc, POP_JUMP_IF_FALSE));
    return SUCCESS;
}

static int
compiler_pattern_singleton(struct compiler *c, pattern_ty p, pattern_context *pc)
{
    assert(p->kind == MatchSingleton_kind);
    ADDOP_LOAD_CONST(c, LOC(p), p->v.MatchSingleton.value);
    ADDOP_COMPARE(c, LOC(p), Is);
    RETURN_IF_ERROR(jump_to_fail_pop(c, LOC(p), pc, POP_JUMP_IF_FALSE));
    return SUCCESS;
}

static int
compiler_pattern(struct compiler *c, pattern_ty p, pattern_context *pc)
{
    switch (p->kind) {
        case MatchValue_kind:
            return compiler_pattern_value(c, p, pc);
        case MatchSingleton_kind:
            return compiler_pattern_singleton(c, p, pc);
        case MatchSequence_kind:
            return compiler_pattern_sequence(c, p, pc);
        case MatchMapping_kind:
            return compiler_pattern_mapping(c, p, pc);
        case MatchClass_kind:
            return compiler_pattern_class(c, p, pc);
        case MatchStar_kind:
            return compiler_pattern_star(c, p, pc);
        case MatchAs_kind:
            return compiler_pattern_as(c, p, pc);
        case MatchOr_kind:
            return compiler_pattern_or(c, p, pc);
    }
    // AST validator shouldn't let this happen, but if it does,
    // just fail, don't crash out of the interpreter
    const char *e = "invalid match pattern node in AST (kind=%d)";
    return compiler_error(c, LOC(p), e, p->kind);
}

static int
compiler_match_inner(struct compiler *c, stmt_ty s, pattern_context *pc)
{
    VISIT(c, expr, s->v.Match.subject);
    NEW_JUMP_TARGET_LABEL(c, end);
    Py_ssize_t cases = asdl_seq_LEN(s->v.Match.cases);
    assert(cases > 0);
    match_case_ty m = asdl_seq_GET(s->v.Match.cases, cases - 1);
    int has_default = WILDCARD_CHECK(m->pattern) && 1 < cases;
    for (Py_ssize_t i = 0; i < cases - has_default; i++) {
        m = asdl_seq_GET(s->v.Match.cases, i);
        // Only copy the subject if we're *not* on the last case:
        if (i != cases - has_default - 1) {
            ADDOP_I(c, LOC(m->pattern), COPY, 1);
        }
        pc->stores = PyList_New(0);
        if (pc->stores == NULL) {
            return ERROR;
        }
        // Irrefutable cases must be either guarded, last, or both:
        pc->allow_irrefutable = m->guard != NULL || i == cases - 1;
        pc->fail_pop = NULL;
        pc->fail_pop_size = 0;
        pc->on_top = 0;
        // NOTE: Can't use returning macros here (they'll leak pc->stores)!
        if (compiler_pattern(c, m->pattern, pc) < 0) {
            Py_DECREF(pc->stores);
            return ERROR;
        }
        assert(!pc->on_top);
        // It's a match! Store all of the captured names (they're on the stack).
        Py_ssize_t nstores = PyList_GET_SIZE(pc->stores);
        for (Py_ssize_t n = 0; n < nstores; n++) {
            PyObject *name = PyList_GET_ITEM(pc->stores, n);
            if (compiler_nameop(c, LOC(m->pattern), name, Store) < 0) {
                Py_DECREF(pc->stores);
                return ERROR;
            }
        }
        Py_DECREF(pc->stores);
        // NOTE: Returning macros are safe again.
        if (m->guard) {
            RETURN_IF_ERROR(ensure_fail_pop(c, pc, 0));
            RETURN_IF_ERROR(compiler_jump_if(c, LOC(m->pattern), m->guard, pc->fail_pop[0], 0));
        }
        // Success! Pop the subject off, we're done with it:
        if (i != cases - has_default - 1) {
            ADDOP(c, LOC(m->pattern), POP_TOP);
        }
        VISIT_SEQ(c, stmt, m->body);
        ADDOP_JUMP(c, NO_LOCATION, JUMP, end);
        // If the pattern fails to match, we want the line number of the
        // cleanup to be associated with the failed pattern, not the last line
        // of the body
        RETURN_IF_ERROR(emit_and_reset_fail_pop(c, LOC(m->pattern), pc));
    }
    if (has_default) {
        // A trailing "case _" is common, and lets us save a bit of redundant
        // pushing and popping in the loop above:
        m = asdl_seq_GET(s->v.Match.cases, cases - 1);
        if (cases == 1) {
            // No matches. Done with the subject:
            ADDOP(c, LOC(m->pattern), POP_TOP);
        }
        else {
            // Show line coverage for default case (it doesn't create bytecode)
            ADDOP(c, LOC(m->pattern), NOP);
        }
        if (m->guard) {
            RETURN_IF_ERROR(compiler_jump_if(c, LOC(m->pattern), m->guard, end, 0));
        }
        VISIT_SEQ(c, stmt, m->body);
    }
    USE_LABEL(c, end);
    return SUCCESS;
}

static int
compiler_match(struct compiler *c, stmt_ty s)
{
    pattern_context pc;
    pc.fail_pop = NULL;
    int result = compiler_match_inner(c, s, &pc);
    PyObject_Free(pc.fail_pop);
    return result;
}

#undef WILDCARD_CHECK
#undef WILDCARD_STAR_CHECK

static PyObject *
consts_dict_keys_inorder(PyObject *dict)
{
    PyObject *consts, *k, *v;
    Py_ssize_t i, pos = 0, size = PyDict_GET_SIZE(dict);

    consts = PyList_New(size);   /* PyCode_Optimize() requires a list */
    if (consts == NULL)
        return NULL;
    while (PyDict_Next(dict, &pos, &k, &v)) {
        i = PyLong_AS_LONG(v);
        /* The keys of the dictionary can be tuples wrapping a constant.
         * (see dict_add_o and _PyCode_ConstantKey). In that case
         * the object we want is always second. */
        if (PyTuple_CheckExact(k)) {
            k = PyTuple_GET_ITEM(k, 1);
        }
        assert(i < size);
        assert(i >= 0);
        PyList_SET_ITEM(consts, i, Py_NewRef(k));
    }
    return consts;
}

static int
compute_code_flags(struct compiler *c)
{
    PySTEntryObject *ste = c->u->u_ste;
    int flags = 0;
    if (_PyST_IsFunctionLike(c->u->u_ste)) {
        flags |= CO_NEWLOCALS | CO_OPTIMIZED;
        if (ste->ste_nested)
            flags |= CO_NESTED;
        if (ste->ste_generator && !ste->ste_coroutine)
            flags |= CO_GENERATOR;
        if (!ste->ste_generator && ste->ste_coroutine)
            flags |= CO_COROUTINE;
        if (ste->ste_generator && ste->ste_coroutine)
            flags |= CO_ASYNC_GENERATOR;
        if (ste->ste_varargs)
            flags |= CO_VARARGS;
        if (ste->ste_varkeywords)
            flags |= CO_VARKEYWORDS;
    }

    /* (Only) inherit compilerflags in PyCF_MASK */
    flags |= (c->c_flags.cf_flags & PyCF_MASK);

    if ((IS_TOP_LEVEL_AWAIT(c)) &&
         ste->ste_coroutine &&
         !ste->ste_generator) {
        flags |= CO_COROUTINE;
    }

    return flags;
}

// Merge *obj* with constant cache.
// Unlike merge_consts_recursive(), this function doesn't work recursively.
int
_PyCompile_ConstCacheMergeOne(PyObject *const_cache, PyObject **obj)
{
    assert(PyDict_CheckExact(const_cache));
    PyObject *key = _PyCode_ConstantKey(*obj);
    if (key == NULL) {
        return ERROR;
    }

    // t is borrowed reference
    PyObject *t = PyDict_SetDefault(const_cache, key, key);
    Py_DECREF(key);
    if (t == NULL) {
        return ERROR;
    }
    if (t == key) {  // obj is new constant.
        return SUCCESS;
    }

    if (PyTuple_CheckExact(t)) {
        // t is still borrowed reference
        t = PyTuple_GET_ITEM(t, 1);
    }

    Py_SETREF(*obj, Py_NewRef(t));
    return SUCCESS;
}


static int *
build_cellfixedoffsets(_PyCompile_CodeUnitMetadata *umd)
{
    int nlocals = (int)PyDict_GET_SIZE(umd->u_varnames);
    int ncellvars = (int)PyDict_GET_SIZE(umd->u_cellvars);
    int nfreevars = (int)PyDict_GET_SIZE(umd->u_freevars);

    int noffsets = ncellvars + nfreevars;
    int *fixed = PyMem_New(int, noffsets);
    if (fixed == NULL) {
        PyErr_NoMemory();
        return NULL;
    }
    for (int i = 0; i < noffsets; i++) {
        fixed[i] = nlocals + i;
    }

    PyObject *varname, *cellindex;
    Py_ssize_t pos = 0;
    while (PyDict_Next(umd->u_cellvars, &pos, &varname, &cellindex)) {
        PyObject *varindex = PyDict_GetItem(umd->u_varnames, varname);
        if (varindex != NULL) {
            assert(PyLong_AS_LONG(cellindex) < INT_MAX);
            assert(PyLong_AS_LONG(varindex) < INT_MAX);
            int oldindex = (int)PyLong_AS_LONG(cellindex);
            int argoffset = (int)PyLong_AS_LONG(varindex);
            fixed[oldindex] = argoffset;
        }
    }

    return fixed;
}

static int
insert_prefix_instructions(_PyCompile_CodeUnitMetadata *umd, basicblock *entryblock,
                           int *fixed, int nfreevars, int code_flags)
{
    assert(umd->u_firstlineno > 0);

    /* Add the generator prefix instructions. */
    if (code_flags & (CO_GENERATOR | CO_COROUTINE | CO_ASYNC_GENERATOR)) {
        cfg_instr make_gen = {
            .i_opcode = RETURN_GENERATOR,
            .i_oparg = 0,
            .i_loc = LOCATION(umd->u_firstlineno, umd->u_firstlineno, -1, -1),
            .i_target = NULL,
        };
        RETURN_IF_ERROR(_PyBasicblock_InsertInstruction(entryblock, 0, &make_gen));
        cfg_instr pop_top = {
            .i_opcode = POP_TOP,
            .i_oparg = 0,
            .i_loc = NO_LOCATION,
            .i_target = NULL,
        };
        RETURN_IF_ERROR(_PyBasicblock_InsertInstruction(entryblock, 1, &pop_top));
    }

    /* Set up cells for any variable that escapes, to be put in a closure. */
    const int ncellvars = (int)PyDict_GET_SIZE(umd->u_cellvars);
    if (ncellvars) {
        // umd->u_cellvars has the cells out of order so we sort them
        // before adding the MAKE_CELL instructions.  Note that we
        // adjust for arg cells, which come first.
        const int nvars = ncellvars + (int)PyDict_GET_SIZE(umd->u_varnames);
        int *sorted = PyMem_RawCalloc(nvars, sizeof(int));
        if (sorted == NULL) {
            PyErr_NoMemory();
            return ERROR;
        }
        for (int i = 0; i < ncellvars; i++) {
            sorted[fixed[i]] = i + 1;
        }
        for (int i = 0, ncellsused = 0; ncellsused < ncellvars; i++) {
            int oldindex = sorted[i] - 1;
            if (oldindex == -1) {
                continue;
            }
            cfg_instr make_cell = {
                .i_opcode = MAKE_CELL,
                // This will get fixed in offset_derefs().
                .i_oparg = oldindex,
                .i_loc = NO_LOCATION,
                .i_target = NULL,
            };
            if (_PyBasicblock_InsertInstruction(entryblock, ncellsused, &make_cell) < 0) {
                PyMem_RawFree(sorted);
                return ERROR;
            }
            ncellsused += 1;
        }
        PyMem_RawFree(sorted);
    }

    if (nfreevars) {
        cfg_instr copy_frees = {
            .i_opcode = COPY_FREE_VARS,
            .i_oparg = nfreevars,
            .i_loc = NO_LOCATION,
            .i_target = NULL,
        };
        RETURN_IF_ERROR(_PyBasicblock_InsertInstruction(entryblock, 0, &copy_frees));
    }

    return SUCCESS;
}

static int
fix_cell_offsets(_PyCompile_CodeUnitMetadata *umd, basicblock *entryblock, int *fixedmap)
{
    int nlocals = (int)PyDict_GET_SIZE(umd->u_varnames);
    int ncellvars = (int)PyDict_GET_SIZE(umd->u_cellvars);
    int nfreevars = (int)PyDict_GET_SIZE(umd->u_freevars);
    int noffsets = ncellvars + nfreevars;

    // First deal with duplicates (arg cells).
    int numdropped = 0;
    for (int i = 0; i < noffsets ; i++) {
        if (fixedmap[i] == i + nlocals) {
            fixedmap[i] -= numdropped;
        }
        else {
            // It was a duplicate (cell/arg).
            numdropped += 1;
        }
    }

    // Then update offsets, either relative to locals or by cell2arg.
    for (basicblock *b = entryblock; b != NULL; b = b->b_next) {
        for (int i = 0; i < b->b_iused; i++) {
            cfg_instr *inst = &b->b_instr[i];
            // This is called before extended args are generated.
            assert(inst->i_opcode != EXTENDED_ARG);
            int oldoffset = inst->i_oparg;
            switch(inst->i_opcode) {
                case MAKE_CELL:
                case LOAD_CLOSURE:
                case LOAD_DEREF:
                case STORE_DEREF:
                case DELETE_DEREF:
                case LOAD_CLASSDEREF:
                case LOAD_CLASSDICT_OR_DEREF:
                    assert(oldoffset >= 0);
                    assert(oldoffset < noffsets);
                    assert(fixedmap[oldoffset] >= 0);
                    inst->i_oparg = fixedmap[oldoffset];
            }
        }
    }

    return numdropped;
}


static int
prepare_localsplus(_PyCompile_CodeUnitMetadata *umd, cfg_builder *g, int code_flags)
{
    assert(PyDict_GET_SIZE(umd->u_varnames) < INT_MAX);
    assert(PyDict_GET_SIZE(umd->u_cellvars) < INT_MAX);
    assert(PyDict_GET_SIZE(umd->u_freevars) < INT_MAX);
    int nlocals = (int)PyDict_GET_SIZE(umd->u_varnames);
    int ncellvars = (int)PyDict_GET_SIZE(umd->u_cellvars);
    int nfreevars = (int)PyDict_GET_SIZE(umd->u_freevars);
    assert(INT_MAX - nlocals - ncellvars > 0);
    assert(INT_MAX - nlocals - ncellvars - nfreevars > 0);
    int nlocalsplus = nlocals + ncellvars + nfreevars;
    int* cellfixedoffsets = build_cellfixedoffsets(umd);
    if (cellfixedoffsets == NULL) {
        return ERROR;
    }


    // This must be called before fix_cell_offsets().
    if (insert_prefix_instructions(umd, g->g_entryblock, cellfixedoffsets, nfreevars, code_flags)) {
        PyMem_Free(cellfixedoffsets);
        return ERROR;
    }

    int numdropped = fix_cell_offsets(umd, g->g_entryblock, cellfixedoffsets);
    PyMem_Free(cellfixedoffsets);  // At this point we're done with it.
    cellfixedoffsets = NULL;
    if (numdropped < 0) {
        return ERROR;
    }

    nlocalsplus -= numdropped;
    return nlocalsplus;
}

static int
add_return_at_end(struct compiler *c, int addNone)
{
    /* Make sure every instruction stream that falls off the end returns None.
     * This also ensures that no jump target offsets are out of bounds.
     */
    if (addNone) {
        ADDOP_LOAD_CONST(c, NO_LOCATION, Py_None);
    }
    ADDOP(c, NO_LOCATION, RETURN_VALUE);
    return SUCCESS;
}

static int cfg_to_instr_sequence(cfg_builder *g, instr_sequence *seq);

static PyCodeObject *
optimize_and_assemble_code_unit(struct compiler_unit *u, PyObject *const_cache,
                   int code_flags, PyObject *filename)
{
    instr_sequence optimized_instrs;
    memset(&optimized_instrs, 0, sizeof(instr_sequence));

    PyCodeObject *co = NULL;
    PyObject *consts = consts_dict_keys_inorder(u->u_metadata.u_consts);
    if (consts == NULL) {
        goto error;
    }
    cfg_builder g;
    if (instr_sequence_to_cfg(&u->u_instr_sequence, &g) < 0) {
        goto error;
    }
    int nparams = (int)PyList_GET_SIZE(u->u_ste->ste_varnames);
    int nlocals = (int)PyDict_GET_SIZE(u->u_metadata.u_varnames);
    assert(u->u_metadata.u_firstlineno);
    if (_PyCfg_OptimizeCodeUnit(&g, consts, const_cache, code_flags, nlocals,
                                nparams, u->u_metadata.u_firstlineno) < 0) {
        goto error;
    }

    /** Assembly **/
    int nlocalsplus = prepare_localsplus(&u->u_metadata, &g, code_flags);
    if (nlocalsplus < 0) {
        goto error;
    }

    int maxdepth = _PyCfg_Stackdepth(g.g_entryblock, code_flags);
    if (maxdepth < 0) {
        goto error;
    }

    _PyCfg_ConvertPseudoOps(g.g_entryblock);

    /* Order of basic blocks must have been determined by now */

    if (_PyCfg_ResolveJumps(&g) < 0) {
        goto error;
    }

    /* Can't modify the bytecode after computing jump offsets. */

    if (cfg_to_instr_sequence(&g, &optimized_instrs) < 0) {
        goto error;
    }

    co = _PyAssemble_MakeCodeObject(&u->u_metadata, const_cache, consts,
                                    maxdepth, &optimized_instrs, nlocalsplus,
                                    code_flags, filename);

error:
    Py_XDECREF(consts);
    instr_sequence_fini(&optimized_instrs);
    _PyCfgBuilder_Fini(&g);
    return co;
}

static PyCodeObject *
optimize_and_assemble(struct compiler *c, int addNone)
{
    struct compiler_unit *u = c->u;
    PyObject *const_cache = c->c_const_cache;
    PyObject *filename = c->c_filename;

    int code_flags = compute_code_flags(c);
    if (code_flags < 0) {
        return NULL;
    }

    if (add_return_at_end(c, addNone) < 0) {
        return NULL;
    }

    return optimize_and_assemble_code_unit(u, const_cache, code_flags, filename);
}

static int
cfg_to_instr_sequence(cfg_builder *g, instr_sequence *seq)
{
    int lbl = 0;
    for (basicblock *b = g->g_entryblock; b != NULL; b = b->b_next) {
        b->b_label = (jump_target_label){lbl};
        lbl += b->b_iused;
    }
    for (basicblock *b = g->g_entryblock; b != NULL; b = b->b_next) {
        RETURN_IF_ERROR(instr_sequence_use_label(seq, b->b_label.id));
        for (int i = 0; i < b->b_iused; i++) {
            cfg_instr *instr = &b->b_instr[i];
            RETURN_IF_ERROR(
                instr_sequence_addop(seq, instr->i_opcode, instr->i_oparg, instr->i_loc));

            _PyCompile_ExceptHandlerInfo *hi = &seq->s_instrs[seq->s_used-1].i_except_handler_info;
            if (instr->i_except != NULL) {
                hi->h_offset = instr->i_except->b_offset;
                hi->h_startdepth = instr->i_except->b_startdepth;
                hi->h_preserve_lasti = instr->i_except->b_preserve_lasti;
            }
            else {
                hi->h_offset = -1;
            }
        }
    }
    return SUCCESS;
}


/* Access to compiler optimizations for unit tests.
 *
 * _PyCompile_CodeGen takes and AST, applies code-gen and
 * returns the unoptimized CFG as an instruction list.
 *
 * _PyCompile_OptimizeCfg takes an instruction list, constructs
 * a CFG, optimizes it and converts back to an instruction list.
 *
 * An instruction list is a PyList where each item is either
 * a tuple describing a single instruction:
 * (opcode, oparg, lineno, end_lineno, col, end_col), or
 * a jump target label marking the beginning of a basic block.
 */

static int
instructions_to_instr_sequence(PyObject *instructions, instr_sequence *seq)
{
    assert(PyList_Check(instructions));

    Py_ssize_t num_insts = PyList_GET_SIZE(instructions);
    bool *is_target = PyMem_Calloc(num_insts, sizeof(bool));
    if (is_target == NULL) {
        return ERROR;
    }
    for (Py_ssize_t i = 0; i < num_insts; i++) {
        PyObject *item = PyList_GET_ITEM(instructions, i);
        if (!PyTuple_Check(item) || PyTuple_GET_SIZE(item) != 6) {
            PyErr_SetString(PyExc_ValueError, "expected a 6-tuple");
            goto error;
        }
        int opcode = PyLong_AsLong(PyTuple_GET_ITEM(item, 0));
        if (PyErr_Occurred()) {
            goto error;
        }
        if (HAS_TARGET(opcode)) {
            int oparg = PyLong_AsLong(PyTuple_GET_ITEM(item, 1));
            if (PyErr_Occurred()) {
                goto error;
            }
            if (oparg < 0 || oparg >= num_insts) {
                PyErr_SetString(PyExc_ValueError, "label out of range");
                goto error;
            }
            is_target[oparg] = true;
        }
    }

    for (int i = 0; i < num_insts; i++) {
        if (is_target[i]) {
            if (instr_sequence_use_label(seq, i) < 0) {
                goto error;
            }
        }
        PyObject *item = PyList_GET_ITEM(instructions, i);
        if (!PyTuple_Check(item) || PyTuple_GET_SIZE(item) != 6) {
            PyErr_SetString(PyExc_ValueError, "expected a 6-tuple");
            goto error;
        }
        int opcode = PyLong_AsLong(PyTuple_GET_ITEM(item, 0));
        if (PyErr_Occurred()) {
            goto error;
        }
        int oparg;
        if (HAS_ARG(opcode)) {
            oparg = PyLong_AsLong(PyTuple_GET_ITEM(item, 1));
            if (PyErr_Occurred()) {
                goto error;
            }
        }
        else {
            oparg = 0;
        }
        location loc;
        loc.lineno = PyLong_AsLong(PyTuple_GET_ITEM(item, 2));
        if (PyErr_Occurred()) {
            goto error;
        }
        loc.end_lineno = PyLong_AsLong(PyTuple_GET_ITEM(item, 3));
        if (PyErr_Occurred()) {
            goto error;
        }
        loc.col_offset = PyLong_AsLong(PyTuple_GET_ITEM(item, 4));
        if (PyErr_Occurred()) {
            goto error;
        }
        loc.end_col_offset = PyLong_AsLong(PyTuple_GET_ITEM(item, 5));
        if (PyErr_Occurred()) {
            goto error;
        }
        if (instr_sequence_addop(seq, opcode, oparg, loc) < 0) {
            goto error;
        }
    }
    PyMem_Free(is_target);
    return SUCCESS;
error:
    PyMem_Free(is_target);
    return ERROR;
}

static int
instructions_to_cfg(PyObject *instructions, cfg_builder *g)
{
    instr_sequence seq;
    memset(&seq, 0, sizeof(instr_sequence));

    if (instructions_to_instr_sequence(instructions, &seq) < 0) {
        goto error;
    }
    if (instr_sequence_to_cfg(&seq, g) < 0) {
        goto error;
    }
    instr_sequence_fini(&seq);
    return SUCCESS;
error:
    instr_sequence_fini(&seq);
    return ERROR;
}

static PyObject *
instr_sequence_to_instructions(instr_sequence *seq)
{
    PyObject *instructions = PyList_New(0);
    if (instructions == NULL) {
        return NULL;
    }
    for (int i = 0; i < seq->s_used; i++) {
        instruction *instr = &seq->s_instrs[i];
        location loc = instr->i_loc;
        int arg = HAS_TARGET(instr->i_opcode) ?
                  seq->s_labelmap[instr->i_oparg] : instr->i_oparg;

        PyObject *inst_tuple = Py_BuildValue(
            "(iiiiii)", instr->i_opcode, arg,
            loc.lineno, loc.end_lineno,
            loc.col_offset, loc.end_col_offset);
        if (inst_tuple == NULL) {
            goto error;
        }

        int res = PyList_Append(instructions, inst_tuple);
        Py_DECREF(inst_tuple);
        if (res != 0) {
            goto error;
        }
    }
    return instructions;
error:
    Py_XDECREF(instructions);
    return NULL;
}

static PyObject *
cfg_to_instructions(cfg_builder *g)
{
    PyObject *instructions = PyList_New(0);
    if (instructions == NULL) {
        return NULL;
    }
    int lbl = 0;
    for (basicblock *b = g->g_entryblock; b != NULL; b = b->b_next) {
        b->b_label = (jump_target_label){lbl};
        lbl += b->b_iused;
    }
    for (basicblock *b = g->g_entryblock; b != NULL; b = b->b_next) {
        for (int i = 0; i < b->b_iused; i++) {
            cfg_instr *instr = &b->b_instr[i];
            location loc = instr->i_loc;
            int arg = HAS_TARGET(instr->i_opcode) ?
                      instr->i_target->b_label.id : instr->i_oparg;

            PyObject *inst_tuple = Py_BuildValue(
                "(iiiiii)", instr->i_opcode, arg,
                loc.lineno, loc.end_lineno,
                loc.col_offset, loc.end_col_offset);
            if (inst_tuple == NULL) {
                goto error;
            }

            if (PyList_Append(instructions, inst_tuple) != 0) {
                Py_DECREF(inst_tuple);
                goto error;
            }
            Py_DECREF(inst_tuple);
        }
    }

    return instructions;
error:
    Py_DECREF(instructions);
    return NULL;
}

PyObject *
_PyCompile_CodeGen(PyObject *ast, PyObject *filename, PyCompilerFlags *pflags,
                   int optimize, int compile_mode)
{
    PyObject *res = NULL;
    PyObject *metadata = NULL;

    if (!PyAST_Check(ast)) {
        PyErr_SetString(PyExc_TypeError, "expected an AST");
        return NULL;
    }

    PyArena *arena = _PyArena_New();
    if (arena == NULL) {
        return NULL;
    }

    mod_ty mod = PyAST_obj2mod(ast, arena, compile_mode);
    if (mod == NULL || !_PyAST_Validate(mod)) {
        _PyArena_Free(arena);
        return NULL;
    }

    struct compiler *c = new_compiler(mod, filename, pflags, optimize, arena);
    if (c == NULL) {
        _PyArena_Free(arena);
        return NULL;
    }

    if (compiler_codegen(c, mod) < 0) {
        goto finally;
    }

    _PyCompile_CodeUnitMetadata *umd = &c->u->u_metadata;
    metadata = PyDict_New();
    if (metadata == NULL) {
        goto finally;
    }
#define SET_MATADATA_ITEM(key, value) \
    if (value != NULL) { \
        if (PyDict_SetItemString(metadata, key, value) < 0) goto finally; \
    }

    SET_MATADATA_ITEM("name", umd->u_name);
    SET_MATADATA_ITEM("qualname", umd->u_qualname);
    SET_MATADATA_ITEM("consts", umd->u_consts);
    SET_MATADATA_ITEM("names", umd->u_names);
    SET_MATADATA_ITEM("varnames", umd->u_varnames);
    SET_MATADATA_ITEM("cellvars", umd->u_cellvars);
    SET_MATADATA_ITEM("freevars", umd->u_freevars);
#undef SET_MATADATA_ITEM

#define SET_MATADATA_INT(key, value) do { \
        PyObject *v = PyLong_FromLong((long)value); \
        if (v == NULL) goto finally; \
        int res = PyDict_SetItemString(metadata, key, v); \
        Py_XDECREF(v); \
        if (res < 0) goto finally; \
    } while (0);

    SET_MATADATA_INT("argcount", umd->u_argcount);
    SET_MATADATA_INT("posonlyargcount", umd->u_posonlyargcount);
    SET_MATADATA_INT("kwonlyargcount", umd->u_kwonlyargcount);
#undef SET_MATADATA_INT

    int addNone = mod->kind != Expression_kind;
    if (add_return_at_end(c, addNone) < 0) {
        goto finally;
    }

    PyObject *insts = instr_sequence_to_instructions(INSTR_SEQUENCE(c));
    if (insts == NULL) {
        goto finally;
    }
    res = PyTuple_Pack(2, insts, metadata);
    Py_DECREF(insts);

finally:
    Py_XDECREF(metadata);
    compiler_exit_scope(c);
    compiler_free(c);
    _PyArena_Free(arena);
    return res;
}

PyObject *
_PyCompile_OptimizeCfg(PyObject *instructions, PyObject *consts)
{
    PyObject *res = NULL;
    PyObject *const_cache = PyDict_New();
    if (const_cache == NULL) {
        return NULL;
    }

    cfg_builder g;
    if (instructions_to_cfg(instructions, &g) < 0) {
        goto error;
    }
    int code_flags = 0, nlocals = 0, nparams = 0, firstlineno = 1;
    if (_PyCfg_OptimizeCodeUnit(&g, consts, const_cache, code_flags, nlocals,
                                nparams, firstlineno) < 0) {
        goto error;
    }
    res = cfg_to_instructions(&g);
error:
    Py_DECREF(const_cache);
    _PyCfgBuilder_Fini(&g);
    return res;
}

int _PyCfg_JumpLabelsToTargets(basicblock *entryblock);

PyCodeObject *
_PyCompile_Assemble(_PyCompile_CodeUnitMetadata *umd, PyObject *filename,
                    PyObject *instructions)
{
    PyCodeObject *co = NULL;
    instr_sequence optimized_instrs;
    memset(&optimized_instrs, 0, sizeof(instr_sequence));

    PyObject *const_cache = PyDict_New();
    if (const_cache == NULL) {
        return NULL;
    }

    cfg_builder g;
    if (instructions_to_cfg(instructions, &g) < 0) {
        goto error;
    }

    if (_PyCfg_JumpLabelsToTargets(g.g_entryblock) < 0) {
        goto error;
    }

    int code_flags = 0;
    int nlocalsplus = prepare_localsplus(umd, &g, code_flags);
    if (nlocalsplus < 0) {
        goto error;
    }

    int maxdepth = _PyCfg_Stackdepth(g.g_entryblock, code_flags);
    if (maxdepth < 0) {
        goto error;
    }

    _PyCfg_ConvertPseudoOps(g.g_entryblock);

    /* Order of basic blocks must have been determined by now */

    if (_PyCfg_ResolveJumps(&g) < 0) {
        goto error;
    }

    /* Can't modify the bytecode after computing jump offsets. */

    if (cfg_to_instr_sequence(&g, &optimized_instrs) < 0) {
        goto error;
    }

    PyObject *consts = consts_dict_keys_inorder(umd->u_consts);
    if (consts == NULL) {
        goto error;
    }
    co = _PyAssemble_MakeCodeObject(umd, const_cache,
                                    consts, maxdepth, &optimized_instrs,
                                    nlocalsplus, code_flags, filename);
    Py_DECREF(consts);

error:
    Py_DECREF(const_cache);
    _PyCfgBuilder_Fini(&g);
    instr_sequence_fini(&optimized_instrs);
    return co;
}


/* Retained for API compatibility.
 * Optimization is now done in _PyCfg_OptimizeCodeUnit */

PyObject *
PyCode_Optimize(PyObject *code, PyObject* Py_UNUSED(consts),
                PyObject *Py_UNUSED(names), PyObject *Py_UNUSED(lnotab_obj))
{
    return Py_NewRef(code);
}<|MERGE_RESOLUTION|>--- conflicted
+++ resolved
@@ -1259,7 +1259,6 @@
         Py_ssize_t res;
         assert(u->u_scope_type == COMPILER_SCOPE_CLASS);
         res = dict_add_o(u->u_metadata.u_cellvars, &_Py_ID(__class__));
-<<<<<<< HEAD
         if (res < 0) {
             compiler_unit_free(u);
             return ERROR;
@@ -1270,8 +1269,6 @@
         Py_ssize_t res;
         assert(u->u_scope_type == COMPILER_SCOPE_CLASS);
         res = dict_add_o(u->u_metadata.u_cellvars, &_Py_ID(__classdict__));
-=======
->>>>>>> 2866e030
         if (res < 0) {
             compiler_unit_free(u);
             return ERROR;
@@ -2441,7 +2438,6 @@
             compiler_exit_scope(c);
             return ERROR;
         }
-<<<<<<< HEAD
     }
     /* Return __classcell__ if it is referenced, otherwise return None */
     if (c->u->u_ste->ste_needs_class_closure) {
@@ -2457,27 +2453,6 @@
         if (compiler_nameop(c, NO_LOCATION, &_Py_ID(__classcell__), Store) < 0) {
             compiler_exit_scope(c);
             return ERROR;
-=======
-        /* The following code is artificial */
-        /* Return __classcell__ if it is referenced, otherwise return None */
-        if (c->u->u_ste->ste_needs_class_closure) {
-            /* Store __classcell__ into class namespace & return it */
-            i = compiler_lookup_arg(c->u->u_metadata.u_cellvars, &_Py_ID(__class__));
-            if (i < 0) {
-                compiler_exit_scope(c);
-                return ERROR;
-            }
-            ADDOP_I(c, NO_LOCATION, LOAD_CLOSURE, i);
-            ADDOP_I(c, NO_LOCATION, COPY, 1);
-            if (compiler_nameop(c, NO_LOCATION, &_Py_ID(__classcell__), Store) < 0) {
-                compiler_exit_scope(c);
-                return ERROR;
-            }
-        }
-        else {
-            /* No methods referenced __class__, so just return None */
-            ADDOP_LOAD_CONST(c, NO_LOCATION, Py_None);
->>>>>>> 2866e030
         }
     }
     else {
@@ -4134,12 +4109,8 @@
         optype = OP_DEREF;
         break;
     case LOCAL:
-<<<<<<< HEAD
-        if (_PyST_IsFunctionLike(c->u->u_ste))
-=======
-        if (c->u->u_ste->ste_type == FunctionBlock ||
+        if (_PyST_IsFunctionLike(c->u->u_ste) ||
                 (PyDict_GetItem(c->u->u_metadata.u_fasthidden, mangled) == Py_True))
->>>>>>> 2866e030
             optype = OP_FAST;
         break;
     case GLOBAL_IMPLICIT:
