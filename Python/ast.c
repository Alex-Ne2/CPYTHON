--- conflicted
+++ resolved
@@ -324,7 +324,6 @@
 }
 
 static int
-<<<<<<< HEAD
 validate_pattern(expr_ty p)
 {
     asdl_seq *keys, *values;
@@ -446,10 +445,7 @@
 }
 
 static int
-validate_nonempty_seq(asdl_seq *seq, const char *what, const char *owner)
-=======
 _validate_nonempty_seq(asdl_seq *seq, const char *what, const char *owner)
->>>>>>> 05cc881c
 {
     if (asdl_seq_LEN(seq))
         return 1;
