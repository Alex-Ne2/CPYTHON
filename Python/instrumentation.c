--- conflicted
+++ resolved
@@ -1819,13 +1819,8 @@
         PyErr_Format(PyExc_OverflowError, "events set too many times");
         return -1;
     }
-<<<<<<< HEAD
-    set_global_version(interp, new_version);
+    set_global_version(tstate, new_version);
     _Py_Executors_InvalidateAll(interp, 1);
-=======
-    set_global_version(tstate, new_version);
-    _Py_Executors_InvalidateAll(interp);
->>>>>>> 5a832922
     return instrument_all_executing_code_objects(interp);
 }
 
