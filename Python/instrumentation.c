--- conflicted
+++ resolved
@@ -684,8 +684,8 @@
     CHECK(original_opcode == _PyOpcode_Deopt[original_opcode]);
     FT_ATOMIC_STORE_UINT8(instr->op.code, original_opcode);
     if (_PyOpcode_Caches[original_opcode]) {
-        FT_ATOMIC_STORE_UINT16_RELAXED(instr[1].counter.as_counter,
-                                       adaptive_counter_warmup().as_counter);
+        FT_ATOMIC_STORE_UINT16_RELAXED(instr[1].counter.value_and_backoff,
+                                       adaptive_counter_warmup().value_and_backoff);
     }
     assert(instr->op.code != INSTRUMENTED_LINE);
 }
@@ -709,8 +709,8 @@
     CHECK(original_opcode == _PyOpcode_Deopt[original_opcode]);
     FT_ATOMIC_STORE_UINT8_RELAXED(*opcode_ptr, original_opcode);
     if (_PyOpcode_Caches[original_opcode]) {
-        FT_ATOMIC_STORE_UINT16_RELAXED(instr[1].counter.as_counter,
-                                       adaptive_counter_warmup().as_counter);
+        FT_ATOMIC_STORE_UINT16_RELAXED(instr[1].counter.value_and_backoff,
+                                       adaptive_counter_warmup().value_and_backoff);
     }
     assert(*opcode_ptr != INSTRUMENTED_INSTRUCTION);
     assert(instr->op.code != INSTRUMENTED_INSTRUCTION);
@@ -740,15 +740,8 @@
         assert(instrumented);
         FT_ATOMIC_STORE_UINT8_RELAXED(*opcode_ptr, instrumented);
         if (_PyOpcode_Caches[deopt]) {
-<<<<<<< HEAD
-            FT_ATOMIC_STORE_UINT16_RELAXED(
-                instr[1].counter.as_counter,
-                adaptive_counter_warmup().as_counter);
-=======
             FT_ATOMIC_STORE_UINT16_RELAXED(instr[1].counter.value_and_backoff,
                                            adaptive_counter_warmup().value_and_backoff);
-            instr[1].counter = adaptive_counter_warmup();
->>>>>>> dd0ee201
         }
     }
 }
