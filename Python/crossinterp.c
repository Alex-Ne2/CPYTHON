--- conflicted
+++ resolved
@@ -2,11 +2,8 @@
 /* API for managing interactions between isolated interpreters */
 
 #include "Python.h"
-<<<<<<< HEAD
+#include "marshal.h"              // PyMarshal_WriteObjectToString()
 #include "osdefs.h"               // MAXPATHLEN
-=======
-#include "marshal.h"              // PyMarshal_WriteObjectToString()
->>>>>>> bdd23c0b
 #include "pycore_ceval.h"         // _Py_simple_func
 #include "pycore_crossinterp.h"   // _PyXIData_t
 #include "pycore_initconfig.h"    // _PyStatus_OK()
@@ -440,7 +437,6 @@
 }
 
 
-<<<<<<< HEAD
 /* pickle C-API */
 
 struct _pickle_context {
@@ -692,34 +688,18 @@
     PyObject *obj = _PyPickle_Loads(&ctx, pickled);
     Py_DECREF(pickled);
     _unpickle_context_clear(&ctx);
-=======
-/* marshal wrapper */
-
-PyObject *
-_PyMarshal_ReadObjectFromXIData(_PyXIData_t *xidata)
-{
-    PyThreadState *tstate = _PyThreadState_GET();
-    _PyBytes_data_t *shared = (_PyBytes_data_t *)xidata->data;
-    PyObject *obj = PyMarshal_ReadObjectFromString(shared->bytes, shared->len);
->>>>>>> bdd23c0b
     if (obj == NULL) {
         PyObject *cause = _PyErr_GetRaisedException(tstate);
         assert(cause != NULL);
         _set_xid_lookup_failure(
-<<<<<<< HEAD
                     tstate, NULL, "object could not be unpickled", cause);
         Py_DECREF(cause);
-=======
-                    tstate, NULL, "object could not be unmarshalled", cause);
-        Py_DECREF(cause);
-        return NULL;
->>>>>>> bdd23c0b
     }
     return obj;
 }
 
+
 int
-<<<<<<< HEAD
 _PyPickle_GetXIData(PyThreadState *tstate, PyObject *obj, _PyXIData_t *xidata)
 {
     // Pickle the object.
@@ -727,16 +707,10 @@
         .tstate = tstate,
     };
     PyObject *bytes = _PyPickle_Dumps(&ctx, obj);
-=======
-_PyMarshal_GetXIData(PyThreadState *tstate, PyObject *obj, _PyXIData_t *xidata)
-{
-    PyObject *bytes = PyMarshal_WriteObjectToString(obj, Py_MARSHAL_VERSION);
->>>>>>> bdd23c0b
     if (bytes == NULL) {
         PyObject *cause = _PyErr_GetRaisedException(tstate);
         assert(cause != NULL);
         _set_xid_lookup_failure(
-<<<<<<< HEAD
                     tstate, NULL, "object could not be pickled", cause);
         Py_DECREF(cause);
         return -1;
@@ -749,20 +723,10 @@
     struct _shared_pickle_data *shared =
             (struct _shared_pickle_data *)_PyBytes_GetXIDataWrapped(
                     tstate, bytes, size, _PyPickle_LoadFromXIData, xidata);
-=======
-                    tstate, NULL, "object could not be marshalled", cause);
-        Py_DECREF(cause);
-        return -1;
-    }
-    size_t size = sizeof(_PyBytes_data_t);
-    _PyBytes_data_t *shared = _PyBytes_GetXIDataWrapped(
-            tstate, bytes, size, _PyMarshal_ReadObjectFromXIData, xidata);
->>>>>>> bdd23c0b
     Py_DECREF(bytes);
     if (shared == NULL) {
         return -1;
     }
-<<<<<<< HEAD
 
     // If it mattered, we could skip getting __main__.__file__
     // when "__main__" doesn't show up in the pickle bytes.
@@ -771,8 +735,48 @@
         return -1;
     }
 
-=======
->>>>>>> bdd23c0b
+    return 0;
+}
+
+
+/* marshal wrapper */
+
+PyObject *
+_PyMarshal_ReadObjectFromXIData(_PyXIData_t *xidata)
+{
+    PyThreadState *tstate = _PyThreadState_GET();
+    _PyBytes_data_t *shared = (_PyBytes_data_t *)xidata->data;
+    PyObject *obj = PyMarshal_ReadObjectFromString(shared->bytes, shared->len);
+    if (obj == NULL) {
+        PyObject *cause = _PyErr_GetRaisedException(tstate);
+        assert(cause != NULL);
+        _set_xid_lookup_failure(
+                    tstate, NULL, "object could not be unmarshalled", cause);
+        Py_DECREF(cause);
+        return NULL;
+    }
+    return obj;
+}
+
+int
+_PyMarshal_GetXIData(PyThreadState *tstate, PyObject *obj, _PyXIData_t *xidata)
+{
+    PyObject *bytes = PyMarshal_WriteObjectToString(obj, Py_MARSHAL_VERSION);
+    if (bytes == NULL) {
+        PyObject *cause = _PyErr_GetRaisedException(tstate);
+        assert(cause != NULL);
+        _set_xid_lookup_failure(
+                    tstate, NULL, "object could not be marshalled", cause);
+        Py_DECREF(cause);
+        return -1;
+    }
+    size_t size = sizeof(_PyBytes_data_t);
+    _PyBytes_data_t *shared = _PyBytes_GetXIDataWrapped(
+            tstate, bytes, size, _PyMarshal_ReadObjectFromXIData, xidata);
+    Py_DECREF(bytes);
+    if (shared == NULL) {
+        return -1;
+    }
     return 0;
 }
 
