--- conflicted
+++ resolved
@@ -2426,7 +2426,6 @@
             kwnames = GETITEM(frame->f_code->co_consts, oparg);
         }
 
-<<<<<<< HEAD
         inst(INSTRUMENTED_CALL, ( -- )) {
             int is_meth = PEEK(oparg+2) != NULL;
             int total_args = oparg + is_meth;
@@ -2442,10 +2441,7 @@
             GO_TO_INSTRUCTION(CALL);
         }
 
-        // Cache layout: counter/1, func_version/2, min_args/1
-=======
         // Cache layout: counter/1, func_version/2
->>>>>>> a44568b8
         // Neither CALL_INTRINSIC_1/2 nor CALL_FUNCTION_EX are members!
         family(call, INLINE_CACHE_ENTRIES_CALL) = {
             CALL,
@@ -2703,12 +2699,7 @@
             CHECK_EVAL_BREAKER();
         }
 
-<<<<<<< HEAD
-        inst(CALL_NO_KW_BUILTIN_O, (unused/1, unused/2, unused/1, method, callable, args[oparg] -- res)) {
-=======
         inst(CALL_NO_KW_BUILTIN_O, (unused/1, unused/2, method, callable, args[oparg] -- res)) {
-            assert(cframe.use_tracing == 0);
->>>>>>> a44568b8
             /* Builtin METH_O functions */
             assert(kwnames == NULL);
             int is_meth = method != NULL;
@@ -2739,12 +2730,7 @@
             CHECK_EVAL_BREAKER();
         }
 
-<<<<<<< HEAD
-        inst(CALL_NO_KW_BUILTIN_FAST, (unused/1, unused/2, unused/1, method, callable, args[oparg] -- res)) {
-=======
         inst(CALL_NO_KW_BUILTIN_FAST, (unused/1, unused/2, method, callable, args[oparg] -- res)) {
-            assert(cframe.use_tracing == 0);
->>>>>>> a44568b8
             /* Builtin METH_FASTCALL functions, without keywords */
             assert(kwnames == NULL);
             int is_meth = method != NULL;
@@ -2779,12 +2765,7 @@
             CHECK_EVAL_BREAKER();
         }
 
-<<<<<<< HEAD
-        inst(CALL_BUILTIN_FAST_WITH_KEYWORDS, (unused/1, unused/2, unused/1, method, callable, args[oparg] -- res)) {
-=======
         inst(CALL_BUILTIN_FAST_WITH_KEYWORDS, (unused/1, unused/2, method, callable, args[oparg] -- res)) {
-            assert(cframe.use_tracing == 0);
->>>>>>> a44568b8
             /* Builtin METH_FASTCALL | METH_KEYWORDS functions */
             int is_meth = method != NULL;
             int total_args = oparg;
@@ -2819,12 +2800,7 @@
             CHECK_EVAL_BREAKER();
         }
 
-<<<<<<< HEAD
-        inst(CALL_NO_KW_LEN, (unused/1, unused/2, unused/1, method, callable, args[oparg] -- res)) {
-=======
         inst(CALL_NO_KW_LEN, (unused/1, unused/2, method, callable, args[oparg] -- res)) {
-            assert(cframe.use_tracing == 0);
->>>>>>> a44568b8
             assert(kwnames == NULL);
             /* len(o) */
             int is_meth = method != NULL;
@@ -2851,12 +2827,7 @@
             ERROR_IF(res == NULL, error);
         }
 
-<<<<<<< HEAD
-        inst(CALL_NO_KW_ISINSTANCE, (unused/1, unused/2, unused/1, method, callable, args[oparg] -- res)) {
-=======
         inst(CALL_NO_KW_ISINSTANCE, (unused/1, unused/2, method, callable, args[oparg] -- res)) {
-            assert(cframe.use_tracing == 0);
->>>>>>> a44568b8
             assert(kwnames == NULL);
             /* isinstance(o, o2) */
             int is_meth = method != NULL;
@@ -2886,12 +2857,7 @@
         }
 
         // This is secretly a super-instruction
-<<<<<<< HEAD
-        inst(CALL_NO_KW_LIST_APPEND, (unused/1, unused/2, unused/1, method, self, args[oparg] -- unused)) {
-=======
         inst(CALL_NO_KW_LIST_APPEND, (unused/1, unused/2, method, self, args[oparg] -- unused)) {
-            assert(cframe.use_tracing == 0);
->>>>>>> a44568b8
             assert(kwnames == NULL);
             assert(oparg == 1);
             assert(method != NULL);
