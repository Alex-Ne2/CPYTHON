--- conflicted
+++ resolved
@@ -1529,12 +1529,7 @@
         }
 
         inst(DELETE_DEREF, (--)) {
-<<<<<<< HEAD
             PyObject *cell = Py_CLEAR_TAG(GETLOCAL(oparg));
-            PyObject *oldobj = PyCell_GET(cell);
-=======
-            PyObject *cell = GETLOCAL(oparg);
->>>>>>> 5d21d884
             // Can't use ERROR_IF here.
             // Fortunately we don't need its superpower.
             PyObject *oldobj = PyCell_SwapTakeRef((PyCellObject *)cell, NULL);
@@ -1554,13 +1549,8 @@
                 ERROR_NO_POP();
             }
             if (!value) {
-<<<<<<< HEAD
-                PyObject *cell = Py_CLEAR_TAG(GETLOCAL(oparg));
-                value = PyCell_GET(cell);
-=======
-                PyCellObject *cell = (PyCellObject *)GETLOCAL(oparg);
+                PyCellObject *cell = (PyCellObject *)Py_CLEAR_TAG(GETLOCAL(oparg));
                 value = PyCell_GetRef(cell);
->>>>>>> 5d21d884
                 if (value == NULL) {
                     _PyEval_FormatExcUnbound(tstate, _PyFrame_GetCode(frame), oparg);
                     ERROR_NO_POP();
@@ -1570,13 +1560,8 @@
         }
 
         inst(LOAD_DEREF, ( -- value)) {
-<<<<<<< HEAD
-            PyObject *cell = Py_CLEAR_TAG(GETLOCAL(oparg));
-            value = PyCell_GET(cell);
-=======
-            PyCellObject *cell = (PyCellObject *)GETLOCAL(oparg);
+            PyCellObject *cell = (PyCellObject *)Py_CLEAR_TAG(GETLOCAL(oparg));
             value = PyCell_GetRef(cell);
->>>>>>> 5d21d884
             if (value == NULL) {
                 _PyEval_FormatExcUnbound(tstate, _PyFrame_GetCode(frame), oparg);
                 ERROR_IF(true, error);
@@ -1584,15 +1569,8 @@
         }
 
         inst(STORE_DEREF, (v --)) {
-<<<<<<< HEAD
-            PyObject *cell = Py_CLEAR_TAG(GETLOCAL(oparg));
-            PyObject *oldobj = PyCell_GET(cell);
-            PyCell_SET(cell, v);
-            Py_XDECREF(oldobj);
-=======
-            PyCellObject *cell = (PyCellObject *)GETLOCAL(oparg);
+            PyCellObject *cell = (PyCellObject *)Py_CLEAR_TAG(GETLOCAL(oparg));
             PyCell_SetTakeRef(cell, v);
->>>>>>> 5d21d884
         }
 
         inst(COPY_FREE_VARS, (--)) {
