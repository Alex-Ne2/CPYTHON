// This file contains instruction definitions.
// It is read by Tools/cases_generator/generate_cases.py
// to generate Python/generated_cases.c.h.
// Note that there is some dummy C code at the top and bottom of the file
// to fool text editors like VS Code into believing this is valid C code.
// The actual instruction definitions start at // BEGIN BYTECODES //.
// See Tools/cases_generator/README.md for more information.

#include "Python.h"
#include "pycore_abstract.h"      // _PyIndex_Check()
#include "pycore_ceval.h"         // _PyEval_SignalAsyncExc()
#include "pycore_code.h"
#include "pycore_function.h"
#include "pycore_intrinsics.h"
#include "pycore_jit.h"
#include "pycore_long.h"          // _PyLong_GetZero()
#include "pycore_instruments.h"
#include "pycore_object.h"        // _PyObject_GC_TRACK()
#include "pycore_moduleobject.h"  // PyModuleObject
#include "pycore_opcode.h"        // EXTRA_CASES
#include "pycore_opcode_utils.h"  // MAKE_FUNCTION_*
#include "pycore_pyerrors.h"      // _PyErr_GetRaisedException()
#include "pycore_pystate.h"       // _PyInterpreterState_GET()
#include "pycore_range.h"         // _PyRangeIterObject
#include "pycore_sliceobject.h"   // _PyBuildSlice_ConsumeRefs
#include "pycore_sysmodule.h"     // _PySys_Audit()
#include "pycore_tuple.h"         // _PyTuple_ITEMS()
#include "pycore_typeobject.h"    // _PySuper_Lookup()
#include "pycore_emscripten_signal.h"  // _Py_CHECK_EMSCRIPTEN_SIGNALS

#include "pycore_dict.h"
#include "dictobject.h"
#include "pycore_frame.h"
#include "opcode.h"
#include "optimizer.h"
#include "pydtrace.h"
#include "setobject.h"
#include "structmember.h"         // struct PyMemberDef, T_OFFSET_EX

#define USE_COMPUTED_GOTOS 0
#include "ceval_macros.h"

/* Flow control macros */
#define DEOPT_IF(cond, instname) ((void)0)
#define ERROR_IF(cond, labelname) ((void)0)
#define GO_TO_INSTRUCTION(instname) ((void)0)

#define inst(name, ...) case name:
#define op(name, ...) /* NAME is ignored */
#define macro(name) static int MACRO_##name
#define super(name) static int SUPER_##name
#define family(name, ...) static int family_##name
#define pseudo(name) static int pseudo_##name

// Dummy variables for stack effects.
static PyObject *value, *value1, *value2, *left, *right, *res, *sum, *prod, *sub;
static PyObject *container, *start, *stop, *v, *lhs, *rhs, *res2;
static PyObject *list, *tuple, *dict, *owner, *set, *str, *tup, *map, *keys;
static PyObject *exit_func, *lasti, *val, *retval, *obj, *iter;
static PyObject *aiter, *awaitable, *iterable, *w, *exc_value, *bc, *locals;
static PyObject *orig, *excs, *update, *b, *fromlist, *level, *from;
static PyObject **pieces, **values;
static size_t jump;
// Dummy variables for cache effects
static uint16_t invert, counter, index, hint;
static uint32_t type_version;

static PyObject *
dummy_func(
    PyThreadState *tstate,
    _PyInterpreterFrame *frame,
    unsigned char opcode,
    unsigned int oparg,
    _PyCFrame cframe,
    _Py_CODEUNIT *next_instr,
    PyObject **stack_pointer,
    PyObject *kwnames,
    int throwflag,
    binaryfunc binary_ops[],
    PyObject *args[]
)
{
    // Dummy labels.
    pop_1_error:
    // Dummy locals.
    PyObject *dummy;
    PyObject *attr;
    PyObject *attrs;
    PyObject *bottom;
    PyObject *callable;
    PyObject *callargs;
    PyObject *codeobj;
    PyObject *cond;
    PyObject *descr;
    _PyInterpreterFrame  entry_frame;
    PyObject *exc;
    PyObject *exit;
    PyObject *fget;
    PyObject *fmt_spec;
    PyObject *func;
    uint32_t func_version;
    PyObject *getattribute;
    PyObject *kwargs;
    PyObject *kwdefaults;
    PyObject *len_o;
    PyObject *match;
    PyObject *match_type;
    PyObject *method;
    PyObject *mgr;
    Py_ssize_t min_args;
    PyObject *names;
    PyObject *new_exc;
    PyObject *next;
    PyObject *none;
    PyObject *null;
    PyObject *prev_exc;
    PyObject *receiver;
    PyObject *rest;
    int result;
    PyObject *self;
    PyObject *seq;
    PyObject *slice;
    PyObject *step;
    PyObject *subject;
    PyObject *top;
    PyObject *type;
    PyObject *typevars;
    int values_or_none;

    switch (opcode) {

// BEGIN BYTECODES //
        inst(NOP, (--)) {
        }

        inst(RESUME, (--)) {
            // assert(tstate->cframe == &cframe);
            assert(frame == cframe.current_frame);
            /* Possibly combine this with eval breaker */
            if (_PyFrame_GetCode(frame)->_co_instrumentation_version != tstate->interp->monitoring_version) {
                int err = _Py_Instrument(_PyFrame_GetCode(frame), tstate->interp);
                ERROR_IF(err, error);
                next_instr--;
            }
            else if (oparg < 2) {
                CHECK_EVAL_BREAKER();
            }
        }

        inst(INSTRUMENTED_RESUME, (--)) {
            /* Possible performance enhancement:
             *   We need to check the eval breaker anyway, can we
             * combine the instrument verison check and the eval breaker test?
             */
            if (_PyFrame_GetCode(frame)->_co_instrumentation_version != tstate->interp->monitoring_version) {
                if (_Py_Instrument(_PyFrame_GetCode(frame), tstate->interp)) {
                    goto error;
                }
                next_instr--;
            }
            else {
                if (oparg < 2) {
                    CHECK_EVAL_BREAKER();
                }
                _PyFrame_SetStackPointer(frame, stack_pointer);
                int err = _Py_call_instrumentation(
                        tstate, oparg > 0, frame, next_instr-1);
                stack_pointer = _PyFrame_GetStackPointer(frame);
                ERROR_IF(err, error);
                if (frame->prev_instr != next_instr-1) {
                    /* Instrumentation has jumped */
                    next_instr = frame->prev_instr;
                    DISPATCH();
                }
            }
        }

        pseudo(LOAD_CLOSURE) = {
            LOAD_FAST,
        };

        inst(LOAD_FAST_CHECK, (-- value)) {
            value = GETLOCAL(oparg);
            ERROR_IF(value == NULL, unbound_local_error);
            Py_INCREF(value);
        }

        inst(LOAD_FAST, (-- value)) {
            value = GETLOCAL(oparg);
            assert(value != NULL);
            Py_INCREF(value);
        }

        inst(LOAD_FAST_AND_CLEAR, (-- value)) {
            value = GETLOCAL(oparg);
            // do not use SETLOCAL here, it decrefs the old value
            GETLOCAL(oparg) = NULL;
        }

        inst(LOAD_FAST_LOAD_FAST, ( -- value1, value2)) {
            uint32_t oparg1 = oparg >> 4;
            uint32_t oparg2 = oparg & 15;
            value1 = GETLOCAL(oparg1);
            value2 = GETLOCAL(oparg2);
            Py_INCREF(value1);
            Py_INCREF(value2);
        }

        inst(LOAD_CONST, (-- value)) {
            value = GETITEM(FRAME_CO_CONSTS, oparg);
            Py_INCREF(value);
        }

        inst(STORE_FAST, (value --)) {
            SETLOCAL(oparg, value);
        }

        pseudo(STORE_FAST_MAYBE_NULL) = {
            STORE_FAST,
        };

        inst(STORE_FAST_LOAD_FAST, (value1 -- value2)) {
            uint32_t oparg1 = oparg >> 4;
            uint32_t oparg2 = oparg & 15;
            SETLOCAL(oparg1, value1);
            value2 = GETLOCAL(oparg2);
            Py_INCREF(value2);
        }

        inst(STORE_FAST_STORE_FAST, (value2, value1 --)) {
            uint32_t oparg1 = oparg >> 4;
            uint32_t oparg2 = oparg & 15;
            SETLOCAL(oparg1, value1);
            SETLOCAL(oparg2, value2);
        }

        inst(POP_TOP, (value --)) {
            DECREF_INPUTS();
        }

        inst(PUSH_NULL, (-- res)) {
            res = NULL;
        }

        macro(END_FOR) = POP_TOP + POP_TOP;

        inst(INSTRUMENTED_END_FOR, (receiver, value --)) {
            /* Need to create a fake StopIteration error here,
             * to conform to PEP 380 */
            if (PyGen_Check(receiver)) {
                PyErr_SetObject(PyExc_StopIteration, value);
                if (monitor_stop_iteration(tstate, frame, next_instr-1)) {
                    goto error;
                }
                PyErr_SetRaisedException(NULL);
            }
            DECREF_INPUTS();
        }

        inst(END_SEND, (receiver, value -- value)) {
            Py_DECREF(receiver);
        }

        inst(INSTRUMENTED_END_SEND, (receiver, value -- value)) {
            if (PyGen_Check(receiver) || PyCoro_CheckExact(receiver)) {
                PyErr_SetObject(PyExc_StopIteration, value);
                if (monitor_stop_iteration(tstate, frame, next_instr-1)) {
                    goto error;
                }
                PyErr_SetRaisedException(NULL);
            }
            Py_DECREF(receiver);
        }

        inst(UNARY_NEGATIVE, (value -- res)) {
            res = PyNumber_Negative(value);
            DECREF_INPUTS();
            ERROR_IF(res == NULL, error);
        }

        inst(UNARY_NOT, (value -- res)) {
            assert(PyBool_Check(value));
            res = Py_IsFalse(value) ? Py_True : Py_False;
        }

        family(to_bool, INLINE_CACHE_ENTRIES_TO_BOOL) = {
            TO_BOOL,
            TO_BOOL_ALWAYS_TRUE,
            TO_BOOL_BOOL,
            TO_BOOL_INT,
            TO_BOOL_LIST,
            TO_BOOL_NONE,
            TO_BOOL_STR,
        };

        inst(TO_BOOL, (unused/1, unused/2, value -- res)) {
            #if ENABLE_SPECIALIZATION
            _PyToBoolCache *cache = (_PyToBoolCache *)next_instr;
            if (ADAPTIVE_COUNTER_IS_ZERO(cache->counter)) {
                next_instr--;
                _Py_Specialize_ToBool(value, next_instr);
                DISPATCH_SAME_OPARG();
            }
            STAT_INC(TO_BOOL, deferred);
            DECREMENT_ADAPTIVE_COUNTER(cache->counter);
            #endif  /* ENABLE_SPECIALIZATION */
            int err = PyObject_IsTrue(value);
            DECREF_INPUTS();
            ERROR_IF(err < 0, error);
            res = err ? Py_True : Py_False;
        }

        inst(TO_BOOL_BOOL, (unused/1, unused/2, value -- value)) {
            DEOPT_IF(!PyBool_Check(value), TO_BOOL);
            STAT_INC(TO_BOOL, hit);
        }

        inst(TO_BOOL_INT, (unused/1, unused/2, value -- res)) {
            DEOPT_IF(!PyLong_CheckExact(value), TO_BOOL);
            STAT_INC(TO_BOOL, hit);
            if (_PyLong_IsZero((PyLongObject *)value)) {
                assert(_Py_IsImmortal(value));
                res = Py_False;
            }
            else {
                DECREF_INPUTS();
                res = Py_True;
            }
        }

        inst(TO_BOOL_LIST, (unused/1, unused/2, value -- res)) {
            DEOPT_IF(!PyList_CheckExact(value), TO_BOOL);
            STAT_INC(TO_BOOL, hit);
            res = Py_SIZE(value) ? Py_True : Py_False;
            DECREF_INPUTS();
        }

        inst(TO_BOOL_NONE, (unused/1, unused/2, value -- res)) {
            // This one is a bit weird, because we expect *some* failures:
            DEOPT_IF(!Py_IsNone(value), TO_BOOL);
            STAT_INC(TO_BOOL, hit);
            res = Py_False;
        }

        inst(TO_BOOL_STR, (unused/1, unused/2, value -- res)) {
            DEOPT_IF(!PyUnicode_CheckExact(value), TO_BOOL);
            STAT_INC(TO_BOOL, hit);
            if (value == &_Py_STR(empty)) {
                assert(_Py_IsImmortal(value));
                res = Py_False;
            }
            else {
                assert(Py_SIZE(value));
                DECREF_INPUTS();
                res = Py_True;
            }
        }

        inst(TO_BOOL_ALWAYS_TRUE, (unused/1, version/2, value -- res)) {
            // This one is a bit weird, because we expect *some* failures:
            assert(version);
            DEOPT_IF(Py_TYPE(value)->tp_version_tag != version, TO_BOOL);
            STAT_INC(TO_BOOL, hit);
            DECREF_INPUTS();
            res = Py_True;
        }

        inst(UNARY_INVERT, (value -- res)) {
            res = PyNumber_Invert(value);
            DECREF_INPUTS();
            ERROR_IF(res == NULL, error);
        }

        family(binary_op, INLINE_CACHE_ENTRIES_BINARY_OP) = {
            BINARY_OP,
            BINARY_OP_MULTIPLY_INT,
            BINARY_OP_ADD_INT,
            BINARY_OP_SUBTRACT_INT,
            BINARY_OP_MULTIPLY_FLOAT,
            BINARY_OP_ADD_FLOAT,
            BINARY_OP_SUBTRACT_FLOAT,
            BINARY_OP_ADD_UNICODE,
            // BINARY_OP_INPLACE_ADD_UNICODE,  // See comments at that opcode.
        };

        op(_GUARD_BOTH_INT, (left, right -- left, right)) {
            DEOPT_IF(!PyLong_CheckExact(left), BINARY_OP);
            DEOPT_IF(!PyLong_CheckExact(right), BINARY_OP);
        }

        op(_BINARY_OP_MULTIPLY_INT, (unused/1, left, right -- res)) {
            STAT_INC(BINARY_OP, hit);
            res = _PyLong_Multiply((PyLongObject *)left, (PyLongObject *)right);
            _Py_DECREF_SPECIALIZED(right, (destructor)PyObject_Free);
            _Py_DECREF_SPECIALIZED(left, (destructor)PyObject_Free);
            ERROR_IF(res == NULL, error);
        }

        op(_BINARY_OP_ADD_INT, (unused/1, left, right -- res)) {
            STAT_INC(BINARY_OP, hit);
            res = _PyLong_Add((PyLongObject *)left, (PyLongObject *)right);
            _Py_DECREF_SPECIALIZED(right, (destructor)PyObject_Free);
            _Py_DECREF_SPECIALIZED(left, (destructor)PyObject_Free);
            ERROR_IF(res == NULL, error);
        }

        op(_BINARY_OP_SUBTRACT_INT, (unused/1, left, right -- res)) {
            STAT_INC(BINARY_OP, hit);
            res = _PyLong_Subtract((PyLongObject *)left, (PyLongObject *)right);
            _Py_DECREF_SPECIALIZED(right, (destructor)PyObject_Free);
            _Py_DECREF_SPECIALIZED(left, (destructor)PyObject_Free);
            ERROR_IF(res == NULL, error);
        }

        macro(BINARY_OP_MULTIPLY_INT) =
            _GUARD_BOTH_INT + _BINARY_OP_MULTIPLY_INT;
        macro(BINARY_OP_ADD_INT) =
            _GUARD_BOTH_INT + _BINARY_OP_ADD_INT;
        macro(BINARY_OP_SUBTRACT_INT) =
            _GUARD_BOTH_INT + _BINARY_OP_SUBTRACT_INT;

        op(_GUARD_BOTH_FLOAT, (left, right -- left, right)) {
            DEOPT_IF(!PyFloat_CheckExact(left), BINARY_OP);
            DEOPT_IF(!PyFloat_CheckExact(right), BINARY_OP);
        }

        op(_BINARY_OP_MULTIPLY_FLOAT, (unused/1, left, right -- res)) {
            STAT_INC(BINARY_OP, hit);
            double dres =
                ((PyFloatObject *)left)->ob_fval *
                ((PyFloatObject *)right)->ob_fval;
            DECREF_INPUTS_AND_REUSE_FLOAT(left, right, dres, res);
        }

        op(_BINARY_OP_ADD_FLOAT, (unused/1, left, right -- res)) {
            STAT_INC(BINARY_OP, hit);
            double dres =
                ((PyFloatObject *)left)->ob_fval +
                ((PyFloatObject *)right)->ob_fval;
            DECREF_INPUTS_AND_REUSE_FLOAT(left, right, dres, res);
        }

        op(_BINARY_OP_SUBTRACT_FLOAT, (unused/1, left, right -- res)) {
            STAT_INC(BINARY_OP, hit);
            double dres =
                ((PyFloatObject *)left)->ob_fval -
                ((PyFloatObject *)right)->ob_fval;
            DECREF_INPUTS_AND_REUSE_FLOAT(left, right, dres, res);
        }

        macro(BINARY_OP_MULTIPLY_FLOAT) =
            _GUARD_BOTH_FLOAT + _BINARY_OP_MULTIPLY_FLOAT;
        macro(BINARY_OP_ADD_FLOAT) =
            _GUARD_BOTH_FLOAT + _BINARY_OP_ADD_FLOAT;
        macro(BINARY_OP_SUBTRACT_FLOAT) =
            _GUARD_BOTH_FLOAT + _BINARY_OP_SUBTRACT_FLOAT;

        op(_GUARD_BOTH_UNICODE, (left, right -- left, right)) {
            DEOPT_IF(!PyUnicode_CheckExact(left), BINARY_OP);
            DEOPT_IF(!PyUnicode_CheckExact(right), BINARY_OP);
        }

        op(_BINARY_OP_ADD_UNICODE, (unused/1, left, right -- res)) {
            STAT_INC(BINARY_OP, hit);
            res = PyUnicode_Concat(left, right);
            _Py_DECREF_SPECIALIZED(left, _PyUnicode_ExactDealloc);
            _Py_DECREF_SPECIALIZED(right, _PyUnicode_ExactDealloc);
            ERROR_IF(res == NULL, error);
        }

        macro(BINARY_OP_ADD_UNICODE) =
            _GUARD_BOTH_UNICODE + _BINARY_OP_ADD_UNICODE;

        // This is a subtle one. It's a super-instruction for
        // BINARY_OP_ADD_UNICODE followed by STORE_FAST
        // where the store goes into the left argument.
        // So the inputs are the same as for all BINARY_OP
        // specializations, but there is no output.
        // At the end we just skip over the STORE_FAST.
        op(_BINARY_OP_INPLACE_ADD_UNICODE, (left, right --)) {
            _Py_CODEUNIT true_next = next_instr[INLINE_CACHE_ENTRIES_BINARY_OP];
            assert(true_next.op.code == STORE_FAST);
            PyObject **target_local = &GETLOCAL(true_next.op.arg);
            DEOPT_IF(*target_local != left, BINARY_OP);
            STAT_INC(BINARY_OP, hit);
            /* Handle `left = left + right` or `left += right` for str.
             *
             * When possible, extend `left` in place rather than
             * allocating a new PyUnicodeObject. This attempts to avoid
             * quadratic behavior when one neglects to use str.join().
             *
             * If `left` has only two references remaining (one from
             * the stack, one in the locals), DECREFing `left` leaves
             * only the locals reference, so PyUnicode_Append knows
             * that the string is safe to mutate.
             */
            assert(Py_REFCNT(left) >= 2);
            _Py_DECREF_NO_DEALLOC(left);
            PyUnicode_Append(target_local, right);
            _Py_DECREF_SPECIALIZED(right, _PyUnicode_ExactDealloc);
            ERROR_IF(*target_local == NULL, error);
            // The STORE_FAST is already done.
            SKIP_OVER(INLINE_CACHE_ENTRIES_BINARY_OP + 1);
        }

        macro(BINARY_OP_INPLACE_ADD_UNICODE) =
            _GUARD_BOTH_UNICODE + _BINARY_OP_INPLACE_ADD_UNICODE;

        family(binary_subscr, INLINE_CACHE_ENTRIES_BINARY_SUBSCR) = {
            BINARY_SUBSCR,
            BINARY_SUBSCR_DICT,
            BINARY_SUBSCR_GETITEM,
            BINARY_SUBSCR_LIST_INT,
            BINARY_SUBSCR_TUPLE_INT,
        };

        inst(BINARY_SUBSCR, (unused/1, container, sub -- res)) {
            #if ENABLE_SPECIALIZATION
            _PyBinarySubscrCache *cache = (_PyBinarySubscrCache *)next_instr;
            if (ADAPTIVE_COUNTER_IS_ZERO(cache->counter)) {
                next_instr--;
                _Py_Specialize_BinarySubscr(container, sub, next_instr);
                DISPATCH_SAME_OPARG();
            }
            STAT_INC(BINARY_SUBSCR, deferred);
            DECREMENT_ADAPTIVE_COUNTER(cache->counter);
            #endif  /* ENABLE_SPECIALIZATION */
            res = PyObject_GetItem(container, sub);
            DECREF_INPUTS();
            ERROR_IF(res == NULL, error);
        }

        inst(BINARY_SLICE, (container, start, stop -- res)) {
            PyObject *slice = _PyBuildSlice_ConsumeRefs(start, stop);
            // Can't use ERROR_IF() here, because we haven't
            // DECREF'ed container yet, and we still own slice.
            if (slice == NULL) {
                res = NULL;
            }
            else {
                res = PyObject_GetItem(container, slice);
                Py_DECREF(slice);
            }
            Py_DECREF(container);
            ERROR_IF(res == NULL, error);
        }

        inst(STORE_SLICE, (v, container, start, stop -- )) {
            PyObject *slice = _PyBuildSlice_ConsumeRefs(start, stop);
            int err;
            if (slice == NULL) {
                err = 1;
            }
            else {
                err = PyObject_SetItem(container, slice, v);
                Py_DECREF(slice);
            }
            Py_DECREF(v);
            Py_DECREF(container);
            ERROR_IF(err, error);
        }

        inst(BINARY_SUBSCR_LIST_INT, (unused/1, list, sub -- res)) {
            DEOPT_IF(!PyLong_CheckExact(sub), BINARY_SUBSCR);
            DEOPT_IF(!PyList_CheckExact(list), BINARY_SUBSCR);

            // Deopt unless 0 <= sub < PyList_Size(list)
            DEOPT_IF(!_PyLong_IsNonNegativeCompact((PyLongObject *)sub), BINARY_SUBSCR);
            Py_ssize_t index = ((PyLongObject*)sub)->long_value.ob_digit[0];
            DEOPT_IF(index >= PyList_GET_SIZE(list), BINARY_SUBSCR);
            STAT_INC(BINARY_SUBSCR, hit);
            res = PyList_GET_ITEM(list, index);
            assert(res != NULL);
            Py_INCREF(res);
            _Py_DECREF_SPECIALIZED(sub, (destructor)PyObject_Free);
            Py_DECREF(list);
        }

        inst(BINARY_SUBSCR_TUPLE_INT, (unused/1, tuple, sub -- res)) {
            DEOPT_IF(!PyLong_CheckExact(sub), BINARY_SUBSCR);
            DEOPT_IF(!PyTuple_CheckExact(tuple), BINARY_SUBSCR);

            // Deopt unless 0 <= sub < PyTuple_Size(list)
            DEOPT_IF(!_PyLong_IsNonNegativeCompact((PyLongObject *)sub), BINARY_SUBSCR);
            Py_ssize_t index = ((PyLongObject*)sub)->long_value.ob_digit[0];
            DEOPT_IF(index >= PyTuple_GET_SIZE(tuple), BINARY_SUBSCR);
            STAT_INC(BINARY_SUBSCR, hit);
            res = PyTuple_GET_ITEM(tuple, index);
            assert(res != NULL);
            Py_INCREF(res);
            _Py_DECREF_SPECIALIZED(sub, (destructor)PyObject_Free);
            Py_DECREF(tuple);
        }

        inst(BINARY_SUBSCR_DICT, (unused/1, dict, sub -- res)) {
            DEOPT_IF(!PyDict_CheckExact(dict), BINARY_SUBSCR);
            STAT_INC(BINARY_SUBSCR, hit);
            res = PyDict_GetItemWithError(dict, sub);
            if (res == NULL) {
                if (!_PyErr_Occurred(tstate)) {
                    _PyErr_SetKeyError(sub);
                }
                DECREF_INPUTS();
                ERROR_IF(true, error);
            }
            Py_INCREF(res);  // Do this before DECREF'ing dict, sub
            DECREF_INPUTS();
        }

        inst(BINARY_SUBSCR_GETITEM, (unused/1, container, sub -- unused)) {
            DEOPT_IF(tstate->interp->eval_frame, BINARY_SUBSCR);
            PyTypeObject *tp = Py_TYPE(container);
            DEOPT_IF(!PyType_HasFeature(tp, Py_TPFLAGS_HEAPTYPE), BINARY_SUBSCR);
            PyHeapTypeObject *ht = (PyHeapTypeObject *)tp;
            PyObject *cached = ht->_spec_cache.getitem;
            DEOPT_IF(cached == NULL, BINARY_SUBSCR);
            assert(PyFunction_Check(cached));
            PyFunctionObject *getitem = (PyFunctionObject *)cached;
            uint32_t cached_version = ht->_spec_cache.getitem_version;
            DEOPT_IF(getitem->func_version != cached_version, BINARY_SUBSCR);
            PyCodeObject *code = (PyCodeObject *)getitem->func_code;
            assert(code->co_argcount == 2);
            DEOPT_IF(!_PyThreadState_HasStackSpace(tstate, code->co_framesize), BINARY_SUBSCR);
            STAT_INC(BINARY_SUBSCR, hit);
            Py_INCREF(getitem);
            _PyInterpreterFrame *new_frame = _PyFrame_PushUnchecked(tstate, getitem, 2);
            STACK_SHRINK(2);
            new_frame->localsplus[0] = container;
            new_frame->localsplus[1] = sub;
            SKIP_OVER(INLINE_CACHE_ENTRIES_BINARY_SUBSCR);
            frame->return_offset = 0;
            DISPATCH_INLINED(new_frame);
        }

        inst(LIST_APPEND, (list, unused[oparg-1], v -- list, unused[oparg-1])) {
            ERROR_IF(_PyList_AppendTakeRef((PyListObject *)list, v) < 0, error);
        }

        inst(SET_ADD, (set, unused[oparg-1], v -- set, unused[oparg-1])) {
            int err = PySet_Add(set, v);
            DECREF_INPUTS();
            ERROR_IF(err, error);
        }

        family(store_subscr, INLINE_CACHE_ENTRIES_STORE_SUBSCR) = {
            STORE_SUBSCR,
            STORE_SUBSCR_DICT,
            STORE_SUBSCR_LIST_INT,
        };

        inst(STORE_SUBSCR, (counter/1, v, container, sub -- )) {
            #if ENABLE_SPECIALIZATION
            if (ADAPTIVE_COUNTER_IS_ZERO(counter)) {
                next_instr--;
                _Py_Specialize_StoreSubscr(container, sub, next_instr);
                DISPATCH_SAME_OPARG();
            }
            STAT_INC(STORE_SUBSCR, deferred);
            _PyStoreSubscrCache *cache = (_PyStoreSubscrCache *)next_instr;
            DECREMENT_ADAPTIVE_COUNTER(cache->counter);
            #else
            (void)counter;  // Unused.
            #endif  /* ENABLE_SPECIALIZATION */
            /* container[sub] = v */
            int err = PyObject_SetItem(container, sub, v);
            DECREF_INPUTS();
            ERROR_IF(err, error);
        }

        inst(STORE_SUBSCR_LIST_INT, (unused/1, value, list, sub -- )) {
            DEOPT_IF(!PyLong_CheckExact(sub), STORE_SUBSCR);
            DEOPT_IF(!PyList_CheckExact(list), STORE_SUBSCR);

            // Ensure nonnegative, zero-or-one-digit ints.
            DEOPT_IF(!_PyLong_IsNonNegativeCompact((PyLongObject *)sub), STORE_SUBSCR);
            Py_ssize_t index = ((PyLongObject*)sub)->long_value.ob_digit[0];
            // Ensure index < len(list)
            DEOPT_IF(index >= PyList_GET_SIZE(list), STORE_SUBSCR);
            STAT_INC(STORE_SUBSCR, hit);

            PyObject *old_value = PyList_GET_ITEM(list, index);
            PyList_SET_ITEM(list, index, value);
            assert(old_value != NULL);
            Py_DECREF(old_value);
            _Py_DECREF_SPECIALIZED(sub, (destructor)PyObject_Free);
            Py_DECREF(list);
        }

        inst(STORE_SUBSCR_DICT, (unused/1, value, dict, sub -- )) {
            DEOPT_IF(!PyDict_CheckExact(dict), STORE_SUBSCR);
            STAT_INC(STORE_SUBSCR, hit);
            int err = _PyDict_SetItem_Take2((PyDictObject *)dict, sub, value);
            Py_DECREF(dict);
            ERROR_IF(err, error);
        }

        inst(DELETE_SUBSCR, (container, sub --)) {
            /* del container[sub] */
            int err = PyObject_DelItem(container, sub);
            DECREF_INPUTS();
            ERROR_IF(err, error);
        }

        inst(CALL_INTRINSIC_1, (value -- res)) {
            assert(oparg <= MAX_INTRINSIC_1);
            res = _PyIntrinsics_UnaryFunctions[oparg](tstate, value);
            DECREF_INPUTS();
            ERROR_IF(res == NULL, error);
        }

        inst(CALL_INTRINSIC_2, (value2, value1 -- res)) {
            assert(oparg <= MAX_INTRINSIC_2);
            res = _PyIntrinsics_BinaryFunctions[oparg](tstate, value2, value1);
            DECREF_INPUTS();
            ERROR_IF(res == NULL, error);
        }

        inst(RAISE_VARARGS, (args[oparg] -- )) {
            PyObject *cause = NULL, *exc = NULL;
            switch (oparg) {
            case 2:
                cause = args[1];
                /* fall through */
            case 1:
                exc = args[0];
                /* fall through */
            case 0:
                ERROR_IF(do_raise(tstate, exc, cause), exception_unwind);
                break;
            default:
                _PyErr_SetString(tstate, PyExc_SystemError,
                                 "bad RAISE_VARARGS oparg");
                break;
            }
            ERROR_IF(true, error);
        }

        inst(INTERPRETER_EXIT, (retval --)) {
            assert(frame == &entry_frame);
            assert(_PyFrame_IsIncomplete(frame));
            /* Restore previous cframe and return. */
            tstate->cframe = cframe.previous;
            assert(tstate->cframe->current_frame == frame->previous);
            assert(!_PyErr_Occurred(tstate));
            _Py_LeaveRecursiveCallTstate(tstate);
            return retval;
        }

        inst(RETURN_VALUE, (retval --)) {
            STACK_SHRINK(1);
            assert(EMPTY());
            _PyFrame_SetStackPointer(frame, stack_pointer);
            _Py_LeaveRecursiveCallPy(tstate);
            // assert(frame != &entry_frame);
            // GH-99729: We need to unlink the frame *before* clearing it:
            _PyInterpreterFrame *dying = frame;
            frame = cframe.current_frame = dying->previous;
            _PyEvalFrameClearAndPop(tstate, dying);
            frame->prev_instr += frame->return_offset;
            _PyFrame_StackPush(frame, retval);
            goto resume_frame;
        }

        inst(INSTRUMENTED_RETURN_VALUE, (retval --)) {
            int err = _Py_call_instrumentation_arg(
                    tstate, PY_MONITORING_EVENT_PY_RETURN,
                    frame, next_instr-1, retval);
            if (err) goto error;
            STACK_SHRINK(1);
            assert(EMPTY());
            _PyFrame_SetStackPointer(frame, stack_pointer);
            _Py_LeaveRecursiveCallPy(tstate);
            assert(frame != &entry_frame);
            // GH-99729: We need to unlink the frame *before* clearing it:
            _PyInterpreterFrame *dying = frame;
            frame = cframe.current_frame = dying->previous;
            _PyEvalFrameClearAndPop(tstate, dying);
            frame->prev_instr += frame->return_offset;
            _PyFrame_StackPush(frame, retval);
            goto resume_frame;
        }

        inst(RETURN_CONST, (--)) {
            PyObject *retval = GETITEM(FRAME_CO_CONSTS, oparg);
            Py_INCREF(retval);
            assert(EMPTY());
            _PyFrame_SetStackPointer(frame, stack_pointer);
            _Py_LeaveRecursiveCallPy(tstate);
            // assert(frame != &entry_frame);
            // GH-99729: We need to unlink the frame *before* clearing it:
            _PyInterpreterFrame *dying = frame;
            frame = cframe.current_frame = dying->previous;
            _PyEvalFrameClearAndPop(tstate, dying);
            frame->prev_instr += frame->return_offset;
            _PyFrame_StackPush(frame, retval);
            goto resume_frame;
        }

        inst(INSTRUMENTED_RETURN_CONST, (--)) {
            PyObject *retval = GETITEM(FRAME_CO_CONSTS, oparg);
            int err = _Py_call_instrumentation_arg(
                    tstate, PY_MONITORING_EVENT_PY_RETURN,
                    frame, next_instr-1, retval);
            if (err) goto error;
            Py_INCREF(retval);
            assert(EMPTY());
            _PyFrame_SetStackPointer(frame, stack_pointer);
            _Py_LeaveRecursiveCallPy(tstate);
            assert(frame != &entry_frame);
            // GH-99729: We need to unlink the frame *before* clearing it:
            _PyInterpreterFrame *dying = frame;
            frame = cframe.current_frame = dying->previous;
            _PyEvalFrameClearAndPop(tstate, dying);
            frame->prev_instr += frame->return_offset;
            _PyFrame_StackPush(frame, retval);
            goto resume_frame;
        }

        inst(GET_AITER, (obj -- iter)) {
            unaryfunc getter = NULL;
            PyTypeObject *type = Py_TYPE(obj);

            if (type->tp_as_async != NULL) {
                getter = type->tp_as_async->am_aiter;
            }

            if (getter == NULL) {
                _PyErr_Format(tstate, PyExc_TypeError,
                              "'async for' requires an object with "
                              "__aiter__ method, got %.100s",
                              type->tp_name);
                DECREF_INPUTS();
                ERROR_IF(true, error);
            }

            iter = (*getter)(obj);
            DECREF_INPUTS();
            ERROR_IF(iter == NULL, error);

            if (Py_TYPE(iter)->tp_as_async == NULL ||
                    Py_TYPE(iter)->tp_as_async->am_anext == NULL) {

                _PyErr_Format(tstate, PyExc_TypeError,
                              "'async for' received an object from __aiter__ "
                              "that does not implement __anext__: %.100s",
                              Py_TYPE(iter)->tp_name);
                Py_DECREF(iter);
                ERROR_IF(true, error);
            }
        }

        inst(GET_ANEXT, (aiter -- aiter, awaitable)) {
            unaryfunc getter = NULL;
            PyObject *next_iter = NULL;
            PyTypeObject *type = Py_TYPE(aiter);

            if (PyAsyncGen_CheckExact(aiter)) {
                awaitable = type->tp_as_async->am_anext(aiter);
                if (awaitable == NULL) {
                    goto error;
                }
            } else {
                if (type->tp_as_async != NULL){
                    getter = type->tp_as_async->am_anext;
                }

                if (getter != NULL) {
                    next_iter = (*getter)(aiter);
                    if (next_iter == NULL) {
                        goto error;
                    }
                }
                else {
                    _PyErr_Format(tstate, PyExc_TypeError,
                                  "'async for' requires an iterator with "
                                  "__anext__ method, got %.100s",
                                  type->tp_name);
                    goto error;
                }

                awaitable = _PyCoro_GetAwaitableIter(next_iter);
                if (awaitable == NULL) {
                    _PyErr_FormatFromCause(
                        PyExc_TypeError,
                        "'async for' received an invalid object "
                        "from __anext__: %.100s",
                        Py_TYPE(next_iter)->tp_name);

                    Py_DECREF(next_iter);
                    goto error;
                } else {
                    Py_DECREF(next_iter);
                }
            }
        }

        inst(GET_AWAITABLE, (iterable -- iter)) {
            iter = _PyCoro_GetAwaitableIter(iterable);

            if (iter == NULL) {
                format_awaitable_error(tstate, Py_TYPE(iterable), oparg);
            }

            DECREF_INPUTS();

            if (iter != NULL && PyCoro_CheckExact(iter)) {
                PyObject *yf = _PyGen_yf((PyGenObject*)iter);
                if (yf != NULL) {
                    /* `iter` is a coroutine object that is being
                       awaited, `yf` is a pointer to the current awaitable
                       being awaited on. */
                    Py_DECREF(yf);
                    Py_CLEAR(iter);
                    _PyErr_SetString(tstate, PyExc_RuntimeError,
                                     "coroutine is being awaited already");
                    /* The code below jumps to `error` if `iter` is NULL. */
                }
            }

            ERROR_IF(iter == NULL, error);
        }

        family(send, INLINE_CACHE_ENTRIES_SEND) = {
            SEND,
            SEND_GEN,
        };

        inst(SEND, (unused/1, receiver, v -- receiver, retval)) {
            #if ENABLE_SPECIALIZATION
            _PySendCache *cache = (_PySendCache *)next_instr;
            if (ADAPTIVE_COUNTER_IS_ZERO(cache->counter)) {
                next_instr--;
                _Py_Specialize_Send(receiver, next_instr);
                DISPATCH_SAME_OPARG();
            }
            STAT_INC(SEND, deferred);
            DECREMENT_ADAPTIVE_COUNTER(cache->counter);
            #endif  /* ENABLE_SPECIALIZATION */
            assert(frame != &entry_frame);
            if ((tstate->interp->eval_frame == NULL) &&
                (Py_TYPE(receiver) == &PyGen_Type || Py_TYPE(receiver) == &PyCoro_Type) &&
                ((PyGenObject *)receiver)->gi_frame_state < FRAME_EXECUTING)
            {
                PyGenObject *gen = (PyGenObject *)receiver;
                _PyInterpreterFrame *gen_frame = (_PyInterpreterFrame *)gen->gi_iframe;
                frame->return_offset = oparg;
                STACK_SHRINK(1);
                _PyFrame_StackPush(gen_frame, v);
                gen->gi_frame_state = FRAME_EXECUTING;
                gen->gi_exc_state.previous_item = tstate->exc_info;
                tstate->exc_info = &gen->gi_exc_state;
                SKIP_OVER(INLINE_CACHE_ENTRIES_SEND);
                DISPATCH_INLINED(gen_frame);
            }
            if (Py_IsNone(v) && PyIter_Check(receiver)) {
                retval = Py_TYPE(receiver)->tp_iternext(receiver);
            }
            else {
                retval = PyObject_CallMethodOneArg(receiver, &_Py_ID(send), v);
            }
            if (retval == NULL) {
                if (_PyErr_ExceptionMatches(tstate, PyExc_StopIteration)
                ) {
                    monitor_raise(tstate, frame, next_instr-1);
                }
                if (_PyGen_FetchStopIterationValue(&retval) == 0) {
                    assert(retval != NULL);
                    JUMPBY(oparg);
                }
                else {
                    goto error;
                }
            }
            Py_DECREF(v);
        }

        inst(SEND_GEN, (unused/1, receiver, v -- receiver, unused)) {
            DEOPT_IF(tstate->interp->eval_frame, SEND);
            PyGenObject *gen = (PyGenObject *)receiver;
            DEOPT_IF(Py_TYPE(gen) != &PyGen_Type &&
                     Py_TYPE(gen) != &PyCoro_Type, SEND);
            DEOPT_IF(gen->gi_frame_state >= FRAME_EXECUTING, SEND);
            STAT_INC(SEND, hit);
            _PyInterpreterFrame *gen_frame = (_PyInterpreterFrame *)gen->gi_iframe;
            frame->return_offset = oparg;
            STACK_SHRINK(1);
            _PyFrame_StackPush(gen_frame, v);
            gen->gi_frame_state = FRAME_EXECUTING;
            gen->gi_exc_state.previous_item = tstate->exc_info;
            tstate->exc_info = &gen->gi_exc_state;
            SKIP_OVER(INLINE_CACHE_ENTRIES_SEND);
            DISPATCH_INLINED(gen_frame);
        }

        inst(INSTRUMENTED_YIELD_VALUE, (retval -- unused)) {
            assert(frame != &entry_frame);
            assert(oparg >= 0); /* make the generator identify this as HAS_ARG */
            PyGenObject *gen = _PyFrame_GetGenerator(frame);
            gen->gi_frame_state = FRAME_SUSPENDED;
            _PyFrame_SetStackPointer(frame, stack_pointer - 1);
            int err = _Py_call_instrumentation_arg(
                    tstate, PY_MONITORING_EVENT_PY_YIELD,
                    frame, next_instr-1, retval);
            if (err) goto error;
            tstate->exc_info = gen->gi_exc_state.previous_item;
            gen->gi_exc_state.previous_item = NULL;
            _Py_LeaveRecursiveCallPy(tstate);
            _PyInterpreterFrame *gen_frame = frame;
            frame = cframe.current_frame = frame->previous;
            gen_frame->previous = NULL;
            _PyFrame_StackPush(frame, retval);
            goto resume_frame;
        }

        inst(YIELD_VALUE, (retval -- unused)) {
            // NOTE: It's important that YIELD_VALUE never raises an exception!
            // The compiler treats any exception raised here as a failed close()
            // or throw() call.
<<<<<<< HEAD
            // assert(frame != &entry_frame);
=======
            assert(oparg >= 0); /* make the generator identify this as HAS_ARG */
            assert(frame != &entry_frame);
>>>>>>> 67a79888
            PyGenObject *gen = _PyFrame_GetGenerator(frame);
            gen->gi_frame_state = FRAME_SUSPENDED;
            _PyFrame_SetStackPointer(frame, stack_pointer - 1);
            tstate->exc_info = gen->gi_exc_state.previous_item;
            gen->gi_exc_state.previous_item = NULL;
            _Py_LeaveRecursiveCallPy(tstate);
            _PyInterpreterFrame *gen_frame = frame;
            frame = cframe.current_frame = frame->previous;
            gen_frame->previous = NULL;
            _PyFrame_StackPush(frame, retval);
            goto resume_frame;
        }

        inst(POP_EXCEPT, (exc_value -- )) {
            _PyErr_StackItem *exc_info = tstate->exc_info;
            Py_XSETREF(exc_info->exc_value, exc_value);
        }

        inst(RERAISE, (values[oparg], exc -- values[oparg])) {
            assert(oparg >= 0 && oparg <= 2);
            if (oparg) {
                PyObject *lasti = values[0];
                if (PyLong_Check(lasti)) {
                    frame->prev_instr = _PyCode_CODE(_PyFrame_GetCode(frame)) + PyLong_AsLong(lasti);
                    assert(!_PyErr_Occurred(tstate));
                }
                else {
                    assert(PyLong_Check(lasti));
                    _PyErr_SetString(tstate, PyExc_SystemError, "lasti is not an int");
                    goto error;
                }
            }
            assert(exc && PyExceptionInstance_Check(exc));
            Py_INCREF(exc);
            _PyErr_SetRaisedException(tstate, exc);
            goto exception_unwind;
        }

        inst(END_ASYNC_FOR, (awaitable, exc -- )) {
            assert(exc && PyExceptionInstance_Check(exc));
            if (PyErr_GivenExceptionMatches(exc, PyExc_StopAsyncIteration)) {
                DECREF_INPUTS();
            }
            else {
                Py_INCREF(exc);
                _PyErr_SetRaisedException(tstate, exc);
                goto exception_unwind;
            }
        }

        inst(CLEANUP_THROW, (sub_iter, last_sent_val, exc_value -- none, value)) {
            assert(throwflag);
            assert(exc_value && PyExceptionInstance_Check(exc_value));
            if (PyErr_GivenExceptionMatches(exc_value, PyExc_StopIteration)) {
                value = Py_NewRef(((PyStopIterationObject *)exc_value)->value);
                DECREF_INPUTS();
                none = Py_None;
            }
            else {
                _PyErr_SetRaisedException(tstate, Py_NewRef(exc_value));
                goto exception_unwind;
            }
        }

        inst(LOAD_ASSERTION_ERROR, ( -- value)) {
            value = Py_NewRef(PyExc_AssertionError);
        }

        inst(LOAD_BUILD_CLASS, ( -- bc)) {
            if (PyDict_CheckExact(BUILTINS())) {
                bc = _PyDict_GetItemWithError(BUILTINS(),
                                              &_Py_ID(__build_class__));
                if (bc == NULL) {
                    if (!_PyErr_Occurred(tstate)) {
                        _PyErr_SetString(tstate, PyExc_NameError,
                                         "__build_class__ not found");
                    }
                    ERROR_IF(true, error);
                }
                Py_INCREF(bc);
            }
            else {
                bc = PyObject_GetItem(BUILTINS(), &_Py_ID(__build_class__));
                if (bc == NULL) {
                    if (_PyErr_ExceptionMatches(tstate, PyExc_KeyError))
                        _PyErr_SetString(tstate, PyExc_NameError,
                                         "__build_class__ not found");
                    ERROR_IF(true, error);
                }
            }
        }


        inst(STORE_NAME, (v -- )) {
            PyObject *name = GETITEM(FRAME_CO_NAMES, oparg);
            PyObject *ns = LOCALS();
            int err;
            if (ns == NULL) {
                _PyErr_Format(tstate, PyExc_SystemError,
                              "no locals found when storing %R", name);
                DECREF_INPUTS();
                ERROR_IF(true, error);
            }
            if (PyDict_CheckExact(ns))
                err = PyDict_SetItem(ns, name, v);
            else
                err = PyObject_SetItem(ns, name, v);
            DECREF_INPUTS();
            ERROR_IF(err, error);
        }

        inst(DELETE_NAME, (--)) {
            PyObject *name = GETITEM(FRAME_CO_NAMES, oparg);
            PyObject *ns = LOCALS();
            int err;
            if (ns == NULL) {
                _PyErr_Format(tstate, PyExc_SystemError,
                              "no locals when deleting %R", name);
                goto error;
            }
            err = PyObject_DelItem(ns, name);
            // Can't use ERROR_IF here.
            if (err != 0) {
                format_exc_check_arg(tstate, PyExc_NameError,
                                     NAME_ERROR_MSG,
                                     name);
                goto error;
            }
        }

        family(unpack_sequence, INLINE_CACHE_ENTRIES_UNPACK_SEQUENCE) = {
            UNPACK_SEQUENCE,
            UNPACK_SEQUENCE_TWO_TUPLE,
            UNPACK_SEQUENCE_TUPLE,
            UNPACK_SEQUENCE_LIST,
        };

        inst(UNPACK_SEQUENCE, (unused/1, seq -- unused[oparg])) {
            #if ENABLE_SPECIALIZATION
            _PyUnpackSequenceCache *cache = (_PyUnpackSequenceCache *)next_instr;
            if (ADAPTIVE_COUNTER_IS_ZERO(cache->counter)) {
                next_instr--;
                _Py_Specialize_UnpackSequence(seq, next_instr, oparg);
                DISPATCH_SAME_OPARG();
            }
            STAT_INC(UNPACK_SEQUENCE, deferred);
            DECREMENT_ADAPTIVE_COUNTER(cache->counter);
            #endif  /* ENABLE_SPECIALIZATION */
            PyObject **top = stack_pointer + oparg - 1;
            int res = unpack_iterable(tstate, seq, oparg, -1, top);
            DECREF_INPUTS();
            ERROR_IF(res == 0, error);
        }

        inst(UNPACK_SEQUENCE_TWO_TUPLE, (unused/1, seq -- values[oparg])) {
            DEOPT_IF(!PyTuple_CheckExact(seq), UNPACK_SEQUENCE);
            DEOPT_IF(PyTuple_GET_SIZE(seq) != 2, UNPACK_SEQUENCE);
            assert(oparg == 2);
            STAT_INC(UNPACK_SEQUENCE, hit);
            values[0] = Py_NewRef(PyTuple_GET_ITEM(seq, 1));
            values[1] = Py_NewRef(PyTuple_GET_ITEM(seq, 0));
            DECREF_INPUTS();
        }

        inst(UNPACK_SEQUENCE_TUPLE, (unused/1, seq -- values[oparg])) {
            DEOPT_IF(!PyTuple_CheckExact(seq), UNPACK_SEQUENCE);
            DEOPT_IF(PyTuple_GET_SIZE(seq) != oparg, UNPACK_SEQUENCE);
            STAT_INC(UNPACK_SEQUENCE, hit);
            PyObject **items = _PyTuple_ITEMS(seq);
            for (int i = oparg; --i >= 0; ) {
                *values++ = Py_NewRef(items[i]);
            }
            DECREF_INPUTS();
        }

        inst(UNPACK_SEQUENCE_LIST, (unused/1, seq -- values[oparg])) {
            DEOPT_IF(!PyList_CheckExact(seq), UNPACK_SEQUENCE);
            DEOPT_IF(PyList_GET_SIZE(seq) != oparg, UNPACK_SEQUENCE);
            STAT_INC(UNPACK_SEQUENCE, hit);
            PyObject **items = _PyList_ITEMS(seq);
            for (int i = oparg; --i >= 0; ) {
                *values++ = Py_NewRef(items[i]);
            }
            DECREF_INPUTS();
        }

        inst(UNPACK_EX, (seq -- unused[oparg & 0xFF], unused, unused[oparg >> 8])) {
            int totalargs = 1 + (oparg & 0xFF) + (oparg >> 8);
            PyObject **top = stack_pointer + totalargs - 1;
            int res = unpack_iterable(tstate, seq, oparg & 0xFF, oparg >> 8, top);
            DECREF_INPUTS();
            ERROR_IF(res == 0, error);
        }

        family(store_attr, INLINE_CACHE_ENTRIES_STORE_ATTR) = {
            STORE_ATTR,
            STORE_ATTR_INSTANCE_VALUE,
            STORE_ATTR_SLOT,
            STORE_ATTR_WITH_HINT,
        };

        inst(STORE_ATTR, (counter/1, unused/3, v, owner --)) {
            #if ENABLE_SPECIALIZATION
            if (ADAPTIVE_COUNTER_IS_ZERO(counter)) {
                PyObject *name = GETITEM(FRAME_CO_NAMES, oparg);
                next_instr--;
                _Py_Specialize_StoreAttr(owner, next_instr, name);
                DISPATCH_SAME_OPARG();
            }
            STAT_INC(STORE_ATTR, deferred);
            _PyAttrCache *cache = (_PyAttrCache *)next_instr;
            DECREMENT_ADAPTIVE_COUNTER(cache->counter);
            #else
            (void)counter;  // Unused.
            #endif  /* ENABLE_SPECIALIZATION */
            PyObject *name = GETITEM(FRAME_CO_NAMES, oparg);
            int err = PyObject_SetAttr(owner, name, v);
            DECREF_INPUTS();
            ERROR_IF(err, error);
        }

        inst(DELETE_ATTR, (owner --)) {
            PyObject *name = GETITEM(FRAME_CO_NAMES, oparg);
            int err = PyObject_SetAttr(owner, name, (PyObject *)NULL);
            DECREF_INPUTS();
            ERROR_IF(err, error);
        }

        inst(STORE_GLOBAL, (v --)) {
            PyObject *name = GETITEM(FRAME_CO_NAMES, oparg);
            int err = PyDict_SetItem(GLOBALS(), name, v);
            DECREF_INPUTS();
            ERROR_IF(err, error);
        }

        inst(DELETE_GLOBAL, (--)) {
            PyObject *name = GETITEM(FRAME_CO_NAMES, oparg);
            int err;
            err = PyDict_DelItem(GLOBALS(), name);
            // Can't use ERROR_IF here.
            if (err != 0) {
                if (_PyErr_ExceptionMatches(tstate, PyExc_KeyError)) {
                    format_exc_check_arg(tstate, PyExc_NameError,
                                         NAME_ERROR_MSG, name);
                }
                goto error;
            }
        }

        op(_LOAD_LOCALS, ( -- locals)) {
            locals = LOCALS();
            if (locals == NULL) {
                _PyErr_SetString(tstate, PyExc_SystemError,
                                 "no locals found");
                ERROR_IF(true, error);
            }
            Py_INCREF(locals);
        }

        macro(LOAD_LOCALS) = _LOAD_LOCALS;

        op(_LOAD_FROM_DICT_OR_GLOBALS, (mod_or_class_dict -- v)) {
            PyObject *name = GETITEM(FRAME_CO_NAMES, oparg);
            if (PyDict_CheckExact(mod_or_class_dict)) {
                v = PyDict_GetItemWithError(mod_or_class_dict, name);
                if (v != NULL) {
                    Py_INCREF(v);
                }
                else if (_PyErr_Occurred(tstate)) {
                    Py_DECREF(mod_or_class_dict);
                    goto error;
                }
            }
            else {
                v = PyObject_GetItem(mod_or_class_dict, name);
                if (v == NULL) {
                    if (!_PyErr_ExceptionMatches(tstate, PyExc_KeyError)) {
                        Py_DECREF(mod_or_class_dict);
                        goto error;
                    }
                    _PyErr_Clear(tstate);
                }
            }
            Py_DECREF(mod_or_class_dict);
            if (v == NULL) {
                v = PyDict_GetItemWithError(GLOBALS(), name);
                if (v != NULL) {
                    Py_INCREF(v);
                }
                else if (_PyErr_Occurred(tstate)) {
                    goto error;
                }
                else {
                    if (PyDict_CheckExact(BUILTINS())) {
                        v = PyDict_GetItemWithError(BUILTINS(), name);
                        if (v == NULL) {
                            if (!_PyErr_Occurred(tstate)) {
                                format_exc_check_arg(
                                        tstate, PyExc_NameError,
                                        NAME_ERROR_MSG, name);
                            }
                            goto error;
                        }
                        Py_INCREF(v);
                    }
                    else {
                        v = PyObject_GetItem(BUILTINS(), name);
                        if (v == NULL) {
                            if (_PyErr_ExceptionMatches(tstate, PyExc_KeyError)) {
                                format_exc_check_arg(
                                            tstate, PyExc_NameError,
                                            NAME_ERROR_MSG, name);
                            }
                            goto error;
                        }
                    }
                }
            }
        }

        macro(LOAD_NAME) = _LOAD_LOCALS + _LOAD_FROM_DICT_OR_GLOBALS;

        macro(LOAD_FROM_DICT_OR_GLOBALS) = _LOAD_FROM_DICT_OR_GLOBALS;

        family(load_global, INLINE_CACHE_ENTRIES_LOAD_GLOBAL) = {
            LOAD_GLOBAL,
            LOAD_GLOBAL_MODULE,
            LOAD_GLOBAL_BUILTIN,
        };

        inst(LOAD_GLOBAL, (unused/1, unused/1, unused/1, unused/1 -- null if (oparg & 1), v)) {
            #if ENABLE_SPECIALIZATION
            _PyLoadGlobalCache *cache = (_PyLoadGlobalCache *)next_instr;
            if (ADAPTIVE_COUNTER_IS_ZERO(cache->counter)) {
                PyObject *name = GETITEM(FRAME_CO_NAMES, oparg>>1);
                next_instr--;
                _Py_Specialize_LoadGlobal(GLOBALS(), BUILTINS(), next_instr, name);
                DISPATCH_SAME_OPARG();
            }
            STAT_INC(LOAD_GLOBAL, deferred);
            DECREMENT_ADAPTIVE_COUNTER(cache->counter);
            #endif  /* ENABLE_SPECIALIZATION */
            PyObject *name = GETITEM(FRAME_CO_NAMES, oparg>>1);
            if (PyDict_CheckExact(GLOBALS())
                && PyDict_CheckExact(BUILTINS()))
            {
                v = _PyDict_LoadGlobal((PyDictObject *)GLOBALS(),
                                       (PyDictObject *)BUILTINS(),
                                       name);
                if (v == NULL) {
                    if (!_PyErr_Occurred(tstate)) {
                        /* _PyDict_LoadGlobal() returns NULL without raising
                         * an exception if the key doesn't exist */
                        format_exc_check_arg(tstate, PyExc_NameError,
                                             NAME_ERROR_MSG, name);
                    }
                    ERROR_IF(true, error);
                }
                Py_INCREF(v);
            }
            else {
                /* Slow-path if globals or builtins is not a dict */

                /* namespace 1: globals */
                v = PyObject_GetItem(GLOBALS(), name);
                if (v == NULL) {
                    ERROR_IF(!_PyErr_ExceptionMatches(tstate, PyExc_KeyError), error);
                    _PyErr_Clear(tstate);

                    /* namespace 2: builtins */
                    v = PyObject_GetItem(BUILTINS(), name);
                    if (v == NULL) {
                        if (_PyErr_ExceptionMatches(tstate, PyExc_KeyError)) {
                            format_exc_check_arg(
                                        tstate, PyExc_NameError,
                                        NAME_ERROR_MSG, name);
                        }
                        ERROR_IF(true, error);
                    }
                }
            }
            null = NULL;
        }

        inst(LOAD_GLOBAL_MODULE, (unused/1, index/1, version/1, unused/1 -- null if (oparg & 1), res)) {
            DEOPT_IF(!PyDict_CheckExact(GLOBALS()), LOAD_GLOBAL);
            PyDictObject *dict = (PyDictObject *)GLOBALS();
            DEOPT_IF(dict->ma_keys->dk_version != version, LOAD_GLOBAL);
            assert(DK_IS_UNICODE(dict->ma_keys));
            PyDictUnicodeEntry *entries = DK_UNICODE_ENTRIES(dict->ma_keys);
            res = entries[index].me_value;
            DEOPT_IF(res == NULL, LOAD_GLOBAL);
            Py_INCREF(res);
            STAT_INC(LOAD_GLOBAL, hit);
            null = NULL;
        }

        inst(LOAD_GLOBAL_BUILTIN, (unused/1, index/1, mod_version/1, bltn_version/1 -- null if (oparg & 1), res)) {
            DEOPT_IF(!PyDict_CheckExact(GLOBALS()), LOAD_GLOBAL);
            DEOPT_IF(!PyDict_CheckExact(BUILTINS()), LOAD_GLOBAL);
            PyDictObject *mdict = (PyDictObject *)GLOBALS();
            PyDictObject *bdict = (PyDictObject *)BUILTINS();
            assert(opcode == LOAD_GLOBAL_BUILTIN);
            DEOPT_IF(mdict->ma_keys->dk_version != mod_version, LOAD_GLOBAL);
            DEOPT_IF(bdict->ma_keys->dk_version != bltn_version, LOAD_GLOBAL);
            assert(DK_IS_UNICODE(bdict->ma_keys));
            PyDictUnicodeEntry *entries = DK_UNICODE_ENTRIES(bdict->ma_keys);
            res = entries[index].me_value;
            DEOPT_IF(res == NULL, LOAD_GLOBAL);
            Py_INCREF(res);
            STAT_INC(LOAD_GLOBAL, hit);
            null = NULL;
        }

        inst(DELETE_FAST, (--)) {
            PyObject *v = GETLOCAL(oparg);
            ERROR_IF(v == NULL, unbound_local_error);
            SETLOCAL(oparg, NULL);
        }

        inst(MAKE_CELL, (--)) {
            // "initial" is probably NULL but not if it's an arg (or set
            // via PyFrame_LocalsToFast() before MAKE_CELL has run).
            PyObject *initial = GETLOCAL(oparg);
            PyObject *cell = PyCell_New(initial);
            if (cell == NULL) {
                goto resume_with_error;
            }
            SETLOCAL(oparg, cell);
        }

        inst(DELETE_DEREF, (--)) {
            PyObject *cell = GETLOCAL(oparg);
            PyObject *oldobj = PyCell_GET(cell);
            // Can't use ERROR_IF here.
            // Fortunately we don't need its superpower.
            if (oldobj == NULL) {
                format_exc_unbound(tstate, _PyFrame_GetCode(frame), oparg);
                goto error;
            }
            PyCell_SET(cell, NULL);
            Py_DECREF(oldobj);
        }

        inst(LOAD_FROM_DICT_OR_DEREF, (class_dict -- value)) {
            PyObject *name;
            assert(class_dict);
            assert(oparg >= 0 && oparg < _PyFrame_GetCode(frame)->co_nlocalsplus);
            name = PyTuple_GET_ITEM(_PyFrame_GetCode(frame)->co_localsplusnames, oparg);
            if (PyDict_CheckExact(class_dict)) {
                value = PyDict_GetItemWithError(class_dict, name);
                if (value != NULL) {
                    Py_INCREF(value);
                }
                else if (_PyErr_Occurred(tstate)) {
                    Py_DECREF(class_dict);
                    goto error;
                }
            }
            else {
                value = PyObject_GetItem(class_dict, name);
                if (value == NULL) {
                    if (!_PyErr_ExceptionMatches(tstate, PyExc_KeyError)) {
                        Py_DECREF(class_dict);
                        goto error;
                    }
                    _PyErr_Clear(tstate);
                }
            }
            Py_DECREF(class_dict);
            if (!value) {
                PyObject *cell = GETLOCAL(oparg);
                value = PyCell_GET(cell);
                if (value == NULL) {
                    format_exc_unbound(tstate, _PyFrame_GetCode(frame), oparg);
                    goto error;
                }
                Py_INCREF(value);
            }
        }

        inst(LOAD_DEREF, ( -- value)) {
            PyObject *cell = GETLOCAL(oparg);
            value = PyCell_GET(cell);
            if (value == NULL) {
                format_exc_unbound(tstate, _PyFrame_GetCode(frame), oparg);
                ERROR_IF(true, error);
            }
            Py_INCREF(value);
        }

        inst(STORE_DEREF, (v --)) {
            PyObject *cell = GETLOCAL(oparg);
            PyObject *oldobj = PyCell_GET(cell);
            PyCell_SET(cell, v);
            Py_XDECREF(oldobj);
        }

        inst(COPY_FREE_VARS, (--)) {
            /* Copy closure variables to free variables */
            PyCodeObject *co = _PyFrame_GetCode(frame);
            assert(PyFunction_Check(frame->f_funcobj));
            PyObject *closure = ((PyFunctionObject *)frame->f_funcobj)->func_closure;
            assert(oparg == co->co_nfreevars);
            int offset = co->co_nlocalsplus - oparg;
            for (int i = 0; i < oparg; ++i) {
                PyObject *o = PyTuple_GET_ITEM(closure, i);
                frame->localsplus[offset + i] = Py_NewRef(o);
            }
        }

        inst(BUILD_STRING, (pieces[oparg] -- str)) {
            str = _PyUnicode_JoinArray(&_Py_STR(empty), pieces, oparg);
            DECREF_INPUTS();
            ERROR_IF(str == NULL, error);
        }

        inst(BUILD_TUPLE, (values[oparg] -- tup)) {
            tup = _PyTuple_FromArraySteal(values, oparg);
            ERROR_IF(tup == NULL, error);
        }

        inst(BUILD_LIST, (values[oparg] -- list)) {
            list = _PyList_FromArraySteal(values, oparg);
            ERROR_IF(list == NULL, error);
        }

        inst(LIST_EXTEND, (list, unused[oparg-1], iterable -- list, unused[oparg-1])) {
            PyObject *none_val = _PyList_Extend((PyListObject *)list, iterable);
            if (none_val == NULL) {
                if (_PyErr_ExceptionMatches(tstate, PyExc_TypeError) &&
                   (Py_TYPE(iterable)->tp_iter == NULL && !PySequence_Check(iterable)))
                {
                    _PyErr_Clear(tstate);
                    _PyErr_Format(tstate, PyExc_TypeError,
                          "Value after * must be an iterable, not %.200s",
                          Py_TYPE(iterable)->tp_name);
                }
                DECREF_INPUTS();
                ERROR_IF(true, error);
            }
            assert(Py_IsNone(none_val));
            DECREF_INPUTS();
        }

        inst(SET_UPDATE, (set, unused[oparg-1], iterable -- set, unused[oparg-1])) {
            int err = _PySet_Update(set, iterable);
            DECREF_INPUTS();
            ERROR_IF(err < 0, error);
        }

        inst(BUILD_SET, (values[oparg] -- set)) {
            set = PySet_New(NULL);
            if (set == NULL)
                goto error;
            int err = 0;
            for (int i = 0; i < oparg; i++) {
                PyObject *item = values[i];
                if (err == 0)
                    err = PySet_Add(set, item);
                Py_DECREF(item);
            }
            if (err != 0) {
                Py_DECREF(set);
                ERROR_IF(true, error);
            }
        }

        inst(BUILD_MAP, (values[oparg*2] -- map)) {
            map = _PyDict_FromItems(
                    values, 2,
                    values+1, 2,
                    oparg);
            if (map == NULL)
                goto error;

            DECREF_INPUTS();
            ERROR_IF(map == NULL, error);
        }

        inst(SETUP_ANNOTATIONS, (--)) {
            int err;
            PyObject *ann_dict;
            if (LOCALS() == NULL) {
                _PyErr_Format(tstate, PyExc_SystemError,
                              "no locals found when setting up annotations");
                ERROR_IF(true, error);
            }
            /* check if __annotations__ in locals()... */
            if (PyDict_CheckExact(LOCALS())) {
                ann_dict = _PyDict_GetItemWithError(LOCALS(),
                                                    &_Py_ID(__annotations__));
                if (ann_dict == NULL) {
                    ERROR_IF(_PyErr_Occurred(tstate), error);
                    /* ...if not, create a new one */
                    ann_dict = PyDict_New();
                    ERROR_IF(ann_dict == NULL, error);
                    err = PyDict_SetItem(LOCALS(), &_Py_ID(__annotations__),
                                         ann_dict);
                    Py_DECREF(ann_dict);
                    ERROR_IF(err, error);
                }
            }
            else {
                /* do the same if locals() is not a dict */
                ann_dict = PyObject_GetItem(LOCALS(), &_Py_ID(__annotations__));
                if (ann_dict == NULL) {
                    ERROR_IF(!_PyErr_ExceptionMatches(tstate, PyExc_KeyError), error);
                    _PyErr_Clear(tstate);
                    ann_dict = PyDict_New();
                    ERROR_IF(ann_dict == NULL, error);
                    err = PyObject_SetItem(LOCALS(), &_Py_ID(__annotations__),
                                           ann_dict);
                    Py_DECREF(ann_dict);
                    ERROR_IF(err, error);
                }
                else {
                    Py_DECREF(ann_dict);
                }
            }
        }

        inst(BUILD_CONST_KEY_MAP, (values[oparg], keys -- map)) {
            if (!PyTuple_CheckExact(keys) ||
                PyTuple_GET_SIZE(keys) != (Py_ssize_t)oparg) {
                _PyErr_SetString(tstate, PyExc_SystemError,
                                 "bad BUILD_CONST_KEY_MAP keys argument");
                goto error;  // Pop the keys and values.
            }
            map = _PyDict_FromItems(
                    &PyTuple_GET_ITEM(keys, 0), 1,
                    values, 1, oparg);
            DECREF_INPUTS();
            ERROR_IF(map == NULL, error);
        }

        inst(DICT_UPDATE, (update --)) {
            PyObject *dict = PEEK(oparg + 1);  // update is still on the stack
            if (PyDict_Update(dict, update) < 0) {
                if (_PyErr_ExceptionMatches(tstate, PyExc_AttributeError)) {
                    _PyErr_Format(tstate, PyExc_TypeError,
                                    "'%.200s' object is not a mapping",
                                    Py_TYPE(update)->tp_name);
                }
                DECREF_INPUTS();
                ERROR_IF(true, error);
            }
            DECREF_INPUTS();
        }

        inst(DICT_MERGE, (update --)) {
            PyObject *dict = PEEK(oparg + 1);  // update is still on the stack

            if (_PyDict_MergeEx(dict, update, 2) < 0) {
                format_kwargs_error(tstate, PEEK(3 + oparg), update);
                DECREF_INPUTS();
                ERROR_IF(true, error);
            }
            DECREF_INPUTS();
        }

        inst(MAP_ADD, (key, value --)) {
            PyObject *dict = PEEK(oparg + 2);  // key, value are still on the stack
            assert(PyDict_CheckExact(dict));
            /* dict[key] = value */
            // Do not DECREF INPUTS because the function steals the references
            ERROR_IF(_PyDict_SetItem_Take2((PyDictObject *)dict, key, value) != 0, error);
        }

        inst(INSTRUMENTED_LOAD_SUPER_ATTR, (unused/9, unused, unused, unused -- unused if (oparg & 1), unused)) {
            _PySuperAttrCache *cache = (_PySuperAttrCache *)next_instr;
            // cancel out the decrement that will happen in LOAD_SUPER_ATTR; we
            // don't want to specialize instrumented instructions
            INCREMENT_ADAPTIVE_COUNTER(cache->counter);
            GO_TO_INSTRUCTION(LOAD_SUPER_ATTR);
        }

        family(load_super_attr, INLINE_CACHE_ENTRIES_LOAD_SUPER_ATTR) = {
            LOAD_SUPER_ATTR,
            LOAD_SUPER_ATTR_ATTR,
            LOAD_SUPER_ATTR_METHOD,
        };

        inst(LOAD_SUPER_ATTR, (unused/1, global_super, class, self -- res2 if (oparg & 1), res)) {
            PyObject *name = GETITEM(FRAME_CO_NAMES, oparg >> 2);
            int load_method = oparg & 1;
            #if ENABLE_SPECIALIZATION
            _PySuperAttrCache *cache = (_PySuperAttrCache *)next_instr;
            if (ADAPTIVE_COUNTER_IS_ZERO(cache->counter)) {
                next_instr--;
                _Py_Specialize_LoadSuperAttr(global_super, class, next_instr, load_method);
                DISPATCH_SAME_OPARG();
            }
            STAT_INC(LOAD_SUPER_ATTR, deferred);
            DECREMENT_ADAPTIVE_COUNTER(cache->counter);
            #endif  /* ENABLE_SPECIALIZATION */

            if (opcode == INSTRUMENTED_LOAD_SUPER_ATTR) {
                PyObject *arg = oparg & 2 ? class : &_PyInstrumentation_MISSING;
                int err = _Py_call_instrumentation_2args(
                        tstate, PY_MONITORING_EVENT_CALL,
                        frame, next_instr-1, global_super, arg);
                ERROR_IF(err, error);
            }

            // we make no attempt to optimize here; specializations should
            // handle any case whose performance we care about
            PyObject *stack[] = {class, self};
            PyObject *super = PyObject_Vectorcall(global_super, stack, oparg & 2, NULL);
            if (opcode == INSTRUMENTED_LOAD_SUPER_ATTR) {
                PyObject *arg = oparg & 2 ? class : &_PyInstrumentation_MISSING;
                if (super == NULL) {
                    _Py_call_instrumentation_exc2(
                        tstate, PY_MONITORING_EVENT_C_RAISE,
                        frame, next_instr-1, global_super, arg);
                }
                else {
                    int err = _Py_call_instrumentation_2args(
                        tstate, PY_MONITORING_EVENT_C_RETURN,
                        frame, next_instr-1, global_super, arg);
                    if (err < 0) {
                        Py_CLEAR(super);
                    }
                }
            }
            DECREF_INPUTS();
            ERROR_IF(super == NULL, error);
            res = PyObject_GetAttr(super, name);
            Py_DECREF(super);
            ERROR_IF(res == NULL, error);
        }

        pseudo(LOAD_SUPER_METHOD) = {
            LOAD_SUPER_ATTR,
        };

        pseudo(LOAD_ZERO_SUPER_METHOD) = {
            LOAD_SUPER_ATTR,
        };

        pseudo(LOAD_ZERO_SUPER_ATTR) = {
            LOAD_SUPER_ATTR,
        };

        inst(LOAD_SUPER_ATTR_ATTR, (unused/1, global_super, class, self -- res2 if (oparg & 1), res)) {
            assert(!(oparg & 1));
            DEOPT_IF(global_super != (PyObject *)&PySuper_Type, LOAD_SUPER_ATTR);
            DEOPT_IF(!PyType_Check(class), LOAD_SUPER_ATTR);
            STAT_INC(LOAD_SUPER_ATTR, hit);
            PyObject *name = GETITEM(FRAME_CO_NAMES, oparg >> 2);
            res = _PySuper_Lookup((PyTypeObject *)class, self, name, NULL);
            DECREF_INPUTS();
            ERROR_IF(res == NULL, error);
        }

        inst(LOAD_SUPER_ATTR_METHOD, (unused/1, global_super, class, self -- res2, res)) {
            assert(oparg & 1);
            DEOPT_IF(global_super != (PyObject *)&PySuper_Type, LOAD_SUPER_ATTR);
            DEOPT_IF(!PyType_Check(class), LOAD_SUPER_ATTR);
            STAT_INC(LOAD_SUPER_ATTR, hit);
            PyObject *name = GETITEM(FRAME_CO_NAMES, oparg >> 2);
            PyTypeObject *cls = (PyTypeObject *)class;
            int method_found = 0;
            res2 = _PySuper_Lookup(cls, self, name,
                                   cls->tp_getattro == PyObject_GenericGetAttr ? &method_found : NULL);
            Py_DECREF(global_super);
            Py_DECREF(class);
            if (res2 == NULL) {
                Py_DECREF(self);
                ERROR_IF(true, error);
            }
            if (method_found) {
                res = self; // transfer ownership
            } else {
                Py_DECREF(self);
                res = res2;
                res2 = NULL;
            }
        }

        family(load_attr, INLINE_CACHE_ENTRIES_LOAD_ATTR) = {
            LOAD_ATTR,
            LOAD_ATTR_INSTANCE_VALUE,
            LOAD_ATTR_MODULE,
            LOAD_ATTR_WITH_HINT,
            LOAD_ATTR_SLOT,
            LOAD_ATTR_CLASS,
            LOAD_ATTR_PROPERTY,
            LOAD_ATTR_GETATTRIBUTE_OVERRIDDEN,
            LOAD_ATTR_METHOD_WITH_VALUES,
            LOAD_ATTR_METHOD_NO_DICT,
            LOAD_ATTR_METHOD_LAZY_DICT,
        };

        inst(LOAD_ATTR, (unused/9, owner -- res2 if (oparg & 1), res)) {
            #if ENABLE_SPECIALIZATION
            _PyAttrCache *cache = (_PyAttrCache *)next_instr;
            if (ADAPTIVE_COUNTER_IS_ZERO(cache->counter)) {
                PyObject *name = GETITEM(FRAME_CO_NAMES, oparg>>1);
                next_instr--;
                _Py_Specialize_LoadAttr(owner, next_instr, name);
                DISPATCH_SAME_OPARG();
            }
            STAT_INC(LOAD_ATTR, deferred);
            DECREMENT_ADAPTIVE_COUNTER(cache->counter);
            #endif  /* ENABLE_SPECIALIZATION */
            PyObject *name = GETITEM(FRAME_CO_NAMES, oparg >> 1);
            if (oparg & 1) {
                /* Designed to work in tandem with CALL, pushes two values. */
                PyObject* meth = NULL;
                if (_PyObject_GetMethod(owner, name, &meth)) {
                    /* We can bypass temporary bound method object.
                       meth is unbound method and obj is self.

                       meth | self | arg1 | ... | argN
                     */
                    assert(meth != NULL);  // No errors on this branch
                    res2 = meth;
                    res = owner;  // Transfer ownership
                }
                else {
                    /* meth is not an unbound method (but a regular attr, or
                       something was returned by a descriptor protocol).  Set
                       the second element of the stack to NULL, to signal
                       CALL that it's not a method call.

                       NULL | meth | arg1 | ... | argN
                    */
                    DECREF_INPUTS();
                    ERROR_IF(meth == NULL, error);
                    res2 = NULL;
                    res = meth;
                }
            }
            else {
                /* Classic, pushes one value. */
                res = PyObject_GetAttr(owner, name);
                DECREF_INPUTS();
                ERROR_IF(res == NULL, error);
            }
        }

        pseudo(LOAD_METHOD) = {
            LOAD_ATTR,
        };

        inst(LOAD_ATTR_INSTANCE_VALUE, (unused/1, type_version/2, index/1, unused/5, owner -- res2 if (oparg & 1), res)) {
            PyTypeObject *tp = Py_TYPE(owner);
            assert(type_version != 0);
            DEOPT_IF(tp->tp_version_tag != type_version, LOAD_ATTR);
            assert(tp->tp_dictoffset < 0);
            assert(tp->tp_flags & Py_TPFLAGS_MANAGED_DICT);
            PyDictOrValues dorv = *_PyObject_DictOrValuesPointer(owner);
            DEOPT_IF(!_PyDictOrValues_IsValues(dorv), LOAD_ATTR);
            res = _PyDictOrValues_GetValues(dorv)->values[index];
            DEOPT_IF(res == NULL, LOAD_ATTR);
            STAT_INC(LOAD_ATTR, hit);
            Py_INCREF(res);
            res2 = NULL;
            DECREF_INPUTS();
        }

        inst(LOAD_ATTR_MODULE, (unused/1, type_version/2, index/1, unused/5, owner -- res2 if (oparg & 1), res)) {
            DEOPT_IF(!PyModule_CheckExact(owner), LOAD_ATTR);
            PyDictObject *dict = (PyDictObject *)((PyModuleObject *)owner)->md_dict;
            assert(dict != NULL);
            DEOPT_IF(dict->ma_keys->dk_version != type_version, LOAD_ATTR);
            assert(dict->ma_keys->dk_kind == DICT_KEYS_UNICODE);
            assert(index < dict->ma_keys->dk_nentries);
            PyDictUnicodeEntry *ep = DK_UNICODE_ENTRIES(dict->ma_keys) + index;
            res = ep->me_value;
            DEOPT_IF(res == NULL, LOAD_ATTR);
            STAT_INC(LOAD_ATTR, hit);
            Py_INCREF(res);
            res2 = NULL;
            DECREF_INPUTS();
        }

        inst(LOAD_ATTR_WITH_HINT, (unused/1, type_version/2, index/1, unused/5, owner -- res2 if (oparg & 1), res)) {
            PyTypeObject *tp = Py_TYPE(owner);
            assert(type_version != 0);
            DEOPT_IF(tp->tp_version_tag != type_version, LOAD_ATTR);
            assert(tp->tp_flags & Py_TPFLAGS_MANAGED_DICT);
            PyDictOrValues dorv = *_PyObject_DictOrValuesPointer(owner);
            DEOPT_IF(_PyDictOrValues_IsValues(dorv), LOAD_ATTR);
            PyDictObject *dict = (PyDictObject *)_PyDictOrValues_GetDict(dorv);
            DEOPT_IF(dict == NULL, LOAD_ATTR);
            assert(PyDict_CheckExact((PyObject *)dict));
            PyObject *name = GETITEM(FRAME_CO_NAMES, oparg>>1);
            uint16_t hint = index;
            DEOPT_IF(hint >= (size_t)dict->ma_keys->dk_nentries, LOAD_ATTR);
            if (DK_IS_UNICODE(dict->ma_keys)) {
                PyDictUnicodeEntry *ep = DK_UNICODE_ENTRIES(dict->ma_keys) + hint;
                DEOPT_IF(ep->me_key != name, LOAD_ATTR);
                res = ep->me_value;
            }
            else {
                PyDictKeyEntry *ep = DK_ENTRIES(dict->ma_keys) + hint;
                DEOPT_IF(ep->me_key != name, LOAD_ATTR);
                res = ep->me_value;
            }
            DEOPT_IF(res == NULL, LOAD_ATTR);
            STAT_INC(LOAD_ATTR, hit);
            Py_INCREF(res);
            res2 = NULL;
            DECREF_INPUTS();
        }

        inst(LOAD_ATTR_SLOT, (unused/1, type_version/2, index/1, unused/5, owner -- res2 if (oparg & 1), res)) {
            PyTypeObject *tp = Py_TYPE(owner);
            assert(type_version != 0);
            DEOPT_IF(tp->tp_version_tag != type_version, LOAD_ATTR);
            char *addr = (char *)owner + index;
            res = *(PyObject **)addr;
            DEOPT_IF(res == NULL, LOAD_ATTR);
            STAT_INC(LOAD_ATTR, hit);
            Py_INCREF(res);
            res2 = NULL;
            DECREF_INPUTS();
        }

        inst(LOAD_ATTR_CLASS, (unused/1, type_version/2, unused/2, descr/4, cls -- res2 if (oparg & 1), res)) {

            DEOPT_IF(!PyType_Check(cls), LOAD_ATTR);
            DEOPT_IF(((PyTypeObject *)cls)->tp_version_tag != type_version,
                LOAD_ATTR);
            assert(type_version != 0);

            STAT_INC(LOAD_ATTR, hit);
            res2 = NULL;
            res = descr;
            assert(res != NULL);
            Py_INCREF(res);
            DECREF_INPUTS();
        }

        inst(LOAD_ATTR_PROPERTY, (unused/1, type_version/2, func_version/2, fget/4, owner -- unused if (oparg & 1), unused)) {
            DEOPT_IF(tstate->interp->eval_frame, LOAD_ATTR);

            PyTypeObject *cls = Py_TYPE(owner);
            DEOPT_IF(cls->tp_version_tag != type_version, LOAD_ATTR);
            assert(type_version != 0);
            assert(Py_IS_TYPE(fget, &PyFunction_Type));
            PyFunctionObject *f = (PyFunctionObject *)fget;
            assert(func_version != 0);
            DEOPT_IF(f->func_version != func_version, LOAD_ATTR);
            PyCodeObject *code = (PyCodeObject *)f->func_code;
            assert(code->co_argcount == 1);
            DEOPT_IF(!_PyThreadState_HasStackSpace(tstate, code->co_framesize), LOAD_ATTR);
            STAT_INC(LOAD_ATTR, hit);
            Py_INCREF(fget);
            _PyInterpreterFrame *new_frame = _PyFrame_PushUnchecked(tstate, f, 1);
            // Manipulate stack directly because we exit with DISPATCH_INLINED().
            SET_TOP(NULL);
            int shrink_stack = !(oparg & 1);
            STACK_SHRINK(shrink_stack);
            new_frame->localsplus[0] = owner;
            SKIP_OVER(INLINE_CACHE_ENTRIES_LOAD_ATTR);
            frame->return_offset = 0;
            DISPATCH_INLINED(new_frame);
        }

        inst(LOAD_ATTR_GETATTRIBUTE_OVERRIDDEN, (unused/1, type_version/2, func_version/2, getattribute/4, owner -- unused if (oparg & 1), unused)) {
            DEOPT_IF(tstate->interp->eval_frame, LOAD_ATTR);
            PyTypeObject *cls = Py_TYPE(owner);
            DEOPT_IF(cls->tp_version_tag != type_version, LOAD_ATTR);
            assert(type_version != 0);
            assert(Py_IS_TYPE(getattribute, &PyFunction_Type));
            PyFunctionObject *f = (PyFunctionObject *)getattribute;
            assert(func_version != 0);
            DEOPT_IF(f->func_version != func_version, LOAD_ATTR);
            PyCodeObject *code = (PyCodeObject *)f->func_code;
            assert(code->co_argcount == 2);
            DEOPT_IF(!_PyThreadState_HasStackSpace(tstate, code->co_framesize), LOAD_ATTR);
            STAT_INC(LOAD_ATTR, hit);

            PyObject *name = GETITEM(FRAME_CO_NAMES, oparg >> 1);
            Py_INCREF(f);
            _PyInterpreterFrame *new_frame = _PyFrame_PushUnchecked(tstate, f, 2);
            // Manipulate stack directly because we exit with DISPATCH_INLINED().
            SET_TOP(NULL);
            int shrink_stack = !(oparg & 1);
            STACK_SHRINK(shrink_stack);
            new_frame->localsplus[0] = owner;
            new_frame->localsplus[1] = Py_NewRef(name);
            SKIP_OVER(INLINE_CACHE_ENTRIES_LOAD_ATTR);
            frame->return_offset = 0;
            DISPATCH_INLINED(new_frame);
        }

        inst(STORE_ATTR_INSTANCE_VALUE, (unused/1, type_version/2, index/1, value, owner --)) {
            PyTypeObject *tp = Py_TYPE(owner);
            assert(type_version != 0);
            DEOPT_IF(tp->tp_version_tag != type_version, STORE_ATTR);
            assert(tp->tp_flags & Py_TPFLAGS_MANAGED_DICT);
            PyDictOrValues dorv = *_PyObject_DictOrValuesPointer(owner);
            DEOPT_IF(!_PyDictOrValues_IsValues(dorv), STORE_ATTR);
            STAT_INC(STORE_ATTR, hit);
            PyDictValues *values = _PyDictOrValues_GetValues(dorv);
            PyObject *old_value = values->values[index];
            values->values[index] = value;
            if (old_value == NULL) {
                _PyDictValues_AddToInsertionOrder(values, index);
            }
            else {
                Py_DECREF(old_value);
            }
            Py_DECREF(owner);
        }

        inst(STORE_ATTR_WITH_HINT, (unused/1, type_version/2, hint/1, value, owner --)) {
            PyTypeObject *tp = Py_TYPE(owner);
            assert(type_version != 0);
            DEOPT_IF(tp->tp_version_tag != type_version, STORE_ATTR);
            assert(tp->tp_flags & Py_TPFLAGS_MANAGED_DICT);
            PyDictOrValues dorv = *_PyObject_DictOrValuesPointer(owner);
            DEOPT_IF(_PyDictOrValues_IsValues(dorv), STORE_ATTR);
            PyDictObject *dict = (PyDictObject *)_PyDictOrValues_GetDict(dorv);
            DEOPT_IF(dict == NULL, STORE_ATTR);
            assert(PyDict_CheckExact((PyObject *)dict));
            PyObject *name = GETITEM(FRAME_CO_NAMES, oparg);
            DEOPT_IF(hint >= (size_t)dict->ma_keys->dk_nentries, STORE_ATTR);
            PyObject *old_value;
            uint64_t new_version;
            if (DK_IS_UNICODE(dict->ma_keys)) {
                PyDictUnicodeEntry *ep = DK_UNICODE_ENTRIES(dict->ma_keys) + hint;
                DEOPT_IF(ep->me_key != name, STORE_ATTR);
                old_value = ep->me_value;
                DEOPT_IF(old_value == NULL, STORE_ATTR);
                new_version = _PyDict_NotifyEvent(tstate->interp, PyDict_EVENT_MODIFIED, dict, name, value);
                ep->me_value = value;
            }
            else {
                PyDictKeyEntry *ep = DK_ENTRIES(dict->ma_keys) + hint;
                DEOPT_IF(ep->me_key != name, STORE_ATTR);
                old_value = ep->me_value;
                DEOPT_IF(old_value == NULL, STORE_ATTR);
                new_version = _PyDict_NotifyEvent(tstate->interp, PyDict_EVENT_MODIFIED, dict, name, value);
                ep->me_value = value;
            }
            Py_DECREF(old_value);
            STAT_INC(STORE_ATTR, hit);
            /* Ensure dict is GC tracked if it needs to be */
            if (!_PyObject_GC_IS_TRACKED(dict) && _PyObject_GC_MAY_BE_TRACKED(value)) {
                _PyObject_GC_TRACK(dict);
            }
            /* PEP 509 */
            dict->ma_version_tag = new_version;
            Py_DECREF(owner);
        }

        inst(STORE_ATTR_SLOT, (unused/1, type_version/2, index/1, value, owner --)) {
            PyTypeObject *tp = Py_TYPE(owner);
            assert(type_version != 0);
            DEOPT_IF(tp->tp_version_tag != type_version, STORE_ATTR);
            char *addr = (char *)owner + index;
            STAT_INC(STORE_ATTR, hit);
            PyObject *old_value = *(PyObject **)addr;
            *(PyObject **)addr = value;
            Py_XDECREF(old_value);
            Py_DECREF(owner);
        }

        family(compare_op, INLINE_CACHE_ENTRIES_COMPARE_OP) = {
            COMPARE_OP,
            COMPARE_OP_FLOAT,
            COMPARE_OP_INT,
            COMPARE_OP_STR,
        };

        inst(COMPARE_OP, (unused/1, left, right -- res)) {
            #if ENABLE_SPECIALIZATION
            _PyCompareOpCache *cache = (_PyCompareOpCache *)next_instr;
            if (ADAPTIVE_COUNTER_IS_ZERO(cache->counter)) {
                next_instr--;
                _Py_Specialize_CompareOp(left, right, next_instr, oparg);
                DISPATCH_SAME_OPARG();
            }
            STAT_INC(COMPARE_OP, deferred);
            DECREMENT_ADAPTIVE_COUNTER(cache->counter);
            #endif  /* ENABLE_SPECIALIZATION */
            assert((oparg >> 5) <= Py_GE);
            res = PyObject_RichCompare(left, right, oparg >> 5);
            DECREF_INPUTS();
            ERROR_IF(res == NULL, error);
            if (oparg & 16) {
                int res_bool = PyObject_IsTrue(res);
                Py_DECREF(res);
                ERROR_IF(res_bool < 0, error);
                res = res_bool ? Py_True : Py_False;
            }
        }

        inst(COMPARE_OP_FLOAT, (unused/1, left, right -- res)) {
            DEOPT_IF(!PyFloat_CheckExact(left), COMPARE_OP);
            DEOPT_IF(!PyFloat_CheckExact(right), COMPARE_OP);
            STAT_INC(COMPARE_OP, hit);
            double dleft = PyFloat_AS_DOUBLE(left);
            double dright = PyFloat_AS_DOUBLE(right);
            // 1 if NaN, 2 if <, 4 if >, 8 if ==; this matches low four bits of the oparg
            int sign_ish = COMPARISON_BIT(dleft, dright);
            _Py_DECREF_SPECIALIZED(left, _PyFloat_ExactDealloc);
            _Py_DECREF_SPECIALIZED(right, _PyFloat_ExactDealloc);
            res = (sign_ish & oparg) ? Py_True : Py_False;
            // It's always a bool, so we don't care about oparg & 16.
        }

        // Similar to COMPARE_OP_FLOAT
        inst(COMPARE_OP_INT, (unused/1, left, right -- res)) {
            DEOPT_IF(!PyLong_CheckExact(left), COMPARE_OP);
            DEOPT_IF(!PyLong_CheckExact(right), COMPARE_OP);
            DEOPT_IF(!_PyLong_IsCompact((PyLongObject *)left), COMPARE_OP);
            DEOPT_IF(!_PyLong_IsCompact((PyLongObject *)right), COMPARE_OP);
            STAT_INC(COMPARE_OP, hit);
            assert(_PyLong_DigitCount((PyLongObject *)left) <= 1 &&
                   _PyLong_DigitCount((PyLongObject *)right) <= 1);
            Py_ssize_t ileft = _PyLong_CompactValue((PyLongObject *)left);
            Py_ssize_t iright = _PyLong_CompactValue((PyLongObject *)right);
            // 2 if <, 4 if >, 8 if ==; this matches the low 4 bits of the oparg
            int sign_ish = COMPARISON_BIT(ileft, iright);
            _Py_DECREF_SPECIALIZED(left, (destructor)PyObject_Free);
            _Py_DECREF_SPECIALIZED(right, (destructor)PyObject_Free);
            res = (sign_ish & oparg) ? Py_True : Py_False;
            // It's always a bool, so we don't care about oparg & 16.
        }

        // Similar to COMPARE_OP_FLOAT, but for ==, != only
        inst(COMPARE_OP_STR, (unused/1, left, right -- res)) {
            DEOPT_IF(!PyUnicode_CheckExact(left), COMPARE_OP);
            DEOPT_IF(!PyUnicode_CheckExact(right), COMPARE_OP);
            STAT_INC(COMPARE_OP, hit);
            int eq = _PyUnicode_Equal(left, right);
            assert((oparg >> 5) == Py_EQ || (oparg >> 5) == Py_NE);
            _Py_DECREF_SPECIALIZED(left, _PyUnicode_ExactDealloc);
            _Py_DECREF_SPECIALIZED(right, _PyUnicode_ExactDealloc);
            assert(eq == 0 || eq == 1);
            assert((oparg & 0xf) == COMPARISON_NOT_EQUALS || (oparg & 0xf) == COMPARISON_EQUALS);
            assert(COMPARISON_NOT_EQUALS + 1 == COMPARISON_EQUALS);
            res = ((COMPARISON_NOT_EQUALS + eq) & oparg) ? Py_True : Py_False;
            // It's always a bool, so we don't care about oparg & 16.
        }

        inst(IS_OP, (left, right -- b)) {
            int res = Py_Is(left, right) ^ oparg;
            DECREF_INPUTS();
            b = res ? Py_True : Py_False;
        }

        inst(CONTAINS_OP, (left, right -- b)) {
            int res = PySequence_Contains(right, left);
            DECREF_INPUTS();
            ERROR_IF(res < 0, error);
            b = (res ^ oparg) ? Py_True : Py_False;
        }

        inst(CHECK_EG_MATCH, (exc_value, match_type -- rest, match)) {
            if (check_except_star_type_valid(tstate, match_type) < 0) {
                DECREF_INPUTS();
                ERROR_IF(true, error);
            }

            match = NULL;
            rest = NULL;
            int res = exception_group_match(exc_value, match_type,
                                            &match, &rest);
            DECREF_INPUTS();
            ERROR_IF(res < 0, error);

            assert((match == NULL) == (rest == NULL));
            ERROR_IF(match == NULL, error);

            if (!Py_IsNone(match)) {
                PyErr_SetHandledException(match);
            }
        }

        inst(CHECK_EXC_MATCH, (left, right -- left, b)) {
            assert(PyExceptionInstance_Check(left));
            if (check_except_type_valid(tstate, right) < 0) {
                 DECREF_INPUTS();
                 ERROR_IF(true, error);
            }

            int res = PyErr_GivenExceptionMatches(left, right);
            DECREF_INPUTS();
            b = res ? Py_True : Py_False;
        }

         inst(IMPORT_NAME, (level, fromlist -- res)) {
            PyObject *name = GETITEM(FRAME_CO_NAMES, oparg);
            res = import_name(tstate, frame, name, fromlist, level);
            DECREF_INPUTS();
            ERROR_IF(res == NULL, error);
        }

        inst(IMPORT_FROM, (from -- from, res)) {
            PyObject *name = GETITEM(FRAME_CO_NAMES, oparg);
            res = import_from(tstate, from, name);
            ERROR_IF(res == NULL, error);
        }

        inst(JUMP_FORWARD, (--)) {
            JUMPBY(oparg);
        }

        inst(JUMP_BACKWARD, (--)) {
<<<<<<< HEAD
            _Py_CODEUNIT *here = next_instr - 1;
            assert(oparg <= INSTR_OFFSET());
            JUMPBY(1-oparg);
            #if ENABLE_SPECIALIZATION
            here[1].cache += (1 << OPTIMIZER_BITS_IN_COUNTER);
            if (here[1].cache > tstate->interp->optimizer_backedge_threshold) {
                OBJECT_STAT_INC(optimization_attempts);
                frame = _PyOptimizer_BackEdge(frame, here, next_instr, stack_pointer);
                if (frame == NULL) {
                    frame = cframe.current_frame;
                    goto error;
                }
                here[1].cache &= ((1 << OPTIMIZER_BITS_IN_COUNTER) -1);
                goto resume_frame;
            }
            #endif  /* ENABLE_SPECIALIZATION */
            CHECK_EVAL_BREAKER();
            DISPATCH();
        }

        inst(ENTER_EXECUTOR, (--)) {
            _PyExecutorObject *executor = (_PyExecutorObject *)frame->f_code->co_executors->executors[oparg];
            Py_INCREF(executor);
            frame = executor->execute(executor, frame, stack_pointer);
            if (frame == NULL) {
                frame = cframe.current_frame;
                goto error;
            }
            goto resume_frame;
=======
            CHECK_EVAL_BREAKER();
            _Py_CODEUNIT *here = next_instr - 1;
            assert(oparg <= INSTR_OFFSET());
            JUMPBY(1-oparg);
            #if ENABLE_SPECIALIZATION
            here[1].cache += (1 << OPTIMIZER_BITS_IN_COUNTER);
            if (here[1].cache > tstate->interp->optimizer_backedge_threshold) {
                OBJECT_STAT_INC(optimization_attempts);
                frame = _PyOptimizer_BackEdge(frame, here, next_instr, stack_pointer);
                if (frame == NULL) {
                    frame = cframe.current_frame;
                    goto resume_with_error;
                }
                assert(frame == cframe.current_frame);
                here[1].cache &= ((1 << OPTIMIZER_BITS_IN_COUNTER) -1);
                goto resume_frame;
            }
            #endif  /* ENABLE_SPECIALIZATION */
>>>>>>> 67a79888
        }

        pseudo(JUMP) = {
            JUMP_FORWARD,
            JUMP_BACKWARD,
        };

        pseudo(JUMP_NO_INTERRUPT) = {
            JUMP_FORWARD,
            JUMP_BACKWARD_NO_INTERRUPT,
        };

        inst(ENTER_EXECUTOR, (--)) {
            CHECK_EVAL_BREAKER();

            PyCodeObject *code = _PyFrame_GetCode(frame);
            _PyExecutorObject *executor = (_PyExecutorObject *)code->co_executors->executors[oparg&255];
            int original_oparg = executor->vm_data.oparg | (oparg & 0xfffff00);
            JUMPBY(1-original_oparg);
            frame->prev_instr = next_instr - 1;
            Py_INCREF(executor);
            frame = executor->execute(executor, frame, stack_pointer);
            if (frame == NULL) {
                frame = cframe.current_frame;
                goto resume_with_error;
            }
            goto resume_frame;
        }

        inst(POP_JUMP_IF_FALSE, (cond -- )) {
            assert(PyBool_Check(cond));
            JUMPBY(oparg * Py_IsFalse(cond));
        }

        inst(POP_JUMP_IF_TRUE, (cond -- )) {
            assert(PyBool_Check(cond));
            JUMPBY(oparg * Py_IsTrue(cond));
        }

        inst(POP_JUMP_IF_NOT_NONE, (value -- )) {
            if (!Py_IsNone(value)) {
                DECREF_INPUTS();
                JUMPBY(oparg);
            }
        }

        inst(POP_JUMP_IF_NONE, (value -- )) {
            if (Py_IsNone(value)) {
                JUMPBY(oparg);
            }
            else {
                DECREF_INPUTS();
            }
        }

        inst(JUMP_BACKWARD_NO_INTERRUPT, (--)) {
            /* This bytecode is used in the `yield from` or `await` loop.
             * If there is an interrupt, we want it handled in the innermost
             * generator or coroutine, so we deliberately do not check it here.
             * (see bpo-30039).
             */
            JUMPBY(-oparg);
        }

        inst(GET_LEN, (obj -- obj, len_o)) {
            // PUSH(len(TOS))
            Py_ssize_t len_i = PyObject_Length(obj);
            ERROR_IF(len_i < 0, error);
            len_o = PyLong_FromSsize_t(len_i);
            ERROR_IF(len_o == NULL, error);
        }

        inst(MATCH_CLASS, (subject, type, names -- attrs)) {
            // Pop TOS and TOS1. Set TOS to a tuple of attributes on success, or
            // None on failure.
            assert(PyTuple_CheckExact(names));
            attrs = match_class(tstate, subject, type, oparg, names);
            DECREF_INPUTS();
            if (attrs) {
                assert(PyTuple_CheckExact(attrs));  // Success!
            }
            else {
                ERROR_IF(_PyErr_Occurred(tstate), error);  // Error!
                attrs = Py_None;  // Failure!
            }
        }

        inst(MATCH_MAPPING, (subject -- subject, res)) {
            int match = Py_TYPE(subject)->tp_flags & Py_TPFLAGS_MAPPING;
            res = match ? Py_True : Py_False;
        }

        inst(MATCH_SEQUENCE, (subject -- subject, res)) {
            int match = Py_TYPE(subject)->tp_flags & Py_TPFLAGS_SEQUENCE;
            res = match ? Py_True : Py_False;
        }

        inst(MATCH_KEYS, (subject, keys -- subject, keys, values_or_none)) {
            // On successful match, PUSH(values). Otherwise, PUSH(None).
            values_or_none = match_keys(tstate, subject, keys);
            ERROR_IF(values_or_none == NULL, error);
        }

        inst(GET_ITER, (iterable -- iter)) {
            /* before: [obj]; after [getiter(obj)] */
            iter = PyObject_GetIter(iterable);
            DECREF_INPUTS();
            ERROR_IF(iter == NULL, error);
        }

        inst(GET_YIELD_FROM_ITER, (iterable -- iter)) {
            /* before: [obj]; after [getiter(obj)] */
            if (PyCoro_CheckExact(iterable)) {
                /* `iterable` is a coroutine */
                if (!(_PyFrame_GetCode(frame)->co_flags & (CO_COROUTINE | CO_ITERABLE_COROUTINE))) {
                    /* and it is used in a 'yield from' expression of a
                       regular generator. */
                    _PyErr_SetString(tstate, PyExc_TypeError,
                                     "cannot 'yield from' a coroutine object "
                                     "in a non-coroutine generator");
                    goto error;
                }
                iter = iterable;
            }
            else if (PyGen_CheckExact(iterable)) {
                iter = iterable;
            }
            else {
                /* `iterable` is not a generator. */
                iter = PyObject_GetIter(iterable);
                if (iter == NULL) {
                    goto error;
                }
                DECREF_INPUTS();
            }
        }

        // Most members of this family are "secretly" super-instructions.
        // When the loop is exhausted, they jump, and the jump target is
        // always END_FOR, which pops two values off the stack.
        // This is optimized by skipping that instruction and combining
        // its effect (popping 'iter' instead of pushing 'next'.)

        family(for_iter, INLINE_CACHE_ENTRIES_FOR_ITER) = {
            FOR_ITER,
            FOR_ITER_LIST,
            FOR_ITER_TUPLE,
            FOR_ITER_RANGE,
            FOR_ITER_GEN,
        };

        inst(FOR_ITER, (unused/1, iter -- iter, next)) {
            #if ENABLE_SPECIALIZATION
            _PyForIterCache *cache = (_PyForIterCache *)next_instr;
            if (ADAPTIVE_COUNTER_IS_ZERO(cache->counter)) {
                next_instr--;
                _Py_Specialize_ForIter(iter, next_instr, oparg);
                DISPATCH_SAME_OPARG();
            }
            STAT_INC(FOR_ITER, deferred);
            DECREMENT_ADAPTIVE_COUNTER(cache->counter);
            #endif  /* ENABLE_SPECIALIZATION */
            /* before: [iter]; after: [iter, iter()] *or* [] (and jump over END_FOR.) */
            next = (*Py_TYPE(iter)->tp_iternext)(iter);
            if (next == NULL) {
                if (_PyErr_Occurred(tstate)) {
                    if (!_PyErr_ExceptionMatches(tstate, PyExc_StopIteration)) {
                        goto error;
                    }
                    monitor_raise(tstate, frame, next_instr-1);
                    _PyErr_Clear(tstate);
                }
                /* iterator ended normally */
                assert(next_instr[INLINE_CACHE_ENTRIES_FOR_ITER + oparg].op.code == END_FOR ||
                       next_instr[INLINE_CACHE_ENTRIES_FOR_ITER + oparg].op.code == INSTRUMENTED_END_FOR);
<<<<<<< HEAD
                next = Py_NewRef(Py_None);
                JUMPBY(oparg);
=======
                Py_DECREF(iter);
                STACK_SHRINK(1);
                SKIP_OVER(INLINE_CACHE_ENTRIES_FOR_ITER);
                /* Jump forward oparg, then skip following END_FOR instruction */
                JUMPBY(oparg + 1);
                DISPATCH();
>>>>>>> 67a79888
            }
            // Common case: no jump, leave it to the code generator
        }

        inst(INSTRUMENTED_FOR_ITER, ( -- )) {
            _Py_CODEUNIT *here = next_instr-1;
            _Py_CODEUNIT *target;
            PyObject *iter = TOP();
            PyObject *next = (*Py_TYPE(iter)->tp_iternext)(iter);
            if (next != NULL) {
                PUSH(next);
                target = next_instr + INLINE_CACHE_ENTRIES_FOR_ITER;
            }
            else {
                if (_PyErr_Occurred(tstate)) {
                    if (!_PyErr_ExceptionMatches(tstate, PyExc_StopIteration)) {
                        goto error;
                    }
                    monitor_raise(tstate, frame, here);
                    _PyErr_Clear(tstate);
                }
                /* iterator ended normally */
                assert(next_instr[INLINE_CACHE_ENTRIES_FOR_ITER + oparg].op.code == END_FOR ||
                       next_instr[INLINE_CACHE_ENTRIES_FOR_ITER + oparg].op.code == INSTRUMENTED_END_FOR);
                STACK_SHRINK(1);
                Py_DECREF(iter);
                /* Skip END_FOR */
                target = next_instr + INLINE_CACHE_ENTRIES_FOR_ITER + oparg + 1;
            }
            INSTRUMENTED_JUMP(here, target, PY_MONITORING_EVENT_BRANCH);
        }

        inst(FOR_ITER_LIST, (unused/1, iter -- iter, next)) {
            DEOPT_IF(Py_TYPE(iter) != &PyListIter_Type, FOR_ITER);
            _PyListIterObject *it = (_PyListIterObject *)iter;
            STAT_INC(FOR_ITER, hit);
            PyListObject *seq = it->it_seq;
            if (seq) {
                if (it->it_index < PyList_GET_SIZE(seq)) {
                    next = Py_NewRef(PyList_GET_ITEM(seq, it->it_index++));
                    goto end_for_iter_list;  // End of this instruction
                }
                it->it_seq = NULL;
                Py_DECREF(seq);
            }
<<<<<<< HEAD
            /* Jump forward oparg, then skip following END_FOR instruction */
            JUMPBY(oparg);
            next = Py_NewRef(Py_None);
=======
            Py_DECREF(iter);
            STACK_SHRINK(1);
            SKIP_OVER(INLINE_CACHE_ENTRIES_FOR_ITER);
            /* Jump forward oparg, then skip following END_FOR instruction */
            JUMPBY(oparg + 1);
            DISPATCH();
>>>>>>> 67a79888
        end_for_iter_list:
            // Common case: no jump, leave it to the code generator
        }

        inst(FOR_ITER_TUPLE, (unused/1, iter -- iter, next)) {
            _PyTupleIterObject *it = (_PyTupleIterObject *)iter;
            DEOPT_IF(Py_TYPE(it) != &PyTupleIter_Type, FOR_ITER);
            STAT_INC(FOR_ITER, hit);
            PyTupleObject *seq = it->it_seq;
            if (seq) {
                if (it->it_index < PyTuple_GET_SIZE(seq)) {
                    next = Py_NewRef(PyTuple_GET_ITEM(seq, it->it_index++));
                    goto end_for_iter_tuple;  // End of this instruction
                }
                it->it_seq = NULL;
                Py_DECREF(seq);
            }
            Py_DECREF(iter);
            STACK_SHRINK(1);
            SKIP_OVER(INLINE_CACHE_ENTRIES_FOR_ITER);
            /* Jump forward oparg, then skip following END_FOR instruction */
            JUMPBY(oparg + 1);
            DISPATCH();
        end_for_iter_tuple:
            // Common case: no jump, leave it to the code generator
        }

        inst(FOR_ITER_RANGE, (unused/1, iter -- iter, next)) {
            _PyRangeIterObject *r = (_PyRangeIterObject *)iter;
            DEOPT_IF(Py_TYPE(r) != &PyRangeIter_Type, FOR_ITER);
            STAT_INC(FOR_ITER, hit);
            if (r->len <= 0) {
                STACK_SHRINK(1);
                Py_DECREF(r);
                SKIP_OVER(INLINE_CACHE_ENTRIES_FOR_ITER);
                // Jump over END_FOR instruction.
                JUMPBY(oparg + 1);
                DISPATCH();
            }
            long value = r->start;
            r->start = value + r->step;
            r->len--;
            next = PyLong_FromLong(value);
            if (next == NULL) {
                goto error;
            }
        }

        inst(FOR_ITER_GEN, (unused/1, iter -- iter, unused)) {
            DEOPT_IF(tstate->interp->eval_frame, FOR_ITER);
            PyGenObject *gen = (PyGenObject *)iter;
            DEOPT_IF(Py_TYPE(gen) != &PyGen_Type, FOR_ITER);
            DEOPT_IF(gen->gi_frame_state >= FRAME_EXECUTING, FOR_ITER);
            STAT_INC(FOR_ITER, hit);
            _PyInterpreterFrame *gen_frame = (_PyInterpreterFrame *)gen->gi_iframe;
            frame->return_offset = oparg;
            _PyFrame_StackPush(gen_frame, Py_None);
            gen->gi_frame_state = FRAME_EXECUTING;
            gen->gi_exc_state.previous_item = tstate->exc_info;
            tstate->exc_info = &gen->gi_exc_state;
            SKIP_OVER(INLINE_CACHE_ENTRIES_FOR_ITER);
            assert(next_instr[oparg].op.code == END_FOR ||
                   next_instr[oparg].op.code == INSTRUMENTED_END_FOR);
            DISPATCH_INLINED(gen_frame);
        }

        inst(BEFORE_ASYNC_WITH, (mgr -- exit, res)) {
            PyObject *enter = _PyObject_LookupSpecial(mgr, &_Py_ID(__aenter__));
            if (enter == NULL) {
                if (!_PyErr_Occurred(tstate)) {
                    _PyErr_Format(tstate, PyExc_TypeError,
                                  "'%.200s' object does not support the "
                                  "asynchronous context manager protocol",
                                  Py_TYPE(mgr)->tp_name);
                }
                goto error;
            }
            exit = _PyObject_LookupSpecial(mgr, &_Py_ID(__aexit__));
            if (exit == NULL) {
                if (!_PyErr_Occurred(tstate)) {
                    _PyErr_Format(tstate, PyExc_TypeError,
                                  "'%.200s' object does not support the "
                                  "asynchronous context manager protocol "
                                  "(missed __aexit__ method)",
                                  Py_TYPE(mgr)->tp_name);
                }
                Py_DECREF(enter);
                goto error;
            }
            DECREF_INPUTS();
            res = _PyObject_CallNoArgsTstate(tstate, enter);
            Py_DECREF(enter);
            if (res == NULL) {
                Py_DECREF(exit);
                ERROR_IF(true, error);
            }
        }

        inst(BEFORE_WITH, (mgr -- exit, res)) {
            /* pop the context manager, push its __exit__ and the
             * value returned from calling its __enter__
             */
            PyObject *enter = _PyObject_LookupSpecial(mgr, &_Py_ID(__enter__));
            if (enter == NULL) {
                if (!_PyErr_Occurred(tstate)) {
                    _PyErr_Format(tstate, PyExc_TypeError,
                                  "'%.200s' object does not support the "
                                  "context manager protocol",
                                  Py_TYPE(mgr)->tp_name);
                }
                goto error;
            }
            exit = _PyObject_LookupSpecial(mgr, &_Py_ID(__exit__));
            if (exit == NULL) {
                if (!_PyErr_Occurred(tstate)) {
                    _PyErr_Format(tstate, PyExc_TypeError,
                                  "'%.200s' object does not support the "
                                  "context manager protocol "
                                  "(missed __exit__ method)",
                                  Py_TYPE(mgr)->tp_name);
                }
                Py_DECREF(enter);
                goto error;
            }
            DECREF_INPUTS();
            res = _PyObject_CallNoArgsTstate(tstate, enter);
            Py_DECREF(enter);
            if (res == NULL) {
                Py_DECREF(exit);
                ERROR_IF(true, error);
            }
        }

        inst(WITH_EXCEPT_START, (exit_func, lasti, unused, val -- exit_func, lasti, unused, val, res)) {
            /* At the top of the stack are 4 values:
               - val: TOP = exc_info()
               - unused: SECOND = previous exception
               - lasti: THIRD = lasti of exception in exc_info()
               - exit_func: FOURTH = the context.__exit__ bound method
               We call FOURTH(type(TOP), TOP, GetTraceback(TOP)).
               Then we push the __exit__ return value.
            */
            PyObject *exc, *tb;

            assert(val && PyExceptionInstance_Check(val));
            exc = PyExceptionInstance_Class(val);
            tb = PyException_GetTraceback(val);
            Py_XDECREF(tb);
            assert(PyLong_Check(lasti));
            (void)lasti; // Shut up compiler warning if asserts are off
            PyObject *stack[4] = {NULL, exc, val, tb};
            res = PyObject_Vectorcall(exit_func, stack + 1,
                    3 | PY_VECTORCALL_ARGUMENTS_OFFSET, NULL);
            ERROR_IF(res == NULL, error);
        }

        pseudo(SETUP_FINALLY) = {
            NOP,
        };

        pseudo(SETUP_CLEANUP) = {
            NOP,
        };

        pseudo(SETUP_WITH) = {
            NOP,
        };

        pseudo(POP_BLOCK) = {
            NOP,
        };

        inst(PUSH_EXC_INFO, (new_exc -- prev_exc, new_exc)) {
            _PyErr_StackItem *exc_info = tstate->exc_info;
            if (exc_info->exc_value != NULL) {
                prev_exc = exc_info->exc_value;
            }
            else {
                prev_exc = Py_None;
            }
            assert(PyExceptionInstance_Check(new_exc));
            exc_info->exc_value = Py_NewRef(new_exc);
        }

        inst(LOAD_ATTR_METHOD_WITH_VALUES, (unused/1, type_version/2, keys_version/2, descr/4, self -- res2 if (oparg & 1), res)) {
            /* Cached method object */
            PyTypeObject *self_cls = Py_TYPE(self);
            assert(type_version != 0);
            DEOPT_IF(self_cls->tp_version_tag != type_version, LOAD_ATTR);
            assert(self_cls->tp_flags & Py_TPFLAGS_MANAGED_DICT);
            PyDictOrValues dorv = *_PyObject_DictOrValuesPointer(self);
            DEOPT_IF(!_PyDictOrValues_IsValues(dorv), LOAD_ATTR);
            PyHeapTypeObject *self_heap_type = (PyHeapTypeObject *)self_cls;
            DEOPT_IF(self_heap_type->ht_cached_keys->dk_version !=
                     keys_version, LOAD_ATTR);
            STAT_INC(LOAD_ATTR, hit);
            assert(descr != NULL);
            res2 = Py_NewRef(descr);
            assert(_PyType_HasFeature(Py_TYPE(res2), Py_TPFLAGS_METHOD_DESCRIPTOR));
            res = self;
            assert(oparg & 1);
        }

        inst(LOAD_ATTR_METHOD_NO_DICT, (unused/1, type_version/2, unused/2, descr/4, self -- res2 if (oparg & 1), res)) {
            PyTypeObject *self_cls = Py_TYPE(self);
            DEOPT_IF(self_cls->tp_version_tag != type_version, LOAD_ATTR);
            assert(self_cls->tp_dictoffset == 0);
            STAT_INC(LOAD_ATTR, hit);
            assert(descr != NULL);
            assert(_PyType_HasFeature(Py_TYPE(descr), Py_TPFLAGS_METHOD_DESCRIPTOR));
            res2 = Py_NewRef(descr);
            res = self;
            assert(oparg & 1);
        }

        inst(LOAD_ATTR_METHOD_LAZY_DICT, (unused/1, type_version/2, unused/2, descr/4, self -- res2 if (oparg & 1), res)) {
            PyTypeObject *self_cls = Py_TYPE(self);
            DEOPT_IF(self_cls->tp_version_tag != type_version, LOAD_ATTR);
            Py_ssize_t dictoffset = self_cls->tp_dictoffset;
            assert(dictoffset > 0);
            PyObject *dict = *(PyObject **)((char *)self + dictoffset);
            /* This object has a __dict__, just not yet created */
            DEOPT_IF(dict != NULL, LOAD_ATTR);
            STAT_INC(LOAD_ATTR, hit);
            assert(descr != NULL);
            assert(_PyType_HasFeature(Py_TYPE(descr), Py_TPFLAGS_METHOD_DESCRIPTOR));
            res2 = Py_NewRef(descr);
            res = self;
            assert(oparg & 1);
        }

        inst(KW_NAMES, (--)) {
            assert(kwnames == NULL);
            assert(oparg < PyTuple_GET_SIZE(FRAME_CO_CONSTS));
            kwnames = GETITEM(FRAME_CO_CONSTS, oparg);
        }

        inst(INSTRUMENTED_CALL, ( -- )) {
            int is_meth = PEEK(oparg+2) != NULL;
            int total_args = oparg + is_meth;
            PyObject *function = PEEK(total_args + 1);
            PyObject *arg = total_args == 0 ?
                &_PyInstrumentation_MISSING : PEEK(total_args);
            int err = _Py_call_instrumentation_2args(
                    tstate, PY_MONITORING_EVENT_CALL,
                    frame, next_instr-1, function, arg);
            ERROR_IF(err, error);
            _PyCallCache *cache = (_PyCallCache *)next_instr;
            INCREMENT_ADAPTIVE_COUNTER(cache->counter);
            GO_TO_INSTRUCTION(CALL);
        }

        // Cache layout: counter/1, func_version/2
        // Neither CALL_INTRINSIC_1/2 nor CALL_FUNCTION_EX are members!
        family(call, INLINE_CACHE_ENTRIES_CALL) = {
            CALL,
            CALL_BOUND_METHOD_EXACT_ARGS,
            CALL_PY_EXACT_ARGS,
            CALL_PY_WITH_DEFAULTS,
            CALL_NO_KW_TYPE_1,
            CALL_NO_KW_STR_1,
            CALL_NO_KW_TUPLE_1,
            CALL_BUILTIN_CLASS,
            CALL_NO_KW_BUILTIN_O,
            CALL_NO_KW_BUILTIN_FAST,
            CALL_BUILTIN_FAST_WITH_KEYWORDS,
            CALL_NO_KW_LEN,
            CALL_NO_KW_ISINSTANCE,
            CALL_NO_KW_LIST_APPEND,
            CALL_NO_KW_METHOD_DESCRIPTOR_O,
            CALL_METHOD_DESCRIPTOR_FAST_WITH_KEYWORDS,
            CALL_NO_KW_METHOD_DESCRIPTOR_NOARGS,
            CALL_NO_KW_METHOD_DESCRIPTOR_FAST,
            CALL_NO_KW_ALLOC_AND_ENTER_INIT,
        };

        // On entry, the stack is either
        //   [NULL, callable, arg1, arg2, ...]
        // or
        //   [method, self, arg1, arg2, ...]
        // (Some args may be keywords, see KW_NAMES, which sets 'kwnames'.)
        // On exit, the stack is [result].
        // When calling Python, inline the call using DISPATCH_INLINED().
        inst(CALL, (unused/1, unused/2, method, callable, args[oparg] -- res)) {
            int is_meth = method != NULL;
            int total_args = oparg;
            if (is_meth) {
                callable = method;
                args--;
                total_args++;
            }
            #if ENABLE_SPECIALIZATION
            _PyCallCache *cache = (_PyCallCache *)next_instr;
            if (ADAPTIVE_COUNTER_IS_ZERO(cache->counter)) {
                next_instr--;
                _Py_Specialize_Call(callable, next_instr, total_args, kwnames);
                DISPATCH_SAME_OPARG();
            }
            STAT_INC(CALL, deferred);
            DECREMENT_ADAPTIVE_COUNTER(cache->counter);
            #endif  /* ENABLE_SPECIALIZATION */
            if (!is_meth && Py_TYPE(callable) == &PyMethod_Type) {
                is_meth = 1;  // For consistenct; it's dead, though
                args--;
                total_args++;
                PyObject *self = ((PyMethodObject *)callable)->im_self;
                args[0] = Py_NewRef(self);
                method = ((PyMethodObject *)callable)->im_func;
                args[-1] = Py_NewRef(method);
                Py_DECREF(callable);
                callable = method;
            }
            int positional_args = total_args - KWNAMES_LEN();
            // Check if the call can be inlined or not
            if (Py_TYPE(callable) == &PyFunction_Type &&
                tstate->interp->eval_frame == NULL &&
                ((PyFunctionObject *)callable)->vectorcall == _PyFunction_Vectorcall)
            {
                int code_flags = ((PyCodeObject*)PyFunction_GET_CODE(callable))->co_flags;
                PyObject *locals = code_flags & CO_OPTIMIZED ? NULL : Py_NewRef(PyFunction_GET_GLOBALS(callable));
                _PyInterpreterFrame *new_frame = _PyEvalFramePushAndInit(
                    tstate, (PyFunctionObject *)callable, locals,
                    args, positional_args, kwnames
                );
                kwnames = NULL;
                // Manipulate stack directly since we leave using DISPATCH_INLINED().
                STACK_SHRINK(oparg + 2);
                // The frame has stolen all the arguments from the stack,
                // so there is no need to clean them up.
                if (new_frame == NULL) {
                    goto error;
                }
                SKIP_OVER(INLINE_CACHE_ENTRIES_CALL);
                frame->return_offset = 0;
                DISPATCH_INLINED(new_frame);
            }
            /* Callable is not a normal Python function */
            res = PyObject_Vectorcall(
                callable, args,
                positional_args | PY_VECTORCALL_ARGUMENTS_OFFSET,
                kwnames);
            if (opcode == INSTRUMENTED_CALL) {
                PyObject *arg = total_args == 0 ?
                    &_PyInstrumentation_MISSING : PEEK(total_args);
                if (res == NULL) {
                    _Py_call_instrumentation_exc2(
                        tstate, PY_MONITORING_EVENT_C_RAISE,
                        frame, next_instr-1, callable, arg);
                }
                else {
                    int err = _Py_call_instrumentation_2args(
                        tstate, PY_MONITORING_EVENT_C_RETURN,
                        frame, next_instr-1, callable, arg);
                    if (err < 0) {
                        Py_CLEAR(res);
                    }
                }
            }
            kwnames = NULL;
            assert((res != NULL) ^ (_PyErr_Occurred(tstate) != NULL));
            Py_DECREF(callable);
            for (int i = 0; i < total_args; i++) {
                Py_DECREF(args[i]);
            }
            ERROR_IF(res == NULL, error);
            CHECK_EVAL_BREAKER();
        }

        // Start out with [NULL, bound_method, arg1, arg2, ...]
        // Transform to [callable, self, arg1, arg2, ...]
        // Then fall through to CALL_PY_EXACT_ARGS
        inst(CALL_BOUND_METHOD_EXACT_ARGS, (unused/1, unused/2, method, callable, unused[oparg] -- unused)) {
            DEOPT_IF(method != NULL, CALL);
            DEOPT_IF(Py_TYPE(callable) != &PyMethod_Type, CALL);
            STAT_INC(CALL, hit);
            PyObject *self = ((PyMethodObject *)callable)->im_self;
            PEEK(oparg + 1) = Py_NewRef(self);  // callable
            PyObject *meth = ((PyMethodObject *)callable)->im_func;
            PEEK(oparg + 2) = Py_NewRef(meth);  // method
            Py_DECREF(callable);
            GO_TO_INSTRUCTION(CALL_PY_EXACT_ARGS);
        }

        inst(CALL_PY_EXACT_ARGS, (unused/1, func_version/2, method, callable, args[oparg] -- unused)) {
            assert(kwnames == NULL);
            DEOPT_IF(tstate->interp->eval_frame, CALL);
            int is_meth = method != NULL;
            int argcount = oparg;
            if (is_meth) {
                callable = method;
                args--;
                argcount++;
            }
            DEOPT_IF(!PyFunction_Check(callable), CALL);
            PyFunctionObject *func = (PyFunctionObject *)callable;
            DEOPT_IF(func->func_version != func_version, CALL);
            PyCodeObject *code = (PyCodeObject *)func->func_code;
            DEOPT_IF(code->co_argcount != argcount, CALL);
            DEOPT_IF(!_PyThreadState_HasStackSpace(tstate, code->co_framesize), CALL);
            STAT_INC(CALL, hit);
            _PyInterpreterFrame *new_frame = _PyFrame_PushUnchecked(tstate, func, argcount);
            for (int i = 0; i < argcount; i++) {
                new_frame->localsplus[i] = args[i];
            }
            // Manipulate stack directly since we leave using DISPATCH_INLINED().
            STACK_SHRINK(oparg + 2);
            SKIP_OVER(INLINE_CACHE_ENTRIES_CALL);
            frame->return_offset = 0;
            DISPATCH_INLINED(new_frame);
        }

        inst(CALL_PY_WITH_DEFAULTS, (unused/1, func_version/2, method, callable, args[oparg] -- unused)) {
            assert(kwnames == NULL);
            DEOPT_IF(tstate->interp->eval_frame, CALL);
            int is_meth = method != NULL;
            int argcount = oparg;
            if (is_meth) {
                callable = method;
                args--;
                argcount++;
            }
            DEOPT_IF(!PyFunction_Check(callable), CALL);
            PyFunctionObject *func = (PyFunctionObject *)callable;
            DEOPT_IF(func->func_version != func_version, CALL);
            PyCodeObject *code = (PyCodeObject *)func->func_code;
            assert(func->func_defaults);
            assert(PyTuple_CheckExact(func->func_defaults));
            int defcount = (int)PyTuple_GET_SIZE(func->func_defaults);
            assert(defcount <= code->co_argcount);
            int min_args = code->co_argcount - defcount;
            DEOPT_IF(argcount > code->co_argcount, CALL);
            DEOPT_IF(argcount < min_args, CALL);
            DEOPT_IF(!_PyThreadState_HasStackSpace(tstate, code->co_framesize), CALL);
            STAT_INC(CALL, hit);
            _PyInterpreterFrame *new_frame = _PyFrame_PushUnchecked(tstate, func, code->co_argcount);
            for (int i = 0; i < argcount; i++) {
                new_frame->localsplus[i] = args[i];
            }
            for (int i = argcount; i < code->co_argcount; i++) {
                PyObject *def = PyTuple_GET_ITEM(func->func_defaults, i - min_args);
                new_frame->localsplus[i] = Py_NewRef(def);
            }
            // Manipulate stack and cache directly since we leave using DISPATCH_INLINED().
            STACK_SHRINK(oparg + 2);
            SKIP_OVER(INLINE_CACHE_ENTRIES_CALL);
            frame->return_offset = 0;
            DISPATCH_INLINED(new_frame);
        }

        inst(CALL_NO_KW_TYPE_1, (unused/1, unused/2, null, callable, args[oparg] -- res)) {
            assert(kwnames == NULL);
            assert(oparg == 1);
            DEOPT_IF(null != NULL, CALL);
            PyObject *obj = args[0];
            DEOPT_IF(callable != (PyObject *)&PyType_Type, CALL);
            STAT_INC(CALL, hit);
            res = Py_NewRef(Py_TYPE(obj));
            Py_DECREF(obj);
            Py_DECREF(&PyType_Type);  // I.e., callable
        }

        inst(CALL_NO_KW_STR_1, (unused/1, unused/2, null, callable, args[oparg] -- res)) {
            assert(kwnames == NULL);
            assert(oparg == 1);
            DEOPT_IF(null != NULL, CALL);
            DEOPT_IF(callable != (PyObject *)&PyUnicode_Type, CALL);
            STAT_INC(CALL, hit);
            PyObject *arg = args[0];
            res = PyObject_Str(arg);
            Py_DECREF(arg);
            Py_DECREF(&PyUnicode_Type);  // I.e., callable
            ERROR_IF(res == NULL, error);
            CHECK_EVAL_BREAKER();
        }

        inst(CALL_NO_KW_TUPLE_1, (unused/1, unused/2, null, callable, args[oparg] -- res)) {
            assert(kwnames == NULL);
            assert(oparg == 1);
            DEOPT_IF(null != NULL, CALL);
            DEOPT_IF(callable != (PyObject *)&PyTuple_Type, CALL);
            STAT_INC(CALL, hit);
            PyObject *arg = args[0];
            res = PySequence_Tuple(arg);
            Py_DECREF(arg);
            Py_DECREF(&PyTuple_Type);  // I.e., tuple
            ERROR_IF(res == NULL, error);
            CHECK_EVAL_BREAKER();
        }

        inst(CALL_NO_KW_ALLOC_AND_ENTER_INIT, (unused/1, unused/2, null, callable, args[oparg] -- unused)) {
            /* This instruction does the following:
             * 1. Creates the object (by calling ``object.__new__``)
             * 2. Pushes a shim frame to the frame stack (to cleanup after ``__init__``)
             * 3. Pushes the frame for ``__init__`` to the frame stack
             * */
            assert(kwnames == NULL);
            _PyCallCache *cache = (_PyCallCache *)next_instr;
            DEOPT_IF(null != NULL, CALL);
            DEOPT_IF(!PyType_Check(callable), CALL);
            PyTypeObject *tp = (PyTypeObject *)callable;
            DEOPT_IF(tp->tp_version_tag != read_u32(cache->func_version), CALL);
            PyHeapTypeObject *cls = (PyHeapTypeObject *)callable;
            PyFunctionObject *init = (PyFunctionObject *)cls->_spec_cache.init;
            PyCodeObject *code = (PyCodeObject *)init->func_code;
            DEOPT_IF(code->co_argcount != oparg+1, CALL);
            DEOPT_IF(!_PyThreadState_HasStackSpace(tstate, code->co_framesize + _Py_InitCleanup.co_framesize), CALL);
            STAT_INC(CALL, hit);
            PyObject *self = _PyType_NewManagedObject(tp);
            if (self == NULL) {
                goto error;
            }
            Py_DECREF(tp);
            if (_Py_EnterRecursivePy(tstate)) {
                goto exit_unwind;
            }
            _PyInterpreterFrame *shim = _PyFrame_PushTrampolineUnchecked(
                tstate, (PyCodeObject *)&_Py_InitCleanup, 1, 0);
            assert(_PyCode_CODE((PyCodeObject *)shim->f_executable)[1].op.code == EXIT_INIT_CHECK);
            /* Push self onto stack of shim */
            Py_INCREF(self);
            shim->localsplus[0] = self;
            Py_INCREF(init);
            _PyInterpreterFrame *init_frame = _PyFrame_PushUnchecked(tstate, init, oparg+1);
            /* Copy self followed by args to __init__ frame */
            init_frame->localsplus[0] = self;
            for (int i = 0; i < oparg; i++) {
                init_frame->localsplus[i+1] = args[i];
            }
            SKIP_OVER(INLINE_CACHE_ENTRIES_CALL);
            frame->prev_instr = next_instr - 1;
            frame->return_offset = 0;
            STACK_SHRINK(oparg+2);
            _PyFrame_SetStackPointer(frame, stack_pointer);
            /* Link frames */
            init_frame->previous = shim;
            shim->previous = frame;
            frame = cframe.current_frame = init_frame;
            CALL_STAT_INC(inlined_py_calls);
            goto start_frame;
        }

        inst(EXIT_INIT_CHECK, (should_be_none -- )) {
            assert(STACK_LEVEL() == 2);
            if (should_be_none != Py_None) {
                PyErr_Format(PyExc_TypeError,
                    "__init__() should return None, not '%.200s'",
                    Py_TYPE(should_be_none)->tp_name);
                goto error;
            }
        }

        inst(CALL_BUILTIN_CLASS, (unused/1, unused/2, method, callable, args[oparg] -- res)) {
            int is_meth = method != NULL;
            int total_args = oparg;
            if (is_meth) {
                callable = method;
                args--;
                total_args++;
            }
            int kwnames_len = KWNAMES_LEN();
            DEOPT_IF(!PyType_Check(callable), CALL);
            PyTypeObject *tp = (PyTypeObject *)callable;
            DEOPT_IF(tp->tp_vectorcall == NULL, CALL);
            STAT_INC(CALL, hit);
            res = tp->tp_vectorcall((PyObject *)tp, args,
                                    total_args - kwnames_len, kwnames);
            kwnames = NULL;
            /* Free the arguments. */
            for (int i = 0; i < total_args; i++) {
                Py_DECREF(args[i]);
            }
            Py_DECREF(tp);
            ERROR_IF(res == NULL, error);
            CHECK_EVAL_BREAKER();
        }

        inst(CALL_NO_KW_BUILTIN_O, (unused/1, unused/2, method, callable, args[oparg] -- res)) {
            /* Builtin METH_O functions */
            assert(kwnames == NULL);
            int is_meth = method != NULL;
            int total_args = oparg;
            if (is_meth) {
                callable = method;
                args--;
                total_args++;
            }
            DEOPT_IF(total_args != 1, CALL);
            DEOPT_IF(!PyCFunction_CheckExact(callable), CALL);
            DEOPT_IF(PyCFunction_GET_FLAGS(callable) != METH_O, CALL);
            STAT_INC(CALL, hit);
            PyCFunction cfunc = PyCFunction_GET_FUNCTION(callable);
            // This is slower but CPython promises to check all non-vectorcall
            // function calls.
            if (_Py_EnterRecursiveCallTstate(tstate, " while calling a Python object")) {
                goto error;
            }
            PyObject *arg = args[0];
            res = _PyCFunction_TrampolineCall(cfunc, PyCFunction_GET_SELF(callable), arg);
            _Py_LeaveRecursiveCallTstate(tstate);
            assert((res != NULL) ^ (_PyErr_Occurred(tstate) != NULL));

            Py_DECREF(arg);
            Py_DECREF(callable);
            ERROR_IF(res == NULL, error);
            CHECK_EVAL_BREAKER();
        }

        inst(CALL_NO_KW_BUILTIN_FAST, (unused/1, unused/2, method, callable, args[oparg] -- res)) {
            /* Builtin METH_FASTCALL functions, without keywords */
            assert(kwnames == NULL);
            int is_meth = method != NULL;
            int total_args = oparg;
            if (is_meth) {
                callable = method;
                args--;
                total_args++;
            }
            DEOPT_IF(!PyCFunction_CheckExact(callable), CALL);
            DEOPT_IF(PyCFunction_GET_FLAGS(callable) != METH_FASTCALL, CALL);
            STAT_INC(CALL, hit);
            PyCFunction cfunc = PyCFunction_GET_FUNCTION(callable);
            /* res = func(self, args, nargs) */
            res = ((_PyCFunctionFast)(void(*)(void))cfunc)(
                PyCFunction_GET_SELF(callable),
                args,
                total_args);
            assert((res != NULL) ^ (_PyErr_Occurred(tstate) != NULL));

            /* Free the arguments. */
            for (int i = 0; i < total_args; i++) {
                Py_DECREF(args[i]);
            }
            Py_DECREF(callable);
            ERROR_IF(res == NULL, error);
                /* Not deopting because this doesn't mean our optimization was
                   wrong. `res` can be NULL for valid reasons. Eg. getattr(x,
                   'invalid'). In those cases an exception is set, so we must
                   handle it.
                */
            CHECK_EVAL_BREAKER();
        }

        inst(CALL_BUILTIN_FAST_WITH_KEYWORDS, (unused/1, unused/2, method, callable, args[oparg] -- res)) {
            /* Builtin METH_FASTCALL | METH_KEYWORDS functions */
            int is_meth = method != NULL;
            int total_args = oparg;
            if (is_meth) {
                callable = method;
                args--;
                total_args++;
            }
            DEOPT_IF(!PyCFunction_CheckExact(callable), CALL);
            DEOPT_IF(PyCFunction_GET_FLAGS(callable) !=
                (METH_FASTCALL | METH_KEYWORDS), CALL);
            STAT_INC(CALL, hit);
            /* res = func(self, args, nargs, kwnames) */
            _PyCFunctionFastWithKeywords cfunc =
                (_PyCFunctionFastWithKeywords)(void(*)(void))
                PyCFunction_GET_FUNCTION(callable);
            res = cfunc(
                PyCFunction_GET_SELF(callable),
                args,
                total_args - KWNAMES_LEN(),
                kwnames
            );
            assert((res != NULL) ^ (_PyErr_Occurred(tstate) != NULL));
            kwnames = NULL;

            /* Free the arguments. */
            for (int i = 0; i < total_args; i++) {
                Py_DECREF(args[i]);
            }
            Py_DECREF(callable);
            ERROR_IF(res == NULL, error);
            CHECK_EVAL_BREAKER();
        }

        inst(CALL_NO_KW_LEN, (unused/1, unused/2, method, callable, args[oparg] -- res)) {
            assert(kwnames == NULL);
            /* len(o) */
            int is_meth = method != NULL;
            int total_args = oparg;
            if (is_meth) {
                callable = method;
                args--;
                total_args++;
            }
            DEOPT_IF(total_args != 1, CALL);
            PyInterpreterState *interp = tstate->interp;
            DEOPT_IF(callable != interp->callable_cache.len, CALL);
            STAT_INC(CALL, hit);
            PyObject *arg = args[0];
            Py_ssize_t len_i = PyObject_Length(arg);
            if (len_i < 0) {
                goto error;
            }
            res = PyLong_FromSsize_t(len_i);
            assert((res != NULL) ^ (_PyErr_Occurred(tstate) != NULL));

            Py_DECREF(callable);
            Py_DECREF(arg);
            ERROR_IF(res == NULL, error);
        }

        inst(CALL_NO_KW_ISINSTANCE, (unused/1, unused/2, method, callable, args[oparg] -- res)) {
            assert(kwnames == NULL);
            /* isinstance(o, o2) */
            int is_meth = method != NULL;
            int total_args = oparg;
            if (is_meth) {
                callable = method;
                args--;
                total_args++;
            }
            DEOPT_IF(total_args != 2, CALL);
            PyInterpreterState *interp = tstate->interp;
            DEOPT_IF(callable != interp->callable_cache.isinstance, CALL);
            STAT_INC(CALL, hit);
            PyObject *cls = args[1];
            PyObject *inst = args[0];
            int retval = PyObject_IsInstance(inst, cls);
            if (retval < 0) {
                goto error;
            }
            res = PyBool_FromLong(retval);
            assert((res != NULL) ^ (_PyErr_Occurred(tstate) != NULL));

            Py_DECREF(inst);
            Py_DECREF(cls);
            Py_DECREF(callable);
            ERROR_IF(res == NULL, error);
        }

        // This is secretly a super-instruction
        inst(CALL_NO_KW_LIST_APPEND, (unused/1, unused/2, method, self, args[oparg] -- unused)) {
            assert(kwnames == NULL);
            assert(oparg == 1);
            assert(method != NULL);
            PyInterpreterState *interp = tstate->interp;
            DEOPT_IF(method != interp->callable_cache.list_append, CALL);
            DEOPT_IF(!PyList_Check(self), CALL);
            STAT_INC(CALL, hit);
            if (_PyList_AppendTakeRef((PyListObject *)self, args[0]) < 0) {
                goto pop_1_error;  // Since arg is DECREF'ed already
            }
            Py_DECREF(self);
            Py_DECREF(method);
            STACK_SHRINK(3);
            // CALL + POP_TOP
            SKIP_OVER(INLINE_CACHE_ENTRIES_CALL + 1);
            assert(next_instr[-1].op.code == POP_TOP);
            DISPATCH();
        }

        inst(CALL_NO_KW_METHOD_DESCRIPTOR_O, (unused/1, unused/2, method, unused, args[oparg] -- res)) {
            assert(kwnames == NULL);
            int is_meth = method != NULL;
            int total_args = oparg;
            if (is_meth) {
                args--;
                total_args++;
            }
            PyMethodDescrObject *callable =
                (PyMethodDescrObject *)PEEK(total_args + 1);
            DEOPT_IF(total_args != 2, CALL);
            DEOPT_IF(!Py_IS_TYPE(callable, &PyMethodDescr_Type), CALL);
            PyMethodDef *meth = callable->d_method;
            DEOPT_IF(meth->ml_flags != METH_O, CALL);
            PyObject *arg = args[1];
            PyObject *self = args[0];
            DEOPT_IF(!Py_IS_TYPE(self, callable->d_common.d_type), CALL);
            STAT_INC(CALL, hit);
            PyCFunction cfunc = meth->ml_meth;
            // This is slower but CPython promises to check all non-vectorcall
            // function calls.
            if (_Py_EnterRecursiveCallTstate(tstate, " while calling a Python object")) {
                goto error;
            }
            res = _PyCFunction_TrampolineCall(cfunc, self, arg);
            _Py_LeaveRecursiveCallTstate(tstate);
            assert((res != NULL) ^ (_PyErr_Occurred(tstate) != NULL));
            Py_DECREF(self);
            Py_DECREF(arg);
            Py_DECREF(callable);
            ERROR_IF(res == NULL, error);
            CHECK_EVAL_BREAKER();
        }

        inst(CALL_METHOD_DESCRIPTOR_FAST_WITH_KEYWORDS, (unused/1, unused/2, method, unused, args[oparg] -- res)) {
            int is_meth = method != NULL;
            int total_args = oparg;
            if (is_meth) {
                args--;
                total_args++;
            }
            PyMethodDescrObject *callable =
                (PyMethodDescrObject *)PEEK(total_args + 1);
            DEOPT_IF(!Py_IS_TYPE(callable, &PyMethodDescr_Type), CALL);
            PyMethodDef *meth = callable->d_method;
            DEOPT_IF(meth->ml_flags != (METH_FASTCALL|METH_KEYWORDS), CALL);
            PyTypeObject *d_type = callable->d_common.d_type;
            PyObject *self = args[0];
            DEOPT_IF(!Py_IS_TYPE(self, d_type), CALL);
            STAT_INC(CALL, hit);
            int nargs = total_args - 1;
            _PyCFunctionFastWithKeywords cfunc =
                (_PyCFunctionFastWithKeywords)(void(*)(void))meth->ml_meth;
            res = cfunc(self, args + 1, nargs - KWNAMES_LEN(), kwnames);
            assert((res != NULL) ^ (_PyErr_Occurred(tstate) != NULL));
            kwnames = NULL;

            /* Free the arguments. */
            for (int i = 0; i < total_args; i++) {
                Py_DECREF(args[i]);
            }
            Py_DECREF(callable);
            ERROR_IF(res == NULL, error);
            CHECK_EVAL_BREAKER();
        }

        inst(CALL_NO_KW_METHOD_DESCRIPTOR_NOARGS, (unused/1, unused/2, method, unused, args[oparg] -- res)) {
            assert(kwnames == NULL);
            assert(oparg == 0 || oparg == 1);
            int is_meth = method != NULL;
            int total_args = oparg;
            if (is_meth) {
                args--;
                total_args++;
            }
            DEOPT_IF(total_args != 1, CALL);
            PyMethodDescrObject *callable = (PyMethodDescrObject *)SECOND();
            DEOPT_IF(!Py_IS_TYPE(callable, &PyMethodDescr_Type), CALL);
            PyMethodDef *meth = callable->d_method;
            PyObject *self = args[0];
            DEOPT_IF(!Py_IS_TYPE(self, callable->d_common.d_type), CALL);
            DEOPT_IF(meth->ml_flags != METH_NOARGS, CALL);
            STAT_INC(CALL, hit);
            PyCFunction cfunc = meth->ml_meth;
            // This is slower but CPython promises to check all non-vectorcall
            // function calls.
            if (_Py_EnterRecursiveCallTstate(tstate, " while calling a Python object")) {
                goto error;
            }
            res = _PyCFunction_TrampolineCall(cfunc, self, NULL);
            _Py_LeaveRecursiveCallTstate(tstate);
            assert((res != NULL) ^ (_PyErr_Occurred(tstate) != NULL));
            Py_DECREF(self);
            Py_DECREF(callable);
            ERROR_IF(res == NULL, error);
            CHECK_EVAL_BREAKER();
        }

        inst(CALL_NO_KW_METHOD_DESCRIPTOR_FAST, (unused/1, unused/2, method, unused, args[oparg] -- res)) {
            assert(kwnames == NULL);
            int is_meth = method != NULL;
            int total_args = oparg;
            if (is_meth) {
                args--;
                total_args++;
            }
            PyMethodDescrObject *callable =
                (PyMethodDescrObject *)PEEK(total_args + 1);
            /* Builtin METH_FASTCALL methods, without keywords */
            DEOPT_IF(!Py_IS_TYPE(callable, &PyMethodDescr_Type), CALL);
            PyMethodDef *meth = callable->d_method;
            DEOPT_IF(meth->ml_flags != METH_FASTCALL, CALL);
            PyObject *self = args[0];
            DEOPT_IF(!Py_IS_TYPE(self, callable->d_common.d_type), CALL);
            STAT_INC(CALL, hit);
            _PyCFunctionFast cfunc =
                (_PyCFunctionFast)(void(*)(void))meth->ml_meth;
            int nargs = total_args - 1;
            res = cfunc(self, args + 1, nargs);
            assert((res != NULL) ^ (_PyErr_Occurred(tstate) != NULL));
            /* Clear the stack of the arguments. */
            for (int i = 0; i < total_args; i++) {
                Py_DECREF(args[i]);
            }
            Py_DECREF(callable);
            ERROR_IF(res == NULL, error);
            CHECK_EVAL_BREAKER();
        }

        inst(INSTRUMENTED_CALL_FUNCTION_EX, ( -- )) {
            GO_TO_INSTRUCTION(CALL_FUNCTION_EX);
        }

        inst(CALL_FUNCTION_EX, (unused, func, callargs, kwargs if (oparg & 1) -- result)) {
            // DICT_MERGE is called before this opcode if there are kwargs.
            // It converts all dict subtypes in kwargs into regular dicts.
            assert(kwargs == NULL || PyDict_CheckExact(kwargs));
            if (!PyTuple_CheckExact(callargs)) {
                if (check_args_iterable(tstate, func, callargs) < 0) {
                    goto error;
                }
                PyObject *tuple = PySequence_Tuple(callargs);
                if (tuple == NULL) {
                    goto error;
                }
                Py_SETREF(callargs, tuple);
            }
            assert(PyTuple_CheckExact(callargs));
            EVAL_CALL_STAT_INC_IF_FUNCTION(EVAL_CALL_FUNCTION_EX, func);
            if (opcode == INSTRUMENTED_CALL_FUNCTION_EX &&
                !PyFunction_Check(func) && !PyMethod_Check(func)
            ) {
                PyObject *arg = PyTuple_GET_SIZE(callargs) > 0 ?
                    PyTuple_GET_ITEM(callargs, 0) : Py_None;
                int err = _Py_call_instrumentation_2args(
                    tstate, PY_MONITORING_EVENT_CALL,
                    frame, next_instr-1, func, arg);
                if (err) goto error;
                result = PyObject_Call(func, callargs, kwargs);
                if (result == NULL) {
                    _Py_call_instrumentation_exc2(
                        tstate, PY_MONITORING_EVENT_C_RAISE,
                        frame, next_instr-1, func, arg);
                }
                else {
                    int err = _Py_call_instrumentation_2args(
                        tstate, PY_MONITORING_EVENT_C_RETURN,
                        frame, next_instr-1, func, arg);
                    if (err < 0) {
                        Py_CLEAR(result);
                    }
                }
            }
            else {
                if (Py_TYPE(func) == &PyFunction_Type &&
                    tstate->interp->eval_frame == NULL &&
                    ((PyFunctionObject *)func)->vectorcall == _PyFunction_Vectorcall) {
                    assert(PyTuple_CheckExact(callargs));
                    Py_ssize_t nargs = PyTuple_GET_SIZE(callargs);
                    int code_flags = ((PyCodeObject *)PyFunction_GET_CODE(func))->co_flags;
                    PyObject *locals = code_flags & CO_OPTIMIZED ? NULL : Py_NewRef(PyFunction_GET_GLOBALS(func));

                    _PyInterpreterFrame *new_frame = _PyEvalFramePushAndInit_Ex(tstate,
                                                                                (PyFunctionObject *)func, locals,
                                                                                nargs, callargs, kwargs);
                    // Need to manually shrink the stack since we exit with DISPATCH_INLINED.
                    STACK_SHRINK(oparg + 3);
                    if (new_frame == NULL) {
                        goto error;
                    }
                    frame->return_offset = 0;
                    DISPATCH_INLINED(new_frame);
                }
                result = PyObject_Call(func, callargs, kwargs);
            }
            DECREF_INPUTS();
            assert(PEEK(3 + (oparg & 1)) == NULL);
            ERROR_IF(result == NULL, error);
            CHECK_EVAL_BREAKER();
        }

        inst(MAKE_FUNCTION, (codeobj -- func)) {

            PyFunctionObject *func_obj = (PyFunctionObject *)
                PyFunction_New(codeobj, GLOBALS());

            Py_DECREF(codeobj);
            if (func_obj == NULL) {
                goto error;
            }

            func_obj->func_version = ((PyCodeObject *)codeobj)->co_version;
            func = (PyObject *)func_obj;
        }

        inst(SET_FUNCTION_ATTRIBUTE, (attr, func -- func)) {
            assert(PyFunction_Check(func));
            PyFunctionObject *func_obj = (PyFunctionObject *)func;
            switch(oparg) {
                case MAKE_FUNCTION_CLOSURE:
                    assert(func_obj->func_closure == NULL);
                    func_obj->func_closure = attr;
                    break;
                case MAKE_FUNCTION_ANNOTATIONS:
                    assert(func_obj->func_annotations == NULL);
                    func_obj->func_annotations = attr;
                    break;
                case MAKE_FUNCTION_KWDEFAULTS:
                    assert(PyDict_CheckExact(attr));
                    assert(func_obj->func_kwdefaults == NULL);
                    func_obj->func_kwdefaults = attr;
                    break;
                case MAKE_FUNCTION_DEFAULTS:
                    assert(PyTuple_CheckExact(attr));
                    assert(func_obj->func_defaults == NULL);
                    func_obj->func_defaults = attr;
                    break;
                default:
                    Py_UNREACHABLE();
            }
        }

        inst(RETURN_GENERATOR, (--)) {
            assert(PyFunction_Check(frame->f_funcobj));
            PyFunctionObject *func = (PyFunctionObject *)frame->f_funcobj;
            PyGenObject *gen = (PyGenObject *)_Py_MakeCoro(func);
            if (gen == NULL) {
                goto error;
            }
            assert(EMPTY());
            _PyFrame_SetStackPointer(frame, stack_pointer);
            _PyInterpreterFrame *gen_frame = (_PyInterpreterFrame *)gen->gi_iframe;
            _PyFrame_Copy(frame, gen_frame);
            assert(frame->frame_obj == NULL);
            gen->gi_frame_state = FRAME_CREATED;
            gen_frame->owner = FRAME_OWNED_BY_GENERATOR;
            _Py_LeaveRecursiveCallPy(tstate);
            // assert(frame != &entry_frame);
            _PyInterpreterFrame *prev = frame->previous;
            _PyThreadState_PopFrame(tstate, frame);
            frame = cframe.current_frame = prev;
            _PyFrame_StackPush(frame, (PyObject *)gen);
            goto resume_frame;
        }

        inst(BUILD_SLICE, (start, stop, step if (oparg == 3) -- slice)) {
            slice = PySlice_New(start, stop, step);
            DECREF_INPUTS();
            ERROR_IF(slice == NULL, error);
        }

        inst(CONVERT_VALUE, (value -- result)) {
            convertion_func_ptr  conv_fn;
            assert(oparg >= FVC_STR && oparg <= FVC_ASCII);
            conv_fn = CONVERSION_FUNCTIONS[oparg];
            result = conv_fn(value);
            Py_DECREF(value);
            ERROR_IF(result == NULL, error);
        }

        inst(FORMAT_SIMPLE, (value -- res)) {
            /* If value is a unicode object, then we know the result
             * of format(value) is value itself. */
            if (!PyUnicode_CheckExact(value)) {
                res = PyObject_Format(value, NULL);
                Py_DECREF(value);
                ERROR_IF(res == NULL, error);
            }
            else {
                res = value;
            }
        }

        inst(FORMAT_WITH_SPEC, (value, fmt_spec -- res)) {
            res = PyObject_Format(value, fmt_spec);
            Py_DECREF(value);
            Py_DECREF(fmt_spec);
            ERROR_IF(res == NULL, error);
        }

        inst(COPY, (bottom, unused[oparg-1] -- bottom, unused[oparg-1], top)) {
            assert(oparg > 0);
            top = Py_NewRef(bottom);
        }

        inst(BINARY_OP, (unused/1, lhs, rhs -- res)) {
            #if ENABLE_SPECIALIZATION
            _PyBinaryOpCache *cache = (_PyBinaryOpCache *)next_instr;
            if (ADAPTIVE_COUNTER_IS_ZERO(cache->counter)) {
                next_instr--;
                _Py_Specialize_BinaryOp(lhs, rhs, next_instr, oparg, &GETLOCAL(0));
                DISPATCH_SAME_OPARG();
            }
            STAT_INC(BINARY_OP, deferred);
            DECREMENT_ADAPTIVE_COUNTER(cache->counter);
            #endif  /* ENABLE_SPECIALIZATION */
            assert(0 <= oparg);
            assert((unsigned)oparg < Py_ARRAY_LENGTH(binary_ops));
            assert(binary_ops[oparg]);
            res = binary_ops[oparg](lhs, rhs);
            DECREF_INPUTS();
            ERROR_IF(res == NULL, error);
        }

        inst(SWAP, (bottom, unused[oparg-2], top --
                    top, unused[oparg-2], bottom)) {
            assert(oparg >= 2);
        }

        inst(INSTRUMENTED_INSTRUCTION, ( -- )) {
            int next_opcode = _Py_call_instrumentation_instruction(
                tstate, frame, next_instr-1);
            ERROR_IF(next_opcode < 0, error);
            next_instr--;
            if (_PyOpcode_Caches[next_opcode]) {
                _PyBinaryOpCache *cache = (_PyBinaryOpCache *)(next_instr+1);
                INCREMENT_ADAPTIVE_COUNTER(cache->counter);
            }
            assert(next_opcode > 0 && next_opcode < 256);
            opcode = next_opcode;
            DISPATCH_GOTO();
        }

        inst(INSTRUMENTED_JUMP_FORWARD, ( -- )) {
            INSTRUMENTED_JUMP(next_instr-1, next_instr+oparg, PY_MONITORING_EVENT_JUMP);
        }

        inst(INSTRUMENTED_JUMP_BACKWARD, ( -- )) {
<<<<<<< HEAD
            INSTRUMENTED_JUMP(next_instr-1, next_instr+1-oparg, PY_MONITORING_EVENT_JUMP);
=======
>>>>>>> 67a79888
            CHECK_EVAL_BREAKER();
            INSTRUMENTED_JUMP(next_instr-1, next_instr+1-oparg, PY_MONITORING_EVENT_JUMP);
        }

        inst(INSTRUMENTED_POP_JUMP_IF_TRUE, ( -- )) {
            PyObject *cond = POP();
            assert(PyBool_Check(cond));
            _Py_CODEUNIT *here = next_instr - 1;
            int offset = Py_IsTrue(cond) * oparg;
            INSTRUMENTED_JUMP(here, next_instr + offset, PY_MONITORING_EVENT_BRANCH);
        }

        inst(INSTRUMENTED_POP_JUMP_IF_FALSE, ( -- )) {
            PyObject *cond = POP();
            assert(PyBool_Check(cond));
            _Py_CODEUNIT *here = next_instr - 1;
            int offset = Py_IsFalse(cond) * oparg;
            INSTRUMENTED_JUMP(here, next_instr + offset, PY_MONITORING_EVENT_BRANCH);
        }

        inst(INSTRUMENTED_POP_JUMP_IF_NONE, ( -- )) {
            PyObject *value = POP();
            _Py_CODEUNIT *here = next_instr-1;
            int offset;
            if (Py_IsNone(value)) {
                offset = oparg;
            }
            else {
                Py_DECREF(value);
                offset = 0;
            }
            INSTRUMENTED_JUMP(here, next_instr + offset, PY_MONITORING_EVENT_BRANCH);
        }

        inst(INSTRUMENTED_POP_JUMP_IF_NOT_NONE, ( -- )) {
            PyObject *value = POP();
            _Py_CODEUNIT *here = next_instr-1;
            int offset;
            if (Py_IsNone(value)) {
                offset = 0;
            }
            else {
                Py_DECREF(value);
                offset = oparg;
            }
            INSTRUMENTED_JUMP(here, next_instr + offset, PY_MONITORING_EVENT_BRANCH);
        }

        inst(EXTENDED_ARG, ( -- )) {
            assert(oparg);
            opcode = next_instr->op.code;
            oparg = oparg << 8 | next_instr->op.arg;
            PRE_DISPATCH_GOTO();
            DISPATCH_GOTO();
        }

        inst(CACHE, (--)) {
            assert(0 && "Executing a cache.");
            Py_UNREACHABLE();
        }

        inst(RESERVED, (--)) {
            assert(0 && "Executing RESERVED instruction.");
            Py_UNREACHABLE();
        }


// END BYTECODES //

    }
 dispatch_opcode:
 error:
 exception_unwind:
 exit_unwind:
 handle_eval_breaker:
 resume_frame:
 resume_with_error:
 start_frame:
 unbound_local_error:
    ;
}

// Future families go below this point //<|MERGE_RESOLUTION|>--- conflicted
+++ resolved
@@ -1016,12 +1016,8 @@
             // NOTE: It's important that YIELD_VALUE never raises an exception!
             // The compiler treats any exception raised here as a failed close()
             // or throw() call.
-<<<<<<< HEAD
+            assert(oparg >= 0); /* make the generator identify this as HAS_ARG */
             // assert(frame != &entry_frame);
-=======
-            assert(oparg >= 0); /* make the generator identify this as HAS_ARG */
-            assert(frame != &entry_frame);
->>>>>>> 67a79888
             PyGenObject *gen = _PyFrame_GetGenerator(frame);
             gen->gi_frame_state = FRAME_SUSPENDED;
             _PyFrame_SetStackPointer(frame, stack_pointer - 1);
@@ -2228,37 +2224,6 @@
         }
 
         inst(JUMP_BACKWARD, (--)) {
-<<<<<<< HEAD
-            _Py_CODEUNIT *here = next_instr - 1;
-            assert(oparg <= INSTR_OFFSET());
-            JUMPBY(1-oparg);
-            #if ENABLE_SPECIALIZATION
-            here[1].cache += (1 << OPTIMIZER_BITS_IN_COUNTER);
-            if (here[1].cache > tstate->interp->optimizer_backedge_threshold) {
-                OBJECT_STAT_INC(optimization_attempts);
-                frame = _PyOptimizer_BackEdge(frame, here, next_instr, stack_pointer);
-                if (frame == NULL) {
-                    frame = cframe.current_frame;
-                    goto error;
-                }
-                here[1].cache &= ((1 << OPTIMIZER_BITS_IN_COUNTER) -1);
-                goto resume_frame;
-            }
-            #endif  /* ENABLE_SPECIALIZATION */
-            CHECK_EVAL_BREAKER();
-            DISPATCH();
-        }
-
-        inst(ENTER_EXECUTOR, (--)) {
-            _PyExecutorObject *executor = (_PyExecutorObject *)frame->f_code->co_executors->executors[oparg];
-            Py_INCREF(executor);
-            frame = executor->execute(executor, frame, stack_pointer);
-            if (frame == NULL) {
-                frame = cframe.current_frame;
-                goto error;
-            }
-            goto resume_frame;
-=======
             CHECK_EVAL_BREAKER();
             _Py_CODEUNIT *here = next_instr - 1;
             assert(oparg <= INSTR_OFFSET());
@@ -2277,7 +2242,6 @@
                 goto resume_frame;
             }
             #endif  /* ENABLE_SPECIALIZATION */
->>>>>>> 67a79888
         }
 
         pseudo(JUMP) = {
@@ -2453,17 +2417,12 @@
                 /* iterator ended normally */
                 assert(next_instr[INLINE_CACHE_ENTRIES_FOR_ITER + oparg].op.code == END_FOR ||
                        next_instr[INLINE_CACHE_ENTRIES_FOR_ITER + oparg].op.code == INSTRUMENTED_END_FOR);
-<<<<<<< HEAD
-                next = Py_NewRef(Py_None);
-                JUMPBY(oparg);
-=======
                 Py_DECREF(iter);
                 STACK_SHRINK(1);
                 SKIP_OVER(INLINE_CACHE_ENTRIES_FOR_ITER);
                 /* Jump forward oparg, then skip following END_FOR instruction */
                 JUMPBY(oparg + 1);
                 DISPATCH();
->>>>>>> 67a79888
             }
             // Common case: no jump, leave it to the code generator
         }
@@ -2509,18 +2468,12 @@
                 it->it_seq = NULL;
                 Py_DECREF(seq);
             }
-<<<<<<< HEAD
-            /* Jump forward oparg, then skip following END_FOR instruction */
-            JUMPBY(oparg);
-            next = Py_NewRef(Py_None);
-=======
             Py_DECREF(iter);
             STACK_SHRINK(1);
             SKIP_OVER(INLINE_CACHE_ENTRIES_FOR_ITER);
             /* Jump forward oparg, then skip following END_FOR instruction */
             JUMPBY(oparg + 1);
             DISPATCH();
->>>>>>> 67a79888
         end_for_iter_list:
             // Common case: no jump, leave it to the code generator
         }
@@ -3623,10 +3576,6 @@
         }
 
         inst(INSTRUMENTED_JUMP_BACKWARD, ( -- )) {
-<<<<<<< HEAD
-            INSTRUMENTED_JUMP(next_instr-1, next_instr+1-oparg, PY_MONITORING_EVENT_JUMP);
-=======
->>>>>>> 67a79888
             CHECK_EVAL_BREAKER();
             INSTRUMENTED_JUMP(next_instr-1, next_instr+1-oparg, PY_MONITORING_EVENT_JUMP);
         }
