// This file contains instruction definitions.
// It is read by Tools/cases_generator/generate_cases.py
// to generate Python/generated_cases.c.h.
// Note that there is some dummy C code at the top and bottom of the file
// to fool text editors like VS Code into believing this is valid C code.
// The actual instruction definitions start at // BEGIN BYTECODES //.
// See Tools/cases_generator/README.md for more information.

#include "Python.h"
#include "pycore_abstract.h"      // _PyIndex_Check()
#include "pycore_call.h"          // _PyObject_FastCallDictTstate()
#include "pycore_ceval.h"         // _PyEval_SignalAsyncExc()
#include "pycore_code.h"
#include "pycore_function.h"
#include "pycore_intrinsics.h"
#include "pycore_long.h"          // _PyLong_GetZero()
#include "pycore_object.h"        // _PyObject_GC_TRACK()
#include "pycore_moduleobject.h"  // PyModuleObject
#include "pycore_opcode.h"        // EXTRA_CASES
#include "pycore_pyerrors.h"      // _PyErr_Fetch()
#include "pycore_pymem.h"         // _PyMem_IsPtrFreed()
#include "pycore_pystate.h"       // _PyInterpreterState_GET()
#include "pycore_range.h"         // _PyRangeIterObject
#include "pycore_sliceobject.h"   // _PyBuildSlice_ConsumeRefs
#include "pycore_sysmodule.h"     // _PySys_Audit()
#include "pycore_tuple.h"         // _PyTuple_ITEMS()
#include "pycore_emscripten_signal.h"  // _Py_CHECK_EMSCRIPTEN_SIGNALS

#include "pycore_dict.h"
#include "dictobject.h"
#include "pycore_frame.h"
#include "opcode.h"
#include "pydtrace.h"
#include "setobject.h"
#include "structmember.h"         // struct PyMemberDef, T_OFFSET_EX

#define USE_COMPUTED_GOTOS 0
#include "ceval_macros.h"

/* Flow control macros */
#define DEOPT_IF(cond, instname) ((void)0)
#define ERROR_IF(cond, labelname) ((void)0)
#define GO_TO_INSTRUCTION(instname) ((void)0)
#define PREDICT(opname) ((void)0)

#define inst(name, ...) case name:
#define op(name, ...) /* NAME is ignored */
#define macro(name) static int MACRO_##name
#define super(name) static int SUPER_##name
#define family(name, ...) static int family_##name

// Dummy variables for stack effects.
static PyObject *value, *value1, *value2, *left, *right, *res, *sum, *prod, *sub;
static PyObject *container, *start, *stop, *v, *lhs, *rhs, *res2;
static PyObject *list, *tuple, *dict, *owner, *set, *str, *tup, *map, *keys;
static PyObject *exit_func, *lasti, *val, *retval, *obj, *iter;
static PyObject *aiter, *awaitable, *iterable, *w, *exc_value, *bc;
static PyObject *orig, *excs, *update, *b, *fromlist, *level, *from;
static PyObject **pieces, **values;
static size_t jump;
// Dummy variables for cache effects
static uint16_t invert, counter, index, hint;
static uint32_t type_version;

static PyObject *
dummy_func(
    PyThreadState *tstate,
    _PyInterpreterFrame *frame,
    unsigned char opcode,
    unsigned int oparg,
    _Py_atomic_int * const eval_breaker,
    _PyCFrame cframe,
    PyObject *names,
    PyObject *consts,
    _Py_CODEUNIT *next_instr,
    PyObject **stack_pointer,
    PyObject *kwnames,
    int throwflag,
    binaryfunc binary_ops[]
)
{
    _PyInterpreterFrame  entry_frame;

    switch (opcode) {

// BEGIN BYTECODES //
        inst(NOP, (--)) {
        }

        inst(RESUME, (--)) {
            assert(tstate->cframe == &cframe);
            assert(frame == cframe.current_frame);
            if (_Py_atomic_load_relaxed_int32(eval_breaker) && oparg < 2) {
                goto handle_eval_breaker;
            }
        }

        inst(LOAD_CLOSURE, (-- value)) {
            /* We keep LOAD_CLOSURE so that the bytecode stays more readable. */
            value = GETLOCAL(oparg);
            ERROR_IF(value == NULL, unbound_local_error);
            Py_INCREF(value);
        }

        inst(LOAD_FAST_CHECK, (-- value)) {
            value = GETLOCAL(oparg);
            ERROR_IF(value == NULL, unbound_local_error);
            Py_INCREF(value);
        }

        inst(LOAD_FAST, (-- value)) {
            value = GETLOCAL(oparg);
            assert(value != NULL);
            Py_INCREF(value);
        }

        inst(LOAD_CONST, (-- value)) {
            value = GETITEM(consts, oparg);
            Py_INCREF(value);
        }

        inst(STORE_FAST, (value --)) {
            SETLOCAL(oparg, value);
        }

        super(LOAD_FAST__LOAD_FAST) = LOAD_FAST + LOAD_FAST;
        super(LOAD_FAST__LOAD_CONST) = LOAD_FAST + LOAD_CONST;
        super(STORE_FAST__LOAD_FAST)  = STORE_FAST + LOAD_FAST;
        super(STORE_FAST__STORE_FAST) = STORE_FAST + STORE_FAST;
        super(LOAD_CONST__LOAD_FAST) = LOAD_CONST + LOAD_FAST;

        inst(POP_TOP, (value --)) {
            DECREF_INPUTS();
        }

        inst(PUSH_NULL, (-- res)) {
            res = NULL;
        }

        macro(END_FOR) = POP_TOP + POP_TOP;

        inst(UNARY_NEGATIVE, (value -- res)) {
            res = PyNumber_Negative(value);
            DECREF_INPUTS();
            ERROR_IF(res == NULL, error);
        }

        inst(UNARY_NOT, (value -- res)) {
            int err = PyObject_IsTrue(value);
            DECREF_INPUTS();
            ERROR_IF(err < 0, error);
            if (err == 0) {
                res = Py_True;
            }
            else {
                res = Py_False;
            }
            Py_INCREF(res);
        }

        inst(UNARY_INVERT, (value -- res)) {
            res = PyNumber_Invert(value);
            DECREF_INPUTS();
            ERROR_IF(res == NULL, error);
        }

        family(binary_op, INLINE_CACHE_ENTRIES_BINARY_OP) = {
            BINARY_OP,
            BINARY_OP_ADD_FLOAT,
            BINARY_OP_ADD_INT,
            BINARY_OP_ADD_UNICODE,
            // BINARY_OP_INPLACE_ADD_UNICODE,  // This is an odd duck.
            BINARY_OP_MULTIPLY_FLOAT,
            BINARY_OP_MULTIPLY_INT,
            BINARY_OP_SUBTRACT_FLOAT,
            BINARY_OP_SUBTRACT_INT,
        };


        inst(BINARY_OP_MULTIPLY_INT, (unused/1, left, right -- prod)) {
            assert(cframe.use_tracing == 0);
            DEOPT_IF(!PyLong_CheckExact(left), BINARY_OP);
            DEOPT_IF(!PyLong_CheckExact(right), BINARY_OP);
            STAT_INC(BINARY_OP, hit);
            prod = _PyLong_Multiply((PyLongObject *)left, (PyLongObject *)right);
            _Py_DECREF_SPECIALIZED(right, (destructor)PyObject_Free);
            _Py_DECREF_SPECIALIZED(left, (destructor)PyObject_Free);
            ERROR_IF(prod == NULL, error);
        }

        inst(BINARY_OP_MULTIPLY_FLOAT, (unused/1, left, right -- prod)) {
            assert(cframe.use_tracing == 0);
            DEOPT_IF(!PyFloat_CheckExact(left), BINARY_OP);
            DEOPT_IF(!PyFloat_CheckExact(right), BINARY_OP);
            STAT_INC(BINARY_OP, hit);
            double dprod = ((PyFloatObject *)left)->ob_fval *
                ((PyFloatObject *)right)->ob_fval;
            prod = PyFloat_FromDouble(dprod);
            _Py_DECREF_SPECIALIZED(right, _PyFloat_ExactDealloc);
            _Py_DECREF_SPECIALIZED(left, _PyFloat_ExactDealloc);
            ERROR_IF(prod == NULL, error);
        }

        inst(BINARY_OP_SUBTRACT_INT, (unused/1, left, right -- sub)) {
            assert(cframe.use_tracing == 0);
            DEOPT_IF(!PyLong_CheckExact(left), BINARY_OP);
            DEOPT_IF(!PyLong_CheckExact(right), BINARY_OP);
            STAT_INC(BINARY_OP, hit);
            sub = _PyLong_Subtract((PyLongObject *)left, (PyLongObject *)right);
            _Py_DECREF_SPECIALIZED(right, (destructor)PyObject_Free);
            _Py_DECREF_SPECIALIZED(left, (destructor)PyObject_Free);
            ERROR_IF(sub == NULL, error);
        }

        inst(BINARY_OP_SUBTRACT_FLOAT, (unused/1, left, right -- sub)) {
            assert(cframe.use_tracing == 0);
            DEOPT_IF(!PyFloat_CheckExact(left), BINARY_OP);
            DEOPT_IF(!PyFloat_CheckExact(right), BINARY_OP);
            STAT_INC(BINARY_OP, hit);
            double dsub = ((PyFloatObject *)left)->ob_fval - ((PyFloatObject *)right)->ob_fval;
            sub = PyFloat_FromDouble(dsub);
            _Py_DECREF_SPECIALIZED(right, _PyFloat_ExactDealloc);
            _Py_DECREF_SPECIALIZED(left, _PyFloat_ExactDealloc);
            ERROR_IF(sub == NULL, error);
        }

        inst(BINARY_OP_ADD_UNICODE, (unused/1, left, right -- res)) {
            assert(cframe.use_tracing == 0);
            DEOPT_IF(!PyUnicode_CheckExact(left), BINARY_OP);
            DEOPT_IF(Py_TYPE(right) != Py_TYPE(left), BINARY_OP);
            STAT_INC(BINARY_OP, hit);
            res = PyUnicode_Concat(left, right);
            _Py_DECREF_SPECIALIZED(left, _PyUnicode_ExactDealloc);
            _Py_DECREF_SPECIALIZED(right, _PyUnicode_ExactDealloc);
            ERROR_IF(res == NULL, error);
        }

        // This is a subtle one. It's a super-instruction for
        // BINARY_OP_ADD_UNICODE followed by STORE_FAST
        // where the store goes into the left argument.
        // So the inputs are the same as for all BINARY_OP
        // specializations, but there is no output.
        // At the end we just skip over the STORE_FAST.
        inst(BINARY_OP_INPLACE_ADD_UNICODE, (left, right --)) {
            assert(cframe.use_tracing == 0);
            DEOPT_IF(!PyUnicode_CheckExact(left), BINARY_OP);
            DEOPT_IF(Py_TYPE(right) != Py_TYPE(left), BINARY_OP);
            _Py_CODEUNIT true_next = next_instr[INLINE_CACHE_ENTRIES_BINARY_OP];
            assert(_Py_OPCODE(true_next) == STORE_FAST ||
                   _Py_OPCODE(true_next) == STORE_FAST__LOAD_FAST);
            PyObject **target_local = &GETLOCAL(_Py_OPARG(true_next));
            DEOPT_IF(*target_local != left, BINARY_OP);
            STAT_INC(BINARY_OP, hit);
            /* Handle `left = left + right` or `left += right` for str.
             *
             * When possible, extend `left` in place rather than
             * allocating a new PyUnicodeObject. This attempts to avoid
             * quadratic behavior when one neglects to use str.join().
             *
             * If `left` has only two references remaining (one from
             * the stack, one in the locals), DECREFing `left` leaves
             * only the locals reference, so PyUnicode_Append knows
             * that the string is safe to mutate.
             */
            assert(Py_REFCNT(left) >= 2);
            _Py_DECREF_NO_DEALLOC(left);
            PyUnicode_Append(target_local, right);
            _Py_DECREF_SPECIALIZED(right, _PyUnicode_ExactDealloc);
            ERROR_IF(*target_local == NULL, error);
            // The STORE_FAST is already done.
            JUMPBY(INLINE_CACHE_ENTRIES_BINARY_OP + 1);
        }

        inst(BINARY_OP_ADD_FLOAT, (unused/1, left, right -- sum)) {
            assert(cframe.use_tracing == 0);
            DEOPT_IF(!PyFloat_CheckExact(left), BINARY_OP);
            DEOPT_IF(Py_TYPE(right) != Py_TYPE(left), BINARY_OP);
            STAT_INC(BINARY_OP, hit);
            double dsum = ((PyFloatObject *)left)->ob_fval +
                ((PyFloatObject *)right)->ob_fval;
            sum = PyFloat_FromDouble(dsum);
            _Py_DECREF_SPECIALIZED(right, _PyFloat_ExactDealloc);
            _Py_DECREF_SPECIALIZED(left, _PyFloat_ExactDealloc);
            ERROR_IF(sum == NULL, error);
        }

        inst(BINARY_OP_ADD_INT, (unused/1, left, right -- sum)) {
            assert(cframe.use_tracing == 0);
            DEOPT_IF(!PyLong_CheckExact(left), BINARY_OP);
            DEOPT_IF(Py_TYPE(right) != Py_TYPE(left), BINARY_OP);
            STAT_INC(BINARY_OP, hit);
            sum = _PyLong_Add((PyLongObject *)left, (PyLongObject *)right);
            _Py_DECREF_SPECIALIZED(right, (destructor)PyObject_Free);
            _Py_DECREF_SPECIALIZED(left, (destructor)PyObject_Free);
            ERROR_IF(sum == NULL, error);
        }

        family(binary_subscr, INLINE_CACHE_ENTRIES_BINARY_SUBSCR) = {
            BINARY_SUBSCR,
            BINARY_SUBSCR_DICT,
            BINARY_SUBSCR_GETITEM,
            BINARY_SUBSCR_LIST_INT,
            BINARY_SUBSCR_TUPLE_INT,
        };

        inst(BINARY_SUBSCR, (unused/4, container, sub -- res)) {
            #if ENABLE_SPECIALIZATION
            _PyBinarySubscrCache *cache = (_PyBinarySubscrCache *)next_instr;
            if (ADAPTIVE_COUNTER_IS_ZERO(cache->counter)) {
                assert(cframe.use_tracing == 0);
                next_instr--;
                _Py_Specialize_BinarySubscr(container, sub, next_instr);
                DISPATCH_SAME_OPARG();
            }
            STAT_INC(BINARY_SUBSCR, deferred);
            DECREMENT_ADAPTIVE_COUNTER(cache->counter);
            #endif  /* ENABLE_SPECIALIZATION */
            res = PyObject_GetItem(container, sub);
            DECREF_INPUTS();
            ERROR_IF(res == NULL, error);
        }

        inst(BINARY_SLICE, (container, start, stop -- res)) {
            PyObject *slice = _PyBuildSlice_ConsumeRefs(start, stop);
            // Can't use ERROR_IF() here, because we haven't
            // DECREF'ed container yet, and we still own slice.
            if (slice == NULL) {
                res = NULL;
            }
            else {
                res = PyObject_GetItem(container, slice);
                Py_DECREF(slice);
            }
            Py_DECREF(container);
            ERROR_IF(res == NULL, error);
        }

        inst(STORE_SLICE, (v, container, start, stop -- )) {
            PyObject *slice = _PyBuildSlice_ConsumeRefs(start, stop);
            int err;
            if (slice == NULL) {
                err = 1;
            }
            else {
                err = PyObject_SetItem(container, slice, v);
                Py_DECREF(slice);
            }
            Py_DECREF(v);
            Py_DECREF(container);
            ERROR_IF(err, error);
        }

        inst(BINARY_SUBSCR_LIST_INT, (unused/4, list, sub -- res)) {
            assert(cframe.use_tracing == 0);
            DEOPT_IF(!PyLong_CheckExact(sub), BINARY_SUBSCR);
            DEOPT_IF(!PyList_CheckExact(list), BINARY_SUBSCR);

            // Deopt unless 0 <= sub < PyList_Size(list)
            DEOPT_IF(!_PyLong_IsPositiveSingleDigit(sub), BINARY_SUBSCR);
            assert(((PyLongObject *)_PyLong_GetZero())->long_value.ob_digit[0] == 0);
            Py_ssize_t index = ((PyLongObject*)sub)->long_value.ob_digit[0];
            DEOPT_IF(index >= PyList_GET_SIZE(list), BINARY_SUBSCR);
            STAT_INC(BINARY_SUBSCR, hit);
            res = PyList_GET_ITEM(list, index);
            assert(res != NULL);
            Py_INCREF(res);
            _Py_DECREF_SPECIALIZED(sub, (destructor)PyObject_Free);
            Py_DECREF(list);
        }

        inst(BINARY_SUBSCR_TUPLE_INT, (unused/4, tuple, sub -- res)) {
            assert(cframe.use_tracing == 0);
            DEOPT_IF(!PyLong_CheckExact(sub), BINARY_SUBSCR);
            DEOPT_IF(!PyTuple_CheckExact(tuple), BINARY_SUBSCR);

            // Deopt unless 0 <= sub < PyTuple_Size(list)
            DEOPT_IF(!_PyLong_IsPositiveSingleDigit(sub), BINARY_SUBSCR);
            assert(((PyLongObject *)_PyLong_GetZero())->long_value.ob_digit[0] == 0);
            Py_ssize_t index = ((PyLongObject*)sub)->long_value.ob_digit[0];
            DEOPT_IF(index >= PyTuple_GET_SIZE(tuple), BINARY_SUBSCR);
            STAT_INC(BINARY_SUBSCR, hit);
            res = PyTuple_GET_ITEM(tuple, index);
            assert(res != NULL);
            Py_INCREF(res);
            _Py_DECREF_SPECIALIZED(sub, (destructor)PyObject_Free);
            Py_DECREF(tuple);
        }

        inst(BINARY_SUBSCR_DICT, (unused/4, dict, sub -- res)) {
            assert(cframe.use_tracing == 0);
            DEOPT_IF(!PyDict_CheckExact(dict), BINARY_SUBSCR);
            STAT_INC(BINARY_SUBSCR, hit);
            res = PyDict_GetItemWithError(dict, sub);
            if (res == NULL) {
                if (!_PyErr_Occurred(tstate)) {
                    _PyErr_SetKeyError(sub);
                }
                Py_DECREF(dict);
                Py_DECREF(sub);
                ERROR_IF(true, error);
            }
            Py_INCREF(res);  // Do this before DECREF'ing dict, sub
            DECREF_INPUTS();
        }

        inst(BINARY_SUBSCR_GETITEM, (unused/1, type_version/2, func_version/1, container, sub -- unused)) {
            PyTypeObject *tp = Py_TYPE(container);
            DEOPT_IF(tp->tp_version_tag != type_version, BINARY_SUBSCR);
            assert(tp->tp_flags & Py_TPFLAGS_HEAPTYPE);
            PyObject *cached = ((PyHeapTypeObject *)tp)->_spec_cache.getitem;
            assert(PyFunction_Check(cached));
            PyFunctionObject *getitem = (PyFunctionObject *)cached;
            DEOPT_IF(getitem->func_version != func_version, BINARY_SUBSCR);
            PyCodeObject *code = (PyCodeObject *)getitem->func_code;
            assert(code->co_argcount == 2);
            DEOPT_IF(!_PyThreadState_HasStackSpace(tstate, code->co_framesize), BINARY_SUBSCR);
            STAT_INC(BINARY_SUBSCR, hit);
            Py_INCREF(getitem);
            _PyInterpreterFrame *new_frame = _PyFrame_PushUnchecked(tstate, getitem, 2);
            STACK_SHRINK(2);
            new_frame->localsplus[0] = container;
            new_frame->localsplus[1] = sub;
            JUMPBY(INLINE_CACHE_ENTRIES_BINARY_SUBSCR);
            DISPATCH_INLINED(new_frame);
        }

        inst(LIST_APPEND, (list, unused[oparg-1], v -- list, unused[oparg-1])) {
            ERROR_IF(_PyList_AppendTakeRef((PyListObject *)list, v) < 0, error);
            PREDICT(JUMP_BACKWARD);
        }

        inst(SET_ADD, (set, unused[oparg-1], v -- set, unused[oparg-1])) {
            int err = PySet_Add(set, v);
            Py_DECREF(v);
            ERROR_IF(err, error);
            PREDICT(JUMP_BACKWARD);
        }

        family(store_subscr, INLINE_CACHE_ENTRIES_STORE_SUBSCR) = {
            STORE_SUBSCR,
            STORE_SUBSCR_DICT,
            STORE_SUBSCR_LIST_INT,
        };

        inst(STORE_SUBSCR, (counter/1, v, container, sub -- )) {
            #if ENABLE_SPECIALIZATION
            if (ADAPTIVE_COUNTER_IS_ZERO(counter)) {
                assert(cframe.use_tracing == 0);
                next_instr--;
                _Py_Specialize_StoreSubscr(container, sub, next_instr);
                DISPATCH_SAME_OPARG();
            }
            STAT_INC(STORE_SUBSCR, deferred);
            _PyStoreSubscrCache *cache = (_PyStoreSubscrCache *)next_instr;
            DECREMENT_ADAPTIVE_COUNTER(cache->counter);
            #else
            (void)counter;  // Unused.
            #endif  /* ENABLE_SPECIALIZATION */
            /* container[sub] = v */
            int err = PyObject_SetItem(container, sub, v);
            DECREF_INPUTS();
            ERROR_IF(err, error);
        }

        inst(STORE_SUBSCR_LIST_INT, (unused/1, value, list, sub -- )) {
            assert(cframe.use_tracing == 0);
            DEOPT_IF(!PyLong_CheckExact(sub), STORE_SUBSCR);
            DEOPT_IF(!PyList_CheckExact(list), STORE_SUBSCR);

            // Ensure nonnegative, zero-or-one-digit ints.
            DEOPT_IF(!_PyLong_IsPositiveSingleDigit(sub), STORE_SUBSCR);
            Py_ssize_t index = ((PyLongObject*)sub)->long_value.ob_digit[0];
            // Ensure index < len(list)
            DEOPT_IF(index >= PyList_GET_SIZE(list), STORE_SUBSCR);
            STAT_INC(STORE_SUBSCR, hit);

            PyObject *old_value = PyList_GET_ITEM(list, index);
            PyList_SET_ITEM(list, index, value);
            assert(old_value != NULL);
            Py_DECREF(old_value);
            _Py_DECREF_SPECIALIZED(sub, (destructor)PyObject_Free);
            Py_DECREF(list);
        }

        inst(STORE_SUBSCR_DICT, (unused/1, value, dict, sub -- )) {
            assert(cframe.use_tracing == 0);
            DEOPT_IF(!PyDict_CheckExact(dict), STORE_SUBSCR);
            STAT_INC(STORE_SUBSCR, hit);
            int err = _PyDict_SetItem_Take2((PyDictObject *)dict, sub, value);
            Py_DECREF(dict);
            ERROR_IF(err, error);
        }

        inst(DELETE_SUBSCR, (container, sub --)) {
            /* del container[sub] */
            int err = PyObject_DelItem(container, sub);
            DECREF_INPUTS();
            ERROR_IF(err, error);
        }

        inst(CALL_INTRINSIC_1, (value -- res)) {
            assert(oparg <= MAX_INTRINSIC_1);
            res = _PyIntrinsics_UnaryFunctions[oparg](tstate, value);
            Py_DECREF(value);
            ERROR_IF(res == NULL, error);
        }

        inst(RAISE_VARARGS, (args[oparg] -- )) {
            PyObject *cause = NULL, *exc = NULL;
            switch (oparg) {
            case 2:
                cause = args[1];
                /* fall through */
            case 1:
                exc = args[0];
                /* fall through */
            case 0:
                ERROR_IF(do_raise(tstate, exc, cause), exception_unwind);
                break;
            default:
                _PyErr_SetString(tstate, PyExc_SystemError,
                                 "bad RAISE_VARARGS oparg");
                break;
            }
            ERROR_IF(true, error);
        }

        inst(INTERPRETER_EXIT, (retval --)) {
            assert(frame == &entry_frame);
            assert(_PyFrame_IsIncomplete(frame));
            STACK_SHRINK(1);  // Since we're not going to DISPATCH()
            assert(EMPTY());
            /* Restore previous cframe and return. */
            tstate->cframe = cframe.previous;
            tstate->cframe->use_tracing = cframe.use_tracing;
            assert(tstate->cframe->current_frame == frame->previous);
            assert(!_PyErr_Occurred(tstate));
            _Py_LeaveRecursiveCallTstate(tstate);
            return retval;
        }

        inst(RETURN_VALUE, (retval --)) {
            STACK_SHRINK(1);
            assert(EMPTY());
            _PyFrame_SetStackPointer(frame, stack_pointer);
            TRACE_FUNCTION_EXIT();
            DTRACE_FUNCTION_EXIT();
            _Py_LeaveRecursiveCallPy(tstate);
            assert(frame != &entry_frame);
            // GH-99729: We need to unlink the frame *before* clearing it:
            _PyInterpreterFrame *dying = frame;
            frame = cframe.current_frame = dying->previous;
            _PyEvalFrameClearAndPop(tstate, dying);
            _PyFrame_StackPush(frame, retval);
            goto resume_frame;
        }

        inst(RETURN_CONST, (--)) {
            PyObject *retval = GETITEM(consts, oparg);
            Py_INCREF(retval);
            assert(EMPTY());
            _PyFrame_SetStackPointer(frame, stack_pointer);
            TRACE_FUNCTION_EXIT();
            DTRACE_FUNCTION_EXIT();
            _Py_LeaveRecursiveCallPy(tstate);
            assert(frame != &entry_frame);
            // GH-99729: We need to unlink the frame *before* clearing it:
            _PyInterpreterFrame *dying = frame;
            frame = cframe.current_frame = dying->previous;
            _PyEvalFrameClearAndPop(tstate, dying);
            _PyFrame_StackPush(frame, retval);
            goto resume_frame;
        }

        inst(GET_AITER, (obj -- iter)) {
            unaryfunc getter = NULL;
            PyTypeObject *type = Py_TYPE(obj);

            if (type->tp_as_async != NULL) {
                getter = type->tp_as_async->am_aiter;
            }

            if (getter == NULL) {
                _PyErr_Format(tstate, PyExc_TypeError,
                              "'async for' requires an object with "
                              "__aiter__ method, got %.100s",
                              type->tp_name);
                DECREF_INPUTS();
                ERROR_IF(true, error);
            }

            iter = (*getter)(obj);
            DECREF_INPUTS();
            ERROR_IF(iter == NULL, error);

            if (Py_TYPE(iter)->tp_as_async == NULL ||
                    Py_TYPE(iter)->tp_as_async->am_anext == NULL) {

                _PyErr_Format(tstate, PyExc_TypeError,
                              "'async for' received an object from __aiter__ "
                              "that does not implement __anext__: %.100s",
                              Py_TYPE(iter)->tp_name);
                Py_DECREF(iter);
                ERROR_IF(true, error);
            }
        }

        inst(GET_ANEXT, (aiter -- aiter, awaitable)) {
            unaryfunc getter = NULL;
            PyObject *next_iter = NULL;
            PyTypeObject *type = Py_TYPE(aiter);

            if (PyAsyncGen_CheckExact(aiter)) {
                awaitable = type->tp_as_async->am_anext(aiter);
                if (awaitable == NULL) {
                    goto error;
                }
            } else {
                if (type->tp_as_async != NULL){
                    getter = type->tp_as_async->am_anext;
                }

                if (getter != NULL) {
                    next_iter = (*getter)(aiter);
                    if (next_iter == NULL) {
                        goto error;
                    }
                }
                else {
                    _PyErr_Format(tstate, PyExc_TypeError,
                                  "'async for' requires an iterator with "
                                  "__anext__ method, got %.100s",
                                  type->tp_name);
                    goto error;
                }

                awaitable = _PyCoro_GetAwaitableIter(next_iter);
                if (awaitable == NULL) {
                    _PyErr_FormatFromCause(
                        PyExc_TypeError,
                        "'async for' received an invalid object "
                        "from __anext__: %.100s",
                        Py_TYPE(next_iter)->tp_name);

                    Py_DECREF(next_iter);
                    goto error;
                } else {
                    Py_DECREF(next_iter);
                }
            }

            PREDICT(LOAD_CONST);
        }

        inst(GET_AWAITABLE, (iterable -- iter)) {
            iter = _PyCoro_GetAwaitableIter(iterable);

            if (iter == NULL) {
                format_awaitable_error(tstate, Py_TYPE(iterable), oparg);
            }

            DECREF_INPUTS();

            if (iter != NULL && PyCoro_CheckExact(iter)) {
                PyObject *yf = _PyGen_yf((PyGenObject*)iter);
                if (yf != NULL) {
                    /* `iter` is a coroutine object that is being
                       awaited, `yf` is a pointer to the current awaitable
                       being awaited on. */
                    Py_DECREF(yf);
                    Py_CLEAR(iter);
                    _PyErr_SetString(tstate, PyExc_RuntimeError,
                                     "coroutine is being awaited already");
                    /* The code below jumps to `error` if `iter` is NULL. */
                }
            }

            ERROR_IF(iter == NULL, error);

            PREDICT(LOAD_CONST);
        }

        inst(SEND, (receiver, v -- receiver if (!jump), retval)) {
            assert(frame != &entry_frame);
            bool jump = false;
            PySendResult gen_status;
            if (tstate->c_tracefunc == NULL) {
                gen_status = PyIter_Send(receiver, v, &retval);
            } else {
                if (Py_IsNone(v) && PyIter_Check(receiver)) {
                    retval = Py_TYPE(receiver)->tp_iternext(receiver);
                }
                else {
                    retval = PyObject_CallMethodOneArg(receiver, &_Py_ID(send), v);
                }
                if (retval == NULL) {
                    if (tstate->c_tracefunc != NULL
                            && _PyErr_ExceptionMatches(tstate, PyExc_StopIteration))
                        call_exc_trace(tstate->c_tracefunc, tstate->c_traceobj, tstate, frame);
                    if (_PyGen_FetchStopIterationValue(&retval) == 0) {
                        gen_status = PYGEN_RETURN;
                    }
                    else {
                        gen_status = PYGEN_ERROR;
                    }
                }
                else {
                    gen_status = PYGEN_NEXT;
                }
            }
            if (gen_status == PYGEN_ERROR) {
                assert(retval == NULL);
                goto error;
            }
            Py_DECREF(v);
            if (gen_status == PYGEN_RETURN) {
                assert(retval != NULL);
                Py_DECREF(receiver);
                JUMPBY(oparg);
                jump = true;
            }
            else {
                assert(gen_status == PYGEN_NEXT);
                assert(retval != NULL);
            }
        }

        inst(YIELD_VALUE, (retval -- unused)) {
            // NOTE: It's important that YIELD_VALUE never raises an exception!
            // The compiler treats any exception raised here as a failed close()
            // or throw() call.
            assert(frame != &entry_frame);
            PyGenObject *gen = _PyFrame_GetGenerator(frame);
            gen->gi_frame_state = FRAME_SUSPENDED;
            _PyFrame_SetStackPointer(frame, stack_pointer - 1);
            TRACE_FUNCTION_EXIT();
            DTRACE_FUNCTION_EXIT();
            tstate->exc_info = gen->gi_exc_state.previous_item;
            gen->gi_exc_state.previous_item = NULL;
            _Py_LeaveRecursiveCallPy(tstate);
            _PyInterpreterFrame *gen_frame = frame;
            frame = cframe.current_frame = frame->previous;
            gen_frame->previous = NULL;
            frame->prev_instr -= frame->yield_offset;
            _PyFrame_StackPush(frame, retval);
            goto resume_frame;
        }

        inst(POP_EXCEPT, (exc_value -- )) {
            _PyErr_StackItem *exc_info = tstate->exc_info;
            Py_XSETREF(exc_info->exc_value, exc_value);
        }

        inst(RERAISE, (values[oparg], exc -- values[oparg])) {
            assert(oparg >= 0 && oparg <= 2);
            if (oparg) {
                PyObject *lasti = values[0];
                if (PyLong_Check(lasti)) {
                    frame->prev_instr = _PyCode_CODE(frame->f_code) + PyLong_AsLong(lasti);
                    assert(!_PyErr_Occurred(tstate));
                }
                else {
                    assert(PyLong_Check(lasti));
                    _PyErr_SetString(tstate, PyExc_SystemError, "lasti is not an int");
                    goto error;
                }
            }
            assert(exc && PyExceptionInstance_Check(exc));
            Py_INCREF(exc);
            PyObject *typ = Py_NewRef(PyExceptionInstance_Class(exc));
            PyObject *tb = PyException_GetTraceback(exc);
            _PyErr_Restore(tstate, typ, exc, tb);
            goto exception_unwind;
        }

        inst(PREP_RERAISE_STAR, (orig, excs -- val)) {
            assert(PyList_Check(excs));

            val = _PyExc_PrepReraiseStar(orig, excs);
            DECREF_INPUTS();

            ERROR_IF(val == NULL, error);
        }

        inst(END_ASYNC_FOR, (awaitable, exc -- )) {
            assert(exc && PyExceptionInstance_Check(exc));
            if (PyErr_GivenExceptionMatches(exc, PyExc_StopAsyncIteration)) {
                DECREF_INPUTS();
            }
            else {
                Py_INCREF(exc);
                PyObject *typ = Py_NewRef(PyExceptionInstance_Class(exc));
                PyObject *tb = PyException_GetTraceback(exc);
                _PyErr_Restore(tstate, typ, exc, tb);
                goto exception_unwind;
            }
        }

        inst(CLEANUP_THROW, (sub_iter, last_sent_val, exc_value -- value)) {
            assert(throwflag);
            assert(exc_value && PyExceptionInstance_Check(exc_value));
            if (PyErr_GivenExceptionMatches(exc_value, PyExc_StopIteration)) {
                value = Py_NewRef(((PyStopIterationObject *)exc_value)->value);
                DECREF_INPUTS();
            }
            else {
                PyObject *exc_type = Py_NewRef(Py_TYPE(exc_value));
                PyObject *exc_traceback = PyException_GetTraceback(exc_value);
                _PyErr_Restore(tstate, exc_type, Py_NewRef(exc_value), exc_traceback);
                goto exception_unwind;
            }
        }

        inst(LOAD_ASSERTION_ERROR, ( -- value)) {
            value = Py_NewRef(PyExc_AssertionError);
        }

        inst(LOAD_BUILD_CLASS, ( -- bc)) {
            if (PyDict_CheckExact(BUILTINS())) {
                bc = _PyDict_GetItemWithError(BUILTINS(),
                                              &_Py_ID(__build_class__));
                if (bc == NULL) {
                    if (!_PyErr_Occurred(tstate)) {
                        _PyErr_SetString(tstate, PyExc_NameError,
                                         "__build_class__ not found");
                    }
                    ERROR_IF(true, error);
                }
                Py_INCREF(bc);
            }
            else {
                bc = PyObject_GetItem(BUILTINS(), &_Py_ID(__build_class__));
                if (bc == NULL) {
                    if (_PyErr_ExceptionMatches(tstate, PyExc_KeyError))
                        _PyErr_SetString(tstate, PyExc_NameError,
                                         "__build_class__ not found");
                    ERROR_IF(true, error);
                }
            }
        }

        inst(STORE_NAME, (v -- )) {
            PyObject *name = GETITEM(names, oparg);
            PyObject *ns = LOCALS();
            int err;
            if (ns == NULL) {
                _PyErr_Format(tstate, PyExc_SystemError,
                              "no locals found when storing %R", name);
                DECREF_INPUTS();
                ERROR_IF(true, error);
            }
            if (PyDict_CheckExact(ns))
                err = PyDict_SetItem(ns, name, v);
            else
                err = PyObject_SetItem(ns, name, v);
            DECREF_INPUTS();
            ERROR_IF(err, error);
        }

        inst(DELETE_NAME, (--)) {
            PyObject *name = GETITEM(names, oparg);
            PyObject *ns = LOCALS();
            int err;
            if (ns == NULL) {
                _PyErr_Format(tstate, PyExc_SystemError,
                              "no locals when deleting %R", name);
                goto error;
            }
            err = PyObject_DelItem(ns, name);
            // Can't use ERROR_IF here.
            if (err != 0) {
                format_exc_check_arg(tstate, PyExc_NameError,
                                     NAME_ERROR_MSG,
                                     name);
                goto error;
            }
        }

        family(unpack_sequence, INLINE_CACHE_ENTRIES_UNPACK_SEQUENCE) = {
            UNPACK_SEQUENCE,
            UNPACK_SEQUENCE_TWO_TUPLE,
            UNPACK_SEQUENCE_TUPLE,
            UNPACK_SEQUENCE_LIST,
        };

        inst(UNPACK_SEQUENCE, (unused/1, seq -- unused[oparg])) {
            #if ENABLE_SPECIALIZATION
            _PyUnpackSequenceCache *cache = (_PyUnpackSequenceCache *)next_instr;
            if (ADAPTIVE_COUNTER_IS_ZERO(cache->counter)) {
                assert(cframe.use_tracing == 0);
                next_instr--;
                _Py_Specialize_UnpackSequence(seq, next_instr, oparg);
                DISPATCH_SAME_OPARG();
            }
            STAT_INC(UNPACK_SEQUENCE, deferred);
            DECREMENT_ADAPTIVE_COUNTER(cache->counter);
            #endif  /* ENABLE_SPECIALIZATION */
            PyObject **top = stack_pointer + oparg - 1;
            int res = unpack_iterable(tstate, seq, oparg, -1, top);
            Py_DECREF(seq);
            ERROR_IF(res == 0, error);
        }

        inst(UNPACK_SEQUENCE_TWO_TUPLE, (unused/1, seq -- values[oparg])) {
            DEOPT_IF(!PyTuple_CheckExact(seq), UNPACK_SEQUENCE);
            DEOPT_IF(PyTuple_GET_SIZE(seq) != 2, UNPACK_SEQUENCE);
            assert(oparg == 2);
            STAT_INC(UNPACK_SEQUENCE, hit);
            values[0] = Py_NewRef(PyTuple_GET_ITEM(seq, 1));
            values[1] = Py_NewRef(PyTuple_GET_ITEM(seq, 0));
            Py_DECREF(seq);
        }

        inst(UNPACK_SEQUENCE_TUPLE, (unused/1, seq -- values[oparg])) {
            DEOPT_IF(!PyTuple_CheckExact(seq), UNPACK_SEQUENCE);
            DEOPT_IF(PyTuple_GET_SIZE(seq) != oparg, UNPACK_SEQUENCE);
            STAT_INC(UNPACK_SEQUENCE, hit);
            PyObject **items = _PyTuple_ITEMS(seq);
            for (int i = oparg; --i >= 0; ) {
                *values++ = Py_NewRef(items[i]);
            }
            Py_DECREF(seq);
        }

        inst(UNPACK_SEQUENCE_LIST, (unused/1, seq -- values[oparg])) {
            DEOPT_IF(!PyList_CheckExact(seq), UNPACK_SEQUENCE);
            DEOPT_IF(PyList_GET_SIZE(seq) != oparg, UNPACK_SEQUENCE);
            STAT_INC(UNPACK_SEQUENCE, hit);
            PyObject **items = _PyList_ITEMS(seq);
            for (int i = oparg; --i >= 0; ) {
                *values++ = Py_NewRef(items[i]);
            }
            Py_DECREF(seq);
        }

        inst(UNPACK_EX, (seq -- unused[oparg & 0xFF], unused, unused[oparg >> 8])) {
            int totalargs = 1 + (oparg & 0xFF) + (oparg >> 8);
            PyObject **top = stack_pointer + totalargs - 1;
            int res = unpack_iterable(tstate, seq, oparg & 0xFF, oparg >> 8, top);
            Py_DECREF(seq);
            ERROR_IF(res == 0, error);
        }

        family(store_attr, INLINE_CACHE_ENTRIES_STORE_ATTR) = {
            STORE_ATTR,
            STORE_ATTR_INSTANCE_VALUE,
            STORE_ATTR_SLOT,
            STORE_ATTR_WITH_HINT,
        };

        inst(STORE_ATTR, (counter/1, unused/3, v, owner --)) {
            #if ENABLE_SPECIALIZATION
            if (ADAPTIVE_COUNTER_IS_ZERO(counter)) {
                assert(cframe.use_tracing == 0);
                PyObject *name = GETITEM(names, oparg);
                next_instr--;
                _Py_Specialize_StoreAttr(owner, next_instr, name);
                DISPATCH_SAME_OPARG();
            }
            STAT_INC(STORE_ATTR, deferred);
            _PyAttrCache *cache = (_PyAttrCache *)next_instr;
            DECREMENT_ADAPTIVE_COUNTER(cache->counter);
            #else
            (void)counter;  // Unused.
            #endif  /* ENABLE_SPECIALIZATION */
            PyObject *name = GETITEM(names, oparg);
            int err = PyObject_SetAttr(owner, name, v);
            Py_DECREF(v);
            Py_DECREF(owner);
            ERROR_IF(err, error);
        }

        inst(DELETE_ATTR, (owner --)) {
            PyObject *name = GETITEM(names, oparg);
            int err = PyObject_SetAttr(owner, name, (PyObject *)NULL);
            Py_DECREF(owner);
            ERROR_IF(err, error);
        }

        inst(STORE_GLOBAL, (v --)) {
            PyObject *name = GETITEM(names, oparg);
            int err = PyDict_SetItem(GLOBALS(), name, v);
            Py_DECREF(v);
            ERROR_IF(err, error);
        }

        inst(DELETE_GLOBAL, (--)) {
            PyObject *name = GETITEM(names, oparg);
            int err;
            err = PyDict_DelItem(GLOBALS(), name);
            // Can't use ERROR_IF here.
            if (err != 0) {
                if (_PyErr_ExceptionMatches(tstate, PyExc_KeyError)) {
                    format_exc_check_arg(tstate, PyExc_NameError,
                                         NAME_ERROR_MSG, name);
                }
                goto error;
            }
        }

        inst(LOAD_NAME, ( -- v)) {
            PyObject *name = GETITEM(names, oparg);
            PyObject *locals = LOCALS();
            if (locals == NULL) {
                _PyErr_Format(tstate, PyExc_SystemError,
                              "no locals when loading %R", name);
                goto error;
            }
            if (PyDict_CheckExact(locals)) {
                v = PyDict_GetItemWithError(locals, name);
                if (v != NULL) {
                    Py_INCREF(v);
                }
                else if (_PyErr_Occurred(tstate)) {
                    goto error;
                }
            }
            else {
                v = PyObject_GetItem(locals, name);
                if (v == NULL) {
                    if (!_PyErr_ExceptionMatches(tstate, PyExc_KeyError))
                        goto error;
                    _PyErr_Clear(tstate);
                }
            }
            if (v == NULL) {
                v = PyDict_GetItemWithError(GLOBALS(), name);
                if (v != NULL) {
                    Py_INCREF(v);
                }
                else if (_PyErr_Occurred(tstate)) {
                    goto error;
                }
                else {
                    if (PyDict_CheckExact(BUILTINS())) {
                        v = PyDict_GetItemWithError(BUILTINS(), name);
                        if (v == NULL) {
                            if (!_PyErr_Occurred(tstate)) {
                                format_exc_check_arg(
                                        tstate, PyExc_NameError,
                                        NAME_ERROR_MSG, name);
                            }
                            goto error;
                        }
                        Py_INCREF(v);
                    }
                    else {
                        v = PyObject_GetItem(BUILTINS(), name);
                        if (v == NULL) {
                            if (_PyErr_ExceptionMatches(tstate, PyExc_KeyError)) {
                                format_exc_check_arg(
                                            tstate, PyExc_NameError,
                                            NAME_ERROR_MSG, name);
                            }
                            goto error;
                        }
                    }
                }
            }
        }

        family(load_global, INLINE_CACHE_ENTRIES_LOAD_GLOBAL) = {
            LOAD_GLOBAL,
            LOAD_GLOBAL_MODULE,
            LOAD_GLOBAL_BUILTIN,
        };

        inst(LOAD_GLOBAL, (unused/1, unused/1, unused/2, unused/1 -- null if (oparg & 1), v)) {
            #if ENABLE_SPECIALIZATION
            _PyLoadGlobalCache *cache = (_PyLoadGlobalCache *)next_instr;
            if (ADAPTIVE_COUNTER_IS_ZERO(cache->counter)) {
                assert(cframe.use_tracing == 0);
                PyObject *name = GETITEM(names, oparg>>1);
                next_instr--;
                _Py_Specialize_LoadGlobal(GLOBALS(), BUILTINS(), next_instr, name);
                DISPATCH_SAME_OPARG();
            }
            STAT_INC(LOAD_GLOBAL, deferred);
            DECREMENT_ADAPTIVE_COUNTER(cache->counter);
            #endif  /* ENABLE_SPECIALIZATION */
            PyObject *name = GETITEM(names, oparg>>1);
            if (PyDict_CheckExact(GLOBALS())
                && PyDict_CheckExact(BUILTINS()))
            {
                v = _PyDict_LoadGlobal((PyDictObject *)GLOBALS(),
                                       (PyDictObject *)BUILTINS(),
                                       name);
                if (v == NULL) {
                    if (!_PyErr_Occurred(tstate)) {
                        /* _PyDict_LoadGlobal() returns NULL without raising
                         * an exception if the key doesn't exist */
                        format_exc_check_arg(tstate, PyExc_NameError,
                                             NAME_ERROR_MSG, name);
                    }
                    ERROR_IF(true, error);
                }
                Py_INCREF(v);
            }
            else {
                /* Slow-path if globals or builtins is not a dict */

                /* namespace 1: globals */
                v = PyObject_GetItem(GLOBALS(), name);
                if (v == NULL) {
                    ERROR_IF(!_PyErr_ExceptionMatches(tstate, PyExc_KeyError), error);
                    _PyErr_Clear(tstate);

                    /* namespace 2: builtins */
                    v = PyObject_GetItem(BUILTINS(), name);
                    if (v == NULL) {
                        if (_PyErr_ExceptionMatches(tstate, PyExc_KeyError)) {
                            format_exc_check_arg(
                                        tstate, PyExc_NameError,
                                        NAME_ERROR_MSG, name);
                        }
                        ERROR_IF(true, error);
                    }
                }
            }
            null = NULL;
        }

        inst(LOAD_GLOBAL_MODULE, (unused/1, index/1, version/2, unused/1 -- null if (oparg & 1), res)) {
            assert(cframe.use_tracing == 0);
            DEOPT_IF(!PyDict_CheckExact(GLOBALS()), LOAD_GLOBAL);
            PyDictObject *dict = (PyDictObject *)GLOBALS();
            DEOPT_IF(dict->ma_keys->dk_version != version, LOAD_GLOBAL);
            assert(DK_IS_UNICODE(dict->ma_keys));
            PyDictUnicodeEntry *entries = DK_UNICODE_ENTRIES(dict->ma_keys);
            res = entries[index].me_value;
            DEOPT_IF(res == NULL, LOAD_GLOBAL);
            Py_INCREF(res);
            STAT_INC(LOAD_GLOBAL, hit);
            null = NULL;
        }

        inst(LOAD_GLOBAL_BUILTIN, (unused/1, index/1, mod_version/2, bltn_version/1 -- null if (oparg & 1), res)) {
            assert(cframe.use_tracing == 0);
            DEOPT_IF(!PyDict_CheckExact(GLOBALS()), LOAD_GLOBAL);
            DEOPT_IF(!PyDict_CheckExact(BUILTINS()), LOAD_GLOBAL);
            PyDictObject *mdict = (PyDictObject *)GLOBALS();
            PyDictObject *bdict = (PyDictObject *)BUILTINS();
            DEOPT_IF(mdict->ma_keys->dk_version != mod_version, LOAD_GLOBAL);
            DEOPT_IF(bdict->ma_keys->dk_version != bltn_version, LOAD_GLOBAL);
            assert(DK_IS_UNICODE(bdict->ma_keys));
            PyDictUnicodeEntry *entries = DK_UNICODE_ENTRIES(bdict->ma_keys);
            res = entries[index].me_value;
            DEOPT_IF(res == NULL, LOAD_GLOBAL);
            Py_INCREF(res);
            STAT_INC(LOAD_GLOBAL, hit);
            null = NULL;
        }

        inst(DELETE_FAST, (--)) {
            PyObject *v = GETLOCAL(oparg);
            ERROR_IF(v == NULL, unbound_local_error);
            SETLOCAL(oparg, NULL);
        }

        inst(MAKE_CELL, (--)) {
            // "initial" is probably NULL but not if it's an arg (or set
            // via PyFrame_LocalsToFast() before MAKE_CELL has run).
            PyObject *initial = GETLOCAL(oparg);
            PyObject *cell = PyCell_New(initial);
            if (cell == NULL) {
                goto resume_with_error;
            }
            SETLOCAL(oparg, cell);
        }

        inst(DELETE_DEREF, (--)) {
            PyObject *cell = GETLOCAL(oparg);
            PyObject *oldobj = PyCell_GET(cell);
            // Can't use ERROR_IF here.
            // Fortunately we don't need its superpower.
            if (oldobj == NULL) {
                format_exc_unbound(tstate, frame->f_code, oparg);
                goto error;
            }
            PyCell_SET(cell, NULL);
            Py_DECREF(oldobj);
        }

        inst(LOAD_CLASSDEREF, ( -- value)) {
            PyObject *name, *locals = LOCALS();
            assert(locals);
            assert(oparg >= 0 && oparg < frame->f_code->co_nlocalsplus);
            name = PyTuple_GET_ITEM(frame->f_code->co_localsplusnames, oparg);
            if (PyDict_CheckExact(locals)) {
                value = PyDict_GetItemWithError(locals, name);
                if (value != NULL) {
                    Py_INCREF(value);
                }
                else if (_PyErr_Occurred(tstate)) {
                    goto error;
                }
            }
            else {
                value = PyObject_GetItem(locals, name);
                if (value == NULL) {
                    if (!_PyErr_ExceptionMatches(tstate, PyExc_KeyError)) {
                        goto error;
                    }
                    _PyErr_Clear(tstate);
                }
            }
            if (!value) {
                PyObject *cell = GETLOCAL(oparg);
                value = PyCell_GET(cell);
                if (value == NULL) {
                    format_exc_unbound(tstate, frame->f_code, oparg);
                    goto error;
                }
                Py_INCREF(value);
            }
        }

        inst(LOAD_DEREF, ( -- value)) {
            PyObject *cell = GETLOCAL(oparg);
            value = PyCell_GET(cell);
            if (value == NULL) {
                format_exc_unbound(tstate, frame->f_code, oparg);
                ERROR_IF(true, error);
            }
            Py_INCREF(value);
        }

        inst(STORE_DEREF, (v --)) {
            PyObject *cell = GETLOCAL(oparg);
            PyObject *oldobj = PyCell_GET(cell);
            PyCell_SET(cell, v);
            Py_XDECREF(oldobj);
        }

        inst(COPY_FREE_VARS, (--)) {
            /* Copy closure variables to free variables */
            PyCodeObject *co = frame->f_code;
            assert(PyFunction_Check(frame->f_funcobj));
            PyObject *closure = ((PyFunctionObject *)frame->f_funcobj)->func_closure;
            assert(oparg == co->co_nfreevars);
            int offset = co->co_nlocalsplus - oparg;
            for (int i = 0; i < oparg; ++i) {
                PyObject *o = PyTuple_GET_ITEM(closure, i);
                frame->localsplus[offset + i] = Py_NewRef(o);
            }
        }

        inst(BUILD_STRING, (pieces[oparg] -- str)) {
            str = _PyUnicode_JoinArray(&_Py_STR(empty), pieces, oparg);
            for (int i = 0; i < oparg; i++) {
                Py_DECREF(pieces[i]);
            }
            ERROR_IF(str == NULL, error);
        }

        inst(BUILD_TUPLE, (values[oparg] -- tup)) {
            tup = _PyTuple_FromArraySteal(values, oparg);
            ERROR_IF(tup == NULL, error);
        }

        inst(BUILD_LIST, (values[oparg] -- list)) {
            list = _PyList_FromArraySteal(values, oparg);
            ERROR_IF(list == NULL, error);
        }

        inst(LIST_EXTEND, (list, unused[oparg-1], iterable -- list, unused[oparg-1])) {
            PyObject *none_val = _PyList_Extend((PyListObject *)list, iterable);
            if (none_val == NULL) {
                if (_PyErr_ExceptionMatches(tstate, PyExc_TypeError) &&
                   (Py_TYPE(iterable)->tp_iter == NULL && !PySequence_Check(iterable)))
                {
                    _PyErr_Clear(tstate);
                    _PyErr_Format(tstate, PyExc_TypeError,
                          "Value after * must be an iterable, not %.200s",
                          Py_TYPE(iterable)->tp_name);
                }
                DECREF_INPUTS();
                ERROR_IF(true, error);
            }
            Py_DECREF(none_val);
            DECREF_INPUTS();
        }

        inst(SET_UPDATE, (set, unused[oparg-1], iterable -- set, unused[oparg-1])) {
            int err = _PySet_Update(set, iterable);
            DECREF_INPUTS();
            ERROR_IF(err < 0, error);
        }

        inst(BUILD_SET, (values[oparg] -- set)) {
            set = PySet_New(NULL);
            int err = 0;
            for (int i = 0; i < oparg; i++) {
                PyObject *item = values[i];
                if (err == 0)
                    err = PySet_Add(set, item);
                Py_DECREF(item);
            }
            if (err != 0) {
                Py_DECREF(set);
                ERROR_IF(true, error);
            }
        }

        inst(BUILD_MAP, (values[oparg*2] -- map)) {
            map = _PyDict_FromItems(
                    values, 2,
                    values+1, 2,
                    oparg);
            if (map == NULL)
                goto error;

            for (int i = 0; i < oparg; i++) {
                Py_DECREF(values[i*2]);
                Py_DECREF(values[i*2+1]);
            }
            ERROR_IF(map == NULL, error);
        }

        inst(SETUP_ANNOTATIONS, (--)) {
            int err;
            PyObject *ann_dict;
            if (LOCALS() == NULL) {
                _PyErr_Format(tstate, PyExc_SystemError,
                              "no locals found when setting up annotations");
                ERROR_IF(true, error);
            }
            /* check if __annotations__ in locals()... */
            if (PyDict_CheckExact(LOCALS())) {
                ann_dict = _PyDict_GetItemWithError(LOCALS(),
                                                    &_Py_ID(__annotations__));
                if (ann_dict == NULL) {
                    ERROR_IF(_PyErr_Occurred(tstate), error);
                    /* ...if not, create a new one */
                    ann_dict = PyDict_New();
                    ERROR_IF(ann_dict == NULL, error);
                    err = PyDict_SetItem(LOCALS(), &_Py_ID(__annotations__),
                                         ann_dict);
                    Py_DECREF(ann_dict);
                    ERROR_IF(err, error);
                }
            }
            else {
                /* do the same if locals() is not a dict */
                ann_dict = PyObject_GetItem(LOCALS(), &_Py_ID(__annotations__));
                if (ann_dict == NULL) {
                    ERROR_IF(!_PyErr_ExceptionMatches(tstate, PyExc_KeyError), error);
                    _PyErr_Clear(tstate);
                    ann_dict = PyDict_New();
                    ERROR_IF(ann_dict == NULL, error);
                    err = PyObject_SetItem(LOCALS(), &_Py_ID(__annotations__),
                                           ann_dict);
                    Py_DECREF(ann_dict);
                    ERROR_IF(err, error);
                }
                else {
                    Py_DECREF(ann_dict);
                }
            }
        }

        inst(BUILD_CONST_KEY_MAP, (values[oparg], keys -- map)) {
            if (!PyTuple_CheckExact(keys) ||
                PyTuple_GET_SIZE(keys) != (Py_ssize_t)oparg) {
                _PyErr_SetString(tstate, PyExc_SystemError,
                                 "bad BUILD_CONST_KEY_MAP keys argument");
                goto error;  // Pop the keys and values.
            }
            map = _PyDict_FromItems(
                    &PyTuple_GET_ITEM(keys, 0), 1,
                    values, 1, oparg);
            Py_DECREF(keys);
            for (int i = 0; i < oparg; i++) {
                Py_DECREF(values[i]);
            }
            ERROR_IF(map == NULL, error);
        }

        inst(DICT_UPDATE, (update --)) {
            PyObject *dict = PEEK(oparg + 1);  // update is still on the stack
            if (PyDict_Update(dict, update) < 0) {
                if (_PyErr_ExceptionMatches(tstate, PyExc_AttributeError)) {
                    _PyErr_Format(tstate, PyExc_TypeError,
                                    "'%.200s' object is not a mapping",
                                    Py_TYPE(update)->tp_name);
                }
                DECREF_INPUTS();
                ERROR_IF(true, error);
            }
            DECREF_INPUTS();
        }

        inst(DICT_MERGE, (update --)) {
            PyObject *dict = PEEK(oparg + 1);  // update is still on the stack

            if (_PyDict_MergeEx(dict, update, 2) < 0) {
                format_kwargs_error(tstate, PEEK(3 + oparg), update);
                DECREF_INPUTS();
                ERROR_IF(true, error);
            }
            DECREF_INPUTS();
            PREDICT(CALL_FUNCTION_EX);
        }

        inst(MAP_ADD, (key, value --)) {
            PyObject *dict = PEEK(oparg + 2);  // key, value are still on the stack
            assert(PyDict_CheckExact(dict));
            /* dict[key] = value */
            // Do not DECREF INPUTS because the function steals the references
            ERROR_IF(_PyDict_SetItem_Take2((PyDictObject *)dict, key, value) != 0, error);
            PREDICT(JUMP_BACKWARD);
        }

        family(load_attr, INLINE_CACHE_ENTRIES_LOAD_ATTR) = {
            LOAD_ATTR,
            LOAD_ATTR_INSTANCE_VALUE,
            LOAD_ATTR_MODULE,
            LOAD_ATTR_WITH_HINT,
            LOAD_ATTR_SLOT,
            LOAD_ATTR_CLASS,
            LOAD_ATTR_PROPERTY,
            LOAD_ATTR_GETATTRIBUTE_OVERRIDDEN,
            LOAD_ATTR_METHOD_WITH_VALUES,
            LOAD_ATTR_METHOD_NO_DICT,
            LOAD_ATTR_METHOD_LAZY_DICT,
        };

        inst(LOAD_ATTR, (unused/9, owner -- res2 if (oparg & 1), res)) {
            #if ENABLE_SPECIALIZATION
            _PyAttrCache *cache = (_PyAttrCache *)next_instr;
            if (ADAPTIVE_COUNTER_IS_ZERO(cache->counter)) {
                assert(cframe.use_tracing == 0);
                PyObject *name = GETITEM(names, oparg>>1);
                next_instr--;
                _Py_Specialize_LoadAttr(owner, next_instr, name);
                DISPATCH_SAME_OPARG();
            }
            STAT_INC(LOAD_ATTR, deferred);
            DECREMENT_ADAPTIVE_COUNTER(cache->counter);
            #endif  /* ENABLE_SPECIALIZATION */
            PyObject *name = GETITEM(names, oparg >> 1);
            if (oparg & 1) {
                /* Designed to work in tandem with CALL, pushes two values. */
                PyObject* meth = NULL;
                if (_PyObject_GetMethod(owner, name, &meth)) {
                    /* We can bypass temporary bound method object.
                       meth is unbound method and obj is self.

                       meth | self | arg1 | ... | argN
                     */
                    assert(meth != NULL);  // No errors on this branch
                    res2 = meth;
                    res = owner;  // Transfer ownership
                }
                else {
                    /* meth is not an unbound method (but a regular attr, or
                       something was returned by a descriptor protocol).  Set
                       the second element of the stack to NULL, to signal
                       CALL that it's not a method call.

                       NULL | meth | arg1 | ... | argN
                    */
                    Py_DECREF(owner);
                    ERROR_IF(meth == NULL, error);
                    res2 = NULL;
                    res = meth;
                }
            }
            else {
                /* Classic, pushes one value. */
                res = PyObject_GetAttr(owner, name);
                Py_DECREF(owner);
                ERROR_IF(res == NULL, error);
            }
        }

        inst(LOAD_ATTR_INSTANCE_VALUE, (unused/1, type_version/2, index/1, unused/5, owner -- res2 if (oparg & 1), res)) {
            assert(cframe.use_tracing == 0);
            PyTypeObject *tp = Py_TYPE(owner);
            assert(type_version != 0);
            DEOPT_IF(tp->tp_version_tag != type_version, LOAD_ATTR);
            assert(tp->tp_dictoffset < 0);
            assert(tp->tp_flags & Py_TPFLAGS_MANAGED_DICT);
            PyDictOrValues dorv = *_PyObject_DictOrValuesPointer(owner);
            DEOPT_IF(!_PyDictOrValues_IsValues(dorv), LOAD_ATTR);
            res = _PyDictOrValues_GetValues(dorv)->values[index];
            DEOPT_IF(res == NULL, LOAD_ATTR);
            STAT_INC(LOAD_ATTR, hit);
            Py_INCREF(res);
            res2 = NULL;
            Py_DECREF(owner);
        }

        inst(LOAD_ATTR_MODULE, (unused/1, type_version/2, index/1, unused/5, owner -- res2 if (oparg & 1), res)) {
            assert(cframe.use_tracing == 0);
            DEOPT_IF(!PyModule_CheckExact(owner), LOAD_ATTR);
            PyDictObject *dict = (PyDictObject *)((PyModuleObject *)owner)->md_dict;
            assert(dict != NULL);
            DEOPT_IF(dict->ma_keys->dk_version != type_version, LOAD_ATTR);
            assert(dict->ma_keys->dk_kind == DICT_KEYS_UNICODE);
            assert(index < dict->ma_keys->dk_nentries);
            PyDictUnicodeEntry *ep = DK_UNICODE_ENTRIES(dict->ma_keys) + index;
            res = ep->me_value;
            DEOPT_IF(res == NULL, LOAD_ATTR);
            STAT_INC(LOAD_ATTR, hit);
            Py_INCREF(res);
            res2 = NULL;
            Py_DECREF(owner);
        }

        inst(LOAD_ATTR_WITH_HINT, (unused/1, type_version/2, index/1, unused/5, owner -- res2 if (oparg & 1), res)) {
            assert(cframe.use_tracing == 0);
            PyTypeObject *tp = Py_TYPE(owner);
            assert(type_version != 0);
            DEOPT_IF(tp->tp_version_tag != type_version, LOAD_ATTR);
            assert(tp->tp_flags & Py_TPFLAGS_MANAGED_DICT);
            PyDictOrValues dorv = *_PyObject_DictOrValuesPointer(owner);
            DEOPT_IF(_PyDictOrValues_IsValues(dorv), LOAD_ATTR);
            PyDictObject *dict = (PyDictObject *)_PyDictOrValues_GetDict(dorv);
            DEOPT_IF(dict == NULL, LOAD_ATTR);
            assert(PyDict_CheckExact((PyObject *)dict));
            PyObject *name = GETITEM(names, oparg>>1);
            uint16_t hint = index;
            DEOPT_IF(hint >= (size_t)dict->ma_keys->dk_nentries, LOAD_ATTR);
            if (DK_IS_UNICODE(dict->ma_keys)) {
                PyDictUnicodeEntry *ep = DK_UNICODE_ENTRIES(dict->ma_keys) + hint;
                DEOPT_IF(ep->me_key != name, LOAD_ATTR);
                res = ep->me_value;
            }
            else {
                PyDictKeyEntry *ep = DK_ENTRIES(dict->ma_keys) + hint;
                DEOPT_IF(ep->me_key != name, LOAD_ATTR);
                res = ep->me_value;
            }
            DEOPT_IF(res == NULL, LOAD_ATTR);
            STAT_INC(LOAD_ATTR, hit);
            Py_INCREF(res);
            res2 = NULL;
            Py_DECREF(owner);
        }

        inst(LOAD_ATTR_SLOT, (unused/1, type_version/2, index/1, unused/5, owner -- res2 if (oparg & 1), res)) {
            assert(cframe.use_tracing == 0);
            PyTypeObject *tp = Py_TYPE(owner);
            assert(type_version != 0);
            DEOPT_IF(tp->tp_version_tag != type_version, LOAD_ATTR);
            char *addr = (char *)owner + index;
            res = *(PyObject **)addr;
            DEOPT_IF(res == NULL, LOAD_ATTR);
            STAT_INC(LOAD_ATTR, hit);
            Py_INCREF(res);
            res2 = NULL;
            Py_DECREF(owner);
        }

        inst(LOAD_ATTR_CLASS, (unused/1, type_version/2, unused/2, descr/4, cls -- res2 if (oparg & 1), res)) {
            assert(cframe.use_tracing == 0);

            DEOPT_IF(!PyType_Check(cls), LOAD_ATTR);
            DEOPT_IF(((PyTypeObject *)cls)->tp_version_tag != type_version,
                LOAD_ATTR);
            assert(type_version != 0);

            STAT_INC(LOAD_ATTR, hit);
            res2 = NULL;
            res = descr;
            assert(res != NULL);
            Py_INCREF(res);
            Py_DECREF(cls);
        }

        inst(LOAD_ATTR_PROPERTY, (unused/1, type_version/2, func_version/2, fget/4, owner -- unused if (oparg & 1), unused)) {
            assert(cframe.use_tracing == 0);
            DEOPT_IF(tstate->interp->eval_frame, LOAD_ATTR);

            PyTypeObject *cls = Py_TYPE(owner);
            DEOPT_IF(cls->tp_version_tag != type_version, LOAD_ATTR);
            assert(type_version != 0);
            assert(Py_IS_TYPE(fget, &PyFunction_Type));
            PyFunctionObject *f = (PyFunctionObject *)fget;
            assert(func_version != 0);
            DEOPT_IF(f->func_version != func_version, LOAD_ATTR);
            PyCodeObject *code = (PyCodeObject *)f->func_code;
            assert(code->co_argcount == 1);
            DEOPT_IF(!_PyThreadState_HasStackSpace(tstate, code->co_framesize), LOAD_ATTR);
            STAT_INC(LOAD_ATTR, hit);
            Py_INCREF(fget);
            _PyInterpreterFrame *new_frame = _PyFrame_PushUnchecked(tstate, f, 1);
            // Manipulate stack directly because we exit with DISPATCH_INLINED().
            SET_TOP(NULL);
            int shrink_stack = !(oparg & 1);
            STACK_SHRINK(shrink_stack);
            new_frame->localsplus[0] = owner;
            JUMPBY(INLINE_CACHE_ENTRIES_LOAD_ATTR);
            DISPATCH_INLINED(new_frame);
        }

        inst(LOAD_ATTR_GETATTRIBUTE_OVERRIDDEN, (unused/1, type_version/2, func_version/2, getattribute/4, owner -- unused if (oparg & 1), unused)) {
            assert(cframe.use_tracing == 0);
            DEOPT_IF(tstate->interp->eval_frame, LOAD_ATTR);
            PyTypeObject *cls = Py_TYPE(owner);
            DEOPT_IF(cls->tp_version_tag != type_version, LOAD_ATTR);
            assert(type_version != 0);
            assert(Py_IS_TYPE(getattribute, &PyFunction_Type));
            PyFunctionObject *f = (PyFunctionObject *)getattribute;
            assert(func_version != 0);
            DEOPT_IF(f->func_version != func_version, LOAD_ATTR);
            PyCodeObject *code = (PyCodeObject *)f->func_code;
            assert(code->co_argcount == 2);
            DEOPT_IF(!_PyThreadState_HasStackSpace(tstate, code->co_framesize), LOAD_ATTR);
            STAT_INC(LOAD_ATTR, hit);

            PyObject *name = GETITEM(names, oparg >> 1);
            Py_INCREF(f);
            _PyInterpreterFrame *new_frame = _PyFrame_PushUnchecked(tstate, f, 2);
            // Manipulate stack directly because we exit with DISPATCH_INLINED().
            SET_TOP(NULL);
            int shrink_stack = !(oparg & 1);
            STACK_SHRINK(shrink_stack);
            new_frame->localsplus[0] = owner;
            new_frame->localsplus[1] = Py_NewRef(name);
            JUMPBY(INLINE_CACHE_ENTRIES_LOAD_ATTR);
            DISPATCH_INLINED(new_frame);
        }

        inst(STORE_ATTR_INSTANCE_VALUE, (unused/1, type_version/2, index/1, value, owner --)) {
            assert(cframe.use_tracing == 0);
            PyTypeObject *tp = Py_TYPE(owner);
            assert(type_version != 0);
            DEOPT_IF(tp->tp_version_tag != type_version, STORE_ATTR);
            assert(tp->tp_flags & Py_TPFLAGS_MANAGED_DICT);
            PyDictOrValues dorv = *_PyObject_DictOrValuesPointer(owner);
            DEOPT_IF(!_PyDictOrValues_IsValues(dorv), STORE_ATTR);
            STAT_INC(STORE_ATTR, hit);
            PyDictValues *values = _PyDictOrValues_GetValues(dorv);
            PyObject *old_value = values->values[index];
            values->values[index] = value;
            if (old_value == NULL) {
                _PyDictValues_AddToInsertionOrder(values, index);
            }
            else {
                Py_DECREF(old_value);
            }
            Py_DECREF(owner);
        }

        inst(STORE_ATTR_WITH_HINT, (unused/1, type_version/2, hint/1, value, owner --)) {
            assert(cframe.use_tracing == 0);
            PyTypeObject *tp = Py_TYPE(owner);
            assert(type_version != 0);
            DEOPT_IF(tp->tp_version_tag != type_version, STORE_ATTR);
            assert(tp->tp_flags & Py_TPFLAGS_MANAGED_DICT);
            PyDictOrValues dorv = *_PyObject_DictOrValuesPointer(owner);
            DEOPT_IF(_PyDictOrValues_IsValues(dorv), STORE_ATTR);
            PyDictObject *dict = (PyDictObject *)_PyDictOrValues_GetDict(dorv);
            DEOPT_IF(dict == NULL, STORE_ATTR);
            assert(PyDict_CheckExact((PyObject *)dict));
            PyObject *name = GETITEM(names, oparg);
            DEOPT_IF(hint >= (size_t)dict->ma_keys->dk_nentries, STORE_ATTR);
            PyObject *old_value;
            uint64_t new_version;
            if (DK_IS_UNICODE(dict->ma_keys)) {
                PyDictUnicodeEntry *ep = DK_UNICODE_ENTRIES(dict->ma_keys) + hint;
                DEOPT_IF(ep->me_key != name, STORE_ATTR);
                old_value = ep->me_value;
                DEOPT_IF(old_value == NULL, STORE_ATTR);
                new_version = _PyDict_NotifyEvent(PyDict_EVENT_MODIFIED, dict, name, value);
                ep->me_value = value;
            }
            else {
                PyDictKeyEntry *ep = DK_ENTRIES(dict->ma_keys) + hint;
                DEOPT_IF(ep->me_key != name, STORE_ATTR);
                old_value = ep->me_value;
                DEOPT_IF(old_value == NULL, STORE_ATTR);
                new_version = _PyDict_NotifyEvent(PyDict_EVENT_MODIFIED, dict, name, value);
                ep->me_value = value;
            }
            Py_DECREF(old_value);
            STAT_INC(STORE_ATTR, hit);
            /* Ensure dict is GC tracked if it needs to be */
            if (!_PyObject_GC_IS_TRACKED(dict) && _PyObject_GC_MAY_BE_TRACKED(value)) {
                _PyObject_GC_TRACK(dict);
            }
            /* PEP 509 */
            dict->ma_version_tag = new_version;
            Py_DECREF(owner);
        }

        inst(STORE_ATTR_SLOT, (unused/1, type_version/2, index/1, value, owner --)) {
            assert(cframe.use_tracing == 0);
            PyTypeObject *tp = Py_TYPE(owner);
            assert(type_version != 0);
            DEOPT_IF(tp->tp_version_tag != type_version, STORE_ATTR);
            char *addr = (char *)owner + index;
            STAT_INC(STORE_ATTR, hit);
            PyObject *old_value = *(PyObject **)addr;
            *(PyObject **)addr = value;
            Py_XDECREF(old_value);
            Py_DECREF(owner);
        }

        inst(COMPARE_OP, (unused/1, left, right -- res)) {
            STAT_INC(COMPARE_OP, deferred);
            assert((oparg >> 4) <= Py_GE);
            res = PyObject_RichCompare(left, right, oparg>>4);
            Py_DECREF(left);
            Py_DECREF(right);
            ERROR_IF(res == NULL, error);
        }

        // No cache size here, since this is a family of super-instructions.
        family(compare_and_branch) = {
            COMPARE_AND_BRANCH,
            COMPARE_AND_BRANCH_FLOAT,
            COMPARE_AND_BRANCH_INT,
            COMPARE_AND_BRANCH_STR,
        };

        inst(COMPARE_AND_BRANCH, (unused/2, left, right -- )) {
            #if ENABLE_SPECIALIZATION
            _PyCompareOpCache *cache = (_PyCompareOpCache *)next_instr;
            if (ADAPTIVE_COUNTER_IS_ZERO(cache->counter)) {
                assert(cframe.use_tracing == 0);
                next_instr--;
                _Py_Specialize_CompareAndBranch(left, right, next_instr, oparg);
                DISPATCH_SAME_OPARG();
            }
            STAT_INC(COMPARE_AND_BRANCH, deferred);
            DECREMENT_ADAPTIVE_COUNTER(cache->counter);
            #endif  /* ENABLE_SPECIALIZATION */
            assert((oparg >> 4) <= Py_GE);
            PyObject *cond = PyObject_RichCompare(left, right, oparg>>4);
            Py_DECREF(left);
            Py_DECREF(right);
            ERROR_IF(cond == NULL, error);
            assert(_Py_OPCODE(next_instr[1]) == POP_JUMP_IF_FALSE ||
                   _Py_OPCODE(next_instr[1]) == POP_JUMP_IF_TRUE);
            bool jump_on_true = _Py_OPCODE(next_instr[1]) == POP_JUMP_IF_TRUE;
            int offset = _Py_OPARG(next_instr[1]);
            int err = PyObject_IsTrue(cond);
            Py_DECREF(cond);
            if (err < 0) {
                goto error;
            }
            if (jump_on_true == (err != 0)) {
                JUMPBY(offset);
            }
        }

        inst(COMPARE_AND_BRANCH_FLOAT, (unused/2, left, right -- )) {
            assert(cframe.use_tracing == 0);
            DEOPT_IF(!PyFloat_CheckExact(left), COMPARE_AND_BRANCH);
            DEOPT_IF(!PyFloat_CheckExact(right), COMPARE_AND_BRANCH);
            STAT_INC(COMPARE_AND_BRANCH, hit);
            double dleft = PyFloat_AS_DOUBLE(left);
            double dright = PyFloat_AS_DOUBLE(right);
            // 1 if NaN, 2 if <, 4 if >, 8 if ==; this matches low four bits of the oparg
            int sign_ish = COMPARISON_BIT(dleft, dright);
            _Py_DECREF_SPECIALIZED(left, _PyFloat_ExactDealloc);
            _Py_DECREF_SPECIALIZED(right, _PyFloat_ExactDealloc);
            if (sign_ish & oparg) {
                int offset = _Py_OPARG(next_instr[1]);
                JUMPBY(offset);
            }
        }

        // Similar to COMPARE_AND_BRANCH_FLOAT
        inst(COMPARE_AND_BRANCH_INT, (unused/2, left, right -- )) {
            assert(cframe.use_tracing == 0);
            DEOPT_IF(!PyLong_CheckExact(left), COMPARE_AND_BRANCH);
            DEOPT_IF(!PyLong_CheckExact(right), COMPARE_AND_BRANCH);
            DEOPT_IF((size_t)(Py_SIZE(left) + 1) > 2, COMPARE_AND_BRANCH);
            DEOPT_IF((size_t)(Py_SIZE(right) + 1) > 2, COMPARE_AND_BRANCH);
            STAT_INC(COMPARE_AND_BRANCH, hit);
            assert(Py_ABS(Py_SIZE(left)) <= 1 && Py_ABS(Py_SIZE(right)) <= 1);
            Py_ssize_t ileft = Py_SIZE(left) * ((PyLongObject *)left)->long_value.ob_digit[0];
            Py_ssize_t iright = Py_SIZE(right) * ((PyLongObject *)right)->long_value.ob_digit[0];
            // 2 if <, 4 if >, 8 if ==; this matches the low 4 bits of the oparg
            int sign_ish = COMPARISON_BIT(ileft, iright);
            _Py_DECREF_SPECIALIZED(left, (destructor)PyObject_Free);
            _Py_DECREF_SPECIALIZED(right, (destructor)PyObject_Free);
            if (sign_ish & oparg) {
                int offset = _Py_OPARG(next_instr[1]);
                JUMPBY(offset);
            }
        }

        // Similar to COMPARE_AND_BRANCH_FLOAT, but for ==, != only
        inst(COMPARE_AND_BRANCH_STR, (unused/2, left, right -- )) {
            assert(cframe.use_tracing == 0);
            DEOPT_IF(!PyUnicode_CheckExact(left), COMPARE_AND_BRANCH);
            DEOPT_IF(!PyUnicode_CheckExact(right), COMPARE_AND_BRANCH);
            STAT_INC(COMPARE_AND_BRANCH, hit);
            int res = _PyUnicode_Equal(left, right);
            assert((oparg >>4) == Py_EQ || (oparg >>4) == Py_NE);
            _Py_DECREF_SPECIALIZED(left, _PyUnicode_ExactDealloc);
            _Py_DECREF_SPECIALIZED(right, _PyUnicode_ExactDealloc);
            assert(res == 0 || res == 1);
            assert((oparg & 0xf) == COMPARISON_NOT_EQUALS || (oparg & 0xf) == COMPARISON_EQUALS);
            assert(COMPARISON_NOT_EQUALS + 1 == COMPARISON_EQUALS);
            if ((res + COMPARISON_NOT_EQUALS) & oparg) {
                int offset = _Py_OPARG(next_instr[1]);
                JUMPBY(offset);
            }
        }

        inst(IS_OP, (left, right -- b)) {
            int res = Py_Is(left, right) ^ oparg;
            DECREF_INPUTS();
            b = Py_NewRef(res ? Py_True : Py_False);
        }

        inst(CONTAINS_OP, (left, right -- b)) {
            int res = PySequence_Contains(right, left);
            DECREF_INPUTS();
            ERROR_IF(res < 0, error);
            b = Py_NewRef((res^oparg) ? Py_True : Py_False);
        }

        inst(CHECK_EG_MATCH, (exc_value, match_type -- rest, match)) {
            if (check_except_star_type_valid(tstate, match_type) < 0) {
                DECREF_INPUTS();
                ERROR_IF(true, error);
            }

            match = NULL;
            rest = NULL;
            int res = exception_group_match(exc_value, match_type,
                                            &match, &rest);
            DECREF_INPUTS();
            ERROR_IF(res < 0, error);

            assert((match == NULL) == (rest == NULL));
            ERROR_IF(match == NULL, error);

            if (!Py_IsNone(match)) {
                PyErr_SetExcInfo(NULL, Py_NewRef(match), NULL);
            }
        }

        inst(CHECK_EXC_MATCH, (left, right -- left, b)) {
            assert(PyExceptionInstance_Check(left));
            if (check_except_type_valid(tstate, right) < 0) {
                 DECREF_INPUTS();
                 ERROR_IF(true, error);
            }

            int res = PyErr_GivenExceptionMatches(left, right);
            DECREF_INPUTS();
            b = Py_NewRef(res ? Py_True : Py_False);
        }

         inst(IMPORT_NAME, (level, fromlist -- res)) {
            PyObject *name = GETITEM(names, oparg);
            res = import_name(tstate, frame, name, fromlist, level);
            DECREF_INPUTS();
            ERROR_IF(res == NULL, error);
        }

        inst(IMPORT_FROM, (from -- from, res)) {
            PyObject *name = GETITEM(names, oparg);
            res = import_from(tstate, from, name);
            ERROR_IF(res == NULL, error);
        }

        inst(JUMP_FORWARD, (--)) {
            JUMPBY(oparg);
        }

        inst(JUMP_BACKWARD, (--)) {
            assert(oparg < INSTR_OFFSET());
            JUMPBY(-oparg);
            CHECK_EVAL_BREAKER();
        }

        inst(POP_JUMP_IF_FALSE, (cond -- )) {
            if (Py_IsTrue(cond)) {
                _Py_DECREF_NO_DEALLOC(cond);
            }
            else if (Py_IsFalse(cond)) {
                _Py_DECREF_NO_DEALLOC(cond);
                JUMPBY(oparg);
            }
            else {
                int err = PyObject_IsTrue(cond);
                Py_DECREF(cond);
                if (err == 0) {
                    JUMPBY(oparg);
                }
                else {
                    ERROR_IF(err < 0, error);
                }
            }
        }

        inst(POP_JUMP_IF_TRUE, (cond -- )) {
            if (Py_IsFalse(cond)) {
                _Py_DECREF_NO_DEALLOC(cond);
            }
            else if (Py_IsTrue(cond)) {
                _Py_DECREF_NO_DEALLOC(cond);
                JUMPBY(oparg);
            }
            else {
                int err = PyObject_IsTrue(cond);
                Py_DECREF(cond);
                if (err > 0) {
                    JUMPBY(oparg);
                }
                else {
                    ERROR_IF(err < 0, error);
                }
            }
        }

        inst(POP_JUMP_IF_NOT_NONE, (value -- )) {
            if (!Py_IsNone(value)) {
                Py_DECREF(value);
                JUMPBY(oparg);
            }
            else {
                _Py_DECREF_NO_DEALLOC(value);
            }
        }

        inst(POP_JUMP_IF_NONE, (value -- )) {
            if (Py_IsNone(value)) {
                _Py_DECREF_NO_DEALLOC(value);
                JUMPBY(oparg);
            }
            else {
                Py_DECREF(value);
            }
        }

        inst(JUMP_IF_FALSE_OR_POP, (cond -- cond if (jump))) {
            bool jump = false;
            int err;
            if (Py_IsTrue(cond)) {
                _Py_DECREF_NO_DEALLOC(cond);
            }
            else if (Py_IsFalse(cond)) {
                JUMPBY(oparg);
                jump = true;
            }
            else {
                err = PyObject_IsTrue(cond);
                if (err > 0) {
                    Py_DECREF(cond);
                }
                else if (err == 0) {
                    JUMPBY(oparg);
                    jump = true;
                }
                else {
                    goto error;
                }
            }
        }

        inst(JUMP_IF_TRUE_OR_POP, (cond -- cond if (jump))) {
            bool jump = false;
            int err;
            if (Py_IsFalse(cond)) {
                _Py_DECREF_NO_DEALLOC(cond);
            }
            else if (Py_IsTrue(cond)) {
                JUMPBY(oparg);
                jump = true;
            }
            else {
                err = PyObject_IsTrue(cond);
                if (err > 0) {
                    JUMPBY(oparg);
                    jump = true;
                }
                else if (err == 0) {
                    Py_DECREF(cond);
                }
                else {
                    goto error;
                }
            }
        }

        inst(JUMP_BACKWARD_NO_INTERRUPT, (--)) {
            /* This bytecode is used in the `yield from` or `await` loop.
             * If there is an interrupt, we want it handled in the innermost
             * generator or coroutine, so we deliberately do not check it here.
             * (see bpo-30039).
             */
            JUMPBY(-oparg);
        }

        inst(GET_LEN, (obj -- obj, len_o)) {
            // PUSH(len(TOS))
            Py_ssize_t len_i = PyObject_Length(obj);
            ERROR_IF(len_i < 0, error);
            len_o = PyLong_FromSsize_t(len_i);
            ERROR_IF(len_o == NULL, error);
        }

        inst(MATCH_CLASS, (subject, type, names -- attrs)) {
            // Pop TOS and TOS1. Set TOS to a tuple of attributes on success, or
            // None on failure.
            assert(PyTuple_CheckExact(names));
            attrs = match_class(tstate, subject, type, oparg, names);
            DECREF_INPUTS();
            if (attrs) {
                assert(PyTuple_CheckExact(attrs));  // Success!
            }
            else {
                ERROR_IF(_PyErr_Occurred(tstate), error);  // Error!
                attrs = Py_NewRef(Py_None);  // Failure!
            }
        }

        inst(MATCH_MAPPING, (subject -- subject, res)) {
            int match = Py_TYPE(subject)->tp_flags & Py_TPFLAGS_MAPPING;
            res = Py_NewRef(match ? Py_True : Py_False);
            PREDICT(POP_JUMP_IF_FALSE);
        }

        inst(MATCH_SEQUENCE, (subject -- subject, res)) {
            int match = Py_TYPE(subject)->tp_flags & Py_TPFLAGS_SEQUENCE;
            res = Py_NewRef(match ? Py_True : Py_False);
            PREDICT(POP_JUMP_IF_FALSE);
        }

        inst(MATCH_KEYS, (subject, keys -- subject, keys, values_or_none)) {
            // On successful match, PUSH(values). Otherwise, PUSH(None).
            values_or_none = match_keys(tstate, subject, keys);
            ERROR_IF(values_or_none == NULL, error);
        }

        inst(GET_ITER, (iterable -- iter)) {
            /* before: [obj]; after [getiter(obj)] */
            iter = PyObject_GetIter(iterable);
            DECREF_INPUTS();
            ERROR_IF(iter == NULL, error);
        }

        inst(GET_YIELD_FROM_ITER, (iterable -- iter)) {
            /* before: [obj]; after [getiter(obj)] */
            if (PyCoro_CheckExact(iterable)) {
                /* `iterable` is a coroutine */
                if (!(frame->f_code->co_flags & (CO_COROUTINE | CO_ITERABLE_COROUTINE))) {
                    /* and it is used in a 'yield from' expression of a
                       regular generator. */
                    _PyErr_SetString(tstate, PyExc_TypeError,
                                     "cannot 'yield from' a coroutine object "
                                     "in a non-coroutine generator");
                    goto error;
                }
                iter = iterable;
            }
            else if (PyGen_CheckExact(iterable)) {
                iter = iterable;
            }
            else {
                /* `iterable` is not a generator. */
                iter = PyObject_GetIter(iterable);
                if (iter == NULL) {
                    goto error;
                }
                Py_DECREF(iterable);
            }
            PREDICT(LOAD_CONST);
        }

        // Most members of this family are "secretly" super-instructions.
        // When the loop is exhausted, they jump, and the jump target is
        // always END_FOR, which pops two values off the stack.
        // This is optimized by skipping that instruction and combining
        // its effect (popping 'iter' instead of pushing 'next'.)

        family(for_iter, INLINE_CACHE_ENTRIES_FOR_ITER) = {
            FOR_ITER,
            FOR_ITER_LIST,
            FOR_ITER_TUPLE,
            FOR_ITER_RANGE,
            FOR_ITER_GEN,
        };

        inst(FOR_ITER, (unused/1, iter -- iter, next)) {
            #if ENABLE_SPECIALIZATION
            _PyForIterCache *cache = (_PyForIterCache *)next_instr;
            if (ADAPTIVE_COUNTER_IS_ZERO(cache->counter)) {
                assert(cframe.use_tracing == 0);
                next_instr--;
                _Py_Specialize_ForIter(iter, next_instr, oparg);
                DISPATCH_SAME_OPARG();
            }
            STAT_INC(FOR_ITER, deferred);
            DECREMENT_ADAPTIVE_COUNTER(cache->counter);
            #endif  /* ENABLE_SPECIALIZATION */
            /* before: [iter]; after: [iter, iter()] *or* [] (and jump over END_FOR.) */
            next = (*Py_TYPE(iter)->tp_iternext)(iter);
            if (next == NULL) {
                if (_PyErr_Occurred(tstate)) {
                    if (!_PyErr_ExceptionMatches(tstate, PyExc_StopIteration)) {
                        goto error;
                    }
                    else if (tstate->c_tracefunc != NULL) {
                        call_exc_trace(tstate->c_tracefunc, tstate->c_traceobj, tstate, frame);
                    }
                    _PyErr_Clear(tstate);
                }
                /* iterator ended normally */
                assert(_Py_OPCODE(next_instr[INLINE_CACHE_ENTRIES_FOR_ITER + oparg]) == END_FOR);
                Py_DECREF(iter);
                STACK_SHRINK(1);
                /* Jump forward oparg, then skip following END_FOR instruction */
                JUMPBY(INLINE_CACHE_ENTRIES_FOR_ITER + oparg + 1);
                DISPATCH();
            }
            // Common case: no jump, leave it to the code generator
        }

        inst(FOR_ITER_LIST, (unused/1, iter -- iter, next)) {
            assert(cframe.use_tracing == 0);
            DEOPT_IF(Py_TYPE(iter) != &PyListIter_Type, FOR_ITER);
            _PyListIterObject *it = (_PyListIterObject *)iter;
            STAT_INC(FOR_ITER, hit);
            PyListObject *seq = it->it_seq;
            if (seq) {
                if (it->it_index < PyList_GET_SIZE(seq)) {
                    next = Py_NewRef(PyList_GET_ITEM(seq, it->it_index++));
                    goto end_for_iter_list;  // End of this instruction
                }
                it->it_seq = NULL;
                Py_DECREF(seq);
            }
            Py_DECREF(iter);
            STACK_SHRINK(1);
            /* Jump forward oparg, then skip following END_FOR instruction */
            JUMPBY(INLINE_CACHE_ENTRIES_FOR_ITER + oparg + 1);
            DISPATCH();
        end_for_iter_list:
            // Common case: no jump, leave it to the code generator
        }

        inst(FOR_ITER_TUPLE, (unused/1, iter -- iter, next)) {
            assert(cframe.use_tracing == 0);
            _PyTupleIterObject *it = (_PyTupleIterObject *)iter;
            DEOPT_IF(Py_TYPE(it) != &PyTupleIter_Type, FOR_ITER);
            STAT_INC(FOR_ITER, hit);
            PyTupleObject *seq = it->it_seq;
            if (seq) {
                if (it->it_index < PyTuple_GET_SIZE(seq)) {
                    next = Py_NewRef(PyTuple_GET_ITEM(seq, it->it_index++));
                    goto end_for_iter_tuple;  // End of this instruction
                }
                it->it_seq = NULL;
                Py_DECREF(seq);
            }
            Py_DECREF(iter);
            STACK_SHRINK(1);
            /* Jump forward oparg, then skip following END_FOR instruction */
            JUMPBY(INLINE_CACHE_ENTRIES_FOR_ITER + oparg + 1);
            DISPATCH();
        end_for_iter_tuple:
            // Common case: no jump, leave it to the code generator
        }

        // This is slightly different, when the loop isn't terminated we
        // jump over the immediately following STORE_FAST instruction.
        inst(FOR_ITER_RANGE, (unused/1, iter -- iter, unused)) {
            assert(cframe.use_tracing == 0);
            _PyRangeIterObject *r = (_PyRangeIterObject *)iter;
            DEOPT_IF(Py_TYPE(r) != &PyRangeIter_Type, FOR_ITER);
            STAT_INC(FOR_ITER, hit);
            _Py_CODEUNIT next = next_instr[INLINE_CACHE_ENTRIES_FOR_ITER];
            assert(_PyOpcode_Deopt[_Py_OPCODE(next)] == STORE_FAST);
            if (r->len <= 0) {
                STACK_SHRINK(1);
                Py_DECREF(r);
                // Jump over END_FOR instruction.
                JUMPBY(INLINE_CACHE_ENTRIES_FOR_ITER + oparg + 1);
            }
            else {
                long value = r->start;
                r->start = value + r->step;
                r->len--;
                if (_PyLong_AssignValue(&GETLOCAL(_Py_OPARG(next)), value) < 0) {
                    goto error;
                }
                // The STORE_FAST is already done.
                JUMPBY(INLINE_CACHE_ENTRIES_FOR_ITER + 1);
            }
            DISPATCH();
        }

        // This is *not* a super-instruction, unique in the family.
        inst(FOR_ITER_GEN, (unused/1, iter -- iter, unused)) {
            assert(cframe.use_tracing == 0);
            PyGenObject *gen = (PyGenObject *)iter;
            DEOPT_IF(Py_TYPE(gen) != &PyGen_Type, FOR_ITER);
            DEOPT_IF(gen->gi_frame_state >= FRAME_EXECUTING, FOR_ITER);
            STAT_INC(FOR_ITER, hit);
            _PyInterpreterFrame *gen_frame = (_PyInterpreterFrame *)gen->gi_iframe;
            frame->yield_offset = oparg;
            _PyFrame_StackPush(gen_frame, Py_NewRef(Py_None));
            gen->gi_frame_state = FRAME_EXECUTING;
            gen->gi_exc_state.previous_item = tstate->exc_info;
            tstate->exc_info = &gen->gi_exc_state;
            JUMPBY(INLINE_CACHE_ENTRIES_FOR_ITER + oparg);
            assert(_Py_OPCODE(*next_instr) == END_FOR);
            DISPATCH_INLINED(gen_frame);
        }

        inst(BEFORE_ASYNC_WITH, (mgr -- exit, res)) {
            PyObject *enter = _PyObject_LookupSpecial(mgr, &_Py_ID(__aenter__));
            if (enter == NULL) {
                if (!_PyErr_Occurred(tstate)) {
                    _PyErr_Format(tstate, PyExc_TypeError,
                                  "'%.200s' object does not support the "
                                  "asynchronous context manager protocol",
                                  Py_TYPE(mgr)->tp_name);
                }
                goto error;
            }
            exit = _PyObject_LookupSpecial(mgr, &_Py_ID(__aexit__));
            if (exit == NULL) {
                if (!_PyErr_Occurred(tstate)) {
                    _PyErr_Format(tstate, PyExc_TypeError,
                                  "'%.200s' object does not support the "
                                  "asynchronous context manager protocol "
                                  "(missed __aexit__ method)",
                                  Py_TYPE(mgr)->tp_name);
                }
                Py_DECREF(enter);
                goto error;
            }
            DECREF_INPUTS();
            res = _PyObject_CallNoArgs(enter);
            Py_DECREF(enter);
            if (res == NULL) {
                Py_DECREF(exit);
                ERROR_IF(true, error);
            }
            PREDICT(GET_AWAITABLE);
        }

        inst(BEFORE_WITH, (mgr -- exit, res)) {
            /* pop the context manager, push its __exit__ and the
             * value returned from calling its __enter__
             */
            PyObject *enter = _PyObject_LookupSpecial(mgr, &_Py_ID(__enter__));
            if (enter == NULL) {
                if (!_PyErr_Occurred(tstate)) {
                    _PyErr_Format(tstate, PyExc_TypeError,
                                  "'%.200s' object does not support the "
                                  "context manager protocol",
                                  Py_TYPE(mgr)->tp_name);
                }
                goto error;
            }
            exit = _PyObject_LookupSpecial(mgr, &_Py_ID(__exit__));
            if (exit == NULL) {
                if (!_PyErr_Occurred(tstate)) {
                    _PyErr_Format(tstate, PyExc_TypeError,
                                  "'%.200s' object does not support the "
                                  "context manager protocol "
                                  "(missed __exit__ method)",
                                  Py_TYPE(mgr)->tp_name);
                }
                Py_DECREF(enter);
                goto error;
            }
            DECREF_INPUTS();
            res = _PyObject_CallNoArgs(enter);
            Py_DECREF(enter);
            if (res == NULL) {
                Py_DECREF(exit);
                ERROR_IF(true, error);
            }
        }

        inst(WITH_EXCEPT_START, (exit_func, lasti, unused, val -- exit_func, lasti, unused, val, res)) {
            /* At the top of the stack are 4 values:
               - val: TOP = exc_info()
               - unused: SECOND = previous exception
               - lasti: THIRD = lasti of exception in exc_info()
               - exit_func: FOURTH = the context.__exit__ bound method
               We call FOURTH(type(TOP), TOP, GetTraceback(TOP)).
               Then we push the __exit__ return value.
            */
            PyObject *exc, *tb;

            assert(val && PyExceptionInstance_Check(val));
            exc = PyExceptionInstance_Class(val);
            tb = PyException_GetTraceback(val);
            Py_XDECREF(tb);
            assert(PyLong_Check(lasti));
            (void)lasti; // Shut up compiler warning if asserts are off
            PyObject *stack[4] = {NULL, exc, val, tb};
            res = PyObject_Vectorcall(exit_func, stack + 1,
                    3 | PY_VECTORCALL_ARGUMENTS_OFFSET, NULL);
            ERROR_IF(res == NULL, error);
        }

        inst(PUSH_EXC_INFO, (new_exc -- prev_exc, new_exc)) {
            _PyErr_StackItem *exc_info = tstate->exc_info;
            if (exc_info->exc_value != NULL) {
                prev_exc = exc_info->exc_value;
            }
            else {
                prev_exc = Py_NewRef(Py_None);
            }
            assert(PyExceptionInstance_Check(new_exc));
            exc_info->exc_value = Py_NewRef(new_exc);
        }

        inst(LOAD_ATTR_METHOD_WITH_VALUES, (unused/1, type_version/2, keys_version/2, descr/4, self -- res2 if (oparg & 1), res)) {
            /* Cached method object */
            assert(cframe.use_tracing == 0);
            PyTypeObject *self_cls = Py_TYPE(self);
            assert(type_version != 0);
            DEOPT_IF(self_cls->tp_version_tag != type_version, LOAD_ATTR);
            assert(self_cls->tp_flags & Py_TPFLAGS_MANAGED_DICT);
            PyDictOrValues dorv = *_PyObject_DictOrValuesPointer(self);
            DEOPT_IF(!_PyDictOrValues_IsValues(dorv), LOAD_ATTR);
            PyHeapTypeObject *self_heap_type = (PyHeapTypeObject *)self_cls;
            DEOPT_IF(self_heap_type->ht_cached_keys->dk_version !=
                     keys_version, LOAD_ATTR);
            STAT_INC(LOAD_ATTR, hit);
            assert(descr != NULL);
            res2 = Py_NewRef(descr);
            assert(_PyType_HasFeature(Py_TYPE(res2), Py_TPFLAGS_METHOD_DESCRIPTOR));
            res = self;
            assert(oparg & 1);
        }

        inst(LOAD_ATTR_METHOD_NO_DICT, (unused/1, type_version/2, unused/2, descr/4, self -- res2 if (oparg & 1), res)) {
            assert(cframe.use_tracing == 0);
            PyTypeObject *self_cls = Py_TYPE(self);
            DEOPT_IF(self_cls->tp_version_tag != type_version, LOAD_ATTR);
            assert(self_cls->tp_dictoffset == 0);
            STAT_INC(LOAD_ATTR, hit);
            assert(descr != NULL);
            assert(_PyType_HasFeature(Py_TYPE(descr), Py_TPFLAGS_METHOD_DESCRIPTOR));
            res2 = Py_NewRef(descr);
            res = self;
            assert(oparg & 1);
        }

        inst(LOAD_ATTR_METHOD_LAZY_DICT, (unused/1, type_version/2, unused/2, descr/4, self -- res2 if (oparg & 1), res)) {
            assert(cframe.use_tracing == 0);
            PyTypeObject *self_cls = Py_TYPE(self);
            DEOPT_IF(self_cls->tp_version_tag != type_version, LOAD_ATTR);
            Py_ssize_t dictoffset = self_cls->tp_dictoffset;
            assert(dictoffset > 0);
            PyObject *dict = *(PyObject **)((char *)self + dictoffset);
            /* This object has a __dict__, just not yet created */
            DEOPT_IF(dict != NULL, LOAD_ATTR);
            STAT_INC(LOAD_ATTR, hit);
            assert(descr != NULL);
            assert(_PyType_HasFeature(Py_TYPE(descr), Py_TPFLAGS_METHOD_DESCRIPTOR));
            res2 = Py_NewRef(descr);
            res = self;
            assert(oparg & 1);
        }

        inst(KW_NAMES, (--)) {
            assert(kwnames == NULL);
            assert(oparg < PyTuple_GET_SIZE(consts));
            kwnames = GETITEM(consts, oparg);
        }

        // Cache layout: counter/1, func_version/2, min_args/1
        // Neither CALL_INTRINSIC_1 nor CALL_FUNCTION_EX are members!
        family(call, INLINE_CACHE_ENTRIES_CALL) = {
            CALL,
            CALL_BOUND_METHOD_EXACT_ARGS,
            CALL_PY_EXACT_ARGS,
            CALL_PY_WITH_DEFAULTS,
            CALL_NO_KW_TYPE_1,
            CALL_NO_KW_STR_1,
            CALL_NO_KW_TUPLE_1,
            CALL_BUILTIN_CLASS,
            CALL_NO_KW_BUILTIN_O,
            CALL_NO_KW_BUILTIN_FAST,
            CALL_BUILTIN_FAST_WITH_KEYWORDS,
            CALL_NO_KW_LEN,
            CALL_NO_KW_ISINSTANCE,
            CALL_NO_KW_LIST_APPEND,
            CALL_NO_KW_METHOD_DESCRIPTOR_O,
            CALL_METHOD_DESCRIPTOR_FAST_WITH_KEYWORDS,
            CALL_NO_KW_METHOD_DESCRIPTOR_NOARGS,
            CALL_NO_KW_METHOD_DESCRIPTOR_FAST,
        };

        // On entry, the stack is either
        //   [NULL, callable, arg1, arg2, ...]
        // or
        //   [method, self, arg1, arg2, ...]
        // (Some args may be keywords, see KW_NAMES, which sets 'kwnames'.)
        // On exit, the stack is [result].
        // When calling Python, inline the call using DISPATCH_INLINED().
        inst(CALL, (unused/1, unused/2, unused/1, method, callable, args[oparg] -- res)) {
            int is_meth = method != NULL;
            int total_args = oparg;
            if (is_meth) {
                callable = method;
                args--;
                total_args++;
            }
            #if ENABLE_SPECIALIZATION
            _PyCallCache *cache = (_PyCallCache *)next_instr;
            if (ADAPTIVE_COUNTER_IS_ZERO(cache->counter)) {
                assert(cframe.use_tracing == 0);
                next_instr--;
                _Py_Specialize_Call(callable, next_instr, total_args, kwnames);
                DISPATCH_SAME_OPARG();
            }
            STAT_INC(CALL, deferred);
            DECREMENT_ADAPTIVE_COUNTER(cache->counter);
            #endif  /* ENABLE_SPECIALIZATION */
            if (!is_meth && Py_TYPE(callable) == &PyMethod_Type) {
                is_meth = 1;  // For consistenct; it's dead, though
                args--;
                total_args++;
                PyObject *self = ((PyMethodObject *)callable)->im_self;
                args[0] = Py_NewRef(self);
                method = ((PyMethodObject *)callable)->im_func;
                args[-1] = Py_NewRef(method);
                Py_DECREF(callable);
                callable = method;
            }
            int positional_args = total_args - KWNAMES_LEN();
            // Check if the call can be inlined or not
            if (Py_TYPE(callable) == &PyFunction_Type &&
                tstate->interp->eval_frame == NULL &&
                ((PyFunctionObject *)callable)->vectorcall == _PyFunction_Vectorcall)
            {
                int code_flags = ((PyCodeObject*)PyFunction_GET_CODE(callable))->co_flags;
                PyObject *locals = code_flags & CO_OPTIMIZED ? NULL : Py_NewRef(PyFunction_GET_GLOBALS(callable));
                _PyInterpreterFrame *new_frame = _PyEvalFramePushAndInit(
                    tstate, (PyFunctionObject *)callable, locals,
                    args, positional_args, kwnames
                );
                kwnames = NULL;
                // Manipulate stack directly since we leave using DISPATCH_INLINED().
                STACK_SHRINK(oparg + 2);
                // The frame has stolen all the arguments from the stack,
                // so there is no need to clean them up.
                if (new_frame == NULL) {
                    goto error;
                }
                JUMPBY(INLINE_CACHE_ENTRIES_CALL);
                DISPATCH_INLINED(new_frame);
            }
            /* Callable is not a normal Python function */
            if (cframe.use_tracing) {
                res = trace_call_function(
                    tstate, callable, args,
                    positional_args, kwnames);
            }
            else {
                res = PyObject_Vectorcall(
                    callable, args,
                    positional_args | PY_VECTORCALL_ARGUMENTS_OFFSET,
                    kwnames);
            }
            kwnames = NULL;
            assert((res != NULL) ^ (_PyErr_Occurred(tstate) != NULL));
            Py_DECREF(callable);
            for (int i = 0; i < total_args; i++) {
                Py_DECREF(args[i]);
            }
            ERROR_IF(res == NULL, error);
            CHECK_EVAL_BREAKER();
        }

        // Start out with [NULL, bound_method, arg1, arg2, ...]
        // Transform to [callable, self, arg1, arg2, ...]
        // Then fall through to CALL_PY_EXACT_ARGS
        inst(CALL_BOUND_METHOD_EXACT_ARGS, (unused/1, unused/2, unused/1, method, callable, unused[oparg] -- unused)) {
            DEOPT_IF(method != NULL, CALL);
            DEOPT_IF(Py_TYPE(callable) != &PyMethod_Type, CALL);
            STAT_INC(CALL, hit);
            PyObject *self = ((PyMethodObject *)callable)->im_self;
            PEEK(oparg + 1) = Py_NewRef(self);  // callable
            PyObject *meth = ((PyMethodObject *)callable)->im_func;
            PEEK(oparg + 2) = Py_NewRef(meth);  // method
            Py_DECREF(callable);
            GO_TO_INSTRUCTION(CALL_PY_EXACT_ARGS);
        }

        inst(CALL_PY_EXACT_ARGS, (unused/1, func_version/2, unused/1, method, callable, args[oparg] -- unused)) {
            assert(kwnames == NULL);
            DEOPT_IF(tstate->interp->eval_frame, CALL);
            int is_meth = method != NULL;
            int argcount = oparg;
            if (is_meth) {
                callable = method;
                args--;
                argcount++;
            }
            DEOPT_IF(!PyFunction_Check(callable), CALL);
            PyFunctionObject *func = (PyFunctionObject *)callable;
            DEOPT_IF(func->func_version != func_version, CALL);
            PyCodeObject *code = (PyCodeObject *)func->func_code;
            DEOPT_IF(code->co_argcount != argcount, CALL);
            DEOPT_IF(!_PyThreadState_HasStackSpace(tstate, code->co_framesize), CALL);
            STAT_INC(CALL, hit);
            _PyInterpreterFrame *new_frame = _PyFrame_PushUnchecked(tstate, func, argcount);
            for (int i = 0; i < argcount; i++) {
                new_frame->localsplus[i] = args[i];
            }
            // Manipulate stack directly since we leave using DISPATCH_INLINED().
            STACK_SHRINK(oparg + 2);
            JUMPBY(INLINE_CACHE_ENTRIES_CALL);
            DISPATCH_INLINED(new_frame);
        }

        inst(CALL_PY_WITH_DEFAULTS, (unused/1, func_version/2, min_args/1, method, callable, args[oparg] -- unused)) {
            assert(kwnames == NULL);
            DEOPT_IF(tstate->interp->eval_frame, CALL);
            int is_meth = method != NULL;
            int argcount = oparg;
            if (is_meth) {
                callable = method;
                args--;
                argcount++;
            }
            DEOPT_IF(!PyFunction_Check(callable), CALL);
            PyFunctionObject *func = (PyFunctionObject *)callable;
            DEOPT_IF(func->func_version != func_version, CALL);
            PyCodeObject *code = (PyCodeObject *)func->func_code;
            DEOPT_IF(argcount > code->co_argcount, CALL);
            DEOPT_IF(argcount < min_args, CALL);
            DEOPT_IF(!_PyThreadState_HasStackSpace(tstate, code->co_framesize), CALL);
            STAT_INC(CALL, hit);
            _PyInterpreterFrame *new_frame = _PyFrame_PushUnchecked(tstate, func, code->co_argcount);
            for (int i = 0; i < argcount; i++) {
                new_frame->localsplus[i] = args[i];
            }
            for (int i = argcount; i < code->co_argcount; i++) {
                PyObject *def = PyTuple_GET_ITEM(func->func_defaults, i - min_args);
                new_frame->localsplus[i] = Py_NewRef(def);
            }
            // Manipulate stack and cache directly since we leave using DISPATCH_INLINED().
            STACK_SHRINK(oparg + 2);
            JUMPBY(INLINE_CACHE_ENTRIES_CALL);
            DISPATCH_INLINED(new_frame);
        }

        inst(CALL_NO_KW_TYPE_1, (unused/1, unused/2, unused/1, null, callable, args[oparg] -- res)) {
            assert(kwnames == NULL);
            assert(cframe.use_tracing == 0);
            assert(oparg == 1);
            DEOPT_IF(null != NULL, CALL);
            PyObject *obj = args[0];
            DEOPT_IF(callable != (PyObject *)&PyType_Type, CALL);
            STAT_INC(CALL, hit);
            res = Py_NewRef(Py_TYPE(obj));
            Py_DECREF(obj);
            Py_DECREF(&PyType_Type);  // I.e., callable
        }

        inst(CALL_NO_KW_STR_1, (unused/1, unused/2, unused/1, null, callable, args[oparg] -- res)) {
            assert(kwnames == NULL);
            assert(cframe.use_tracing == 0);
            assert(oparg == 1);
            DEOPT_IF(null != NULL, CALL);
            DEOPT_IF(callable != (PyObject *)&PyUnicode_Type, CALL);
            STAT_INC(CALL, hit);
            PyObject *arg = args[0];
            res = PyObject_Str(arg);
            Py_DECREF(arg);
            Py_DECREF(&PyUnicode_Type);  // I.e., callable
            ERROR_IF(res == NULL, error);
            CHECK_EVAL_BREAKER();
        }

        inst(CALL_NO_KW_TUPLE_1, (unused/1, unused/2, unused/1, null, callable, args[oparg] -- res)) {
            assert(kwnames == NULL);
            assert(oparg == 1);
            DEOPT_IF(null != NULL, CALL);
            DEOPT_IF(callable != (PyObject *)&PyTuple_Type, CALL);
            STAT_INC(CALL, hit);
            PyObject *arg = args[0];
            res = PySequence_Tuple(arg);
            Py_DECREF(arg);
            Py_DECREF(&PyTuple_Type);  // I.e., tuple
            ERROR_IF(res == NULL, error);
            CHECK_EVAL_BREAKER();
        }

        inst(CALL_BUILTIN_CLASS, (unused/1, unused/2, unused/1, method, callable, args[oparg] -- res)) {
            int is_meth = method != NULL;
            int total_args = oparg;
            if (is_meth) {
                callable = method;
                args--;
                total_args++;
            }
            int kwnames_len = KWNAMES_LEN();
            DEOPT_IF(!PyType_Check(callable), CALL);
            PyTypeObject *tp = (PyTypeObject *)callable;
            DEOPT_IF(tp->tp_vectorcall == NULL, CALL);
            STAT_INC(CALL, hit);
            res = tp->tp_vectorcall((PyObject *)tp, args,
                                    total_args - kwnames_len, kwnames);
            kwnames = NULL;
            /* Free the arguments. */
            for (int i = 0; i < total_args; i++) {
                Py_DECREF(args[i]);
            }
            Py_DECREF(tp);
            ERROR_IF(res == NULL, error);
            CHECK_EVAL_BREAKER();
        }

        inst(CALL_NO_KW_BUILTIN_O, (unused/1, unused/2, unused/1, method, callable, args[oparg] -- res)) {
            assert(cframe.use_tracing == 0);
            /* Builtin METH_O functions */
            assert(kwnames == NULL);
            int is_meth = method != NULL;
            int total_args = oparg;
            if (is_meth) {
                callable = method;
                args--;
                total_args++;
            }
            DEOPT_IF(total_args != 1, CALL);
            DEOPT_IF(!PyCFunction_CheckExact(callable), CALL);
            DEOPT_IF(PyCFunction_GET_FLAGS(callable) != METH_O, CALL);
            STAT_INC(CALL, hit);
            PyCFunction cfunc = PyCFunction_GET_FUNCTION(callable);
            // This is slower but CPython promises to check all non-vectorcall
            // function calls.
            if (_Py_EnterRecursiveCallTstate(tstate, " while calling a Python object")) {
                goto error;
            }
            PyObject *arg = args[0];
            res = _PyCFunction_TrampolineCall(cfunc, PyCFunction_GET_SELF(callable), arg);
            _Py_LeaveRecursiveCallTstate(tstate);
            assert((res != NULL) ^ (_PyErr_Occurred(tstate) != NULL));

            Py_DECREF(arg);
            Py_DECREF(callable);
            ERROR_IF(res == NULL, error);
            CHECK_EVAL_BREAKER();
        }

        inst(CALL_NO_KW_BUILTIN_FAST, (unused/1, unused/2, unused/1, method, callable, args[oparg] -- res)) {
            assert(cframe.use_tracing == 0);
            /* Builtin METH_FASTCALL functions, without keywords */
            assert(kwnames == NULL);
            int is_meth = method != NULL;
            int total_args = oparg;
            if (is_meth) {
                callable = method;
                args--;
                total_args++;
            }
            DEOPT_IF(!PyCFunction_CheckExact(callable), CALL);
            DEOPT_IF(PyCFunction_GET_FLAGS(callable) != METH_FASTCALL, CALL);
            STAT_INC(CALL, hit);
            PyCFunction cfunc = PyCFunction_GET_FUNCTION(callable);
            /* res = func(self, args, nargs) */
            res = ((_PyCFunctionFast)(void(*)(void))cfunc)(
                PyCFunction_GET_SELF(callable),
                args,
                total_args);
            assert((res != NULL) ^ (_PyErr_Occurred(tstate) != NULL));

            /* Free the arguments. */
            for (int i = 0; i < total_args; i++) {
                Py_DECREF(args[i]);
            }
            Py_DECREF(callable);
            ERROR_IF(res == NULL, error);
                /* Not deopting because this doesn't mean our optimization was
                   wrong. `res` can be NULL for valid reasons. Eg. getattr(x,
                   'invalid'). In those cases an exception is set, so we must
                   handle it.
                */
            CHECK_EVAL_BREAKER();
        }

        inst(CALL_BUILTIN_FAST_WITH_KEYWORDS, (unused/1, unused/2, unused/1, method, callable, args[oparg] -- res)) {
            assert(cframe.use_tracing == 0);
            /* Builtin METH_FASTCALL | METH_KEYWORDS functions */
            int is_meth = method != NULL;
            int total_args = oparg;
            if (is_meth) {
                callable = method;
                args--;
                total_args++;
            }
            DEOPT_IF(!PyCFunction_CheckExact(callable), CALL);
            DEOPT_IF(PyCFunction_GET_FLAGS(callable) !=
                (METH_FASTCALL | METH_KEYWORDS), CALL);
            STAT_INC(CALL, hit);
            /* res = func(self, args, nargs, kwnames) */
            _PyCFunctionFastWithKeywords cfunc =
                (_PyCFunctionFastWithKeywords)(void(*)(void))
                PyCFunction_GET_FUNCTION(callable);
            res = cfunc(
                PyCFunction_GET_SELF(callable),
                args,
                total_args - KWNAMES_LEN(),
                kwnames
            );
            assert((res != NULL) ^ (_PyErr_Occurred(tstate) != NULL));
            kwnames = NULL;

            /* Free the arguments. */
            for (int i = 0; i < total_args; i++) {
                Py_DECREF(args[i]);
            }
            Py_DECREF(callable);
            ERROR_IF(res == NULL, error);
            CHECK_EVAL_BREAKER();
        }

        inst(CALL_NO_KW_LEN, (unused/1, unused/2, unused/1, method, callable, args[oparg] -- res)) {
            assert(cframe.use_tracing == 0);
            assert(kwnames == NULL);
            /* len(o) */
            int is_meth = method != NULL;
            int total_args = oparg;
            if (is_meth) {
                callable = method;
                args--;
                total_args++;
            }
            DEOPT_IF(total_args != 1, CALL);
            PyInterpreterState *interp = _PyInterpreterState_GET();
            DEOPT_IF(callable != interp->callable_cache.len, CALL);
            STAT_INC(CALL, hit);
            PyObject *arg = args[0];
            Py_ssize_t len_i = PyObject_Length(arg);
            if (len_i < 0) {
                goto error;
            }
            res = PyLong_FromSsize_t(len_i);
            assert((res != NULL) ^ (_PyErr_Occurred(tstate) != NULL));

            Py_DECREF(callable);
            Py_DECREF(arg);
            ERROR_IF(res == NULL, error);
        }

        inst(CALL_NO_KW_ISINSTANCE, (unused/1, unused/2, unused/1, method, callable, args[oparg] -- res)) {
            assert(cframe.use_tracing == 0);
            assert(kwnames == NULL);
            /* isinstance(o, o2) */
            int is_meth = method != NULL;
            int total_args = oparg;
            if (is_meth) {
                callable = method;
                args--;
                total_args++;
            }
            DEOPT_IF(total_args != 2, CALL);
            PyInterpreterState *interp = _PyInterpreterState_GET();
            DEOPT_IF(callable != interp->callable_cache.isinstance, CALL);
            STAT_INC(CALL, hit);
            PyObject *cls = args[1];
            PyObject *inst = args[0];
            int retval = PyObject_IsInstance(inst, cls);
            if (retval < 0) {
                goto error;
            }
            res = PyBool_FromLong(retval);
            assert((res != NULL) ^ (_PyErr_Occurred(tstate) != NULL));

            Py_DECREF(inst);
            Py_DECREF(cls);
            Py_DECREF(callable);
            ERROR_IF(res == NULL, error);
        }

        // This is secretly a super-instruction
        inst(CALL_NO_KW_LIST_APPEND, (unused/1, unused/2, unused/1, method, self, args[oparg] -- unused)) {
            assert(cframe.use_tracing == 0);
            assert(kwnames == NULL);
            assert(oparg == 1);
            assert(method != NULL);
            PyInterpreterState *interp = _PyInterpreterState_GET();
            DEOPT_IF(method != interp->callable_cache.list_append, CALL);
            DEOPT_IF(!PyList_Check(self), CALL);
            STAT_INC(CALL, hit);
            if (_PyList_AppendTakeRef((PyListObject *)self, args[0]) < 0) {
                goto pop_1_error;  // Since arg is DECREF'ed already
            }
            Py_DECREF(self);
            Py_DECREF(method);
            STACK_SHRINK(3);
            // CALL + POP_TOP
            JUMPBY(INLINE_CACHE_ENTRIES_CALL + 1);
            assert(_Py_OPCODE(next_instr[-1]) == POP_TOP);
            DISPATCH();
        }

        inst(CALL_NO_KW_METHOD_DESCRIPTOR_O, (unused/1, unused/2, unused/1, method, unused, args[oparg] -- res)) {
            assert(kwnames == NULL);
            int is_meth = method != NULL;
            int total_args = oparg;
            if (is_meth) {
                args--;
                total_args++;
            }
            PyMethodDescrObject *callable =
                (PyMethodDescrObject *)PEEK(total_args + 1);
            DEOPT_IF(total_args != 2, CALL);
            DEOPT_IF(!Py_IS_TYPE(callable, &PyMethodDescr_Type), CALL);
            PyMethodDef *meth = callable->d_method;
            DEOPT_IF(meth->ml_flags != METH_O, CALL);
            PyObject *arg = args[1];
            PyObject *self = args[0];
            DEOPT_IF(!Py_IS_TYPE(self, callable->d_common.d_type), CALL);
            STAT_INC(CALL, hit);
            PyCFunction cfunc = meth->ml_meth;
            // This is slower but CPython promises to check all non-vectorcall
            // function calls.
            if (_Py_EnterRecursiveCallTstate(tstate, " while calling a Python object")) {
                goto error;
            }
            res = _PyCFunction_TrampolineCall(cfunc, self, arg);
            _Py_LeaveRecursiveCallTstate(tstate);
            assert((res != NULL) ^ (_PyErr_Occurred(tstate) != NULL));
            Py_DECREF(self);
            Py_DECREF(arg);
            Py_DECREF(callable);
            ERROR_IF(res == NULL, error);
            CHECK_EVAL_BREAKER();
        }

        inst(CALL_METHOD_DESCRIPTOR_FAST_WITH_KEYWORDS, (unused/1, unused/2, unused/1, method, unused, args[oparg] -- res)) {
            int is_meth = method != NULL;
            int total_args = oparg;
            if (is_meth) {
                args--;
                total_args++;
            }
            PyMethodDescrObject *callable =
                (PyMethodDescrObject *)PEEK(total_args + 1);
            DEOPT_IF(!Py_IS_TYPE(callable, &PyMethodDescr_Type), CALL);
            PyMethodDef *meth = callable->d_method;
            DEOPT_IF(meth->ml_flags != (METH_FASTCALL|METH_KEYWORDS), CALL);
            PyTypeObject *d_type = callable->d_common.d_type;
            PyObject *self = args[0];
            DEOPT_IF(!Py_IS_TYPE(self, d_type), CALL);
            STAT_INC(CALL, hit);
            int nargs = total_args - 1;
            _PyCFunctionFastWithKeywords cfunc =
                (_PyCFunctionFastWithKeywords)(void(*)(void))meth->ml_meth;
            res = cfunc(self, args + 1, nargs - KWNAMES_LEN(), kwnames);
            assert((res != NULL) ^ (_PyErr_Occurred(tstate) != NULL));
            kwnames = NULL;

            /* Free the arguments. */
            for (int i = 0; i < total_args; i++) {
                Py_DECREF(args[i]);
            }
            Py_DECREF(callable);
            ERROR_IF(res == NULL, error);
            CHECK_EVAL_BREAKER();
        }

        inst(CALL_NO_KW_METHOD_DESCRIPTOR_NOARGS, (unused/1, unused/2, unused/1, method, unused, args[oparg] -- res)) {
            assert(kwnames == NULL);
            assert(oparg == 0 || oparg == 1);
            int is_meth = method != NULL;
            int total_args = oparg;
            if (is_meth) {
                args--;
                total_args++;
            }
            DEOPT_IF(total_args != 1, CALL);
            PyMethodDescrObject *callable = (PyMethodDescrObject *)SECOND();
            DEOPT_IF(!Py_IS_TYPE(callable, &PyMethodDescr_Type), CALL);
            PyMethodDef *meth = callable->d_method;
            PyObject *self = args[0];
            DEOPT_IF(!Py_IS_TYPE(self, callable->d_common.d_type), CALL);
            DEOPT_IF(meth->ml_flags != METH_NOARGS, CALL);
            STAT_INC(CALL, hit);
            PyCFunction cfunc = meth->ml_meth;
            // This is slower but CPython promises to check all non-vectorcall
            // function calls.
            if (_Py_EnterRecursiveCallTstate(tstate, " while calling a Python object")) {
                goto error;
            }
            res = _PyCFunction_TrampolineCall(cfunc, self, NULL);
            _Py_LeaveRecursiveCallTstate(tstate);
            assert((res != NULL) ^ (_PyErr_Occurred(tstate) != NULL));
            Py_DECREF(self);
            Py_DECREF(callable);
            ERROR_IF(res == NULL, error);
            CHECK_EVAL_BREAKER();
        }

        inst(CALL_NO_KW_METHOD_DESCRIPTOR_FAST, (unused/1, unused/2, unused/1, method, unused, args[oparg] -- res)) {
            assert(kwnames == NULL);
            int is_meth = method != NULL;
            int total_args = oparg;
            if (is_meth) {
                args--;
                total_args++;
            }
            PyMethodDescrObject *callable =
                (PyMethodDescrObject *)PEEK(total_args + 1);
            /* Builtin METH_FASTCALL methods, without keywords */
            DEOPT_IF(!Py_IS_TYPE(callable, &PyMethodDescr_Type), CALL);
            PyMethodDef *meth = callable->d_method;
            DEOPT_IF(meth->ml_flags != METH_FASTCALL, CALL);
            PyObject *self = args[0];
            DEOPT_IF(!Py_IS_TYPE(self, callable->d_common.d_type), CALL);
            STAT_INC(CALL, hit);
            _PyCFunctionFast cfunc =
                (_PyCFunctionFast)(void(*)(void))meth->ml_meth;
            int nargs = total_args - 1;
            res = cfunc(self, args + 1, nargs);
            assert((res != NULL) ^ (_PyErr_Occurred(tstate) != NULL));
            /* Clear the stack of the arguments. */
            for (int i = 0; i < total_args; i++) {
                Py_DECREF(args[i]);
            }
            Py_DECREF(callable);
            ERROR_IF(res == NULL, error);
            CHECK_EVAL_BREAKER();
        }

        inst(CALL_FUNCTION_EX, (unused, func, callargs, kwargs if (oparg & 1) -- result)) {
            if (oparg & 1) {
                // DICT_MERGE is called before this opcode if there are kwargs.
                // It converts all dict subtypes in kwargs into regular dicts.
                assert(PyDict_CheckExact(kwargs));
            }
            if (!PyTuple_CheckExact(callargs)) {
                if (check_args_iterable(tstate, func, callargs) < 0) {
                    goto error;
                }
                PyObject *tuple = PySequence_Tuple(callargs);
                if (tuple == NULL) {
                    goto error;
                }
                Py_SETREF(callargs, tuple);
            }
            assert(PyTuple_CheckExact(callargs));

            result = do_call_core(tstate, func, callargs, kwargs, cframe.use_tracing);
            Py_DECREF(func);
            Py_DECREF(callargs);
            Py_XDECREF(kwargs);

            assert(PEEK(3 + (oparg & 1)) == NULL);
            ERROR_IF(result == NULL, error);
            CHECK_EVAL_BREAKER();
        }

        inst(MAKE_FUNCTION, (defaults    if (oparg & 0x01),
                             kwdefaults  if (oparg & 0x02),
                             annotations if (oparg & 0x04),
                             closure     if (oparg & 0x08),
                             codeobj -- func)) {

            PyFunctionObject *func_obj = (PyFunctionObject *)
                PyFunction_New(codeobj, GLOBALS());

            Py_DECREF(codeobj);
            if (func_obj == NULL) {
                goto error;
            }

            if (oparg & 0x08) {
                assert(PyTuple_CheckExact(closure));
                func_obj->func_closure = closure;
            }
            if (oparg & 0x04) {
                assert(PyTuple_CheckExact(annotations));
                func_obj->func_annotations = annotations;
            }
            if (oparg & 0x02) {
                assert(PyDict_CheckExact(kwdefaults));
                func_obj->func_kwdefaults = kwdefaults;
            }
            if (oparg & 0x01) {
                assert(PyTuple_CheckExact(defaults));
                func_obj->func_defaults = defaults;
            }

            func_obj->func_version = ((PyCodeObject *)codeobj)->co_version;
            func = (PyObject *)func_obj;
        }

        inst(RETURN_GENERATOR, (--)) {
            assert(PyFunction_Check(frame->f_funcobj));
            PyFunctionObject *func = (PyFunctionObject *)frame->f_funcobj;
            PyGenObject *gen = (PyGenObject *)_Py_MakeCoro(func);
            if (gen == NULL) {
                goto error;
            }
            assert(EMPTY());
            _PyFrame_SetStackPointer(frame, stack_pointer);
            _PyInterpreterFrame *gen_frame = (_PyInterpreterFrame *)gen->gi_iframe;
            _PyFrame_Copy(frame, gen_frame);
            assert(frame->frame_obj == NULL);
            gen->gi_frame_state = FRAME_CREATED;
            gen_frame->owner = FRAME_OWNED_BY_GENERATOR;
            _Py_LeaveRecursiveCallPy(tstate);
            assert(frame != &entry_frame);
            _PyInterpreterFrame *prev = frame->previous;
            _PyThreadState_PopFrame(tstate, frame);
            frame = cframe.current_frame = prev;
            _PyFrame_StackPush(frame, (PyObject *)gen);
            goto resume_frame;
        }

        inst(BUILD_SLICE, (start, stop, step if (oparg == 3) -- slice)) {
            slice = PySlice_New(start, stop, step);
            Py_DECREF(start);
            Py_DECREF(stop);
            Py_XDECREF(step);
            ERROR_IF(slice == NULL, error);
        }

        inst(FORMAT_VALUE, (value, fmt_spec if ((oparg & FVS_MASK) == FVS_HAVE_SPEC) -- result)) {
            /* Handles f-string value formatting. */
            PyObject *(*conv_fn)(PyObject *);
            int which_conversion = oparg & FVC_MASK;

            /* See if any conversion is specified. */
            switch (which_conversion) {
            case FVC_NONE:  conv_fn = NULL;           break;
            case FVC_STR:   conv_fn = PyObject_Str;   break;
            case FVC_REPR:  conv_fn = PyObject_Repr;  break;
            case FVC_ASCII: conv_fn = PyObject_ASCII; break;
            default:
                _PyErr_Format(tstate, PyExc_SystemError,
                              "unexpected conversion flag %d",
                              which_conversion);
                goto error;
            }

            /* If there's a conversion function, call it and replace
               value with that result. Otherwise, just use value,
               without conversion. */
            if (conv_fn != NULL) {
                result = conv_fn(value);
                Py_DECREF(value);
                if (result == NULL) {
                    Py_XDECREF(fmt_spec);
                    ERROR_IF(true, error);
                }
                value = result;
            }

            /* If value is a unicode object, and there's no fmt_spec,
               then we know the result of format(value) is value
               itself. In that case, skip calling format(). I plan to
               move this optimization in to PyObject_Format()
               itself. */
            if (PyUnicode_CheckExact(value) && fmt_spec == NULL) {
                /* Do nothing, just transfer ownership to result. */
                result = value;
            } else {
                /* Actually call format(). */
                result = PyObject_Format(value, fmt_spec);
                Py_DECREF(value);
                Py_XDECREF(fmt_spec);
                ERROR_IF(result == NULL, error);
            }
        }

        inst(COPY, (bottom, unused[oparg-1] -- bottom, unused[oparg-1], top)) {
            assert(oparg > 0);
            top = Py_NewRef(bottom);
        }

        inst(BINARY_OP, (unused/1, lhs, rhs -- res)) {
            #if ENABLE_SPECIALIZATION
            _PyBinaryOpCache *cache = (_PyBinaryOpCache *)next_instr;
            if (ADAPTIVE_COUNTER_IS_ZERO(cache->counter)) {
                assert(cframe.use_tracing == 0);
                next_instr--;
                _Py_Specialize_BinaryOp(lhs, rhs, next_instr, oparg, &GETLOCAL(0));
                DISPATCH_SAME_OPARG();
            }
            STAT_INC(BINARY_OP, deferred);
            DECREMENT_ADAPTIVE_COUNTER(cache->counter);
            #endif  /* ENABLE_SPECIALIZATION */
            assert(0 <= oparg);
            assert((unsigned)oparg < Py_ARRAY_LENGTH(binary_ops));
            assert(binary_ops[oparg]);
            res = binary_ops[oparg](lhs, rhs);
            Py_DECREF(lhs);
            Py_DECREF(rhs);
            ERROR_IF(res == NULL, error);
        }

        inst(SWAP, (bottom, unused[oparg-2], top --
                    top, unused[oparg-2], bottom)) {
            assert(oparg >= 2);
        }

        inst(EXTENDED_ARG, (--)) {
            assert(oparg);
            assert(cframe.use_tracing == 0);
            opcode = _Py_OPCODE(*next_instr);
            oparg = oparg << 8 | _Py_OPARG(*next_instr);
            PRE_DISPATCH_GOTO();
            DISPATCH_GOTO();
        }

        inst(CACHE, (--)) {
            Py_UNREACHABLE();
        }


// END BYTECODES //

    }
 dispatch_opcode:
 error:
 exception_unwind:
 exit_unwind:
 handle_eval_breaker:
 resume_frame:
 resume_with_error:
 start_frame:
 unbound_local_error:
    ;
}

// Future families go below this point //

<<<<<<< HEAD
family(store_fast) = { STORE_FAST, STORE_FAST__LOAD_FAST, STORE_FAST__STORE_FAST };
family(unpack_sequence, INLINE_CACHE_ENTRIES_UNPACK_SEQUENCE) = {
    UNPACK_SEQUENCE, UNPACK_SEQUENCE_LIST,
    UNPACK_SEQUENCE_TUPLE, UNPACK_SEQUENCE_TWO_TUPLE };
=======
family(call, INLINE_CACHE_ENTRIES_CALL) = {
    CALL, CALL_PY_EXACT_ARGS,
    CALL_PY_WITH_DEFAULTS, CALL_BOUND_METHOD_EXACT_ARGS, CALL_BUILTIN_CLASS,
    CALL_BUILTIN_FAST_WITH_KEYWORDS, CALL_METHOD_DESCRIPTOR_FAST_WITH_KEYWORDS, CALL_NO_KW_BUILTIN_FAST,
    CALL_NO_KW_BUILTIN_O, CALL_NO_KW_ISINSTANCE, CALL_NO_KW_LEN,
    CALL_NO_KW_LIST_APPEND, CALL_NO_KW_METHOD_DESCRIPTOR_FAST, CALL_NO_KW_METHOD_DESCRIPTOR_NOARGS,
    CALL_NO_KW_METHOD_DESCRIPTOR_O, CALL_NO_KW_STR_1, CALL_NO_KW_TUPLE_1,
    CALL_NO_KW_TYPE_1 };
family(store_fast) = { STORE_FAST, STORE_FAST__LOAD_FAST, STORE_FAST__STORE_FAST };
>>>>>>> a9f01448
<|MERGE_RESOLUTION|>--- conflicted
+++ resolved
@@ -3131,19 +3131,4 @@
 
 // Future families go below this point //
 
-<<<<<<< HEAD
-family(store_fast) = { STORE_FAST, STORE_FAST__LOAD_FAST, STORE_FAST__STORE_FAST };
-family(unpack_sequence, INLINE_CACHE_ENTRIES_UNPACK_SEQUENCE) = {
-    UNPACK_SEQUENCE, UNPACK_SEQUENCE_LIST,
-    UNPACK_SEQUENCE_TUPLE, UNPACK_SEQUENCE_TWO_TUPLE };
-=======
-family(call, INLINE_CACHE_ENTRIES_CALL) = {
-    CALL, CALL_PY_EXACT_ARGS,
-    CALL_PY_WITH_DEFAULTS, CALL_BOUND_METHOD_EXACT_ARGS, CALL_BUILTIN_CLASS,
-    CALL_BUILTIN_FAST_WITH_KEYWORDS, CALL_METHOD_DESCRIPTOR_FAST_WITH_KEYWORDS, CALL_NO_KW_BUILTIN_FAST,
-    CALL_NO_KW_BUILTIN_O, CALL_NO_KW_ISINSTANCE, CALL_NO_KW_LEN,
-    CALL_NO_KW_LIST_APPEND, CALL_NO_KW_METHOD_DESCRIPTOR_FAST, CALL_NO_KW_METHOD_DESCRIPTOR_NOARGS,
-    CALL_NO_KW_METHOD_DESCRIPTOR_O, CALL_NO_KW_STR_1, CALL_NO_KW_TUPLE_1,
-    CALL_NO_KW_TYPE_1 };
-family(store_fast) = { STORE_FAST, STORE_FAST__LOAD_FAST, STORE_FAST__STORE_FAST };
->>>>>>> a9f01448
+family(store_fast) = { STORE_FAST, STORE_FAST__LOAD_FAST, STORE_FAST__STORE_FAST };