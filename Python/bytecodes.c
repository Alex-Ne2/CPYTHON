--- conflicted
+++ resolved
@@ -1116,13 +1116,8 @@
                 (Py_TYPE(receiver_o) == &PyGen_Type || Py_TYPE(receiver_o) == &PyCoro_Type) &&
                 ((PyGenObject *)receiver_o)->gi_frame_state < FRAME_EXECUTING)
             {
-<<<<<<< HEAD
                 PyGenObject *gen = (PyGenObject *)receiver_o;
-                _PyInterpreterFrame *gen_frame = (_PyInterpreterFrame *)gen->gi_iframe;
-=======
-                PyGenObject *gen = (PyGenObject *)receiver;
                 _PyInterpreterFrame *gen_frame = &gen->gi_iframe;
->>>>>>> 22b8a35d
                 STACK_SHRINK(1);
                 _PyFrame_StackPush(gen_frame, v);
                 gen->gi_frame_state = FRAME_EXECUTING;
@@ -3094,13 +3089,8 @@
             DEOPT_IF(Py_TYPE(gen) != &PyGen_Type);
             DEOPT_IF(gen->gi_frame_state >= FRAME_EXECUTING);
             STAT_INC(FOR_ITER, hit);
-<<<<<<< HEAD
-            gen_frame = (_PyInterpreterFrame *)(_PyInterpreterFrame *)gen->gi_iframe;
+            gen_frame = &gen->gi_iframe;
             _PyFrame_StackPush(gen_frame, PyStackRef_None);
-=======
-            gen_frame = &gen->gi_iframe;
-            _PyFrame_StackPush(gen_frame, Py_None);
->>>>>>> 22b8a35d
             gen->gi_frame_state = FRAME_EXECUTING;
             gen->gi_exc_state.previous_item = tstate->exc_info;
             tstate->exc_info = &gen->gi_exc_state;
