--- conflicted
+++ resolved
@@ -3516,12 +3516,7 @@
         }
 
         // This is secretly a super-instruction
-<<<<<<< HEAD
-        inst(CALL_LIST_APPEND, (unused/1, unused/2, callable, self, args[1] -- unused)) {
-            TIER_ONE_ONLY
-=======
-        tier1 inst(CALL_LIST_APPEND, (unused/1, unused/2, callable, self, args[oparg] -- unused)) {
->>>>>>> 68157446
+        tier1 inst(CALL_LIST_APPEND, (unused/1, unused/2, callable, self, args[1] -- unused)) {
             assert(oparg == 1);
             PyInterpreterState *interp = tstate->interp;
             DEOPT_IF(callable != interp->callable_cache.list_append);
