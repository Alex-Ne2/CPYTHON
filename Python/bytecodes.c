--- conflicted
+++ resolved
@@ -5296,14 +5296,9 @@
             _PyFrame_StackPush(frame, PyStackRef_FromPyObjectSteal(exc));
             next_instr = _PyFrame_GetBytecode(frame) + handler;
 
-<<<<<<< HEAD
-            if (monitor_handled(tstate, frame, next_instr, exc) < 0) {
-                JUMP_TO_LABEL(exception_unwind);
-=======
             int err = monitor_handled(tstate, frame, next_instr, exc);
             if (err < 0) {
-                goto exception_unwind;
->>>>>>> f61afca2
+                JUMP_TO_LABEL(exception_unwind);
             }
             /* Resume normal execution */
 #ifdef LLTRACE
@@ -5311,14 +5306,11 @@
                 lltrace_resume_frame(frame);
             }
 #endif
-<<<<<<< HEAD
+            RELOAD_STACK();
 #ifdef Py_TAIL_CALL_INTERP
             int opcode;
             (void)(opcode);
-#endif
-=======
-            RELOAD_STACK();
->>>>>>> f61afca2
+#endif            
             DISPATCH();
         }
 
@@ -5338,24 +5330,14 @@
                 return NULL;
             }
             next_instr = frame->instr_ptr;
-<<<<<<< HEAD
-            stack_pointer = _PyFrame_GetStackPointer(frame);
+            RELOAD_STACK();
             JUMP_TO_LABEL(error);
-        }
-
-        label(start_frame) {
-            if (_Py_EnterRecursivePy(tstate)) {
-                JUMP_TO_LABEL(exit_unwind);
-=======
-            RELOAD_STACK();
-            goto error;
         }
 
         spilled label(start_frame) {
             int too_deep = _Py_EnterRecursivePy(tstate);
             if (too_deep) {
-                goto exit_unwind;
->>>>>>> f61afca2
+                JUMP_TO_LABEL(exit_unwind);
             }
             next_instr = frame->instr_ptr;
 
@@ -5375,15 +5357,11 @@
             caller loses its exception */
             assert(!_PyErr_Occurred(tstate));
         #endif
-
-<<<<<<< HEAD
+            RELOAD_STACK();
 #ifdef Py_TAIL_CALL_INTERP
             int opcode;
             (void)(opcode);
-#endif
-=======
-            RELOAD_STACK();
->>>>>>> f61afca2
+#endif            
             DISPATCH();
         }
 
