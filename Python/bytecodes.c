// This file contains instruction definitions.
// It is read by generators stored in Tools/cases_generator/
// to generate Python/generated_cases.c.h and others.
// Note that there is some dummy C code at the top and bottom of the file
// to fool text editors like VS Code into believing this is valid C code.
// The actual instruction definitions start at // BEGIN BYTECODES //.
// See Tools/cases_generator/README.md for more information.

#include "Python.h"
#include "pycore_abstract.h"      // _PyIndex_Check()
#include "pycore_backoff.h"
#include "pycore_cell.h"          // PyCell_GetRef()
#include "pycore_code.h"
#include "pycore_emscripten_signal.h"  // _Py_CHECK_EMSCRIPTEN_SIGNALS
#include "pycore_function.h"
#include "pycore_instruments.h"
#include "pycore_intrinsics.h"
#include "pycore_long.h"          // _PyLong_GetZero()
#include "pycore_moduleobject.h"  // PyModuleObject
#include "pycore_object.h"        // _PyObject_GC_TRACK()
#include "pycore_opcode_metadata.h"  // uop names
#include "pycore_opcode_utils.h"  // MAKE_FUNCTION_*
#include "pycore_pyatomic_ft_wrappers.h" // FT_ATOMIC_*
#include "pycore_pyerrors.h"      // _PyErr_GetRaisedException()
#include "pycore_pystate.h"       // _PyInterpreterState_GET()
#include "pycore_range.h"         // _PyRangeIterObject
#include "pycore_setobject.h"     // _PySet_NextEntry()
#include "pycore_sliceobject.h"   // _PyBuildSlice_ConsumeRefs
#include "pycore_sysmodule.h"     // _PySys_Audit()
#include "pycore_tuple.h"         // _PyTuple_ITEMS()
#include "pycore_typeobject.h"    // _PySuper_Lookup()

#include "pycore_dict.h"
#include "dictobject.h"
#include "pycore_frame.h"
#include "opcode.h"
#include "optimizer.h"
#include "pydtrace.h"
#include "setobject.h"


#define USE_COMPUTED_GOTOS 0
#include "ceval_macros.h"

/* Flow control macros */
#define GO_TO_INSTRUCTION(instname) ((void)0)

#define inst(name, ...) case name:
#define op(name, ...) /* NAME is ignored */
#define macro(name) static int MACRO_##name
#define super(name) static int SUPER_##name
#define family(name, ...) static int family_##name
#define pseudo(name) static int pseudo_##name

/* Annotations */
#define guard
#define override
#define specializing
#define split
#define replicate(TIMES)

// Dummy variables for stack effects.
static PyObject *value, *value1, *value2, *left, *right, *res, *sum, *prod, *sub;
static PyObject *container, *start, *stop, *v, *lhs, *rhs, *res2;
static PyObject *list, *tuple, *dict, *owner, *set, *str, *tup, *map, *keys;
static PyObject *exit_func, *lasti, *val, *retval, *obj, *iter, *exhausted;
static PyObject *aiter, *awaitable, *iterable, *w, *exc_value, *bc, *locals;
static PyObject *orig, *excs, *update, *b, *fromlist, *level, *from;
static PyObject **pieces, **values;
static size_t jump;
// Dummy variables for cache effects
static uint16_t invert, counter, index, hint;
#define unused 0  // Used in a macro def, can't be static
static uint32_t type_version;
static _PyExecutorObject *current_executor;

static PyObject *
dummy_func(
    PyThreadState *tstate,
    _PyInterpreterFrame *frame,
    unsigned char opcode,
    unsigned int oparg,
    _Py_CODEUNIT *next_instr,
    PyObject **stack_pointer,
    int throwflag,
    PyObject *args[]
)
{
    // Dummy labels.
    pop_1_error:
    // Dummy locals.
    PyObject *dummy;
    _Py_CODEUNIT *this_instr;
    PyObject *attr;
    PyObject *attrs;
    PyObject *bottom;
    PyObject *callable;
    PyObject *callargs;
    PyObject *codeobj;
    PyObject *cond;
    PyObject *descr;
    _PyInterpreterFrame  entry_frame;
    PyObject *exc;
    PyObject *exit;
    PyObject *fget;
    PyObject *fmt_spec;
    PyObject *func;
    uint32_t func_version;
    PyObject *getattribute;
    PyObject *kwargs;
    PyObject *kwdefaults;
    PyObject *len_o;
    PyObject *match;
    PyObject *match_type;
    PyObject *method;
    PyObject *mgr;
    Py_ssize_t min_args;
    PyObject *names;
    PyObject *new_exc;
    PyObject *next;
    PyObject *none;
    PyObject *null;
    PyObject *prev_exc;
    PyObject *receiver;
    PyObject *rest;
    int result;
    PyObject *self;
    PyObject *seq;
    PyObject *slice;
    PyObject *step;
    PyObject *subject;
    PyObject *top;
    PyObject *type;
    PyObject *typevars;
    PyObject *val0;
    PyObject *val1;
    int values_or_none;

    switch (opcode) {

// BEGIN BYTECODES //
        pure inst(NOP, (--)) {
        }

        family(RESUME, 0) = {
            RESUME_CHECK,
        };

        tier1 inst(RESUME, (--)) {
            assert(frame == tstate->current_frame);
            if (tstate->tracing == 0) {
                uintptr_t global_version =
                    _Py_atomic_load_uintptr_relaxed(&tstate->eval_breaker) &
                    ~_PY_EVAL_EVENTS_MASK;
                PyCodeObject* code = _PyFrame_GetCode(frame);
                uintptr_t code_version = FT_ATOMIC_LOAD_UINTPTR_ACQUIRE(code->_co_instrumentation_version);
                assert((code_version & 255) == 0);
                if (code_version != global_version) {
                    int err = _Py_Instrument(_PyFrame_GetCode(frame), tstate->interp);
                    ERROR_IF(err, error);
                    next_instr = this_instr;
                    DISPATCH();
                }
                assert(this_instr->op.code == RESUME ||
                       this_instr->op.code == RESUME_CHECK ||
                       this_instr->op.code == INSTRUMENTED_RESUME ||
                       this_instr->op.code == ENTER_EXECUTOR);
                if (this_instr->op.code == RESUME) {
                    #if ENABLE_SPECIALIZATION
                    FT_ATOMIC_STORE_UINT8_RELAXED(this_instr->op.code, RESUME_CHECK);
                    #endif  /* ENABLE_SPECIALIZATION */
                }
            }
            if ((oparg & RESUME_OPARG_LOCATION_MASK) < RESUME_AFTER_YIELD_FROM) {
                CHECK_EVAL_BREAKER();
            }
        }

        inst(RESUME_CHECK, (--)) {
#if defined(__EMSCRIPTEN__)
            DEOPT_IF(_Py_emscripten_signal_clock == 0);
            _Py_emscripten_signal_clock -= Py_EMSCRIPTEN_SIGNAL_HANDLING;
#endif
            uintptr_t eval_breaker = _Py_atomic_load_uintptr_relaxed(&tstate->eval_breaker);
            uintptr_t version = FT_ATOMIC_LOAD_UINTPTR_ACQUIRE(_PyFrame_GetCode(frame)->_co_instrumentation_version);
            assert((version & _PY_EVAL_EVENTS_MASK) == 0);
            DEOPT_IF(eval_breaker != version);
        }

        inst(INSTRUMENTED_RESUME, (--)) {
            uintptr_t global_version = _Py_atomic_load_uintptr_relaxed(&tstate->eval_breaker) & ~_PY_EVAL_EVENTS_MASK;
            uintptr_t code_version = FT_ATOMIC_LOAD_UINTPTR_ACQUIRE(_PyFrame_GetCode(frame)->_co_instrumentation_version);
            if (code_version != global_version && tstate->tracing == 0) {
                if (_Py_Instrument(_PyFrame_GetCode(frame), tstate->interp)) {
                    ERROR_NO_POP();
                }
                next_instr = this_instr;
            }
            else {
                if ((oparg & RESUME_OPARG_LOCATION_MASK) < RESUME_AFTER_YIELD_FROM) {
                    CHECK_EVAL_BREAKER();
                }
                _PyFrame_SetStackPointer(frame, stack_pointer);
                int err = _Py_call_instrumentation(
                        tstate, oparg > 0, frame, this_instr);
                stack_pointer = _PyFrame_GetStackPointer(frame);
                ERROR_IF(err, error);
                if (frame->instr_ptr != this_instr) {
                    /* Instrumentation has jumped */
                    next_instr = frame->instr_ptr;
                    DISPATCH();
                }
            }
        }

        pseudo(LOAD_CLOSURE, (-- unused)) = {
            LOAD_FAST,
        };

        inst(LOAD_FAST_CHECK, (-- value)) {
            _PyStackRef value_s = GETLOCAL(oparg);
            if (PyStackRef_IsNull(value_s)) {
                _PyEval_FormatExcCheckArg(tstate, PyExc_UnboundLocalError,
                    UNBOUNDLOCAL_ERROR_MSG,
                    PyTuple_GetItem(_PyFrame_GetCode(frame)->co_localsplusnames, oparg)
                );
                ERROR_IF(1, error);
            }
            value = PyStackRef_DUP(value_s);
        }

        replicate(8) pure inst(LOAD_FAST, (-- value)) {
            assert(PyStackRef_AsPyObjectBorrow(GETLOCAL(oparg)) != NULL);
            value = PyStackRef_DUP(GETLOCAL(oparg));
        }

        inst(LOAD_FAST_AND_CLEAR, (-- value)) {
            value = GETLOCAL(oparg);
            // do not use SETLOCAL here, it decrefs the old value
            GETLOCAL(oparg) = Py_STACKREF_NULL;
        }

        inst(LOAD_FAST_LOAD_FAST, ( -- value1, value2)) {
            uint32_t oparg1 = oparg >> 4;
            uint32_t oparg2 = oparg & 15;
            value1 = PyStackRef_DUP(GETLOCAL(oparg1));
            value2 = PyStackRef_DUP(GETLOCAL(oparg2));
        }

        pure inst(LOAD_CONST, (-- value)) {
            value = PyStackRef_FromPyObjectNew(GETITEM(FRAME_CO_CONSTS, oparg));
        }

        replicate(8) inst(STORE_FAST, (value --)) {
            SETLOCAL(oparg, value);
        }

        pseudo(STORE_FAST_MAYBE_NULL, (unused --)) = {
            STORE_FAST,
        };

        inst(STORE_FAST_LOAD_FAST, (value1 -- value2)) {
            uint32_t oparg1 = oparg >> 4;
            uint32_t oparg2 = oparg & 15;
            SETLOCAL(oparg1, value1);
            value2 = PyStackRef_DUP(GETLOCAL(oparg2));
        }

        inst(STORE_FAST_STORE_FAST, (value2, value1 --)) {
            uint32_t oparg1 = oparg >> 4;
            uint32_t oparg2 = oparg & 15;
            SETLOCAL(oparg1, value1);
            SETLOCAL(oparg2, value2);
        }

        pure inst(POP_TOP, (value --)) {
            DECREF_INPUTS();
        }

        pure inst(PUSH_NULL, (-- res)) {
            res = Py_STACKREF_NULL;
        }

        macro(END_FOR) = POP_TOP;

        tier1 inst(INSTRUMENTED_END_FOR, (receiver, value -- receiver)) {
            /* Need to create a fake StopIteration error here,
             * to conform to PEP 380 */
            if (PyGen_Check(PyStackRef_AsPyObjectBorrow(receiver))) {
                if (monitor_stop_iteration(tstate, frame, this_instr, PyStackRef_AsPyObjectBorrow(value))) {
                    ERROR_NO_POP();
                }
            }
            DECREF_INPUTS();
        }

        pure inst(END_SEND, (receiver, value -- value)) {
            (void)receiver;
            PyStackRef_CLOSE(receiver);
        }

        tier1 inst(INSTRUMENTED_END_SEND, (receiver, value -- value)) {
            PyObject *receiver_o = PyStackRef_AsPyObjectBorrow(receiver);
            if (PyGen_Check(receiver_o) || PyCoro_CheckExact(receiver_o)) {
                if (monitor_stop_iteration(tstate, frame, this_instr, PyStackRef_AsPyObjectBorrow(value))) {
                    ERROR_NO_POP();
                }
            }
            PyStackRef_CLOSE(receiver);
        }

        inst(UNARY_NEGATIVE, (value -- res)) {
            PyObject *res_o = PyNumber_Negative(PyStackRef_AsPyObjectBorrow(value));
            DECREF_INPUTS();
            ERROR_IF(res_o == NULL, error);
            res = PyStackRef_FromPyObjectSteal(res_o);
        }

        pure inst(UNARY_NOT, (value -- res)) {
            assert(PyBool_Check(PyStackRef_AsPyObjectBorrow(value)));
            res = PyStackRef_Is(value, PyStackRef_False)
                ? PyStackRef_True : PyStackRef_False;
        }

        family(TO_BOOL, INLINE_CACHE_ENTRIES_TO_BOOL) = {
            TO_BOOL_ALWAYS_TRUE,
            TO_BOOL_BOOL,
            TO_BOOL_INT,
            TO_BOOL_LIST,
            TO_BOOL_NONE,
            TO_BOOL_STR,
        };

        specializing op(_SPECIALIZE_TO_BOOL, (counter/1, value -- value)) {
            #if ENABLE_SPECIALIZATION
            if (ADAPTIVE_COUNTER_TRIGGERS(counter)) {
                next_instr = this_instr;
                _Py_Specialize_ToBool(value, next_instr);
                DISPATCH_SAME_OPARG();
            }
            STAT_INC(TO_BOOL, deferred);
            ADVANCE_ADAPTIVE_COUNTER(this_instr[1].counter);
            #endif  /* ENABLE_SPECIALIZATION */
        }

        op(_TO_BOOL, (value -- res)) {
            int err = PyObject_IsTrue(PyStackRef_AsPyObjectBorrow(value));
            DECREF_INPUTS();
            ERROR_IF(err < 0, error);
            res = err ? PyStackRef_True : PyStackRef_False;
        }

        macro(TO_BOOL) = _SPECIALIZE_TO_BOOL + unused/2 + _TO_BOOL;

        inst(TO_BOOL_BOOL, (unused/1, unused/2, value -- value)) {
            EXIT_IF(!PyBool_Check(PyStackRef_AsPyObjectBorrow(value)));
            STAT_INC(TO_BOOL, hit);
        }

        inst(TO_BOOL_INT, (unused/1, unused/2, value -- res)) {
            PyObject *value_o = PyStackRef_AsPyObjectBorrow(value);
            EXIT_IF(!PyLong_CheckExact(value_o));
            STAT_INC(TO_BOOL, hit);
            if (_PyLong_IsZero((PyLongObject *)value_o)) {
                assert(_Py_IsImmortal(value_o));
                res = PyStackRef_False;
            }
            else {
                DECREF_INPUTS();
                res = PyStackRef_True;
            }
        }

        inst(TO_BOOL_LIST, (unused/1, unused/2, value -- res)) {
            PyObject *value_o = PyStackRef_AsPyObjectBorrow(value);
            EXIT_IF(!PyList_CheckExact(value_o));
            STAT_INC(TO_BOOL, hit);
            res = Py_SIZE(value_o) ? PyStackRef_True : PyStackRef_False;
            DECREF_INPUTS();
        }

        inst(TO_BOOL_NONE, (unused/1, unused/2, value -- res)) {
            // This one is a bit weird, because we expect *some* failures:
            EXIT_IF(!PyStackRef_Is(value, PyStackRef_None));
            STAT_INC(TO_BOOL, hit);
            res = PyStackRef_False;
        }

        inst(TO_BOOL_STR, (unused/1, unused/2, value -- res)) {
            PyObject *value_o = PyStackRef_AsPyObjectBorrow(value);
            EXIT_IF(!PyUnicode_CheckExact(value_o));
            STAT_INC(TO_BOOL, hit);
            if (value_o == &_Py_STR(empty)) {
                assert(_Py_IsImmortal(value_o));
                res = PyStackRef_False;
            }
            else {
                assert(Py_SIZE(value_o));
                DECREF_INPUTS();
                res = PyStackRef_True;
            }
        }

        op(_REPLACE_WITH_TRUE, (value -- res)) {
            DECREF_INPUTS();
            res = PyStackRef_True;
        }

        macro(TO_BOOL_ALWAYS_TRUE) =
            unused/1 +
            _GUARD_TYPE_VERSION +
            _REPLACE_WITH_TRUE;

        inst(UNARY_INVERT, (value -- res)) {
            PyObject *res_o = PyNumber_Invert(PyStackRef_AsPyObjectBorrow(value));
            DECREF_INPUTS();
            ERROR_IF(res_o == NULL, error);
            res = PyStackRef_FromPyObjectSteal(res_o);
        }

        family(BINARY_OP, INLINE_CACHE_ENTRIES_BINARY_OP) = {
            BINARY_OP_MULTIPLY_INT,
            BINARY_OP_ADD_INT,
            BINARY_OP_SUBTRACT_INT,
            BINARY_OP_MULTIPLY_FLOAT,
            BINARY_OP_ADD_FLOAT,
            BINARY_OP_SUBTRACT_FLOAT,
            BINARY_OP_ADD_UNICODE,
            // BINARY_OP_INPLACE_ADD_UNICODE,  // See comments at that opcode.
        };

        op(_GUARD_BOTH_INT, (left, right -- left, right)) {
            PyObject *left_o = PyStackRef_AsPyObjectBorrow(left);
            PyObject *right_o = PyStackRef_AsPyObjectBorrow(right);
            EXIT_IF(!PyLong_CheckExact(left_o));
            EXIT_IF(!PyLong_CheckExact(right_o));
        }

        op(_GUARD_NOS_INT, (left, unused -- left, unused)) {
            PyObject *left_o = PyStackRef_AsPyObjectBorrow(left);
            EXIT_IF(!PyLong_CheckExact(left_o));
        }

        op(_GUARD_TOS_INT, (value -- value)) {
            PyObject *value_o = PyStackRef_AsPyObjectBorrow(value);
            EXIT_IF(!PyLong_CheckExact(value_o));
        }

        pure op(_BINARY_OP_MULTIPLY_INT, (left, right -- res)) {
            PyObject *left_o = PyStackRef_AsPyObjectBorrow(left);
            PyObject *right_o = PyStackRef_AsPyObjectBorrow(right);

            STAT_INC(BINARY_OP, hit);
            PyObject *res_o = _PyLong_Multiply((PyLongObject *)left_o, (PyLongObject *)right_o);
            _Py_DECREF_SPECIALIZED(right_o, (destructor)PyObject_Free);
            _Py_DECREF_SPECIALIZED(left_o, (destructor)PyObject_Free);
            ERROR_IF(res_o == NULL, error);
            res = PyStackRef_FromPyObjectSteal(res_o);
        }

        pure op(_BINARY_OP_ADD_INT, (left, right -- res)) {
            PyObject *left_o = PyStackRef_AsPyObjectBorrow(left);
            PyObject *right_o = PyStackRef_AsPyObjectBorrow(right);

            STAT_INC(BINARY_OP, hit);
            PyObject *res_o = _PyLong_Add((PyLongObject *)left_o, (PyLongObject *)right_o);
            _Py_DECREF_SPECIALIZED(right_o, (destructor)PyObject_Free);
            _Py_DECREF_SPECIALIZED(left_o, (destructor)PyObject_Free);
            ERROR_IF(res_o == NULL, error);
            res = PyStackRef_FromPyObjectSteal(res_o);
        }

        pure op(_BINARY_OP_SUBTRACT_INT, (left, right -- res)) {
            PyObject *left_o = PyStackRef_AsPyObjectBorrow(left);
            PyObject *right_o = PyStackRef_AsPyObjectBorrow(right);

            STAT_INC(BINARY_OP, hit);
            PyObject *res_o = _PyLong_Subtract((PyLongObject *)left_o, (PyLongObject *)right_o);
            _Py_DECREF_SPECIALIZED(right_o, (destructor)PyObject_Free);
            _Py_DECREF_SPECIALIZED(left_o, (destructor)PyObject_Free);;
            ERROR_IF(res_o == NULL, error);
            res = PyStackRef_FromPyObjectSteal(res_o);
        }

        macro(BINARY_OP_MULTIPLY_INT) =
            _GUARD_BOTH_INT + unused/1 + _BINARY_OP_MULTIPLY_INT;
        macro(BINARY_OP_ADD_INT) =
            _GUARD_BOTH_INT + unused/1 + _BINARY_OP_ADD_INT;
        macro(BINARY_OP_SUBTRACT_INT) =
            _GUARD_BOTH_INT + unused/1 + _BINARY_OP_SUBTRACT_INT;

        op(_GUARD_BOTH_FLOAT, (left, right -- left, right)) {
            PyObject *left_o = PyStackRef_AsPyObjectBorrow(left);
            PyObject *right_o = PyStackRef_AsPyObjectBorrow(right);
            EXIT_IF(!PyFloat_CheckExact(left_o));
            EXIT_IF(!PyFloat_CheckExact(right_o));
        }

        op(_GUARD_NOS_FLOAT, (left, unused -- left, unused)) {
            PyObject *left_o = PyStackRef_AsPyObjectBorrow(left);
            EXIT_IF(!PyFloat_CheckExact(left_o));
        }

        op(_GUARD_TOS_FLOAT, (value -- value)) {
            PyObject *value_o = PyStackRef_AsPyObjectBorrow(value);
            EXIT_IF(!PyFloat_CheckExact(value_o));
        }

        pure op(_BINARY_OP_MULTIPLY_FLOAT, (left, right -- res)) {
            PyObject *left_o = PyStackRef_AsPyObjectBorrow(left);
            PyObject *right_o = PyStackRef_AsPyObjectBorrow(right);

            STAT_INC(BINARY_OP, hit);
            double dres =
                ((PyFloatObject *)left_o)->ob_fval *
                ((PyFloatObject *)right_o)->ob_fval;
            PyObject *res_o;
            DECREF_INPUTS_AND_REUSE_FLOAT(left_o, right_o, dres, res_o);
            res = PyStackRef_FromPyObjectSteal(res_o);
        }

        pure op(_BINARY_OP_ADD_FLOAT, (left, right -- res)) {
            PyObject *left_o = PyStackRef_AsPyObjectBorrow(left);
            PyObject *right_o = PyStackRef_AsPyObjectBorrow(right);

            STAT_INC(BINARY_OP, hit);
            double dres =
                ((PyFloatObject *)left_o)->ob_fval +
                ((PyFloatObject *)right_o)->ob_fval;
            PyObject *res_o;
            DECREF_INPUTS_AND_REUSE_FLOAT(left_o, right_o, dres, res_o);
            res = PyStackRef_FromPyObjectSteal(res_o);
        }

        pure op(_BINARY_OP_SUBTRACT_FLOAT, (left, right -- res)) {
            PyObject *left_o = PyStackRef_AsPyObjectBorrow(left);
            PyObject *right_o = PyStackRef_AsPyObjectBorrow(right);

            STAT_INC(BINARY_OP, hit);
            double dres =
                ((PyFloatObject *)left_o)->ob_fval -
                ((PyFloatObject *)right_o)->ob_fval;
            PyObject *res_o;
            DECREF_INPUTS_AND_REUSE_FLOAT(left_o, right_o, dres, res_o);
            res = PyStackRef_FromPyObjectSteal(res_o);
        }

        macro(BINARY_OP_MULTIPLY_FLOAT) =
            _GUARD_BOTH_FLOAT + unused/1 + _BINARY_OP_MULTIPLY_FLOAT;
        macro(BINARY_OP_ADD_FLOAT) =
            _GUARD_BOTH_FLOAT + unused/1 + _BINARY_OP_ADD_FLOAT;
        macro(BINARY_OP_SUBTRACT_FLOAT) =
            _GUARD_BOTH_FLOAT + unused/1 + _BINARY_OP_SUBTRACT_FLOAT;

        op(_GUARD_BOTH_UNICODE, (left, right -- left, right)) {
            PyObject *left_o = PyStackRef_AsPyObjectBorrow(left);
            PyObject *right_o = PyStackRef_AsPyObjectBorrow(right);

            EXIT_IF(!PyUnicode_CheckExact(left_o));
            EXIT_IF(!PyUnicode_CheckExact(right_o));
        }

        pure op(_BINARY_OP_ADD_UNICODE, (left, right -- res)) {
            PyObject *left_o = PyStackRef_AsPyObjectBorrow(left);
            PyObject *right_o = PyStackRef_AsPyObjectBorrow(right);

            STAT_INC(BINARY_OP, hit);
            PyObject *res_o = PyUnicode_Concat(left_o, right_o);
            _Py_DECREF_SPECIALIZED(left_o, _PyUnicode_ExactDealloc);
            _Py_DECREF_SPECIALIZED(right_o, _PyUnicode_ExactDealloc);
            ERROR_IF(res_o == NULL, error);
            res = PyStackRef_FromPyObjectSteal(res_o);
        }

        macro(BINARY_OP_ADD_UNICODE) =
            _GUARD_BOTH_UNICODE + unused/1 + _BINARY_OP_ADD_UNICODE;

        // This is a subtle one. It's a super-instruction for
        // BINARY_OP_ADD_UNICODE followed by STORE_FAST
        // where the store goes into the left argument.
        // So the inputs are the same as for all BINARY_OP
        // specializations, but there is no output.
        // At the end we just skip over the STORE_FAST.
        tier1 op(_BINARY_OP_INPLACE_ADD_UNICODE, (left, right --)) {
            PyObject *left_o = PyStackRef_AsPyObjectBorrow(left);
            PyObject *right_o = PyStackRef_AsPyObjectBorrow(right);

            assert(next_instr->op.code == STORE_FAST);
            _PyStackRef *target_local = &GETLOCAL(next_instr->op.arg);
            DEOPT_IF(!PyStackRef_Is(*target_local, left));
            STAT_INC(BINARY_OP, hit);
            /* Handle `left = left + right` or `left += right` for str.
             *
             * When possible, extend `left` in place rather than
             * allocating a new PyUnicodeObject. This attempts to avoid
             * quadratic behavior when one neglects to use str.join().
             *
             * If `left` has only two references remaining (one from
             * the stack, one in the locals), DECREFing `left` leaves
             * only the locals reference, so PyUnicode_Append knows
             * that the string is safe to mutate.
             */
            assert(Py_REFCNT(left_o) >= 2);
            _Py_DECREF_NO_DEALLOC(left_o);
            PyObject *temp = PyStackRef_AsPyObjectBorrow(*target_local);
            PyUnicode_Append(&temp, right_o);
            *target_local = PyStackRef_FromPyObjectSteal(temp);
            _Py_DECREF_SPECIALIZED(right_o, _PyUnicode_ExactDealloc);
            ERROR_IF(PyStackRef_IsNull(*target_local), error);
            // The STORE_FAST is already done.
            assert(next_instr->op.code == STORE_FAST);
            SKIP_OVER(1);
        }

        macro(BINARY_OP_INPLACE_ADD_UNICODE) =
            _GUARD_BOTH_UNICODE + unused/1 + _BINARY_OP_INPLACE_ADD_UNICODE;

        family(BINARY_SUBSCR, INLINE_CACHE_ENTRIES_BINARY_SUBSCR) = {
            BINARY_SUBSCR_DICT,
            BINARY_SUBSCR_GETITEM,
            BINARY_SUBSCR_LIST_INT,
            BINARY_SUBSCR_STR_INT,
            BINARY_SUBSCR_TUPLE_INT,
        };

        specializing op(_SPECIALIZE_BINARY_SUBSCR, (counter/1, container, sub -- container, sub)) {
            #if ENABLE_SPECIALIZATION
            if (ADAPTIVE_COUNTER_TRIGGERS(counter)) {
                next_instr = this_instr;
                _Py_Specialize_BinarySubscr(container, sub, next_instr);
                DISPATCH_SAME_OPARG();
            }
            STAT_INC(BINARY_SUBSCR, deferred);
            ADVANCE_ADAPTIVE_COUNTER(this_instr[1].counter);
            #endif  /* ENABLE_SPECIALIZATION */
        }

        op(_BINARY_SUBSCR, (container, sub -- res)) {
            PyObject *container_o = PyStackRef_AsPyObjectBorrow(container);
            PyObject *sub_o = PyStackRef_AsPyObjectBorrow(sub);

            PyObject *res_o = PyObject_GetItem(container_o, sub_o);
            DECREF_INPUTS();
            ERROR_IF(res_o == NULL, error);
            res = PyStackRef_FromPyObjectSteal(res_o);
        }

        macro(BINARY_SUBSCR) = _SPECIALIZE_BINARY_SUBSCR + _BINARY_SUBSCR;

        inst(BINARY_SLICE, (container, start, stop -- res)) {
            PyObject *slice = _PyBuildSlice_ConsumeRefs(PyStackRef_AsPyObjectSteal(start),
                                                        PyStackRef_AsPyObjectSteal(stop));
            PyObject *res_o;
            // Can't use ERROR_IF() here, because we haven't
            // DECREF'ed container yet, and we still own slice.
            if (slice == NULL) {
                res_o = NULL;
            }
            else {
                res_o = PyObject_GetItem(PyStackRef_AsPyObjectBorrow(container), slice);
                Py_DECREF(slice);
            }
            PyStackRef_CLOSE(container);
            ERROR_IF(res_o == NULL, error);
            res = PyStackRef_FromPyObjectSteal(res_o);
        }

        inst(STORE_SLICE, (v, container, start, stop -- )) {
            PyObject *slice = _PyBuildSlice_ConsumeRefs(PyStackRef_AsPyObjectSteal(start),
                                                        PyStackRef_AsPyObjectSteal(stop));
            int err;
            if (slice == NULL) {
                err = 1;
            }
            else {
                err = PyObject_SetItem(PyStackRef_AsPyObjectBorrow(container), slice, PyStackRef_AsPyObjectSteal(v));
                Py_DECREF(slice);
            }
            PyStackRef_CLOSE(v);
            PyStackRef_CLOSE(container);
            ERROR_IF(err, error);
        }

        inst(BINARY_SUBSCR_LIST_INT, (unused/1, list_st, sub_st -- res)) {
            PyObject *sub = PyStackRef_AsPyObjectBorrow(sub_st);
            PyObject *list = PyStackRef_AsPyObjectBorrow(list_st);

            DEOPT_IF(!PyLong_CheckExact(sub));
            DEOPT_IF(!PyList_CheckExact(list));

            // Deopt unless 0 <= sub < PyList_Size(list)
            DEOPT_IF(!_PyLong_IsNonNegativeCompact((PyLongObject *)sub));
            Py_ssize_t index = ((PyLongObject*)sub)->long_value.ob_digit[0];
            DEOPT_IF(index >= PyList_GET_SIZE(list));
            STAT_INC(BINARY_SUBSCR, hit);
            PyObject *res_o = PyList_GET_ITEM(list, index);
            assert(res_o != NULL);
            Py_INCREF(res_o);
            _Py_DECREF_SPECIALIZED(sub, (destructor)PyObject_Free);
            PyStackRef_CLOSE(list_st);
            res = PyStackRef_FromPyObjectSteal(res_o);
        }

        inst(BINARY_SUBSCR_STR_INT, (unused/1, str_st, sub_st -- res)) {
            PyObject *sub = PyStackRef_AsPyObjectBorrow(sub_st);
            PyObject *str = PyStackRef_AsPyObjectBorrow(str_st);

            DEOPT_IF(!PyLong_CheckExact(sub));
            DEOPT_IF(!PyUnicode_CheckExact(str));
            DEOPT_IF(!_PyLong_IsNonNegativeCompact((PyLongObject *)sub));
            Py_ssize_t index = ((PyLongObject*)sub)->long_value.ob_digit[0];
            DEOPT_IF(PyUnicode_GET_LENGTH(str) <= index);
            // Specialize for reading an ASCII character from any string:
            Py_UCS4 c = PyUnicode_READ_CHAR(str, index);
            DEOPT_IF(Py_ARRAY_LENGTH(_Py_SINGLETON(strings).ascii) <= c);
            STAT_INC(BINARY_SUBSCR, hit);
            PyObject *res_o = (PyObject*)&_Py_SINGLETON(strings).ascii[c];
            _Py_DECREF_SPECIALIZED(sub, (destructor)PyObject_Free);
            PyStackRef_CLOSE(str_st);
            res = PyStackRef_FromPyObjectSteal(res_o);
        }

        inst(BINARY_SUBSCR_TUPLE_INT, (unused/1, tuple_st, sub_st -- res)) {
            PyObject *sub = PyStackRef_AsPyObjectBorrow(sub_st);
            PyObject *tuple = PyStackRef_AsPyObjectBorrow(tuple_st);

            DEOPT_IF(!PyLong_CheckExact(sub));
            DEOPT_IF(!PyTuple_CheckExact(tuple));

            // Deopt unless 0 <= sub < PyTuple_Size(list)
            DEOPT_IF(!_PyLong_IsNonNegativeCompact((PyLongObject *)sub));
            Py_ssize_t index = ((PyLongObject*)sub)->long_value.ob_digit[0];
            DEOPT_IF(index >= PyTuple_GET_SIZE(tuple));
            STAT_INC(BINARY_SUBSCR, hit);
            PyObject *res_o = PyTuple_GET_ITEM(tuple, index);
            assert(res_o != NULL);
            Py_INCREF(res_o);
            _Py_DECREF_SPECIALIZED(sub, (destructor)PyObject_Free);
            PyStackRef_CLOSE(tuple_st);
            res = PyStackRef_FromPyObjectSteal(res_o);
        }

        inst(BINARY_SUBSCR_DICT, (unused/1, dict_st, sub_st -- res)) {
            PyObject *sub = PyStackRef_AsPyObjectBorrow(sub_st);
            PyObject *dict = PyStackRef_AsPyObjectBorrow(dict_st);

            DEOPT_IF(!PyDict_CheckExact(dict));
            STAT_INC(BINARY_SUBSCR, hit);
            PyObject *res_o;
            int rc = PyDict_GetItemRef(dict, sub, &res_o);
            if (rc == 0) {
                _PyErr_SetKeyError(sub);
            }
            DECREF_INPUTS();
            ERROR_IF(rc <= 0, error); // not found or error
            res = PyStackRef_FromPyObjectSteal(res_o);
        }

        inst(BINARY_SUBSCR_GETITEM, (unused/1, container_st, sub_st -- unused)) {
            PyObject *container = PyStackRef_AsPyObjectBorrow(container_st);

            DEOPT_IF(tstate->interp->eval_frame);
            PyTypeObject *tp = Py_TYPE(container);
            DEOPT_IF(!PyType_HasFeature(tp, Py_TPFLAGS_HEAPTYPE));
            PyHeapTypeObject *ht = (PyHeapTypeObject *)tp;
            PyObject *cached = ht->_spec_cache.getitem;
            DEOPT_IF(cached == NULL);
            assert(PyFunction_Check(cached));
            PyFunctionObject *getitem = (PyFunctionObject *)cached;
            uint32_t cached_version = ht->_spec_cache.getitem_version;
            DEOPT_IF(getitem->func_version != cached_version);
            PyCodeObject *code = (PyCodeObject *)getitem->func_code;
            assert(code->co_argcount == 2);
            DEOPT_IF(!_PyThreadState_HasStackSpace(tstate, code->co_framesize));
            STAT_INC(BINARY_SUBSCR, hit);
            Py_INCREF(getitem);
            _PyInterpreterFrame *new_frame = _PyFrame_PushUnchecked(tstate, getitem, 2);
            STACK_SHRINK(2);
            new_frame->localsplus[0] = container_st;
            new_frame->localsplus[1] = sub_st;
            frame->return_offset = (uint16_t)(next_instr - this_instr);
            DISPATCH_INLINED(new_frame);
        }

        inst(LIST_APPEND, (list, unused[oparg-1], v -- list, unused[oparg-1])) {
            ERROR_IF(_PyList_AppendTakeRef((PyListObject *)PyStackRef_AsPyObjectBorrow(list),
                                           PyStackRef_AsPyObjectSteal(v)) < 0, error);
        }

        inst(SET_ADD, (set, unused[oparg-1], v -- set, unused[oparg-1])) {
            int err = PySet_Add(PyStackRef_AsPyObjectBorrow(set),
                                PyStackRef_AsPyObjectSteal(v));
            DECREF_INPUTS();
            ERROR_IF(err, error);
        }

        family(STORE_SUBSCR, INLINE_CACHE_ENTRIES_STORE_SUBSCR) = {
            STORE_SUBSCR_DICT,
            STORE_SUBSCR_LIST_INT,
        };

        specializing op(_SPECIALIZE_STORE_SUBSCR, (counter/1, container, sub -- container, sub)) {
            #if ENABLE_SPECIALIZATION
            if (ADAPTIVE_COUNTER_TRIGGERS(counter)) {
                next_instr = this_instr;
                _Py_Specialize_StoreSubscr(container, sub, next_instr);
                DISPATCH_SAME_OPARG();
            }
            STAT_INC(STORE_SUBSCR, deferred);
            ADVANCE_ADAPTIVE_COUNTER(this_instr[1].counter);
            #endif  /* ENABLE_SPECIALIZATION */
        }

        op(_STORE_SUBSCR, (v, container, sub -- )) {
            /* container[sub] = v */
            int err = PyObject_SetItem(PyStackRef_AsPyObjectBorrow(container), PyStackRef_AsPyObjectSteal(sub), PyStackRef_AsPyObjectSteal(v));
            DECREF_INPUTS();
            ERROR_IF(err, error);
        }

        macro(STORE_SUBSCR) = _SPECIALIZE_STORE_SUBSCR + _STORE_SUBSCR;

        inst(STORE_SUBSCR_LIST_INT, (unused/1, value, list_st, sub_st -- )) {
            PyObject *sub = PyStackRef_AsPyObjectBorrow(sub_st);
            PyObject *list = PyStackRef_AsPyObjectBorrow(list_st);

            DEOPT_IF(!PyLong_CheckExact(sub));
            DEOPT_IF(!PyList_CheckExact(list));

            // Ensure nonnegative, zero-or-one-digit ints.
            DEOPT_IF(!_PyLong_IsNonNegativeCompact((PyLongObject *)sub));
            Py_ssize_t index = ((PyLongObject*)sub)->long_value.ob_digit[0];
            // Ensure index < len(list)
            DEOPT_IF(index >= PyList_GET_SIZE(list));
            STAT_INC(STORE_SUBSCR, hit);

            PyObject *old_value = PyList_GET_ITEM(list, index);
            PyList_SET_ITEM(list, index, PyStackRef_AsPyObjectSteal(value));
            assert(old_value != NULL);
            Py_DECREF(old_value);
            _Py_DECREF_SPECIALIZED(sub, (destructor)PyObject_Free);
            PyStackRef_CLOSE(list_st);
        }

        inst(STORE_SUBSCR_DICT, (unused/1, value, dict_st, sub_st -- )) {
            PyObject *sub = PyStackRef_AsPyObjectBorrow(sub_st);
            PyObject *dict = PyStackRef_AsPyObjectBorrow(dict_st);

            DEOPT_IF(!PyDict_CheckExact(dict));
            STAT_INC(STORE_SUBSCR, hit);
            int err = _PyDict_SetItem_Take2((PyDictObject *)dict, sub, PyStackRef_AsPyObjectSteal(value));
            PyStackRef_CLOSE(dict_st);
            ERROR_IF(err, error);
        }

        inst(DELETE_SUBSCR, (container, sub --)) {
            /* del container[sub] */
            int err = PyObject_DelItem(PyStackRef_AsPyObjectBorrow(container),
                                       PyStackRef_AsPyObjectBorrow(sub));
            DECREF_INPUTS();
            ERROR_IF(err, error);
        }

        inst(CALL_INTRINSIC_1, (value -- res)) {
            assert(oparg <= MAX_INTRINSIC_1);
            PyObject *res_o = _PyIntrinsics_UnaryFunctions[oparg].func(tstate, PyStackRef_AsPyObjectBorrow(value));
            DECREF_INPUTS();
            ERROR_IF(res_o == NULL, error);
            res = PyStackRef_FromPyObjectSteal(res_o);
        }

        inst(CALL_INTRINSIC_2, (value2_st, value1_st -- res)) {
            assert(oparg <= MAX_INTRINSIC_2);
            PyObject *value1 = PyStackRef_AsPyObjectBorrow(value1_st);
            PyObject *value2 = PyStackRef_AsPyObjectBorrow(value2_st);

            PyObject *res_o = _PyIntrinsics_BinaryFunctions[oparg].func(tstate, value2, value1);
            DECREF_INPUTS();
            ERROR_IF(res_o == NULL, error);
            res = PyStackRef_FromPyObjectSteal(res_o);
        }

        tier1 inst(RAISE_VARARGS, (args[oparg] -- )) {
            PyObject *cause = NULL, *exc = NULL;
            switch (oparg) {
            case 2:
                cause = PyStackRef_AsPyObjectSteal(args[1]);
                /* fall through */
            case 1:
                exc = PyStackRef_AsPyObjectSteal(args[0]);
                /* fall through */
            case 0:
                if (do_raise(tstate, exc, cause)) {
                    assert(oparg == 0);
                    monitor_reraise(tstate, frame, this_instr);
                    goto exception_unwind;
                }
                break;
            default:
                _PyErr_SetString(tstate, PyExc_SystemError,
                                 "bad RAISE_VARARGS oparg");
                break;
            }
            ERROR_IF(true, error);
        }

        tier1 inst(INTERPRETER_EXIT, (retval --)) {
            assert(frame == &entry_frame);
            assert(_PyFrame_IsIncomplete(frame));
            /* Restore previous frame and return. */
            tstate->current_frame = frame->previous;
            assert(!_PyErr_Occurred(tstate));
            tstate->c_recursion_remaining += PY_EVAL_C_STACK_UNITS;
            return PyStackRef_AsPyObjectSteal(retval);
        }

        // The stack effect here is ambiguous.
        // We definitely pop the return value off the stack on entry.
        // We also push it onto the stack on exit, but that's a
        // different frame, and it's accounted for by _PUSH_FRAME.
        inst(RETURN_VALUE, (retval -- res)) {
            #if TIER_ONE
            assert(frame != &entry_frame);
            #endif
            SYNC_SP();
            _PyFrame_SetStackPointer(frame, stack_pointer);
            assert(EMPTY());
            _Py_LeaveRecursiveCallPy(tstate);
            // GH-99729: We need to unlink the frame *before* clearing it:
            _PyInterpreterFrame *dying = frame;
            frame = tstate->current_frame = dying->previous;
            _PyEval_FrameClearAndPop(tstate, dying);
            LOAD_SP();
            LOAD_IP(frame->return_offset);
            res = retval;
            LLTRACE_RESUME_FRAME();
        }

        inst(INSTRUMENTED_RETURN_VALUE, (retval --)) {
            int err = _Py_call_instrumentation_arg(
                    tstate, PY_MONITORING_EVENT_PY_RETURN,
                    frame, this_instr, PyStackRef_AsPyObjectBorrow(retval));
            if (err) ERROR_NO_POP();
            STACK_SHRINK(1);
            assert(EMPTY());
            _PyFrame_SetStackPointer(frame, stack_pointer);
            _Py_LeaveRecursiveCallPy(tstate);
            assert(frame != &entry_frame);
            // GH-99729: We need to unlink the frame *before* clearing it:
            _PyInterpreterFrame *dying = frame;
            frame = tstate->current_frame = dying->previous;
            _PyEval_FrameClearAndPop(tstate, dying);
            _PyFrame_StackPush(frame, retval);
            LOAD_IP(frame->return_offset);
            goto resume_frame;
        }

        macro(RETURN_CONST) =
            LOAD_CONST +
            RETURN_VALUE;

        inst(INSTRUMENTED_RETURN_CONST, (--)) {
            PyObject *retval = GETITEM(FRAME_CO_CONSTS, oparg);
            int err = _Py_call_instrumentation_arg(
                    tstate, PY_MONITORING_EVENT_PY_RETURN,
                    frame, this_instr, retval);
            if (err) ERROR_NO_POP();
            Py_INCREF(retval);
            assert(EMPTY());
            _PyFrame_SetStackPointer(frame, stack_pointer);
            _Py_LeaveRecursiveCallPy(tstate);
            assert(frame != &entry_frame);
            // GH-99729: We need to unlink the frame *before* clearing it:
            _PyInterpreterFrame *dying = frame;
            frame = tstate->current_frame = dying->previous;
            _PyEval_FrameClearAndPop(tstate, dying);
            _PyFrame_StackPush(frame, PyStackRef_FromPyObjectSteal(retval));
            LOAD_IP(frame->return_offset);
            goto resume_frame;
        }

        inst(GET_AITER, (obj -- iter)) {
            unaryfunc getter = NULL;
            PyObject *obj_o = PyStackRef_AsPyObjectBorrow(obj);
            PyObject *iter_o;
            PyTypeObject *type = Py_TYPE(obj_o);

            if (type->tp_as_async != NULL) {
                getter = type->tp_as_async->am_aiter;
            }

            if (getter == NULL) {
                _PyErr_Format(tstate, PyExc_TypeError,
                              "'async for' requires an object with "
                              "__aiter__ method, got %.100s",
                              type->tp_name);
                DECREF_INPUTS();
                ERROR_IF(true, error);
            }

            iter_o = (*getter)(obj_o);
            DECREF_INPUTS();
            ERROR_IF(iter_o == NULL, error);

            if (Py_TYPE(iter_o)->tp_as_async == NULL ||
                    Py_TYPE(iter_o)->tp_as_async->am_anext == NULL) {

                _PyErr_Format(tstate, PyExc_TypeError,
                              "'async for' received an object from __aiter__ "
                              "that does not implement __anext__: %.100s",
                              Py_TYPE(iter_o)->tp_name);
                Py_DECREF(iter_o);
                ERROR_IF(true, error);
            }
            iter = PyStackRef_FromPyObjectSteal(iter_o);
        }

        inst(GET_ANEXT, (aiter -- aiter, awaitable)) {
            unaryfunc getter = NULL;
            PyObject *next_iter = NULL;
            PyObject *awaitable_o;
            PyObject *aiter_o = PyStackRef_AsPyObjectBorrow(aiter);
            PyTypeObject *type = Py_TYPE(aiter_o);

            if (PyAsyncGen_CheckExact(aiter_o)) {
                awaitable_o = type->tp_as_async->am_anext(aiter_o);
                if (awaitable_o == NULL) {
                    ERROR_NO_POP();
                }
            } else {
                if (type->tp_as_async != NULL){
                    getter = type->tp_as_async->am_anext;
                }

                if (getter != NULL) {
                    next_iter = (*getter)(aiter_o);
                    if (next_iter == NULL) {
                        ERROR_NO_POP();
                    }
                }
                else {
                    _PyErr_Format(tstate, PyExc_TypeError,
                                  "'async for' requires an iterator with "
                                  "__anext__ method, got %.100s",
                                  type->tp_name);
                    ERROR_NO_POP();
                }

                awaitable_o = _PyCoro_GetAwaitableIter(next_iter);
                if (awaitable_o == NULL) {
                    _PyErr_FormatFromCause(
                        PyExc_TypeError,
                        "'async for' received an invalid object "
                        "from __anext__: %.100s",
                        Py_TYPE(next_iter)->tp_name);

                    Py_DECREF(next_iter);
                    ERROR_NO_POP();
                } else {
                    Py_DECREF(next_iter);
                }
            }
            awaitable = PyStackRef_FromPyObjectSteal(awaitable_o);
        }

        inst(GET_AWAITABLE, (iterable -- iter)) {
            PyObject *iter_o = _PyCoro_GetAwaitableIter(PyStackRef_AsPyObjectBorrow(iterable));

            if (iter_o == NULL) {
                _PyEval_FormatAwaitableError(tstate,
                    Py_TYPE(PyStackRef_AsPyObjectBorrow(iterable)), oparg);
            }

            DECREF_INPUTS();

            if (iter_o != NULL && PyCoro_CheckExact(iter_o)) {
                PyObject *yf = _PyGen_yf((PyGenObject*)iter_o);
                if (yf != NULL) {
                    /* `iter` is a coroutine object that is being
                       awaited, `yf` is a pointer to the current awaitable
                       being awaited on. */
                    Py_DECREF(yf);
                    Py_CLEAR(iter_o);
                    _PyErr_SetString(tstate, PyExc_RuntimeError,
                                     "coroutine is being awaited already");
                    /* The code below jumps to `error` if `iter` is NULL. */
                }
            }

            ERROR_IF(iter_o == NULL, error);
            iter = PyStackRef_FromPyObjectSteal(iter_o);
        }

        family(SEND, INLINE_CACHE_ENTRIES_SEND) = {
            SEND_GEN,
        };

        specializing op(_SPECIALIZE_SEND, (counter/1, receiver, unused -- receiver, unused)) {
            #if ENABLE_SPECIALIZATION
            if (ADAPTIVE_COUNTER_TRIGGERS(counter)) {
                next_instr = this_instr;
                _Py_Specialize_Send(receiver, next_instr);
                DISPATCH_SAME_OPARG();
            }
            STAT_INC(SEND, deferred);
            ADVANCE_ADAPTIVE_COUNTER(this_instr[1].counter);
            #endif  /* ENABLE_SPECIALIZATION */
        }

        op(_SEND, (receiver, v -- receiver, retval)) {
            PyObject *receiver_o = PyStackRef_AsPyObjectBorrow(receiver);
            PyObject *v_o = PyStackRef_AsPyObjectBorrow(v);

            PyObject *retval_o;
            assert(frame != &entry_frame);
            if ((tstate->interp->eval_frame == NULL) &&
                (Py_TYPE(receiver_o) == &PyGen_Type || Py_TYPE(receiver_o) == &PyCoro_Type) &&
                ((PyGenObject *)receiver_o)->gi_frame_state < FRAME_EXECUTING)
            {
                PyGenObject *gen = (PyGenObject *)receiver_o;
                _PyInterpreterFrame *gen_frame = (_PyInterpreterFrame *)gen->gi_iframe;
                STACK_SHRINK(1);
                _PyFrame_StackPush(gen_frame, v);
                gen->gi_frame_state = FRAME_EXECUTING;
                gen->gi_exc_state.previous_item = tstate->exc_info;
                tstate->exc_info = &gen->gi_exc_state;
                assert(next_instr - this_instr + oparg <= UINT16_MAX);
                frame->return_offset = (uint16_t)(next_instr - this_instr + oparg);
                DISPATCH_INLINED(gen_frame);
            }
            if (PyStackRef_Is(v, PyStackRef_None) && PyIter_Check(receiver_o)) {
                retval_o = Py_TYPE(receiver_o)->tp_iternext(receiver_o);
            }
            else {
                retval_o = PyObject_CallMethodOneArg(receiver_o,
                                                     &_Py_ID(send),
                                                     v_o);
            }
            if (retval_o == NULL) {
                if (_PyErr_ExceptionMatches(tstate, PyExc_StopIteration)
                ) {
                    monitor_raise(tstate, frame, this_instr);
                }
                if (_PyGen_FetchStopIterationValue(&retval_o) == 0) {
                    assert(retval_o != NULL);
                    JUMPBY(oparg);
                }
                else {
                    ERROR_NO_POP();
                }
            }
            PyStackRef_CLOSE(v);
            retval = PyStackRef_FromPyObjectSteal(retval_o);
        }

        macro(SEND) = _SPECIALIZE_SEND + _SEND;

        inst(SEND_GEN, (unused/1, receiver, v -- receiver, unused)) {
            DEOPT_IF(tstate->interp->eval_frame);
            PyGenObject *gen = (PyGenObject *)PyStackRef_AsPyObjectBorrow(receiver);
            DEOPT_IF(Py_TYPE(gen) != &PyGen_Type && Py_TYPE(gen) != &PyCoro_Type);
            DEOPT_IF(gen->gi_frame_state >= FRAME_EXECUTING);
            STAT_INC(SEND, hit);
            _PyInterpreterFrame *gen_frame = (_PyInterpreterFrame *)gen->gi_iframe;
            STACK_SHRINK(1);
            _PyFrame_StackPush(gen_frame, v);
            gen->gi_frame_state = FRAME_EXECUTING;
            gen->gi_exc_state.previous_item = tstate->exc_info;
            tstate->exc_info = &gen->gi_exc_state;
            assert(next_instr - this_instr + oparg <= UINT16_MAX);
            frame->return_offset = (uint16_t)(next_instr - this_instr + oparg);
            DISPATCH_INLINED(gen_frame);
        }

        inst(INSTRUMENTED_YIELD_VALUE, (retval -- unused)) {
            assert(frame != &entry_frame);
            frame->instr_ptr = next_instr;
            PyGenObject *gen = _PyFrame_GetGenerator(frame);
            assert(FRAME_SUSPENDED_YIELD_FROM == FRAME_SUSPENDED + 1);
            assert(oparg == 0 || oparg == 1);
            gen->gi_frame_state = FRAME_SUSPENDED + oparg;
            _PyFrame_SetStackPointer(frame, stack_pointer - 1);
            int err = _Py_call_instrumentation_arg(
                    tstate, PY_MONITORING_EVENT_PY_YIELD,
                    frame, this_instr, PyStackRef_AsPyObjectBorrow(retval));
            if (err) ERROR_NO_POP();
            tstate->exc_info = gen->gi_exc_state.previous_item;
            gen->gi_exc_state.previous_item = NULL;
            _Py_LeaveRecursiveCallPy(tstate);
            _PyInterpreterFrame *gen_frame = frame;
            frame = tstate->current_frame = frame->previous;
            gen_frame->previous = NULL;
            _PyFrame_StackPush(frame, retval);
            /* We don't know which of these is relevant here, so keep them equal */
            assert(INLINE_CACHE_ENTRIES_SEND == INLINE_CACHE_ENTRIES_FOR_ITER);
            LOAD_IP(1 + INLINE_CACHE_ENTRIES_SEND);
            goto resume_frame;
        }

        inst(YIELD_VALUE, (retval -- value)) {
            // NOTE: It's important that YIELD_VALUE never raises an exception!
            // The compiler treats any exception raised here as a failed close()
            // or throw() call.
            #if TIER_ONE
            assert(frame != &entry_frame);
            #endif
            frame->instr_ptr++;
            PyGenObject *gen = _PyFrame_GetGenerator(frame);
            assert(FRAME_SUSPENDED_YIELD_FROM == FRAME_SUSPENDED + 1);
            assert(oparg == 0 || oparg == 1);
            gen->gi_frame_state = FRAME_SUSPENDED + oparg;
            SYNC_SP();
            _PyFrame_SetStackPointer(frame, stack_pointer);
            tstate->exc_info = gen->gi_exc_state.previous_item;
            gen->gi_exc_state.previous_item = NULL;
            _Py_LeaveRecursiveCallPy(tstate);
            _PyInterpreterFrame *gen_frame = frame;
            frame = tstate->current_frame = frame->previous;
            gen_frame->previous = NULL;
            /* We don't know which of these is relevant here, so keep them equal */
            assert(INLINE_CACHE_ENTRIES_SEND == INLINE_CACHE_ENTRIES_FOR_ITER);
            #if TIER_ONE
            assert(frame->instr_ptr->op.code == INSTRUMENTED_LINE ||
                   frame->instr_ptr->op.code == INSTRUMENTED_INSTRUCTION ||
                   _PyOpcode_Deopt[frame->instr_ptr->op.code] == SEND ||
                   _PyOpcode_Deopt[frame->instr_ptr->op.code] == FOR_ITER ||
                   _PyOpcode_Deopt[frame->instr_ptr->op.code] == INTERPRETER_EXIT ||
                   _PyOpcode_Deopt[frame->instr_ptr->op.code] == ENTER_EXECUTOR);
            #endif
            LOAD_IP(1 + INLINE_CACHE_ENTRIES_SEND);
            LOAD_SP();
            value = retval;
            LLTRACE_RESUME_FRAME();
        }

        inst(POP_EXCEPT, (exc_value -- )) {
            _PyErr_StackItem *exc_info = tstate->exc_info;
            Py_XSETREF(exc_info->exc_value,
                PyStackRef_AsPyObjectBorrow(exc_value) == Py_None
                    ? NULL : PyStackRef_AsPyObjectSteal(exc_value));
        }

        tier1 inst(RERAISE, (values[oparg], exc_st -- values[oparg])) {
            PyObject *exc = PyStackRef_AsPyObjectBorrow(exc_st);

            assert(oparg >= 0 && oparg <= 2);
            if (oparg) {
                PyObject *lasti = PyStackRef_AsPyObjectBorrow(values[0]);
                if (PyLong_Check(lasti)) {
                    frame->instr_ptr = _PyCode_CODE(_PyFrame_GetCode(frame)) + PyLong_AsLong(lasti);
                    assert(!_PyErr_Occurred(tstate));
                }
                else {
                    assert(PyLong_Check(lasti));
                    _PyErr_SetString(tstate, PyExc_SystemError, "lasti is not an int");
                    ERROR_NO_POP();
                }
            }
            assert(exc && PyExceptionInstance_Check(exc));
            Py_INCREF(exc);
            _PyErr_SetRaisedException(tstate, exc);
            monitor_reraise(tstate, frame, this_instr);
            goto exception_unwind;
        }

        tier1 inst(END_ASYNC_FOR, (awaitable_st, exc_st -- )) {
            PyObject *exc = PyStackRef_AsPyObjectBorrow(exc_st);

            assert(exc && PyExceptionInstance_Check(exc));
            if (PyErr_GivenExceptionMatches(exc, PyExc_StopAsyncIteration)) {
                DECREF_INPUTS();
            }
            else {
                Py_INCREF(exc);
                _PyErr_SetRaisedException(tstate, exc);
                monitor_reraise(tstate, frame, this_instr);
                goto exception_unwind;
            }
        }

        tier1 inst(CLEANUP_THROW, (sub_iter_st, last_sent_val_st, exc_value_st -- none, value)) {
            PyObject *exc_value = PyStackRef_AsPyObjectBorrow(exc_value_st);
            assert(throwflag);
            assert(exc_value && PyExceptionInstance_Check(exc_value));

            if (PyErr_GivenExceptionMatches(exc_value, PyExc_StopIteration)) {
                value = PyStackRef_FromPyObjectNew(((PyStopIterationObject *)exc_value)->value);
                DECREF_INPUTS();
                none = PyStackRef_None;
            }
            else {
                _PyErr_SetRaisedException(tstate, Py_NewRef(exc_value));
                monitor_reraise(tstate, frame, this_instr);
                goto exception_unwind;
            }
        }

        inst(LOAD_COMMON_CONSTANT, ( -- value)) {
            // Keep in sync with _common_constants in opcode.py
            switch(oparg) {
            case CONSTANT_ASSERTIONERROR:
                value = PyStackRef_FromPyObjectNew(PyExc_AssertionError);
                break;
            case CONSTANT_NOTIMPLEMENTEDERROR:
                value = PyStackRef_FromPyObjectNew(PyExc_NotImplementedError);
                break;
            default:
                Py_FatalError("bad LOAD_COMMON_CONSTANT oparg");
            }
        }

        inst(LOAD_BUILD_CLASS, ( -- bc)) {
            PyObject *bc_o;
            ERROR_IF(PyMapping_GetOptionalItem(BUILTINS(), &_Py_ID(__build_class__), &bc_o) < 0, error);
            if (bc_o == NULL) {
                _PyErr_SetString(tstate, PyExc_NameError,
                                 "__build_class__ not found");
                ERROR_IF(true, error);
            }
            bc = PyStackRef_FromPyObjectSteal(bc_o);
        }

        inst(STORE_NAME, (v -- )) {
            PyObject *name = GETITEM(FRAME_CO_NAMES, oparg);
            PyObject *ns = LOCALS();
            int err;
            if (ns == NULL) {
                _PyErr_Format(tstate, PyExc_SystemError,
                              "no locals found when storing %R", name);
                DECREF_INPUTS();
                ERROR_IF(true, error);
            }
            if (PyDict_CheckExact(ns))
                err = PyDict_SetItem(ns, name, PyStackRef_AsPyObjectSteal(v));
            else
                err = PyObject_SetItem(ns, name, PyStackRef_AsPyObjectSteal(v));
            DECREF_INPUTS();
            ERROR_IF(err, error);
        }

        inst(DELETE_NAME, (--)) {
            PyObject *name = GETITEM(FRAME_CO_NAMES, oparg);
            PyObject *ns = LOCALS();
            int err;
            if (ns == NULL) {
                _PyErr_Format(tstate, PyExc_SystemError,
                              "no locals when deleting %R", name);
                ERROR_NO_POP();
            }
            err = PyObject_DelItem(ns, name);
            // Can't use ERROR_IF here.
            if (err != 0) {
                _PyEval_FormatExcCheckArg(tstate, PyExc_NameError,
                                          NAME_ERROR_MSG,
                                          name);
                ERROR_NO_POP();
            }
        }

        family(UNPACK_SEQUENCE, INLINE_CACHE_ENTRIES_UNPACK_SEQUENCE) = {
            UNPACK_SEQUENCE_TWO_TUPLE,
            UNPACK_SEQUENCE_TUPLE,
            UNPACK_SEQUENCE_LIST,
        };

        specializing op(_SPECIALIZE_UNPACK_SEQUENCE, (counter/1, seq -- seq)) {
            #if ENABLE_SPECIALIZATION
            if (ADAPTIVE_COUNTER_TRIGGERS(counter)) {
                next_instr = this_instr;
                _Py_Specialize_UnpackSequence(seq, next_instr, oparg);
                DISPATCH_SAME_OPARG();
            }
            STAT_INC(UNPACK_SEQUENCE, deferred);
            ADVANCE_ADAPTIVE_COUNTER(this_instr[1].counter);
            #endif  /* ENABLE_SPECIALIZATION */
            (void)seq;
            (void)counter;
        }

        op(_UNPACK_SEQUENCE, (seq -- unused[oparg])) {
            _PyStackRef *top = stack_pointer + oparg - 1;
            int res = _PyEval_UnpackIterableStackRef(tstate, seq, oparg, -1, top);
            DECREF_INPUTS();
            ERROR_IF(res == 0, error);
        }

        macro(UNPACK_SEQUENCE) = _SPECIALIZE_UNPACK_SEQUENCE + _UNPACK_SEQUENCE;

        inst(UNPACK_SEQUENCE_TWO_TUPLE, (unused/1, seq -- val1, val0)) {
            assert(oparg == 2);
            PyObject *seq_o = PyStackRef_AsPyObjectBorrow(seq);
            DEOPT_IF(!PyTuple_CheckExact(seq_o));
            DEOPT_IF(PyTuple_GET_SIZE(seq_o) != 2);
            STAT_INC(UNPACK_SEQUENCE, hit);
            val0 = PyStackRef_FromPyObjectNew(PyTuple_GET_ITEM(seq_o, 0));
            val1 = PyStackRef_FromPyObjectNew(PyTuple_GET_ITEM(seq_o, 1));
            DECREF_INPUTS();
        }

        inst(UNPACK_SEQUENCE_TUPLE, (unused/1, seq -- values[oparg])) {
            PyObject *seq_o = PyStackRef_AsPyObjectBorrow(seq);
            DEOPT_IF(!PyTuple_CheckExact(seq_o));
            DEOPT_IF(PyTuple_GET_SIZE(seq_o) != oparg);
            STAT_INC(UNPACK_SEQUENCE, hit);
            PyObject **items = _PyTuple_ITEMS(seq_o);
            for (int i = oparg; --i >= 0; ) {
                *values++ = PyStackRef_FromPyObjectNew(items[i]);
            }
            DECREF_INPUTS();
        }

        inst(UNPACK_SEQUENCE_LIST, (unused/1, seq -- values[oparg])) {
            PyObject *seq_o = PyStackRef_AsPyObjectBorrow(seq);
            DEOPT_IF(!PyList_CheckExact(seq_o));
            DEOPT_IF(PyList_GET_SIZE(seq_o) != oparg);
            STAT_INC(UNPACK_SEQUENCE, hit);
            PyObject **items = _PyList_ITEMS(seq_o);
            for (int i = oparg; --i >= 0; ) {
                *values++ = PyStackRef_FromPyObjectNew(items[i]);
            }
            DECREF_INPUTS();
        }

        inst(UNPACK_EX, (seq -- unused[oparg & 0xFF], unused, unused[oparg >> 8])) {
            int totalargs = 1 + (oparg & 0xFF) + (oparg >> 8);
            _PyStackRef *top = stack_pointer + totalargs - 1;
            int res = _PyEval_UnpackIterableStackRef(tstate, seq, oparg & 0xFF, oparg >> 8, top);
            DECREF_INPUTS();
            ERROR_IF(res == 0, error);
        }

        family(STORE_ATTR, INLINE_CACHE_ENTRIES_STORE_ATTR) = {
            STORE_ATTR_INSTANCE_VALUE,
            STORE_ATTR_SLOT,
            STORE_ATTR_WITH_HINT,
        };

        specializing op(_SPECIALIZE_STORE_ATTR, (counter/1, owner -- owner)) {
            #if ENABLE_SPECIALIZATION
            if (ADAPTIVE_COUNTER_TRIGGERS(counter)) {
                PyObject *name = GETITEM(FRAME_CO_NAMES, oparg);
                next_instr = this_instr;
                _Py_Specialize_StoreAttr(owner, next_instr, name);
                DISPATCH_SAME_OPARG();
            }
            STAT_INC(STORE_ATTR, deferred);
            ADVANCE_ADAPTIVE_COUNTER(this_instr[1].counter);
            #endif  /* ENABLE_SPECIALIZATION */
        }

        op(_STORE_ATTR, (v, owner --)) {
            PyObject *name = GETITEM(FRAME_CO_NAMES, oparg);
            int err = PyObject_SetAttr(PyStackRef_AsPyObjectBorrow(owner),
                                       name, PyStackRef_AsPyObjectSteal(v));
            DECREF_INPUTS();
            ERROR_IF(err, error);
        }

        macro(STORE_ATTR) = _SPECIALIZE_STORE_ATTR + unused/3 + _STORE_ATTR;

        inst(DELETE_ATTR, (owner --)) {
            PyObject *name = GETITEM(FRAME_CO_NAMES, oparg);
            int err = PyObject_DelAttr(PyStackRef_AsPyObjectBorrow(owner), name);
            DECREF_INPUTS();
            ERROR_IF(err, error);
        }

        inst(STORE_GLOBAL, (v --)) {
            PyObject *name = GETITEM(FRAME_CO_NAMES, oparg);
            int err = PyDict_SetItem(GLOBALS(), name, PyStackRef_AsPyObjectBorrow(v));
            DECREF_INPUTS();
            ERROR_IF(err, error);
        }

        inst(DELETE_GLOBAL, (--)) {
            PyObject *name = GETITEM(FRAME_CO_NAMES, oparg);
            int err = PyDict_Pop(GLOBALS(), name, NULL);
            // Can't use ERROR_IF here.
            if (err < 0) {
                ERROR_NO_POP();
            }
            if (err == 0) {
                _PyEval_FormatExcCheckArg(tstate, PyExc_NameError,
                                          NAME_ERROR_MSG, name);
                ERROR_NO_POP();
            }
        }

        inst(LOAD_LOCALS, ( -- locals)) {
            PyObject *l = LOCALS();
            if (l == NULL) {
                _PyErr_SetString(tstate, PyExc_SystemError,
                                 "no locals found");
                ERROR_IF(true, error);
            }
            locals = PyStackRef_FromPyObjectNew(l);;
        }

        inst(LOAD_FROM_DICT_OR_GLOBALS, (mod_or_class_dict -- v)) {
            PyObject *name = GETITEM(FRAME_CO_NAMES, oparg);
            PyObject *v_o;
            if (PyMapping_GetOptionalItem(PyStackRef_AsPyObjectBorrow(mod_or_class_dict), name, &v_o) < 0) {
                ERROR_NO_POP();
            }
            if (v_o == NULL) {
                if (PyDict_CheckExact(GLOBALS())
                    && PyDict_CheckExact(BUILTINS()))
                {
                    v_o = _PyDict_LoadGlobal((PyDictObject *)GLOBALS(),
                                            (PyDictObject *)BUILTINS(),
                                            name);
                    if (v_o == NULL) {
                        if (!_PyErr_Occurred(tstate)) {
                            /* _PyDict_LoadGlobal() returns NULL without raising
                            * an exception if the key doesn't exist */
                            _PyEval_FormatExcCheckArg(tstate, PyExc_NameError,
                                                    NAME_ERROR_MSG, name);
                        }
                        ERROR_NO_POP();
                    }
                }
                else {
                    /* Slow-path if globals or builtins is not a dict */
                    /* namespace 1: globals */
                    ERROR_IF(PyMapping_GetOptionalItem(GLOBALS(), name, &v_o) < 0, error);
                    if (v_o == NULL) {
                        /* namespace 2: builtins */
                        ERROR_IF(PyMapping_GetOptionalItem(BUILTINS(), name, &v_o) < 0, error);
                        if (v_o == NULL) {
                            _PyEval_FormatExcCheckArg(
                                        tstate, PyExc_NameError,
                                        NAME_ERROR_MSG, name);
                            ERROR_IF(true, error);
                        }
                    }
                }
            }
            DECREF_INPUTS();
            v = PyStackRef_FromPyObjectSteal(v_o);
        }

        inst(LOAD_NAME, (-- v)) {
            PyObject *v_o;
            PyObject *mod_or_class_dict = LOCALS();
            if (mod_or_class_dict == NULL) {
                _PyErr_SetString(tstate, PyExc_SystemError,
                                 "no locals found");
                ERROR_IF(true, error);
            }
            PyObject *name = GETITEM(FRAME_CO_NAMES, oparg);
            if (PyMapping_GetOptionalItem(mod_or_class_dict, name, &v_o) < 0) {
                ERROR_NO_POP();
            }
            if (v_o == NULL) {
                if (PyDict_GetItemRef(GLOBALS(), name, &v_o) < 0) {
                    ERROR_NO_POP();
                }
                if (v_o == NULL) {
                    if (PyMapping_GetOptionalItem(BUILTINS(), name, &v_o) < 0) {
                        ERROR_NO_POP();
                    }
                    if (v_o == NULL) {
                        _PyEval_FormatExcCheckArg(
                                    tstate, PyExc_NameError,
                                    NAME_ERROR_MSG, name);
                        ERROR_NO_POP();
                    }
                }
            }
            v = PyStackRef_FromPyObjectSteal(v_o);
        }

        family(LOAD_GLOBAL, INLINE_CACHE_ENTRIES_LOAD_GLOBAL) = {
            LOAD_GLOBAL_MODULE,
            LOAD_GLOBAL_BUILTIN,
        };

        specializing op(_SPECIALIZE_LOAD_GLOBAL, (counter/1 -- )) {
            #if ENABLE_SPECIALIZATION
            if (ADAPTIVE_COUNTER_TRIGGERS(counter)) {
                PyObject *name = GETITEM(FRAME_CO_NAMES, oparg>>1);
                next_instr = this_instr;
                _Py_Specialize_LoadGlobal(GLOBALS(), BUILTINS(), next_instr, name);
                DISPATCH_SAME_OPARG();
            }
            STAT_INC(LOAD_GLOBAL, deferred);
            ADVANCE_ADAPTIVE_COUNTER(this_instr[1].counter);
            #endif  /* ENABLE_SPECIALIZATION */
        }

        op(_LOAD_GLOBAL, ( -- res, null if (oparg & 1))) {
            PyObject *name = GETITEM(FRAME_CO_NAMES, oparg>>1);
            PyObject *res_o;
            if (PyDict_CheckExact(GLOBALS())
                && PyDict_CheckExact(BUILTINS()))
            {
                res_o = _PyDict_LoadGlobal((PyDictObject *)GLOBALS(),
                                         (PyDictObject *)BUILTINS(),
                                         name);
                if (res_o == NULL) {
                    if (!_PyErr_Occurred(tstate)) {
                        /* _PyDict_LoadGlobal() returns NULL without raising
                         * an exception if the key doesn't exist */
                        _PyEval_FormatExcCheckArg(tstate, PyExc_NameError,
                                                  NAME_ERROR_MSG, name);
                    }
                    ERROR_IF(true, error);
                }
            }
            else {
                /* Slow-path if globals or builtins is not a dict */
                /* namespace 1: globals */
                ERROR_IF(PyMapping_GetOptionalItem(GLOBALS(), name, &res_o) < 0, error);
                if (res_o == NULL) {
                    /* namespace 2: builtins */
                    ERROR_IF(PyMapping_GetOptionalItem(BUILTINS(), name, &res_o) < 0, error);
                    if (res_o == NULL) {
                        _PyEval_FormatExcCheckArg(
                                    tstate, PyExc_NameError,
                                    NAME_ERROR_MSG, name);
                        ERROR_IF(true, error);
                    }
                }
            }
            null = Py_STACKREF_NULL;
            res = PyStackRef_FromPyObjectSteal(res_o);
        }

        macro(LOAD_GLOBAL) =
            _SPECIALIZE_LOAD_GLOBAL +
            counter/1 +
            globals_version/1 +
            builtins_version/1 +
            _LOAD_GLOBAL;

        op(_GUARD_GLOBALS_VERSION, (version/1 --)) {
            PyDictObject *dict = (PyDictObject *)GLOBALS();
            DEOPT_IF(!PyDict_CheckExact(dict));
            DEOPT_IF(dict->ma_keys->dk_version != version);
            assert(DK_IS_UNICODE(dict->ma_keys));
        }

        op(_GUARD_BUILTINS_VERSION, (version/1 --)) {
            PyDictObject *dict = (PyDictObject *)BUILTINS();
            DEOPT_IF(!PyDict_CheckExact(dict));
            DEOPT_IF(dict->ma_keys->dk_version != version);
            assert(DK_IS_UNICODE(dict->ma_keys));
        }

        op(_LOAD_GLOBAL_MODULE, (index/1 -- res, null if (oparg & 1))) {
            PyDictObject *dict = (PyDictObject *)GLOBALS();
            PyDictUnicodeEntry *entries = DK_UNICODE_ENTRIES(dict->ma_keys);
            PyObject *res_o = entries[index].me_value;
            DEOPT_IF(res_o == NULL);
            Py_INCREF(res_o);
            STAT_INC(LOAD_GLOBAL, hit);
            null = Py_STACKREF_NULL;
            res = PyStackRef_FromPyObjectSteal(res_o);
        }

        op(_LOAD_GLOBAL_BUILTINS, (index/1 -- res, null if (oparg & 1))) {
            PyDictObject *bdict = (PyDictObject *)BUILTINS();
            PyDictUnicodeEntry *entries = DK_UNICODE_ENTRIES(bdict->ma_keys);
            PyObject *res_o = entries[index].me_value;
            DEOPT_IF(res_o == NULL);
            Py_INCREF(res_o);
            STAT_INC(LOAD_GLOBAL, hit);
            null = Py_STACKREF_NULL;
            res = PyStackRef_FromPyObjectSteal(res_o);
        }

        macro(LOAD_GLOBAL_MODULE) =
            unused/1 + // Skip over the counter
            _GUARD_GLOBALS_VERSION +
            unused/1 + // Skip over the builtins version
            _LOAD_GLOBAL_MODULE;

        macro(LOAD_GLOBAL_BUILTIN) =
            unused/1 + // Skip over the counter
            _GUARD_GLOBALS_VERSION +
            _GUARD_BUILTINS_VERSION +
            _LOAD_GLOBAL_BUILTINS;

        inst(DELETE_FAST, (--)) {
            PyObject *v = PyStackRef_AsPyObjectBorrow(GETLOCAL(oparg));
            if (v == NULL) {
                _PyEval_FormatExcCheckArg(tstate, PyExc_UnboundLocalError,
                    UNBOUNDLOCAL_ERROR_MSG,
                    PyTuple_GetItem(_PyFrame_GetCode(frame)->co_localsplusnames, oparg)
                );
                ERROR_IF(1, error);
            }
            SETLOCAL(oparg, Py_STACKREF_NULL);
        }

        inst(MAKE_CELL, (--)) {
            // "initial" is probably NULL but not if it's an arg (or set
            // via the f_locals proxy before MAKE_CELL has run).
            PyObject *initial = PyStackRef_AsPyObjectBorrow(GETLOCAL(oparg));
            PyObject *cell = PyCell_New(initial);
            if (cell == NULL) {
                ERROR_NO_POP();
            }
            SETLOCAL(oparg, PyStackRef_FromPyObjectSteal(cell));
        }

        inst(DELETE_DEREF, (--)) {
            PyObject *cell = PyStackRef_AsPyObjectBorrow(GETLOCAL(oparg));
            // Can't use ERROR_IF here.
            // Fortunately we don't need its superpower.
            PyObject *oldobj = PyCell_SwapTakeRef((PyCellObject *)cell, NULL);
            if (oldobj == NULL) {
                _PyEval_FormatExcUnbound(tstate, _PyFrame_GetCode(frame), oparg);
                ERROR_NO_POP();
            }
            PyStackRef_CLOSE(PyStackRef_FromPyObjectSteal(oldobj));
        }

        inst(LOAD_FROM_DICT_OR_DEREF, (class_dict_st -- value)) {
            PyObject *value_o;
            PyObject *name;
            PyObject *class_dict = PyStackRef_AsPyObjectBorrow(class_dict_st);

            assert(class_dict);
            assert(oparg >= 0 && oparg < _PyFrame_GetCode(frame)->co_nlocalsplus);
            name = PyTuple_GET_ITEM(_PyFrame_GetCode(frame)->co_localsplusnames, oparg);
            if (PyMapping_GetOptionalItem(class_dict, name, &value_o) < 0) {
                ERROR_NO_POP();
            }
            if (!value_o) {
                PyCellObject *cell = (PyCellObject *)PyStackRef_AsPyObjectBorrow(GETLOCAL(oparg));
                value_o = PyCell_GetRef(cell);
                if (value_o == NULL) {
                    _PyEval_FormatExcUnbound(tstate, _PyFrame_GetCode(frame), oparg);
                    ERROR_NO_POP();
                }
            }
            PyStackRef_CLOSE(class_dict_st);
            value = PyStackRef_FromPyObjectSteal(value_o);
        }

        inst(LOAD_DEREF, ( -- value)) {
            PyCellObject *cell = (PyCellObject *)PyStackRef_AsPyObjectBorrow(GETLOCAL(oparg));
            PyObject *value_o = PyCell_GetRef(cell);
            if (value_o == NULL) {
                _PyEval_FormatExcUnbound(tstate, _PyFrame_GetCode(frame), oparg);
                ERROR_IF(true, error);
            }
            value = PyStackRef_FromPyObjectSteal(value_o);
        }

        inst(STORE_DEREF, (v --)) {
            PyCellObject *cell = (PyCellObject *)PyStackRef_AsPyObjectBorrow(GETLOCAL(oparg));
            PyCell_SetTakeRef(cell, PyStackRef_AsPyObjectSteal(v));
        }

        inst(COPY_FREE_VARS, (--)) {
            /* Copy closure variables to free variables */
            PyCodeObject *co = _PyFrame_GetCode(frame);
            assert(PyFunction_Check(frame->f_funcobj));
            PyObject *closure = ((PyFunctionObject *)frame->f_funcobj)->func_closure;
            assert(oparg == co->co_nfreevars);
            int offset = co->co_nlocalsplus - oparg;
            for (int i = 0; i < oparg; ++i) {
                PyObject *o = PyTuple_GET_ITEM(closure, i);
                frame->localsplus[offset + i] = PyStackRef_FromPyObjectNew(o);
            }
        }

        inst(BUILD_STRING, (pieces[oparg] -- str)) {
            STACKREFS_TO_PYOBJECTS(pieces, oparg, pieces_o);
            if (CONVERSION_FAILED(pieces_o)) {
                DECREF_INPUTS();
                ERROR_IF(true, error);
            }
            PyObject *str_o = _PyUnicode_JoinArray(&_Py_STR(empty), pieces_o, oparg);
            STACKREFS_TO_PYOBJECTS_CLEANUP(pieces_o);
            DECREF_INPUTS();
            ERROR_IF(str_o == NULL, error);
            str = PyStackRef_FromPyObjectSteal(str_o);
        }

        inst(BUILD_TUPLE, (values[oparg] -- tup)) {
            STACKREFS_TO_PYOBJECTS(values, oparg, values_o);
            if (CONVERSION_FAILED(values_o)) {
                DECREF_INPUTS();
                ERROR_IF(true, error);
            }
            PyObject *tup_o = _PyTuple_FromArraySteal(values_o, oparg);
            STACKREFS_TO_PYOBJECTS_CLEANUP(values_o);
            ERROR_IF(tup_o == NULL, error);
            tup = PyStackRef_FromPyObjectSteal(tup_o);
        }

        inst(BUILD_LIST, (values[oparg] -- list)) {
            STACKREFS_TO_PYOBJECTS(values, oparg, values_o);
            if (CONVERSION_FAILED(values_o)) {
                DECREF_INPUTS();
                ERROR_IF(true, error);
            }
            PyObject *list_o = _PyList_FromArraySteal(values_o, oparg);
            STACKREFS_TO_PYOBJECTS_CLEANUP(values_o);
            ERROR_IF(list_o == NULL, error);
            list = PyStackRef_FromPyObjectSteal(list_o);
        }

        inst(LIST_EXTEND, (list_st, unused[oparg-1], iterable_st -- list_st, unused[oparg-1])) {
            PyObject *list = PyStackRef_AsPyObjectBorrow(list_st);
            PyObject *iterable = PyStackRef_AsPyObjectBorrow(iterable_st);

            PyObject *none_val = _PyList_Extend((PyListObject *)list, iterable);
            if (none_val == NULL) {
                if (_PyErr_ExceptionMatches(tstate, PyExc_TypeError) &&
                   (Py_TYPE(iterable)->tp_iter == NULL && !PySequence_Check(iterable)))
                {
                    _PyErr_Clear(tstate);
                    _PyErr_Format(tstate, PyExc_TypeError,
                          "Value after * must be an iterable, not %.200s",
                          Py_TYPE(iterable)->tp_name);
                }
                DECREF_INPUTS();
                ERROR_IF(true, error);
            }
            assert(Py_IsNone(none_val));
            DECREF_INPUTS();
        }

        inst(SET_UPDATE, (set, unused[oparg-1], iterable -- set, unused[oparg-1])) {
            int err = _PySet_Update(PyStackRef_AsPyObjectBorrow(set),
                                    PyStackRef_AsPyObjectBorrow(iterable));
            DECREF_INPUTS();
            ERROR_IF(err < 0, error);
        }

        inst(BUILD_SET, (values[oparg] -- set)) {
            PyObject *set_o = PySet_New(NULL);
            if (set_o == NULL) {
                ERROR_NO_POP();
            }
            int err = 0;
            for (int i = 0; i < oparg; i++) {
                _PyStackRef item = values[i];
                if (err == 0) {
                    err = PySet_Add(set_o, PyStackRef_AsPyObjectSteal(item));
                }
                PyStackRef_CLOSE(item);
            }
            if (err != 0) {
                Py_DECREF(set_o);
                ERROR_IF(true, error);
            }
            set = PyStackRef_FromPyObjectSteal(set_o);
        }

        inst(BUILD_MAP, (values[oparg*2] -- map)) {
            STACKREFS_TO_PYOBJECTS(values, oparg*2, values_o);
            if (CONVERSION_FAILED(values_o)) {
                DECREF_INPUTS();
                ERROR_IF(true, error);
            }
            PyObject *map_o = _PyDict_FromItems(
                    values_o, 2,
                    values_o+1, 2,
                    oparg);
            STACKREFS_TO_PYOBJECTS_CLEANUP(values_o);
            DECREF_INPUTS();
            ERROR_IF(map_o == NULL, error);
            map = PyStackRef_FromPyObjectSteal(map_o);
        }

        inst(SETUP_ANNOTATIONS, (--)) {
            int err;
            PyObject *ann_dict;
            if (LOCALS() == NULL) {
                _PyErr_Format(tstate, PyExc_SystemError,
                              "no locals found when setting up annotations");
                ERROR_IF(true, error);
            }
            /* check if __annotations__ in locals()... */
            ERROR_IF(PyMapping_GetOptionalItem(LOCALS(), &_Py_ID(__annotations__), &ann_dict) < 0, error);
            if (ann_dict == NULL) {
                ann_dict = PyDict_New();
                ERROR_IF(ann_dict == NULL, error);
                err = PyObject_SetItem(LOCALS(), &_Py_ID(__annotations__),
                                       ann_dict);
                Py_DECREF(ann_dict);
                ERROR_IF(err, error);
            }
            else {
                Py_DECREF(ann_dict);
            }
        }

        inst(BUILD_CONST_KEY_MAP, (values[oparg], keys -- map)) {
            PyObject *keys_o = PyStackRef_AsPyObjectBorrow(keys);

            assert(PyTuple_CheckExact(keys_o));
            assert(PyTuple_GET_SIZE(keys_o) == (Py_ssize_t)oparg);
            STACKREFS_TO_PYOBJECTS(values, oparg, values_o);
            if (CONVERSION_FAILED(values_o)) {
                DECREF_INPUTS();
                ERROR_IF(true, error);
            }
            PyObject *map_o = _PyDict_FromItems(
                    &PyTuple_GET_ITEM(keys_o, 0), 1,
                    values_o, 1, oparg);
            STACKREFS_TO_PYOBJECTS_CLEANUP(values_o);
            DECREF_INPUTS();
            ERROR_IF(map_o == NULL, error);
            map = PyStackRef_FromPyObjectSteal(map_o);
        }

        inst(DICT_UPDATE, (dict, unused[oparg - 1], update -- dict, unused[oparg - 1])) {
            PyObject *dict_o = PyStackRef_AsPyObjectBorrow(dict);
            PyObject *update_o = PyStackRef_AsPyObjectBorrow(update);

            if (PyDict_Update(dict_o, update_o) < 0) {
                if (_PyErr_ExceptionMatches(tstate, PyExc_AttributeError)) {
                    _PyErr_Format(tstate, PyExc_TypeError,
                                    "'%.200s' object is not a mapping",
                                    Py_TYPE(update_o)->tp_name);
                }
                DECREF_INPUTS();
                ERROR_IF(true, error);
            }
            DECREF_INPUTS();
        }

        inst(DICT_MERGE, (callable, unused, unused, dict, unused[oparg - 1], update -- callable, unused, unused, dict, unused[oparg - 1])) {
            PyObject *callable_o = PyStackRef_AsPyObjectBorrow(callable);
            PyObject *dict_o = PyStackRef_AsPyObjectBorrow(dict);
            PyObject *update_o = PyStackRef_AsPyObjectBorrow(update);

            if (_PyDict_MergeEx(dict_o, update_o, 2) < 0) {
                _PyEval_FormatKwargsError(tstate, callable_o, update_o);
                DECREF_INPUTS();
                ERROR_IF(true, error);
            }
            DECREF_INPUTS();
        }

        inst(MAP_ADD, (dict_st, unused[oparg - 1], key, value -- dict_st, unused[oparg - 1])) {
            PyObject *dict = PyStackRef_AsPyObjectBorrow(dict_st);
            assert(PyDict_CheckExact(dict));
            /* dict[key] = value */
            // Do not DECREF INPUTS because the function steals the references
            ERROR_IF(_PyDict_SetItem_Take2((PyDictObject *)dict, PyStackRef_AsPyObjectSteal(key), PyStackRef_AsPyObjectSteal(value)) != 0, error);
        }

        inst(INSTRUMENTED_LOAD_SUPER_ATTR, (unused/1, unused, unused, unused -- unused, unused if (oparg & 1))) {
            // cancel out the decrement that will happen in LOAD_SUPER_ATTR; we
            // don't want to specialize instrumented instructions
            PAUSE_ADAPTIVE_COUNTER(this_instr[1].counter);
            GO_TO_INSTRUCTION(LOAD_SUPER_ATTR);
        }

        family(LOAD_SUPER_ATTR, INLINE_CACHE_ENTRIES_LOAD_SUPER_ATTR) = {
            LOAD_SUPER_ATTR_ATTR,
            LOAD_SUPER_ATTR_METHOD,
        };

        specializing op(_SPECIALIZE_LOAD_SUPER_ATTR, (counter/1, global_super_st, class_st, unused -- global_super_st, class_st, unused)) {
            #if ENABLE_SPECIALIZATION
            int load_method = oparg & 1;
            if (ADAPTIVE_COUNTER_TRIGGERS(counter)) {
                next_instr = this_instr;
                _Py_Specialize_LoadSuperAttr(global_super_st, class_st, next_instr, load_method);
                DISPATCH_SAME_OPARG();
            }
            STAT_INC(LOAD_SUPER_ATTR, deferred);
            ADVANCE_ADAPTIVE_COUNTER(this_instr[1].counter);
            #endif  /* ENABLE_SPECIALIZATION */
        }

        tier1 op(_LOAD_SUPER_ATTR, (global_super_st, class_st, self_st -- attr, null if (oparg & 1))) {
            PyObject *global_super = PyStackRef_AsPyObjectBorrow(global_super_st);
            PyObject *class = PyStackRef_AsPyObjectBorrow(class_st);
            PyObject *self = PyStackRef_AsPyObjectBorrow(self_st);

            if (opcode == INSTRUMENTED_LOAD_SUPER_ATTR) {
                PyObject *arg = oparg & 2 ? class : &_PyInstrumentation_MISSING;
                int err = _Py_call_instrumentation_2args(
                        tstate, PY_MONITORING_EVENT_CALL,
                        frame, this_instr, global_super, arg);
                ERROR_IF(err, error);
            }
            // we make no attempt to optimize here; specializations should
            // handle any case whose performance we care about
            PyObject *stack[] = {class, self};
            PyObject *super = PyObject_Vectorcall(global_super, stack, oparg & 2, NULL);
            if (opcode == INSTRUMENTED_LOAD_SUPER_ATTR) {
                PyObject *arg = oparg & 2 ? class : &_PyInstrumentation_MISSING;
                if (super == NULL) {
                    _Py_call_instrumentation_exc2(
                        tstate, PY_MONITORING_EVENT_C_RAISE,
                        frame, this_instr, global_super, arg);
                }
                else {
                    int err = _Py_call_instrumentation_2args(
                        tstate, PY_MONITORING_EVENT_C_RETURN,
                        frame, this_instr, global_super, arg);
                    if (err < 0) {
                        Py_CLEAR(super);
                    }
                }
            }
            DECREF_INPUTS();
            ERROR_IF(super == NULL, error);
            PyObject *name = GETITEM(FRAME_CO_NAMES, oparg >> 2);
            attr = PyStackRef_FromPyObjectSteal(PyObject_GetAttr(super, name));
            Py_DECREF(super);
            ERROR_IF(PyStackRef_IsNull(attr), error);
            null = Py_STACKREF_NULL;
        }

        macro(LOAD_SUPER_ATTR) = _SPECIALIZE_LOAD_SUPER_ATTR + _LOAD_SUPER_ATTR;

        inst(LOAD_SUPER_ATTR_ATTR, (unused/1, global_super_st, class_st, self_st -- attr_st, unused if (0))) {
            PyObject *global_super = PyStackRef_AsPyObjectBorrow(global_super_st);
            PyObject *class = PyStackRef_AsPyObjectBorrow(class_st);
            PyObject *self = PyStackRef_AsPyObjectBorrow(self_st);

            assert(!(oparg & 1));
            DEOPT_IF(global_super != (PyObject *)&PySuper_Type);
            DEOPT_IF(!PyType_Check(class));
            STAT_INC(LOAD_SUPER_ATTR, hit);
            PyObject *name = GETITEM(FRAME_CO_NAMES, oparg >> 2);
            PyObject *attr = _PySuper_Lookup((PyTypeObject *)class, self, name, NULL);
            DECREF_INPUTS();
            ERROR_IF(attr == NULL, error);
            attr_st = PyStackRef_FromPyObjectSteal(attr);
        }

        inst(LOAD_SUPER_ATTR_METHOD, (unused/1, global_super_st, class_st, self_st -- attr, self_or_null)) {
            PyObject *global_super = PyStackRef_AsPyObjectBorrow(global_super_st);
            PyObject *class = PyStackRef_AsPyObjectBorrow(class_st);
            PyObject *self = PyStackRef_AsPyObjectBorrow(self_st);

            assert(oparg & 1);
            DEOPT_IF(global_super != (PyObject *)&PySuper_Type);
            DEOPT_IF(!PyType_Check(class));
            STAT_INC(LOAD_SUPER_ATTR, hit);
            PyObject *name = GETITEM(FRAME_CO_NAMES, oparg >> 2);
            PyTypeObject *cls = (PyTypeObject *)class;
            int method_found = 0;
            PyObject *attr_o = _PySuper_Lookup(cls, self, name,
                                   Py_TYPE(self)->tp_getattro == PyObject_GenericGetAttr ? &method_found : NULL);
            PyStackRef_CLOSE(global_super_st);
            PyStackRef_CLOSE(class_st);
            if (attr_o == NULL) {
                PyStackRef_CLOSE(self_st);
                ERROR_IF(true, error);
            }
            if (method_found) {
                self_or_null = self_st; // transfer ownership
            } else {
                PyStackRef_CLOSE(self_st);
                self_or_null = Py_STACKREF_NULL;
            }

            attr = PyStackRef_FromPyObjectSteal(attr_o);
        }

        family(LOAD_ATTR, INLINE_CACHE_ENTRIES_LOAD_ATTR) = {
            LOAD_ATTR_INSTANCE_VALUE,
            LOAD_ATTR_MODULE,
            LOAD_ATTR_WITH_HINT,
            LOAD_ATTR_SLOT,
            LOAD_ATTR_CLASS,
            LOAD_ATTR_PROPERTY,
            LOAD_ATTR_GETATTRIBUTE_OVERRIDDEN,
            LOAD_ATTR_METHOD_WITH_VALUES,
            LOAD_ATTR_METHOD_NO_DICT,
            LOAD_ATTR_METHOD_LAZY_DICT,
            LOAD_ATTR_NONDESCRIPTOR_WITH_VALUES,
            LOAD_ATTR_NONDESCRIPTOR_NO_DICT,
        };

        specializing op(_SPECIALIZE_LOAD_ATTR, (counter/1, owner -- owner)) {
            #if ENABLE_SPECIALIZATION
            if (ADAPTIVE_COUNTER_TRIGGERS(counter)) {
                PyObject *name = GETITEM(FRAME_CO_NAMES, oparg>>1);
                next_instr = this_instr;
                _Py_Specialize_LoadAttr(owner, next_instr, name);
                DISPATCH_SAME_OPARG();
            }
            STAT_INC(LOAD_ATTR, deferred);
            ADVANCE_ADAPTIVE_COUNTER(this_instr[1].counter);
            #endif  /* ENABLE_SPECIALIZATION */
        }

        op(_LOAD_ATTR, (owner -- attr, self_or_null if (oparg & 1))) {
            PyObject *name = GETITEM(FRAME_CO_NAMES, oparg >> 1);
            PyObject *attr_o;
            if (oparg & 1) {
                /* Designed to work in tandem with CALL, pushes two values. */
                attr_o = NULL;
                if (_PyObject_GetMethod(PyStackRef_AsPyObjectBorrow(owner), name, &attr_o)) {
                    /* We can bypass temporary bound method object.
                       meth is unbound method and obj is self.
                       meth | self | arg1 | ... | argN
                     */
                    assert(attr_o != NULL);  // No errors on this branch
                    self_or_null = owner;  // Transfer ownership
                }
                else {
                    /* meth is not an unbound method (but a regular attr, or
                       something was returned by a descriptor protocol).  Set
                       the second element of the stack to NULL, to signal
                       CALL that it's not a method call.
                       meth | NULL | arg1 | ... | argN
                    */
                    DECREF_INPUTS();
                    ERROR_IF(attr_o == NULL, error);
                    self_or_null = Py_STACKREF_NULL;
                }
            }
            else {
                /* Classic, pushes one value. */
                attr_o = PyObject_GetAttr(PyStackRef_AsPyObjectBorrow(owner), name);
                DECREF_INPUTS();
                ERROR_IF(attr_o == NULL, error);
            }
            attr = PyStackRef_FromPyObjectSteal(attr_o);
        }

        macro(LOAD_ATTR) =
            _SPECIALIZE_LOAD_ATTR +
            unused/8 +
            _LOAD_ATTR;

        op(_GUARD_TYPE_VERSION, (type_version/2, owner -- owner)) {
            PyTypeObject *tp = Py_TYPE(PyStackRef_AsPyObjectBorrow(owner));
            assert(type_version != 0);
            EXIT_IF(tp->tp_version_tag != type_version);
        }

        op(_CHECK_MANAGED_OBJECT_HAS_VALUES, (owner -- owner)) {
            PyObject *owner_o = PyStackRef_AsPyObjectBorrow(owner);
            assert(Py_TYPE(owner_o)->tp_dictoffset < 0);
            assert(Py_TYPE(owner_o)->tp_flags & Py_TPFLAGS_INLINE_VALUES);
            DEOPT_IF(!_PyObject_InlineValues(owner_o)->valid);
        }

        split op(_LOAD_ATTR_INSTANCE_VALUE, (index/1, owner -- attr, null if (oparg & 1))) {
            PyObject *owner_o = PyStackRef_AsPyObjectBorrow(owner);
            PyObject *attr_o = _PyObject_InlineValues(owner_o)->values[index];
            DEOPT_IF(attr_o == NULL);
            STAT_INC(LOAD_ATTR, hit);
            Py_INCREF(attr_o);
            null = Py_STACKREF_NULL;
            attr = PyStackRef_FromPyObjectSteal(attr_o);
            DECREF_INPUTS();
        }

        macro(LOAD_ATTR_INSTANCE_VALUE) =
            unused/1 + // Skip over the counter
            _GUARD_TYPE_VERSION +
            _CHECK_MANAGED_OBJECT_HAS_VALUES +
            _LOAD_ATTR_INSTANCE_VALUE +
            unused/5;  // Skip over rest of cache

        op(_CHECK_ATTR_MODULE, (dict_version/2, owner -- owner)) {
            PyObject *owner_o = PyStackRef_AsPyObjectBorrow(owner);
            DEOPT_IF(!PyModule_CheckExact(owner_o));
            PyDictObject *dict = (PyDictObject *)((PyModuleObject *)owner_o)->md_dict;
            assert(dict != NULL);
            DEOPT_IF(dict->ma_keys->dk_version != dict_version);
        }

        op(_LOAD_ATTR_MODULE, (index/1, owner -- attr, null if (oparg & 1))) {
            PyObject *owner_o = PyStackRef_AsPyObjectBorrow(owner);
            PyDictObject *dict = (PyDictObject *)((PyModuleObject *)owner_o)->md_dict;
            assert(dict->ma_keys->dk_kind == DICT_KEYS_UNICODE);
            assert(index < dict->ma_keys->dk_nentries);
            PyDictUnicodeEntry *ep = DK_UNICODE_ENTRIES(dict->ma_keys) + index;
            PyObject *attr_o = ep->me_value;
            DEOPT_IF(attr_o == NULL);
            STAT_INC(LOAD_ATTR, hit);
            Py_INCREF(attr_o);
            attr = PyStackRef_FromPyObjectSteal(attr_o);
            null = Py_STACKREF_NULL;
            DECREF_INPUTS();
        }

        macro(LOAD_ATTR_MODULE) =
            unused/1 +
            _CHECK_ATTR_MODULE +
            _LOAD_ATTR_MODULE +
            unused/5;

        op(_CHECK_ATTR_WITH_HINT, (owner -- owner)) {
            PyObject *owner_o = PyStackRef_AsPyObjectBorrow(owner);

            assert(Py_TYPE(owner_o)->tp_flags & Py_TPFLAGS_MANAGED_DICT);
            PyDictObject *dict = _PyObject_GetManagedDict(owner_o);
            DEOPT_IF(dict == NULL);
            assert(PyDict_CheckExact((PyObject *)dict));
        }

        op(_LOAD_ATTR_WITH_HINT, (hint/1, owner -- attr, null if (oparg & 1))) {
            PyObject *owner_o = PyStackRef_AsPyObjectBorrow(owner);
            PyObject *attr_o;

            PyDictObject *dict = _PyObject_GetManagedDict(owner_o);
            DEOPT_IF(hint >= (size_t)dict->ma_keys->dk_nentries);
            PyObject *name = GETITEM(FRAME_CO_NAMES, oparg>>1);
            if (DK_IS_UNICODE(dict->ma_keys)) {
                PyDictUnicodeEntry *ep = DK_UNICODE_ENTRIES(dict->ma_keys) + hint;
                DEOPT_IF(ep->me_key != name);
                attr_o = ep->me_value;
            }
            else {
                PyDictKeyEntry *ep = DK_ENTRIES(dict->ma_keys) + hint;
                DEOPT_IF(ep->me_key != name);
                attr_o = ep->me_value;
            }
            DEOPT_IF(attr_o == NULL);
            STAT_INC(LOAD_ATTR, hit);
            Py_INCREF(attr_o);
            attr = PyStackRef_FromPyObjectSteal(attr_o);
            null = Py_STACKREF_NULL;
            DECREF_INPUTS();
        }

        macro(LOAD_ATTR_WITH_HINT) =
            unused/1 +
            _GUARD_TYPE_VERSION +
            _CHECK_ATTR_WITH_HINT +
            _LOAD_ATTR_WITH_HINT +
            unused/5;

        split op(_LOAD_ATTR_SLOT, (index/1, owner -- attr, null if (oparg & 1))) {
            PyObject *owner_o = PyStackRef_AsPyObjectBorrow(owner);

            char *addr = (char *)owner_o + index;
            PyObject *attr_o = *(PyObject **)addr;
            DEOPT_IF(attr_o == NULL);
            STAT_INC(LOAD_ATTR, hit);
            Py_INCREF(attr_o);
            null = Py_STACKREF_NULL;
            attr = PyStackRef_FromPyObjectSteal(attr_o);
            DECREF_INPUTS();
        }

        macro(LOAD_ATTR_SLOT) =
            unused/1 +
            _GUARD_TYPE_VERSION +
            _LOAD_ATTR_SLOT +  // NOTE: This action may also deopt
            unused/5;

        op(_CHECK_ATTR_CLASS, (type_version/2, owner -- owner)) {
            PyObject *owner_o = PyStackRef_AsPyObjectBorrow(owner);

            DEOPT_IF(!PyType_Check(owner_o));
            assert(type_version != 0);
            DEOPT_IF(((PyTypeObject *)owner_o)->tp_version_tag != type_version);

        }

        split op(_LOAD_ATTR_CLASS, (descr/4, owner -- attr, null if (oparg & 1))) {
            STAT_INC(LOAD_ATTR, hit);
            assert(descr != NULL);
            attr = PyStackRef_FromPyObjectSteal(Py_NewRef(descr));
            null = Py_STACKREF_NULL;
            DECREF_INPUTS();
        }

        macro(LOAD_ATTR_CLASS) =
            unused/1 +
            _CHECK_ATTR_CLASS +
            unused/2 +
            _LOAD_ATTR_CLASS;

        inst(LOAD_ATTR_PROPERTY, (unused/1, type_version/2, func_version/2, fget/4, owner -- unused, unused if (0))) {
            PyObject *owner_o = PyStackRef_AsPyObjectBorrow(owner);

            assert((oparg & 1) == 0);
            DEOPT_IF(tstate->interp->eval_frame);

            PyTypeObject *cls = Py_TYPE(owner_o);
            assert(type_version != 0);
            DEOPT_IF(cls->tp_version_tag != type_version);
            assert(Py_IS_TYPE(fget, &PyFunction_Type));
            PyFunctionObject *f = (PyFunctionObject *)fget;
            assert(func_version != 0);
            DEOPT_IF(f->func_version != func_version);
            PyCodeObject *code = (PyCodeObject *)f->func_code;
            assert(code->co_argcount == 1);
            DEOPT_IF(!_PyThreadState_HasStackSpace(tstate, code->co_framesize));
            STAT_INC(LOAD_ATTR, hit);
            Py_INCREF(fget);
            _PyInterpreterFrame *new_frame = _PyFrame_PushUnchecked(tstate, f, 1);
            // Manipulate stack directly because we exit with DISPATCH_INLINED().
            STACK_SHRINK(1);
            new_frame->localsplus[0] = owner;
            frame->return_offset = (uint16_t)(next_instr - this_instr);
            DISPATCH_INLINED(new_frame);
        }

        inst(LOAD_ATTR_GETATTRIBUTE_OVERRIDDEN, (unused/1, type_version/2, func_version/2, getattribute/4, owner -- unused, unused if (0))) {
            PyObject *owner_o = PyStackRef_AsPyObjectBorrow(owner);

            assert((oparg & 1) == 0);
            DEOPT_IF(tstate->interp->eval_frame);
            PyTypeObject *cls = Py_TYPE(owner_o);
            assert(type_version != 0);
            DEOPT_IF(cls->tp_version_tag != type_version);
            assert(Py_IS_TYPE(getattribute, &PyFunction_Type));
            PyFunctionObject *f = (PyFunctionObject *)getattribute;
            assert(func_version != 0);
            DEOPT_IF(f->func_version != func_version);
            PyCodeObject *code = (PyCodeObject *)f->func_code;
            assert(code->co_argcount == 2);
            DEOPT_IF(!_PyThreadState_HasStackSpace(tstate, code->co_framesize));
            STAT_INC(LOAD_ATTR, hit);

            PyObject *name = GETITEM(FRAME_CO_NAMES, oparg >> 1);
            Py_INCREF(f);
            _PyInterpreterFrame *new_frame = _PyFrame_PushUnchecked(tstate, f, 2);
            // Manipulate stack directly because we exit with DISPATCH_INLINED().
            STACK_SHRINK(1);
            new_frame->localsplus[0] = owner;
            new_frame->localsplus[1] = PyStackRef_FromPyObjectNew(name);
            frame->return_offset = (uint16_t)(next_instr - this_instr);
            DISPATCH_INLINED(new_frame);
        }

        op(_GUARD_DORV_NO_DICT, (owner -- owner)) {
            PyObject *owner_o = PyStackRef_AsPyObjectBorrow(owner);

            assert(Py_TYPE(owner_o)->tp_dictoffset < 0);
            assert(Py_TYPE(owner_o)->tp_flags & Py_TPFLAGS_INLINE_VALUES);
            DEOPT_IF(_PyObject_GetManagedDict(owner_o));
            DEOPT_IF(_PyObject_InlineValues(owner_o)->valid == 0);
        }

        op(_STORE_ATTR_INSTANCE_VALUE, (index/1, value, owner --)) {
            PyObject *owner_o = PyStackRef_AsPyObjectBorrow(owner);

            STAT_INC(STORE_ATTR, hit);
            assert(_PyObject_GetManagedDict(owner_o) == NULL);
            PyDictValues *values = _PyObject_InlineValues(owner_o);

            PyObject *old_value = values->values[index];
            values->values[index] = PyStackRef_AsPyObjectSteal(value);
            if (old_value == NULL) {
                _PyDictValues_AddToInsertionOrder(values, index);
            }
            else {
                Py_DECREF(old_value);
            }
            PyStackRef_CLOSE(owner);
        }

        macro(STORE_ATTR_INSTANCE_VALUE) =
            unused/1 +
            _GUARD_TYPE_VERSION +
            _GUARD_DORV_NO_DICT +
            _STORE_ATTR_INSTANCE_VALUE;

        op(_STORE_ATTR_WITH_HINT, (hint/1, value, owner --)) {
            PyObject *owner_o = PyStackRef_AsPyObjectBorrow(owner);
            assert(Py_TYPE(owner_o)->tp_flags & Py_TPFLAGS_MANAGED_DICT);
            PyDictObject *dict = _PyObject_GetManagedDict(owner_o);
            DEOPT_IF(dict == NULL);
            assert(PyDict_CheckExact((PyObject *)dict));
            PyObject *name = GETITEM(FRAME_CO_NAMES, oparg);
            DEOPT_IF(hint >= (size_t)dict->ma_keys->dk_nentries);
            PyObject *old_value;
            uint64_t new_version;
            if (DK_IS_UNICODE(dict->ma_keys)) {
                PyDictUnicodeEntry *ep = DK_UNICODE_ENTRIES(dict->ma_keys) + hint;
                DEOPT_IF(ep->me_key != name);
                old_value = ep->me_value;
                DEOPT_IF(old_value == NULL);
                new_version = _PyDict_NotifyEvent(tstate->interp, PyDict_EVENT_MODIFIED, dict, name, PyStackRef_AsPyObjectBorrow(value));
                ep->me_value = PyStackRef_AsPyObjectSteal(value);
            }
            else {
                PyDictKeyEntry *ep = DK_ENTRIES(dict->ma_keys) + hint;
                DEOPT_IF(ep->me_key != name);
                old_value = ep->me_value;
                DEOPT_IF(old_value == NULL);
                new_version = _PyDict_NotifyEvent(tstate->interp, PyDict_EVENT_MODIFIED, dict, name, PyStackRef_AsPyObjectBorrow(value));
                ep->me_value = PyStackRef_AsPyObjectSteal(value);
            }
            Py_DECREF(old_value);
            STAT_INC(STORE_ATTR, hit);
            /* Ensure dict is GC tracked if it needs to be */
            if (!_PyObject_GC_IS_TRACKED(dict) && _PyObject_GC_MAY_BE_TRACKED(PyStackRef_AsPyObjectBorrow(value))) {
                _PyObject_GC_TRACK(dict);
            }
            /* PEP 509 */
            dict->ma_version_tag = new_version;
            PyStackRef_CLOSE(owner);
        }

        macro(STORE_ATTR_WITH_HINT) =
            unused/1 +
            _GUARD_TYPE_VERSION +
            _STORE_ATTR_WITH_HINT;

        op(_STORE_ATTR_SLOT, (index/1, value, owner --)) {
            PyObject *owner_o = PyStackRef_AsPyObjectBorrow(owner);

            char *addr = (char *)owner_o + index;
            STAT_INC(STORE_ATTR, hit);
            PyObject *old_value = *(PyObject **)addr;
            *(PyObject **)addr = PyStackRef_AsPyObjectSteal(value);
            Py_XDECREF(old_value);
            PyStackRef_CLOSE(owner);
        }

        macro(STORE_ATTR_SLOT) =
            unused/1 +
            _GUARD_TYPE_VERSION +
            _STORE_ATTR_SLOT;

        family(COMPARE_OP, INLINE_CACHE_ENTRIES_COMPARE_OP) = {
            COMPARE_OP_FLOAT,
            COMPARE_OP_INT,
            COMPARE_OP_STR,
        };

        specializing op(_SPECIALIZE_COMPARE_OP, (counter/1, left, right -- left, right)) {
            #if ENABLE_SPECIALIZATION
            if (ADAPTIVE_COUNTER_TRIGGERS(counter)) {
                next_instr = this_instr;
                _Py_Specialize_CompareOp(left, right, next_instr, oparg);
                DISPATCH_SAME_OPARG();
            }
            STAT_INC(COMPARE_OP, deferred);
            ADVANCE_ADAPTIVE_COUNTER(this_instr[1].counter);
            #endif  /* ENABLE_SPECIALIZATION */
        }

        op(_COMPARE_OP, (left, right -- res)) {
            PyObject *left_o = PyStackRef_AsPyObjectBorrow(left);
            PyObject *right_o = PyStackRef_AsPyObjectBorrow(right);

            assert((oparg >> 5) <= Py_GE);
            PyObject *res_o = PyObject_RichCompare(left_o, right_o, oparg >> 5);
            DECREF_INPUTS();
            ERROR_IF(res_o == NULL, error);
            if (oparg & 16) {
                int res_bool = PyObject_IsTrue(res_o);
                Py_DECREF(res_o);
                ERROR_IF(res_bool < 0, error);
                res = PyStackRef_FromPyObjectSteal(res_bool ? Py_True : Py_False);
            }
            else {
                res = PyStackRef_FromPyObjectSteal(res_o);
            }
        }

        macro(COMPARE_OP) = _SPECIALIZE_COMPARE_OP + _COMPARE_OP;

        macro(COMPARE_OP_FLOAT) =
            _GUARD_BOTH_FLOAT + unused/1 + _COMPARE_OP_FLOAT;

        macro(COMPARE_OP_INT) =
            _GUARD_BOTH_INT + unused/1 + _COMPARE_OP_INT;

        macro(COMPARE_OP_STR) =
            _GUARD_BOTH_UNICODE + unused/1 + _COMPARE_OP_STR;

        op(_COMPARE_OP_FLOAT, (left, right -- res)) {
            PyObject *left_o = PyStackRef_AsPyObjectBorrow(left);
            PyObject *right_o = PyStackRef_AsPyObjectBorrow(right);

            STAT_INC(COMPARE_OP, hit);
            double dleft = PyFloat_AS_DOUBLE(left_o);
            double dright = PyFloat_AS_DOUBLE(right_o);
            // 1 if NaN, 2 if <, 4 if >, 8 if ==; this matches low four bits of the oparg
            int sign_ish = COMPARISON_BIT(dleft, dright);
            _Py_DECREF_SPECIALIZED(left_o, _PyFloat_ExactDealloc);
            _Py_DECREF_SPECIALIZED(right_o, _PyFloat_ExactDealloc);
            res = (sign_ish & oparg) ? PyStackRef_True : PyStackRef_False;
            // It's always a bool, so we don't care about oparg & 16.
        }

        // Similar to COMPARE_OP_FLOAT
        op(_COMPARE_OP_INT, (left, right -- res)) {
            PyObject *left_o = PyStackRef_AsPyObjectBorrow(left);
            PyObject *right_o = PyStackRef_AsPyObjectBorrow(right);

            DEOPT_IF(!_PyLong_IsCompact((PyLongObject *)left_o));
            DEOPT_IF(!_PyLong_IsCompact((PyLongObject *)right_o));
            STAT_INC(COMPARE_OP, hit);
            assert(_PyLong_DigitCount((PyLongObject *)left_o) <= 1 &&
                   _PyLong_DigitCount((PyLongObject *)right_o) <= 1);
            Py_ssize_t ileft = _PyLong_CompactValue((PyLongObject *)left_o);
            Py_ssize_t iright = _PyLong_CompactValue((PyLongObject *)right_o);
            // 2 if <, 4 if >, 8 if ==; this matches the low 4 bits of the oparg
            int sign_ish = COMPARISON_BIT(ileft, iright);
            _Py_DECREF_SPECIALIZED(left_o, (destructor)PyObject_Free);
            _Py_DECREF_SPECIALIZED(right_o, (destructor)PyObject_Free);
            res =  (sign_ish & oparg) ? PyStackRef_True : PyStackRef_False;
            // It's always a bool, so we don't care about oparg & 16.
        }

        // Similar to COMPARE_OP_FLOAT, but for ==, != only
        op(_COMPARE_OP_STR, (left, right -- res)) {
            PyObject *left_o = PyStackRef_AsPyObjectBorrow(left);
            PyObject *right_o = PyStackRef_AsPyObjectBorrow(right);

            STAT_INC(COMPARE_OP, hit);
            int eq = _PyUnicode_Equal(left_o, right_o);
            assert((oparg >> 5) == Py_EQ || (oparg >> 5) == Py_NE);
            _Py_DECREF_SPECIALIZED(left_o, _PyUnicode_ExactDealloc);
            _Py_DECREF_SPECIALIZED(right_o, _PyUnicode_ExactDealloc);
            assert(eq == 0 || eq == 1);
            assert((oparg & 0xf) == COMPARISON_NOT_EQUALS || (oparg & 0xf) == COMPARISON_EQUALS);
            assert(COMPARISON_NOT_EQUALS + 1 == COMPARISON_EQUALS);
            res = ((COMPARISON_NOT_EQUALS + eq) & oparg) ? PyStackRef_True : PyStackRef_False;
            // It's always a bool, so we don't care about oparg & 16.
        }

        inst(IS_OP, (left, right -- b)) {
            PyObject *left_o = PyStackRef_AsPyObjectBorrow(left);
            PyObject *right_o = PyStackRef_AsPyObjectBorrow(right);

            int res = Py_Is(left_o, right_o) ^ oparg;
            DECREF_INPUTS();
            b = res ? PyStackRef_True : PyStackRef_False;
        }

        family(CONTAINS_OP, INLINE_CACHE_ENTRIES_CONTAINS_OP) = {
            CONTAINS_OP_SET,
            CONTAINS_OP_DICT,
        };

        op(_CONTAINS_OP, (left, right -- b)) {
            PyObject *left_o = PyStackRef_AsPyObjectBorrow(left);
            PyObject *right_o = PyStackRef_AsPyObjectBorrow(right);

            int res = PySequence_Contains(right_o, left_o);
            DECREF_INPUTS();
            ERROR_IF(res < 0, error);
            b = (res ^ oparg) ? PyStackRef_True : PyStackRef_False;
        }

        specializing op(_SPECIALIZE_CONTAINS_OP, (counter/1, left, right -- left, right)) {
            #if ENABLE_SPECIALIZATION
            if (ADAPTIVE_COUNTER_TRIGGERS(counter)) {
                next_instr = this_instr;
                _Py_Specialize_ContainsOp(right, next_instr);
                DISPATCH_SAME_OPARG();
            }
            STAT_INC(CONTAINS_OP, deferred);
            ADVANCE_ADAPTIVE_COUNTER(this_instr[1].counter);
            #endif  /* ENABLE_SPECIALIZATION */
        }

        macro(CONTAINS_OP) = _SPECIALIZE_CONTAINS_OP + _CONTAINS_OP;

        inst(CONTAINS_OP_SET, (unused/1, left, right -- b)) {
            PyObject *left_o = PyStackRef_AsPyObjectBorrow(left);
            PyObject *right_o = PyStackRef_AsPyObjectBorrow(right);

            DEOPT_IF(!(PySet_CheckExact(right_o) || PyFrozenSet_CheckExact(right_o)));
            STAT_INC(CONTAINS_OP, hit);
            // Note: both set and frozenset use the same seq_contains method!
            int res = _PySet_Contains((PySetObject *)right_o, left_o);
            DECREF_INPUTS();
            ERROR_IF(res < 0, error);
            b = (res ^ oparg) ? PyStackRef_True : PyStackRef_False;
        }

        inst(CONTAINS_OP_DICT, (unused/1, left, right -- b)) {
            PyObject *left_o = PyStackRef_AsPyObjectBorrow(left);
            PyObject *right_o = PyStackRef_AsPyObjectBorrow(right);

            DEOPT_IF(!PyDict_CheckExact(right_o));
            STAT_INC(CONTAINS_OP, hit);
            int res = PyDict_Contains(right_o, left_o);
            DECREF_INPUTS();
            ERROR_IF(res < 0, error);
            b = (res ^ oparg) ? PyStackRef_True : PyStackRef_False;
        }

        inst(CHECK_EG_MATCH, (exc_value_st, match_type_st -- rest, match)) {
            PyObject *exc_value = PyStackRef_AsPyObjectBorrow(exc_value_st);
            PyObject *match_type = PyStackRef_AsPyObjectBorrow(match_type_st);

            if (_PyEval_CheckExceptStarTypeValid(tstate, match_type) < 0) {
                DECREF_INPUTS();
                ERROR_IF(true, error);
            }

            PyObject *match_o = NULL;
            PyObject *rest_o = NULL;
            int res = _PyEval_ExceptionGroupMatch(exc_value, match_type,
                                                  &match_o, &rest_o);
            DECREF_INPUTS();
            ERROR_IF(res < 0, error);

            assert((match_o == NULL) == (rest_o == NULL));
            ERROR_IF(match_o == NULL, error);

            if (!Py_IsNone(match_o)) {
                PyErr_SetHandledException(match_o);
            }
            rest = PyStackRef_FromPyObjectSteal(rest_o);
            match = PyStackRef_FromPyObjectSteal(match_o);
        }

        inst(CHECK_EXC_MATCH, (left, right -- left, b)) {
            PyObject *left_o = PyStackRef_AsPyObjectBorrow(left);
            PyObject *right_o = PyStackRef_AsPyObjectBorrow(right);

            assert(PyExceptionInstance_Check(left_o));
            if (_PyEval_CheckExceptTypeValid(tstate, right_o) < 0) {
                 DECREF_INPUTS();
                 ERROR_IF(true, error);
            }

            int res = PyErr_GivenExceptionMatches(left_o, right_o);
            DECREF_INPUTS();
            b = res ? PyStackRef_True : PyStackRef_False;
        }

         tier1 inst(IMPORT_NAME, (level, fromlist -- res)) {
            PyObject *name = GETITEM(FRAME_CO_NAMES, oparg);
            PyObject *res_o = import_name(tstate, frame, name,
                              PyStackRef_AsPyObjectBorrow(fromlist),
                              PyStackRef_AsPyObjectBorrow(level));
            DECREF_INPUTS();
            ERROR_IF(res_o == NULL, error);
            res = PyStackRef_FromPyObjectSteal(res_o);
        }

        tier1 inst(IMPORT_FROM, (from -- from, res)) {
            PyObject *name = GETITEM(FRAME_CO_NAMES, oparg);
            PyObject *res_o = import_from(tstate, PyStackRef_AsPyObjectBorrow(from), name);
            ERROR_IF(res_o == NULL, error);
            res = PyStackRef_FromPyObjectSteal(res_o);
        }

        tier1 inst(JUMP_FORWARD, (--)) {
            JUMPBY(oparg);
        }

        tier1 inst(JUMP_BACKWARD, (unused/1 --)) {
            CHECK_EVAL_BREAKER();
            assert(oparg <= INSTR_OFFSET());
            JUMPBY(-oparg);
            #ifdef _Py_TIER2
            #if ENABLE_SPECIALIZATION
            _Py_BackoffCounter counter = this_instr[1].counter;
            if (backoff_counter_triggers(counter) && this_instr->op.code == JUMP_BACKWARD) {
                _Py_CODEUNIT *start = this_instr;
                /* Back up over EXTENDED_ARGs so optimizer sees the whole instruction */
                while (oparg > 255) {
                    oparg >>= 8;
                    start--;
                }
                _PyExecutorObject *executor;
                int optimized = _PyOptimizer_Optimize(frame, start, stack_pointer, &executor);
                ERROR_IF(optimized < 0, error);
                if (optimized) {
                    assert(tstate->previous_executor == NULL);
                    tstate->previous_executor = Py_None;
                    GOTO_TIER_TWO(executor);
                }
                else {
                    this_instr[1].counter = restart_backoff_counter(counter);
                }
            }
            else {
                ADVANCE_ADAPTIVE_COUNTER(this_instr[1].counter);
            }
            #endif  /* ENABLE_SPECIALIZATION */
            #endif /* _Py_TIER2 */
        }

        pseudo(JUMP, (--)) = {
            JUMP_FORWARD,
            JUMP_BACKWARD,
        };

        pseudo(JUMP_NO_INTERRUPT, (--)) = {
            JUMP_FORWARD,
            JUMP_BACKWARD_NO_INTERRUPT,
        };

        tier1 inst(ENTER_EXECUTOR, (--)) {
            #ifdef _Py_TIER2
            PyCodeObject *code = _PyFrame_GetCode(frame);
            _PyExecutorObject *executor = code->co_executors->executors[oparg & 255];
            assert(executor->vm_data.index == INSTR_OFFSET() - 1);
            assert(executor->vm_data.code == code);
            assert(executor->vm_data.valid);
            assert(tstate->previous_executor == NULL);
            /* If the eval breaker is set then stay in tier 1.
             * This avoids any potentially infinite loops
             * involving _RESUME_CHECK */
            if (_Py_atomic_load_uintptr_relaxed(&tstate->eval_breaker) & _PY_EVAL_EVENTS_MASK) {
                opcode = executor->vm_data.opcode;
                oparg = (oparg & ~255) | executor->vm_data.oparg;
                next_instr = this_instr;
                if (_PyOpcode_Caches[_PyOpcode_Deopt[opcode]]) {
                    PAUSE_ADAPTIVE_COUNTER(this_instr[1].counter);
                }
                DISPATCH_GOTO();
            }
            tstate->previous_executor = Py_None;
            Py_INCREF(executor);
            GOTO_TIER_TWO(executor);
            #else
            Py_FatalError("ENTER_EXECUTOR is not supported in this build");
            #endif /* _Py_TIER2 */
        }

        replaced op(_POP_JUMP_IF_FALSE, (cond -- )) {
            assert(PyBool_Check(PyStackRef_AsPyObjectBorrow(cond)));
            int flag = PyStackRef_Is(cond, PyStackRef_False);
            #if ENABLE_SPECIALIZATION
            this_instr[1].cache = (this_instr[1].cache << 1) | flag;
            #endif
            JUMPBY(oparg * flag);
        }

        replaced op(_POP_JUMP_IF_TRUE, (cond -- )) {
            assert(PyBool_Check(PyStackRef_AsPyObjectBorrow(cond)));
            int flag = PyStackRef_Is(cond, PyStackRef_True);
            #if ENABLE_SPECIALIZATION
            this_instr[1].cache = (this_instr[1].cache << 1) | flag;
            #endif
            JUMPBY(oparg * flag);
        }

        op(_IS_NONE, (value -- b)) {
            if (PyStackRef_Is(value, PyStackRef_None)) {
                b = PyStackRef_True;
            }
            else {
                b = PyStackRef_False;
                DECREF_INPUTS();
            }
        }

        macro(POP_JUMP_IF_TRUE) = unused/1 + _POP_JUMP_IF_TRUE;

        macro(POP_JUMP_IF_FALSE) = unused/1 + _POP_JUMP_IF_FALSE;

        macro(POP_JUMP_IF_NONE) = unused/1 + _IS_NONE + _POP_JUMP_IF_TRUE;

        macro(POP_JUMP_IF_NOT_NONE) = unused/1 + _IS_NONE + _POP_JUMP_IF_FALSE;

        tier1 inst(JUMP_BACKWARD_NO_INTERRUPT, (--)) {
            /* This bytecode is used in the `yield from` or `await` loop.
             * If there is an interrupt, we want it handled in the innermost
             * generator or coroutine, so we deliberately do not check it here.
             * (see bpo-30039).
             */
            JUMPBY(-oparg);
        }

        inst(GET_LEN, (obj -- obj, len)) {
            // PUSH(len(TOS))
            Py_ssize_t len_i = PyObject_Length(PyStackRef_AsPyObjectBorrow(obj));
            ERROR_IF(len_i < 0, error);
            PyObject *len_o = PyLong_FromSsize_t(len_i);
            ERROR_IF(len_o == NULL, error);
            len = PyStackRef_FromPyObjectSteal(len_o);
        }

        inst(MATCH_CLASS, (subject, type, names -- attrs)) {
            // Pop TOS and TOS1. Set TOS to a tuple of attributes on success, or
            // None on failure.
            assert(PyTuple_CheckExact(PyStackRef_AsPyObjectBorrow(names)));
            PyObject *attrs_o = _PyEval_MatchClass(tstate,
                PyStackRef_AsPyObjectBorrow(subject),
                PyStackRef_AsPyObjectBorrow(type), oparg,
                PyStackRef_AsPyObjectBorrow(names));
            DECREF_INPUTS();
            if (attrs_o) {
                assert(PyTuple_CheckExact(attrs_o));  // Success!
            }
            else {
                ERROR_IF(_PyErr_Occurred(tstate), error);  // Error!
                attrs_o = Py_None;  // Failure!
            }
            attrs = PyStackRef_FromPyObjectSteal(attrs_o);
        }

        inst(MATCH_MAPPING, (subject -- subject, res)) {
            int match = PyStackRef_TYPE(subject)->tp_flags & Py_TPFLAGS_MAPPING;
            res = match ? PyStackRef_True : PyStackRef_False;
        }

        inst(MATCH_SEQUENCE, (subject -- subject, res)) {
            int match = PyStackRef_TYPE(subject)->tp_flags & Py_TPFLAGS_SEQUENCE;
            res = match ? PyStackRef_True : PyStackRef_False;
        }

        inst(MATCH_KEYS, (subject, keys -- subject, keys, values_or_none)) {
            // On successful match, PUSH(values). Otherwise, PUSH(None).
            PyObject *values_or_none_o = _PyEval_MatchKeys(tstate,
                PyStackRef_AsPyObjectBorrow(subject), PyStackRef_AsPyObjectBorrow(keys));
            ERROR_IF(values_or_none_o == NULL, error);
            values_or_none = PyStackRef_FromPyObjectSteal(values_or_none_o);
        }

        inst(GET_ITER, (iterable -- iter)) {
            /* before: [obj]; after [getiter(obj)] */
            iter = PyStackRef_FromPyObjectSteal(PyObject_GetIter(PyStackRef_AsPyObjectBorrow(iterable)));
            DECREF_INPUTS();
            ERROR_IF(PyStackRef_IsNull(iter), error);
        }

        inst(GET_YIELD_FROM_ITER, (iterable -- iter)) {
            /* before: [obj]; after [getiter(obj)] */
            PyObject *iterable_o = PyStackRef_AsPyObjectBorrow(iterable);
            if (PyCoro_CheckExact(iterable_o)) {
                /* `iterable` is a coroutine */
                if (!(_PyFrame_GetCode(frame)->co_flags & (CO_COROUTINE | CO_ITERABLE_COROUTINE))) {
                    /* and it is used in a 'yield from' expression of a
                       regular generator. */
                    _PyErr_SetString(tstate, PyExc_TypeError,
                                     "cannot 'yield from' a coroutine object "
                                     "in a non-coroutine generator");
                    ERROR_NO_POP();
                }
                iter = iterable;
            }
            else if (PyGen_CheckExact(iterable_o)) {
                iter = iterable;
            }
            else {
                /* `iterable` is not a generator. */
                iter = PyStackRef_FromPyObjectSteal(PyObject_GetIter(iterable_o));
                if (PyStackRef_IsNull(iter)) {
                    ERROR_NO_POP();
                }
                DECREF_INPUTS();
            }
        }

        // Most members of this family are "secretly" super-instructions.
        // When the loop is exhausted, they jump, and the jump target is
        // always END_FOR, which pops two values off the stack.
        // This is optimized by skipping that instruction and combining
        // its effect (popping 'iter' instead of pushing 'next'.)

        family(FOR_ITER, INLINE_CACHE_ENTRIES_FOR_ITER) = {
            FOR_ITER_LIST,
            FOR_ITER_TUPLE,
            FOR_ITER_RANGE,
            FOR_ITER_GEN,
        };

        specializing op(_SPECIALIZE_FOR_ITER, (counter/1, iter -- iter)) {
            #if ENABLE_SPECIALIZATION
            if (ADAPTIVE_COUNTER_TRIGGERS(counter)) {
                next_instr = this_instr;
                _Py_Specialize_ForIter(iter, next_instr, oparg);
                DISPATCH_SAME_OPARG();
            }
            STAT_INC(FOR_ITER, deferred);
            ADVANCE_ADAPTIVE_COUNTER(this_instr[1].counter);
            #endif  /* ENABLE_SPECIALIZATION */
        }

        replaced op(_FOR_ITER, (iter -- iter, next)) {
            /* before: [iter]; after: [iter, iter()] *or* [] (and jump over END_FOR.) */
            PyObject *iter_o = PyStackRef_AsPyObjectBorrow(iter);
            PyObject *next_o = (*Py_TYPE(iter_o)->tp_iternext)(iter_o);
            if (next_o == NULL) {
                next = Py_STACKREF_NULL;
                if (_PyErr_Occurred(tstate)) {
                    if (!_PyErr_ExceptionMatches(tstate, PyExc_StopIteration)) {
                        ERROR_NO_POP();
                    }
                    monitor_raise(tstate, frame, this_instr);
                    _PyErr_Clear(tstate);
                }
                /* iterator ended normally */
                assert(next_instr[oparg].op.code == END_FOR ||
                       next_instr[oparg].op.code == INSTRUMENTED_END_FOR);
                PyStackRef_CLOSE(iter);
                STACK_SHRINK(1);
                /* Jump forward oparg, then skip following END_FOR and POP_TOP instruction */
                JUMPBY(oparg + 2);
                DISPATCH();
            }
            next = PyStackRef_FromPyObjectSteal(next_o);
            // Common case: no jump, leave it to the code generator
        }

        op(_FOR_ITER_TIER_TWO, (iter -- iter, next)) {
            /* before: [iter]; after: [iter, iter()] *or* [] (and jump over END_FOR.) */
            PyObject *iter_o = PyStackRef_AsPyObjectBorrow(iter);
            PyObject *next_o = (*Py_TYPE(iter_o)->tp_iternext)(iter_o);
            if (next_o == NULL) {
                if (_PyErr_Occurred(tstate)) {
                    if (!_PyErr_ExceptionMatches(tstate, PyExc_StopIteration)) {
                        ERROR_NO_POP();
                    }
                    _PyErr_Clear(tstate);
                }
                /* iterator ended normally */
                /* The translator sets the deopt target just past the matching END_FOR */
                DEOPT_IF(true);
            }
            next = PyStackRef_FromPyObjectSteal(next_o);
            // Common case: no jump, leave it to the code generator
        }

        macro(FOR_ITER) = _SPECIALIZE_FOR_ITER + _FOR_ITER;

        inst(INSTRUMENTED_FOR_ITER, (unused/1 -- )) {
            _Py_CODEUNIT *target;
            _PyStackRef iter_stackref = TOP();
            PyObject *iter = PyStackRef_AsPyObjectBorrow(iter_stackref);
            PyObject *next = (*Py_TYPE(iter)->tp_iternext)(iter);
            if (next != NULL) {
                PUSH(PyStackRef_FromPyObjectSteal(next));
                target = next_instr;
            }
            else {
                if (_PyErr_Occurred(tstate)) {
                    if (!_PyErr_ExceptionMatches(tstate, PyExc_StopIteration)) {
                        ERROR_NO_POP();
                    }
                    monitor_raise(tstate, frame, this_instr);
                    _PyErr_Clear(tstate);
                }
                /* iterator ended normally */
                assert(next_instr[oparg].op.code == END_FOR ||
                       next_instr[oparg].op.code == INSTRUMENTED_END_FOR);
                STACK_SHRINK(1);
                PyStackRef_CLOSE(iter_stackref);
                /* Skip END_FOR and POP_TOP */
                target = next_instr + oparg + 2;
            }
            INSTRUMENTED_JUMP(this_instr, target, PY_MONITORING_EVENT_BRANCH);
        }

        op(_ITER_CHECK_LIST, (iter -- iter)) {
            EXIT_IF(Py_TYPE(PyStackRef_AsPyObjectBorrow(iter)) != &PyListIter_Type);
        }

        replaced op(_ITER_JUMP_LIST, (iter -- iter)) {
            PyObject *iter_o = PyStackRef_AsPyObjectBorrow(iter);
            _PyListIterObject *it = (_PyListIterObject *)iter_o;
            assert(Py_TYPE(iter_o) == &PyListIter_Type);
            STAT_INC(FOR_ITER, hit);
            PyListObject *seq = it->it_seq;
            if (seq == NULL || (size_t)it->it_index >= (size_t)PyList_GET_SIZE(seq)) {
                it->it_index = -1;
                #ifndef Py_GIL_DISABLED
                if (seq != NULL) {
                    it->it_seq = NULL;
                    Py_DECREF(seq);
                }
                #endif
                PyStackRef_CLOSE(iter);
                STACK_SHRINK(1);
                /* Jump forward oparg, then skip following END_FOR and POP_TOP instructions */
                JUMPBY(oparg + 2);
                DISPATCH();
            }
        }

        // Only used by Tier 2
        op(_GUARD_NOT_EXHAUSTED_LIST, (iter -- iter)) {
            PyObject *iter_o = PyStackRef_AsPyObjectBorrow(iter);
            _PyListIterObject *it = (_PyListIterObject *)iter_o;
            assert(Py_TYPE(iter_o) == &PyListIter_Type);
            PyListObject *seq = it->it_seq;
            EXIT_IF(seq == NULL);
            EXIT_IF((size_t)it->it_index >= (size_t)PyList_GET_SIZE(seq));
        }

        op(_ITER_NEXT_LIST, (iter -- iter, next)) {
            PyObject *iter_o = PyStackRef_AsPyObjectBorrow(iter);
            _PyListIterObject *it = (_PyListIterObject *)iter_o;
            assert(Py_TYPE(iter_o) == &PyListIter_Type);
            PyListObject *seq = it->it_seq;
            assert(seq);
            assert(it->it_index < PyList_GET_SIZE(seq));
            next = PyStackRef_FromPyObjectNew(PyList_GET_ITEM(seq, it->it_index++));
        }

        macro(FOR_ITER_LIST) =
            unused/1 +  // Skip over the counter
            _ITER_CHECK_LIST +
            _ITER_JUMP_LIST +
            _ITER_NEXT_LIST;

        op(_ITER_CHECK_TUPLE, (iter -- iter)) {
            EXIT_IF(Py_TYPE(PyStackRef_AsPyObjectBorrow(iter)) != &PyTupleIter_Type);
        }

        replaced op(_ITER_JUMP_TUPLE, (iter -- iter)) {
            PyObject *iter_o = PyStackRef_AsPyObjectBorrow(iter);
            _PyTupleIterObject *it = (_PyTupleIterObject *)iter_o;
            assert(Py_TYPE(iter_o) == &PyTupleIter_Type);
            STAT_INC(FOR_ITER, hit);
            PyTupleObject *seq = it->it_seq;
            if (seq == NULL || it->it_index >= PyTuple_GET_SIZE(seq)) {
                if (seq != NULL) {
                    it->it_seq = NULL;
                    Py_DECREF(seq);
                }
                PyStackRef_CLOSE(iter);
                STACK_SHRINK(1);
                /* Jump forward oparg, then skip following END_FOR and POP_TOP instructions */
                JUMPBY(oparg + 2);
                DISPATCH();
            }
        }

        // Only used by Tier 2
        op(_GUARD_NOT_EXHAUSTED_TUPLE, (iter -- iter)) {
            PyObject *iter_o = PyStackRef_AsPyObjectBorrow(iter);
            _PyTupleIterObject *it = (_PyTupleIterObject *)iter_o;
            assert(Py_TYPE(iter_o) == &PyTupleIter_Type);
            PyTupleObject *seq = it->it_seq;
            EXIT_IF(seq == NULL);
            EXIT_IF(it->it_index >= PyTuple_GET_SIZE(seq));
        }

        op(_ITER_NEXT_TUPLE, (iter -- iter, next)) {
            PyObject *iter_o = PyStackRef_AsPyObjectBorrow(iter);
            _PyTupleIterObject *it = (_PyTupleIterObject *)iter_o;
            assert(Py_TYPE(iter_o) == &PyTupleIter_Type);
            PyTupleObject *seq = it->it_seq;
            assert(seq);
            assert(it->it_index < PyTuple_GET_SIZE(seq));
            next = PyStackRef_FromPyObjectNew(PyTuple_GET_ITEM(seq, it->it_index++));
        }

        macro(FOR_ITER_TUPLE) =
            unused/1 +  // Skip over the counter
            _ITER_CHECK_TUPLE +
            _ITER_JUMP_TUPLE +
            _ITER_NEXT_TUPLE;

        op(_ITER_CHECK_RANGE, (iter -- iter)) {
            _PyRangeIterObject *r = (_PyRangeIterObject *)PyStackRef_AsPyObjectBorrow(iter);
            EXIT_IF(Py_TYPE(r) != &PyRangeIter_Type);
        }

        replaced op(_ITER_JUMP_RANGE, (iter -- iter)) {
            _PyRangeIterObject *r = (_PyRangeIterObject *)PyStackRef_AsPyObjectBorrow(iter);
            assert(Py_TYPE(r) == &PyRangeIter_Type);
            STAT_INC(FOR_ITER, hit);
            if (r->len <= 0) {
                STACK_SHRINK(1);
                PyStackRef_CLOSE(iter);
                // Jump over END_FOR and POP_TOP instructions.
                JUMPBY(oparg + 2);
                DISPATCH();
            }
        }

        // Only used by Tier 2
        op(_GUARD_NOT_EXHAUSTED_RANGE, (iter -- iter)) {
            _PyRangeIterObject *r = (_PyRangeIterObject *)PyStackRef_AsPyObjectBorrow(iter);
            assert(Py_TYPE(r) == &PyRangeIter_Type);
            EXIT_IF(r->len <= 0);
        }

        op(_ITER_NEXT_RANGE, (iter -- iter, next)) {
            _PyRangeIterObject *r = (_PyRangeIterObject *)PyStackRef_AsPyObjectBorrow(iter);
            assert(Py_TYPE(r) == &PyRangeIter_Type);
            assert(r->len > 0);
            long value = r->start;
            r->start = value + r->step;
            r->len--;
            next = PyStackRef_FromPyObjectSteal(PyLong_FromLong(value));
            ERROR_IF(PyStackRef_IsNull(next), error);
        }

        macro(FOR_ITER_RANGE) =
            unused/1 +  // Skip over the counter
            _ITER_CHECK_RANGE +
            _ITER_JUMP_RANGE +
            _ITER_NEXT_RANGE;

        op(_FOR_ITER_GEN_FRAME, (iter -- iter, gen_frame: _PyInterpreterFrame*)) {
            PyGenObject *gen = (PyGenObject *)PyStackRef_AsPyObjectBorrow(iter);
            DEOPT_IF(Py_TYPE(gen) != &PyGen_Type);
            DEOPT_IF(gen->gi_frame_state >= FRAME_EXECUTING);
            STAT_INC(FOR_ITER, hit);
            gen_frame = (_PyInterpreterFrame *)(_PyInterpreterFrame *)gen->gi_iframe;
            _PyFrame_StackPush(gen_frame, PyStackRef_None);
            gen->gi_frame_state = FRAME_EXECUTING;
            gen->gi_exc_state.previous_item = tstate->exc_info;
            tstate->exc_info = &gen->gi_exc_state;
            // oparg is the return offset from the next instruction.
            frame->return_offset = (uint16_t)(1 + INLINE_CACHE_ENTRIES_FOR_ITER + oparg);
        }

        macro(FOR_ITER_GEN) =
            unused/1 +
            _CHECK_PEP_523 +
            _FOR_ITER_GEN_FRAME +
            _PUSH_FRAME;

<<<<<<< HEAD
        inst(BEFORE_ASYNC_WITH, (mgr -- exit, res)) {
            PyObject *exit_o;
            PyObject *mgr_o = PyStackRef_AsPyObjectBorrow(mgr);
            PyObject *res_o;

            PyObject *enter = _PyObject_LookupSpecial(mgr_o, &_Py_ID(__aenter__));
            if (enter == NULL) {
                if (!_PyErr_Occurred(tstate)) {
                    _PyErr_Format(tstate, PyExc_TypeError,
                                  "'%.200s' object does not support the "
                                  "asynchronous context manager protocol",
                                  Py_TYPE(mgr_o)->tp_name);
                }
                ERROR_NO_POP();
            }
            exit_o = _PyObject_LookupSpecial(mgr_o, &_Py_ID(__aexit__));
            if (exit_o == NULL) {
                if (!_PyErr_Occurred(tstate)) {
                    _PyErr_Format(tstate, PyExc_TypeError,
                                  "'%.200s' object does not support the "
                                  "asynchronous context manager protocol "
                                  "(missed __aexit__ method)",
                                  Py_TYPE(mgr_o)->tp_name);
                }
                Py_DECREF(enter);
                ERROR_NO_POP();
            }

            DECREF_INPUTS();
            res_o = PyObject_CallNoArgs(enter);
            Py_DECREF(enter);
            if (res_o == NULL) {
                Py_DECREF(exit_o);
                ERROR_IF(true, error);
            }
            exit = PyStackRef_FromPyObjectSteal(exit_o);
            res = PyStackRef_FromPyObjectSteal(res_o);
        }

        inst(BEFORE_WITH, (mgr -- exit, res)) {
            PyObject *exit_o;
            PyObject *mgr_o = PyStackRef_AsPyObjectBorrow(mgr);
            PyObject *res_o;
            /* pop the context manager, push its __exit__ and the
             * value returned from calling its __enter__
             */
            PyObject *enter = _PyObject_LookupSpecial(mgr_o, &_Py_ID(__enter__));
            if (enter == NULL) {
                if (!_PyErr_Occurred(tstate)) {
                    _PyErr_Format(tstate, PyExc_TypeError,
                                  "'%.200s' object does not support the "
                                  "context manager protocol",
                                  Py_TYPE(mgr_o)->tp_name);
                }
                ERROR_NO_POP();
            }
            exit_o = _PyObject_LookupSpecial(mgr_o, &_Py_ID(__exit__));
            if (exit_o == NULL) {
                if (!_PyErr_Occurred(tstate)) {
                    _PyErr_Format(tstate, PyExc_TypeError,
                                  "'%.200s' object does not support the "
                                  "context manager protocol "
                                  "(missed __exit__ method)",
                                  Py_TYPE(mgr_o)->tp_name);
                }
                Py_DECREF(enter);
                ERROR_NO_POP();
            }
            DECREF_INPUTS();
            res_o = PyObject_CallNoArgs(enter);
            Py_DECREF(enter);
            if (res_o == NULL) {
                Py_DECREF(exit_o);
                ERROR_IF(true, error);
            }
            exit = PyStackRef_FromPyObjectSteal(exit_o);
            res = PyStackRef_FromPyObjectSteal(res_o);
=======
        inst(LOAD_SPECIAL, (owner -- attr, self_or_null)) {
            assert(oparg <= SPECIAL_MAX);
            PyObject *name = _Py_SpecialMethods[oparg].name;
            attr = _PyObject_LookupSpecialMethod(owner, name, &self_or_null);
            if (attr == NULL) {
                if (!_PyErr_Occurred(tstate)) {
                    _PyErr_Format(tstate, PyExc_TypeError,
                                  _Py_SpecialMethods[oparg].error,
                                  Py_TYPE(owner)->tp_name);
                }
            }
            ERROR_IF(attr == NULL, error);
>>>>>>> dacc5ac7
        }

        inst(WITH_EXCEPT_START, (exit_func, exit_self, lasti, unused, val -- exit_func, exit_self, lasti, unused, val, res)) {
            /* At the top of the stack are 4 values:
               - val: TOP = exc_info()
               - unused: SECOND = previous exception
               - lasti: THIRD = lasti of exception in exc_info()
               - exit_self: FOURTH = the context or NULL
               - exit_func: FIFTH = the context.__exit__ function or context.__exit__ bound method
               We call FOURTH(type(TOP), TOP, GetTraceback(TOP)).
               Then we push the __exit__ return value.
            */
            PyObject *exc, *tb;

            PyObject *val_o = PyStackRef_AsPyObjectBorrow(val);
            PyObject *exit_func_o = PyStackRef_AsPyObjectBorrow(exit_func);

            assert(val_o && PyExceptionInstance_Check(val_o));
            exc = PyExceptionInstance_Class(val_o);
            tb = PyException_GetTraceback(val_o);
            if (tb == NULL) {
                tb = Py_None;
            }
            else {
                Py_DECREF(tb);
            }
            assert(PyLong_Check(PyStackRef_AsPyObjectBorrow(lasti)));
            (void)lasti; // Shut up compiler warning if asserts are off
<<<<<<< HEAD
            PyObject * stack[4] = {NULL, exc, val_o, tb};
            res = PyStackRef_FromPyObjectSteal(
                PyObject_Vectorcall(exit_func_o, stack + 1,
                    3 | PY_VECTORCALL_ARGUMENTS_OFFSET, NULL));
            ERROR_IF(PyStackRef_IsNull(res), error);
=======
            PyObject *stack[5] = {NULL, exit_self, exc, val, tb};
            int has_self = (exit_self != NULL);
            res = PyObject_Vectorcall(exit_func, stack + 2 - has_self,
                    (3 + has_self) | PY_VECTORCALL_ARGUMENTS_OFFSET, NULL);
            ERROR_IF(res == NULL, error);
>>>>>>> dacc5ac7
        }

        pseudo(SETUP_FINALLY, (-- unused), (HAS_ARG)) = {
            /* If an exception is raised, restore the stack position
             * and push one value before jumping to the handler.
             */
            NOP,
        };

        pseudo(SETUP_CLEANUP, (-- unused, unused), (HAS_ARG)) = {
            /* As SETUP_FINALLY, but push lasti as well */
            NOP,
        };

        pseudo(SETUP_WITH, (-- unused), (HAS_ARG)) = {
            /* If an exception is raised, restore the stack position to the
             * position before the result of __(a)enter__ and push 2 values
             * before jumping to the handler.
             */
            NOP,
        };

        pseudo(POP_BLOCK, (--)) = {
            NOP,
        };

        inst(PUSH_EXC_INFO, (new_exc -- prev_exc, new_exc)) {

            _PyErr_StackItem *exc_info = tstate->exc_info;
            if (exc_info->exc_value != NULL) {
                prev_exc = PyStackRef_FromPyObjectSteal(exc_info->exc_value);
            }
            else {
                prev_exc = PyStackRef_None;
            }
            assert(PyExceptionInstance_Check(PyStackRef_AsPyObjectBorrow(new_exc)));
            exc_info->exc_value = Py_NewRef(PyStackRef_AsPyObjectBorrow(new_exc));
        }

        op(_GUARD_DORV_VALUES_INST_ATTR_FROM_DICT, (owner -- owner)) {
            PyObject *owner_o = PyStackRef_AsPyObjectBorrow(owner);
            assert(Py_TYPE(owner_o)->tp_flags & Py_TPFLAGS_INLINE_VALUES);
            DEOPT_IF(!_PyObject_InlineValues(owner_o)->valid);
        }

        op(_GUARD_KEYS_VERSION, (keys_version/2, owner -- owner)) {
            PyTypeObject *owner_cls = Py_TYPE(PyStackRef_AsPyObjectBorrow(owner));
            PyHeapTypeObject *owner_heap_type = (PyHeapTypeObject *)owner_cls;
            DEOPT_IF(owner_heap_type->ht_cached_keys->dk_version != keys_version);
        }

        split op(_LOAD_ATTR_METHOD_WITH_VALUES, (descr/4, owner -- attr, self if (1))) {
            assert(oparg & 1);
            /* Cached method object */
            STAT_INC(LOAD_ATTR, hit);
            assert(descr != NULL);
            PyObject *attr_o = Py_NewRef(descr);
            assert(_PyType_HasFeature(Py_TYPE(attr_o), Py_TPFLAGS_METHOD_DESCRIPTOR));
            attr = PyStackRef_FromPyObjectSteal(attr_o);
            self = owner;
        }

        macro(LOAD_ATTR_METHOD_WITH_VALUES) =
            unused/1 +
            _GUARD_TYPE_VERSION +
            _GUARD_DORV_VALUES_INST_ATTR_FROM_DICT +
            _GUARD_KEYS_VERSION +
            _LOAD_ATTR_METHOD_WITH_VALUES;

        op(_LOAD_ATTR_METHOD_NO_DICT, (descr/4, owner -- attr, self if (1))) {
            assert(oparg & 1);
            assert(Py_TYPE(PyStackRef_AsPyObjectBorrow(owner))->tp_dictoffset == 0);
            STAT_INC(LOAD_ATTR, hit);
            assert(descr != NULL);
            assert(_PyType_HasFeature(Py_TYPE(descr), Py_TPFLAGS_METHOD_DESCRIPTOR));
            attr = PyStackRef_FromPyObjectSteal(Py_NewRef(descr));
            self = owner;
        }

        macro(LOAD_ATTR_METHOD_NO_DICT) =
            unused/1 +
            _GUARD_TYPE_VERSION +
            unused/2 +
            _LOAD_ATTR_METHOD_NO_DICT;

        op(_LOAD_ATTR_NONDESCRIPTOR_WITH_VALUES, (descr/4, owner -- attr, unused if (0))) {
            assert((oparg & 1) == 0);
            STAT_INC(LOAD_ATTR, hit);
            assert(descr != NULL);
            DECREF_INPUTS();
            attr = PyStackRef_FromPyObjectSteal(Py_NewRef(descr));
        }

        macro(LOAD_ATTR_NONDESCRIPTOR_WITH_VALUES) =
            unused/1 +
            _GUARD_TYPE_VERSION +
            _GUARD_DORV_VALUES_INST_ATTR_FROM_DICT +
            _GUARD_KEYS_VERSION +
            _LOAD_ATTR_NONDESCRIPTOR_WITH_VALUES;

        op(_LOAD_ATTR_NONDESCRIPTOR_NO_DICT, (descr/4, owner -- attr, unused if (0))) {
            assert((oparg & 1) == 0);
            assert(Py_TYPE(PyStackRef_AsPyObjectBorrow(owner))->tp_dictoffset == 0);
            STAT_INC(LOAD_ATTR, hit);
            assert(descr != NULL);
            DECREF_INPUTS();
            attr = PyStackRef_FromPyObjectSteal(Py_NewRef(descr));
        }

        macro(LOAD_ATTR_NONDESCRIPTOR_NO_DICT) =
            unused/1 +
            _GUARD_TYPE_VERSION +
            unused/2 +
            _LOAD_ATTR_NONDESCRIPTOR_NO_DICT;

        op(_CHECK_ATTR_METHOD_LAZY_DICT, (dictoffset/1, owner -- owner)) {
            char *ptr = ((char *)PyStackRef_AsPyObjectBorrow(owner)) + MANAGED_DICT_OFFSET + dictoffset;
            PyObject *dict = *(PyObject **)ptr;
            /* This object has a __dict__, just not yet created */
            DEOPT_IF(dict != NULL);
        }

        op(_LOAD_ATTR_METHOD_LAZY_DICT, (descr/4, owner -- attr, self if (1))) {
            assert(oparg & 1);
            STAT_INC(LOAD_ATTR, hit);
            assert(descr != NULL);
            assert(_PyType_HasFeature(Py_TYPE(descr), Py_TPFLAGS_METHOD_DESCRIPTOR));
            attr = PyStackRef_FromPyObjectSteal(Py_NewRef(descr));
            self = owner;
        }

        macro(LOAD_ATTR_METHOD_LAZY_DICT) =
            unused/1 +
            _GUARD_TYPE_VERSION +
            _CHECK_ATTR_METHOD_LAZY_DICT +
            unused/1 +
            _LOAD_ATTR_METHOD_LAZY_DICT;

        inst(INSTRUMENTED_CALL, (unused/3 -- )) {
            int is_meth = PyStackRef_AsPyObjectBorrow(PEEK(oparg + 1)) != NULL;
            int total_args = oparg + is_meth;
            PyObject *function = PyStackRef_AsPyObjectBorrow(PEEK(oparg + 2));
            PyObject *arg = total_args == 0 ?
                &_PyInstrumentation_MISSING : PyStackRef_AsPyObjectBorrow(PEEK(total_args));
            int err = _Py_call_instrumentation_2args(
                    tstate, PY_MONITORING_EVENT_CALL,
                    frame, this_instr, function, arg);
            ERROR_IF(err, error);
            PAUSE_ADAPTIVE_COUNTER(this_instr[1].counter);
            GO_TO_INSTRUCTION(CALL);
        }

        // Cache layout: counter/1, func_version/2
        // CALL_INTRINSIC_1/2, CALL_KW, and CALL_FUNCTION_EX aren't members!
        family(CALL, INLINE_CACHE_ENTRIES_CALL) = {
            CALL_BOUND_METHOD_EXACT_ARGS,
            CALL_PY_EXACT_ARGS,
            CALL_TYPE_1,
            CALL_STR_1,
            CALL_TUPLE_1,
            CALL_BUILTIN_CLASS,
            CALL_BUILTIN_O,
            CALL_BUILTIN_FAST,
            CALL_BUILTIN_FAST_WITH_KEYWORDS,
            CALL_LEN,
            CALL_ISINSTANCE,
            CALL_LIST_APPEND,
            CALL_METHOD_DESCRIPTOR_O,
            CALL_METHOD_DESCRIPTOR_FAST_WITH_KEYWORDS,
            CALL_METHOD_DESCRIPTOR_NOARGS,
            CALL_METHOD_DESCRIPTOR_FAST,
            CALL_ALLOC_AND_ENTER_INIT,
            CALL_PY_GENERAL,
            CALL_BOUND_METHOD_GENERAL,
            CALL_NON_PY_GENERAL,
        };

        specializing op(_SPECIALIZE_CALL, (counter/1, callable, self_or_null, args[oparg] -- callable, self_or_null, args[oparg])) {
            #if ENABLE_SPECIALIZATION
            if (ADAPTIVE_COUNTER_TRIGGERS(counter)) {
                next_instr = this_instr;
                _Py_Specialize_Call(callable, next_instr, oparg + !PyStackRef_IsNull(self_or_null));
                DISPATCH_SAME_OPARG();
            }
            STAT_INC(CALL, deferred);
            ADVANCE_ADAPTIVE_COUNTER(this_instr[1].counter);
            #endif  /* ENABLE_SPECIALIZATION */
        }

        // When calling Python, inline the call using DISPATCH_INLINED().
        op(_CALL, (callable, self_or_null, args[oparg] -- res)) {
            PyObject *callable_o = PyStackRef_AsPyObjectBorrow(callable);
            PyObject *self_or_null_o = PyStackRef_AsPyObjectBorrow(self_or_null);

            // oparg counts all of the args, but *not* self:
            int total_args = oparg;
            if (self_or_null_o != NULL) {
                args--;
                total_args++;
            }
            else if (Py_TYPE(callable_o) == &PyMethod_Type) {
                args--;
                total_args++;
                PyObject *self = ((PyMethodObject *)callable_o)->im_self;
                args[0] = PyStackRef_FromPyObjectNew(self);
                PyObject *method = ((PyMethodObject *)callable_o)->im_func;
                args[-1] = PyStackRef_FromPyObjectNew(method);
                PyStackRef_CLOSE(callable);
                callable_o = method;
                callable = args[-1];
            }
            // Check if the call can be inlined or not
            if (Py_TYPE(callable_o) == &PyFunction_Type &&
                tstate->interp->eval_frame == NULL &&
                ((PyFunctionObject *)callable_o)->vectorcall == _PyFunction_Vectorcall)
            {
                int code_flags = ((PyCodeObject*)PyFunction_GET_CODE(callable_o))->co_flags;
                PyObject *locals = code_flags & CO_OPTIMIZED ? NULL : Py_NewRef(PyFunction_GET_GLOBALS(callable_o));
                _PyInterpreterFrame *new_frame = _PyEvalFramePushAndInit(
                    tstate, (PyFunctionObject *)PyStackRef_AsPyObjectSteal(callable), locals,
                    args, total_args, NULL
                );
                // Manipulate stack directly since we leave using DISPATCH_INLINED().
                STACK_SHRINK(oparg + 2);
                // The frame has stolen all the arguments from the stack,
                // so there is no need to clean them up.
                if (new_frame == NULL) {
                    ERROR_NO_POP();
                }
                frame->return_offset = (uint16_t)(next_instr - this_instr);
                DISPATCH_INLINED(new_frame);
            }
            /* Callable is not a normal Python function */
            STACKREFS_TO_PYOBJECTS(args, total_args, args_o);
            if (CONVERSION_FAILED(args_o)) {
                DECREF_INPUTS();
                ERROR_IF(true, error);
            }
            PyObject *res_o = PyObject_Vectorcall(
                callable_o, args_o,
                total_args | PY_VECTORCALL_ARGUMENTS_OFFSET,
                NULL);
            STACKREFS_TO_PYOBJECTS_CLEANUP(args_o);
            if (opcode == INSTRUMENTED_CALL) {
                PyObject *arg = total_args == 0 ?
                    &_PyInstrumentation_MISSING : PyStackRef_AsPyObjectBorrow(args[0]);
                if (res_o == NULL) {
                    _Py_call_instrumentation_exc2(
                        tstate, PY_MONITORING_EVENT_C_RAISE,
                        frame, this_instr, callable_o, arg);
                }
                else {
                    int err = _Py_call_instrumentation_2args(
                        tstate, PY_MONITORING_EVENT_C_RETURN,
                        frame, this_instr, callable_o, arg);
                    if (err < 0) {
                        Py_CLEAR(res_o);
                    }
                }
            }
            assert((res_o != NULL) ^ (_PyErr_Occurred(tstate) != NULL));
            PyStackRef_CLOSE(callable);
            for (int i = 0; i < total_args; i++) {
                PyStackRef_CLOSE(args[i]);
            }
            ERROR_IF(res_o == NULL, error);
            res = PyStackRef_FromPyObjectSteal(res_o);
        }

        op(_CHECK_PERIODIC, (--)) {
            CHECK_EVAL_BREAKER();
        }

        macro(CALL) = _SPECIALIZE_CALL + unused/2 + _CALL + _CHECK_PERIODIC;

        op(_PY_FRAME_GENERAL, (callable, self_or_null, args[oparg] -- new_frame: _PyInterpreterFrame*)) {
            PyObject *callable_o = PyStackRef_AsPyObjectBorrow(callable);
            PyObject *self_or_null_o = PyStackRef_AsPyObjectBorrow(self_or_null);

            // oparg counts all of the args, but *not* self:
            int total_args = oparg;
            if (self_or_null_o != NULL) {
                args--;
                total_args++;
            }
            assert(Py_TYPE(callable_o) == &PyFunction_Type);
            int code_flags = ((PyCodeObject*)PyFunction_GET_CODE(callable_o))->co_flags;
            PyObject *locals = code_flags & CO_OPTIMIZED ? NULL : Py_NewRef(PyFunction_GET_GLOBALS(callable_o));
            new_frame = _PyEvalFramePushAndInit(
                tstate, (PyFunctionObject *)PyStackRef_AsPyObjectSteal(callable), locals,
                args, total_args, NULL
            );
            // The frame has stolen all the arguments from the stack,
            // so there is no need to clean them up.
            SYNC_SP();
            if (new_frame == NULL) {
                ERROR_NO_POP();
            }
        }

        op(_CHECK_FUNCTION_VERSION, (func_version/2, callable, unused, unused[oparg] -- callable, unused, unused[oparg])) {
            PyObject *callable_o = PyStackRef_AsPyObjectBorrow(callable);
            EXIT_IF(!PyFunction_Check(callable_o));
            PyFunctionObject *func = (PyFunctionObject *)callable_o;
            EXIT_IF(func->func_version != func_version);
        }

        macro(CALL_PY_GENERAL) =
            unused/1 + // Skip over the counter
            _CHECK_PEP_523 +
            _CHECK_FUNCTION_VERSION +
            _PY_FRAME_GENERAL +
            _SAVE_RETURN_OFFSET +
            _PUSH_FRAME;

        op(_CHECK_METHOD_VERSION, (func_version/2, callable, null, unused[oparg] -- callable, null, unused[oparg])) {
            PyObject *callable_o = PyStackRef_AsPyObjectBorrow(callable);

            EXIT_IF(Py_TYPE(callable_o) != &PyMethod_Type);
            PyObject *func = ((PyMethodObject *)callable_o)->im_func;
            EXIT_IF(!PyFunction_Check(func));
            EXIT_IF(((PyFunctionObject *)func)->func_version != func_version);
            EXIT_IF(!PyStackRef_IsNull(null));
        }

        op(_EXPAND_METHOD, (callable, null, unused[oparg] -- method, self, unused[oparg])) {
            PyObject *callable_o = PyStackRef_AsPyObjectBorrow(callable);

            assert(PyStackRef_IsNull(null));
            assert(Py_TYPE(callable_o) == &PyMethod_Type);
            self = PyStackRef_FromPyObjectNew(((PyMethodObject *)callable_o)->im_self);
            stack_pointer[-1 - oparg] = self;  // Patch stack as it is used by _PY_FRAME_GENERAL
            method = PyStackRef_FromPyObjectNew(((PyMethodObject *)callable_o)->im_func);
            assert(PyFunction_Check(PyStackRef_AsPyObjectBorrow(method)));
            PyStackRef_CLOSE(callable);
        }

        macro(CALL_BOUND_METHOD_GENERAL) =
            unused/1 + // Skip over the counter
            _CHECK_PEP_523 +
            _CHECK_METHOD_VERSION +
            _EXPAND_METHOD +
            _PY_FRAME_GENERAL +
            _SAVE_RETURN_OFFSET +
            _PUSH_FRAME;

        op(_CHECK_IS_NOT_PY_CALLABLE, (callable, unused, unused[oparg] -- callable, unused, unused[oparg])) {
            PyObject *callable_o = PyStackRef_AsPyObjectBorrow(callable);
            EXIT_IF(PyFunction_Check(callable_o));
            EXIT_IF(Py_TYPE(callable_o) == &PyMethod_Type);
        }

        op(_CALL_NON_PY_GENERAL, (callable, self_or_null, args[oparg] -- res)) {
#if TIER_ONE
            assert(opcode != INSTRUMENTED_CALL);
#endif
            PyObject *callable_o = PyStackRef_AsPyObjectBorrow(callable);
            PyObject *self_or_null_o = PyStackRef_AsPyObjectBorrow(self_or_null);

            int total_args = oparg;
            if (self_or_null_o != NULL) {
                args--;
                total_args++;
            }
            /* Callable is not a normal Python function */
            STACKREFS_TO_PYOBJECTS(args, total_args, args_o);
            if (CONVERSION_FAILED(args_o)) {
                DECREF_INPUTS();
                ERROR_IF(true, error);
            }
            PyObject *res_o = PyObject_Vectorcall(
                callable_o, args_o,
                total_args | PY_VECTORCALL_ARGUMENTS_OFFSET,
                NULL);
            STACKREFS_TO_PYOBJECTS_CLEANUP(args_o);
            assert((res_o != NULL) ^ (_PyErr_Occurred(tstate) != NULL));
            PyStackRef_CLOSE(callable);
            for (int i = 0; i < total_args; i++) {
                PyStackRef_CLOSE(args[i]);
            }
            ERROR_IF(res_o == NULL, error);
            res = PyStackRef_FromPyObjectSteal(res_o);
        }

        macro(CALL_NON_PY_GENERAL) =
            unused/1 + // Skip over the counter
            unused/2 +
            _CHECK_IS_NOT_PY_CALLABLE +
            _CALL_NON_PY_GENERAL +
            _CHECK_PERIODIC;

        op(_CHECK_CALL_BOUND_METHOD_EXACT_ARGS, (callable, null, unused[oparg] -- callable, null, unused[oparg])) {
            EXIT_IF(!PyStackRef_IsNull(null));
            EXIT_IF(Py_TYPE(PyStackRef_AsPyObjectBorrow(callable)) != &PyMethod_Type);
        }

        op(_INIT_CALL_BOUND_METHOD_EXACT_ARGS, (callable, unused, unused[oparg] -- func, self, unused[oparg])) {
            PyObject *callable_o = PyStackRef_AsPyObjectBorrow(callable);
            STAT_INC(CALL, hit);
            stack_pointer[-1 - oparg] = PyStackRef_FromPyObjectNew(((PyMethodObject *)callable_o)->im_self);  // Patch stack as it is used by _INIT_CALL_PY_EXACT_ARGS
            stack_pointer[-2 - oparg] = PyStackRef_FromPyObjectNew(((PyMethodObject *)callable_o)->im_func);  // This is used by CALL, upon deoptimization
            self = stack_pointer[-1 - oparg];
            func = stack_pointer[-2 - oparg];
            PyStackRef_CLOSE(callable);
        }

        op(_CHECK_PEP_523, (--)) {
            DEOPT_IF(tstate->interp->eval_frame);
        }

        op(_CHECK_FUNCTION_EXACT_ARGS, (callable, self_or_null, unused[oparg] -- callable, self_or_null, unused[oparg])) {
            PyObject *callable_o = PyStackRef_AsPyObjectBorrow(callable);
            assert(PyFunction_Check(callable_o));
            PyFunctionObject *func = (PyFunctionObject *)callable_o;
            PyCodeObject *code = (PyCodeObject *)func->func_code;
            EXIT_IF(code->co_argcount != oparg + (!PyStackRef_IsNull(self_or_null)));
        }

        op(_CHECK_STACK_SPACE, (callable, unused, unused[oparg] -- callable, unused, unused[oparg])) {
            PyObject *callable_o = PyStackRef_AsPyObjectBorrow(callable);
            PyFunctionObject *func = (PyFunctionObject *)callable_o;
            PyCodeObject *code = (PyCodeObject *)func->func_code;
            DEOPT_IF(!_PyThreadState_HasStackSpace(tstate, code->co_framesize));
            DEOPT_IF(tstate->py_recursion_remaining <= 1);
        }

        replicate(5) pure op(_INIT_CALL_PY_EXACT_ARGS, (callable, self_or_null, args[oparg] -- new_frame: _PyInterpreterFrame*)) {
            PyObject *callable_o = PyStackRef_AsPyObjectBorrow(callable);
            int has_self = !PyStackRef_IsNull(self_or_null);
            STAT_INC(CALL, hit);
            PyFunctionObject *func = (PyFunctionObject *)callable_o;
            new_frame = _PyFrame_PushUnchecked(tstate, func, oparg + has_self);
            _PyStackRef *first_non_self_local = new_frame->localsplus + has_self;
            new_frame->localsplus[0] = self_or_null;
            for (int i = 0; i < oparg; i++) {
                first_non_self_local[i] = args[i];
            }
        }

        op(_PUSH_FRAME, (new_frame: _PyInterpreterFrame* -- )) {
            // Write it out explicitly because it's subtly different.
            // Eventually this should be the only occurrence of this code.
            assert(tstate->interp->eval_frame == NULL);
            SYNC_SP();
            _PyFrame_SetStackPointer(frame, stack_pointer);
            new_frame->previous = frame;
            CALL_STAT_INC(inlined_py_calls);
            frame = tstate->current_frame = new_frame;
            tstate->py_recursion_remaining--;
            LOAD_SP();
            LOAD_IP(0);
            LLTRACE_RESUME_FRAME();
        }

        macro(CALL_BOUND_METHOD_EXACT_ARGS) =
            unused/1 + // Skip over the counter
            _CHECK_PEP_523 +
            _CHECK_CALL_BOUND_METHOD_EXACT_ARGS +
            _INIT_CALL_BOUND_METHOD_EXACT_ARGS +
            _CHECK_FUNCTION_VERSION +
            _CHECK_FUNCTION_EXACT_ARGS +
            _CHECK_STACK_SPACE +
            _INIT_CALL_PY_EXACT_ARGS +
            _SAVE_RETURN_OFFSET +
            _PUSH_FRAME;

        macro(CALL_PY_EXACT_ARGS) =
            unused/1 + // Skip over the counter
            _CHECK_PEP_523 +
            _CHECK_FUNCTION_VERSION +
            _CHECK_FUNCTION_EXACT_ARGS +
            _CHECK_STACK_SPACE +
            _INIT_CALL_PY_EXACT_ARGS +
            _SAVE_RETURN_OFFSET +
            _PUSH_FRAME;

        inst(CALL_TYPE_1, (unused/1, unused/2, callable, null, arg -- res)) {
            PyObject *callable_o = PyStackRef_AsPyObjectBorrow(callable);
            PyObject *arg_o = PyStackRef_AsPyObjectBorrow(arg);

            assert(oparg == 1);
            DEOPT_IF(!PyStackRef_IsNull(null));
            DEOPT_IF(callable_o != (PyObject *)&PyType_Type);
            STAT_INC(CALL, hit);
            res = PyStackRef_FromPyObjectSteal(Py_NewRef(Py_TYPE(arg_o)));
            PyStackRef_CLOSE(arg);
        }

        op(_CALL_STR_1, (callable, null, arg -- res)) {
            PyObject *callable_o = PyStackRef_AsPyObjectBorrow(callable);
            PyObject *arg_o = PyStackRef_AsPyObjectBorrow(arg);

            assert(oparg == 1);
            DEOPT_IF(!PyStackRef_IsNull(null));
            DEOPT_IF(callable_o != (PyObject *)&PyUnicode_Type);
            STAT_INC(CALL, hit);
            res = PyStackRef_FromPyObjectSteal(PyObject_Str(arg_o));
            PyStackRef_CLOSE(arg);
            ERROR_IF(PyStackRef_IsNull(res), error);
        }

        macro(CALL_STR_1) =
            unused/1 +
            unused/2 +
            _CALL_STR_1 +
            _CHECK_PERIODIC;

        op(_CALL_TUPLE_1, (callable, null, arg -- res)) {
            PyObject *callable_o = PyStackRef_AsPyObjectBorrow(callable);
            PyObject *arg_o = PyStackRef_AsPyObjectBorrow(arg);

            assert(oparg == 1);
            DEOPT_IF(!PyStackRef_IsNull(null));
            DEOPT_IF(callable_o != (PyObject *)&PyTuple_Type);
            STAT_INC(CALL, hit);
            res = PyStackRef_FromPyObjectSteal(PySequence_Tuple(arg_o));
            PyStackRef_CLOSE(arg);
            ERROR_IF(PyStackRef_IsNull(res), error);
        }

        macro(CALL_TUPLE_1) =
            unused/1 +
            unused/2 +
            _CALL_TUPLE_1 +
            _CHECK_PERIODIC;

        inst(CALL_ALLOC_AND_ENTER_INIT, (unused/1, unused/2, callable, null, args[oparg] -- unused)) {
            PyObject *callable_o = PyStackRef_AsPyObjectBorrow(callable);
            /* This instruction does the following:
             * 1. Creates the object (by calling ``object.__new__``)
             * 2. Pushes a shim frame to the frame stack (to cleanup after ``__init__``)
             * 3. Pushes the frame for ``__init__`` to the frame stack
             * */
            _PyCallCache *cache = (_PyCallCache *)&this_instr[1];
            DEOPT_IF(!PyStackRef_IsNull(null));
            DEOPT_IF(!PyType_Check(callable_o));
            PyTypeObject *tp = (PyTypeObject *)callable_o;
            DEOPT_IF(tp->tp_version_tag != read_u32(cache->func_version));
            assert(tp->tp_flags & Py_TPFLAGS_INLINE_VALUES);
            PyHeapTypeObject *cls = (PyHeapTypeObject *)callable_o;
            PyFunctionObject *init = (PyFunctionObject *)cls->_spec_cache.init;
            PyCodeObject *code = (PyCodeObject *)init->func_code;
            DEOPT_IF(code->co_argcount != oparg+1);
            DEOPT_IF(!_PyThreadState_HasStackSpace(tstate, code->co_framesize + _Py_InitCleanup.co_framesize));
            STAT_INC(CALL, hit);
            PyObject *self = _PyType_NewManagedObject(tp);
            if (self == NULL) {
                ERROR_NO_POP();
            }
            PyStackRef_CLOSE(callable);
            _PyInterpreterFrame *shim = _PyFrame_PushTrampolineUnchecked(
                tstate, (PyCodeObject *)&_Py_InitCleanup, 1);
            assert(_PyCode_CODE((PyCodeObject *)shim->f_executable)[0].op.code == EXIT_INIT_CHECK);
            /* Push self onto stack of shim */
            Py_INCREF(self);
            shim->localsplus[0] = PyStackRef_FromPyObjectSteal(self);
            Py_INCREF(init);
            _PyInterpreterFrame *init_frame = _PyFrame_PushUnchecked(tstate, init, oparg+1);
            /* Copy self followed by args to __init__ frame */
            init_frame->localsplus[0] = PyStackRef_FromPyObjectSteal(self);
            for (int i = 0; i < oparg; i++) {
                init_frame->localsplus[i+1] = args[i];
            }
            frame->return_offset = (uint16_t)(next_instr - this_instr);
            STACK_SHRINK(oparg+2);
            _PyFrame_SetStackPointer(frame, stack_pointer);
            /* Link frames */
            init_frame->previous = shim;
            shim->previous = frame;
            frame = tstate->current_frame = init_frame;
            CALL_STAT_INC(inlined_py_calls);
            /* Account for pushing the extra frame.
             * We don't check recursion depth here,
             * as it will be checked after start_frame */
            tstate->py_recursion_remaining--;
            goto start_frame;
        }

        inst(EXIT_INIT_CHECK, (should_be_none -- )) {
            assert(STACK_LEVEL() == 2);
            PyObject *should_be_none_o = PyStackRef_AsPyObjectBorrow(should_be_none);
            if (should_be_none_o != Py_None) {
                PyErr_Format(PyExc_TypeError,
                    "__init__() should return None, not '%.200s'",
                    Py_TYPE(should_be_none_o)->tp_name);
                ERROR_NO_POP();
            }
        }

        op(_CALL_BUILTIN_CLASS, (callable, self_or_null, args[oparg] -- res)) {
            PyObject *callable_o = PyStackRef_AsPyObjectBorrow(callable);

            int total_args = oparg;
            if (!PyStackRef_IsNull(self_or_null)) {
                args--;
                total_args++;
            }
            DEOPT_IF(!PyType_Check(callable_o));
            PyTypeObject *tp = (PyTypeObject *)callable_o;
            DEOPT_IF(tp->tp_vectorcall == NULL);
            STAT_INC(CALL, hit);
            STACKREFS_TO_PYOBJECTS(args, total_args, args_o);
            if (CONVERSION_FAILED(args_o)) {
                DECREF_INPUTS();
                ERROR_IF(true, error);
            }
            PyObject *res_o = tp->tp_vectorcall((PyObject *)tp, args_o, total_args, NULL);
            STACKREFS_TO_PYOBJECTS_CLEANUP(args_o);
            /* Free the arguments. */
            for (int i = 0; i < total_args; i++) {
                PyStackRef_CLOSE(args[i]);
            }
            PyStackRef_CLOSE(callable);
            ERROR_IF(res_o == NULL, error);
            res = PyStackRef_FromPyObjectSteal(res_o);
        }

        macro(CALL_BUILTIN_CLASS) =
            unused/1 +
            unused/2 +
            _CALL_BUILTIN_CLASS +
            _CHECK_PERIODIC;

        op(_CALL_BUILTIN_O, (callable, self_or_null, args[oparg] -- res)) {
            /* Builtin METH_O functions */
            PyObject *callable_o = PyStackRef_AsPyObjectBorrow(callable);

            int total_args = oparg;
            if (!PyStackRef_IsNull(self_or_null)) {
                args--;
                total_args++;
            }
            DEOPT_IF(total_args != 1);
            DEOPT_IF(!PyCFunction_CheckExact(callable_o));
            DEOPT_IF(PyCFunction_GET_FLAGS(callable_o) != METH_O);
            // CPython promises to check all non-vectorcall function calls.
            DEOPT_IF(tstate->c_recursion_remaining <= 0);
            STAT_INC(CALL, hit);
            PyCFunction cfunc = PyCFunction_GET_FUNCTION(callable_o);
            _PyStackRef arg = args[0];
            _Py_EnterRecursiveCallTstateUnchecked(tstate);
            PyObject *res_o = _PyCFunction_TrampolineCall(cfunc, PyCFunction_GET_SELF(callable_o), PyStackRef_AsPyObjectBorrow(arg));
            _Py_LeaveRecursiveCallTstate(tstate);
            assert((res_o != NULL) ^ (_PyErr_Occurred(tstate) != NULL));

            PyStackRef_CLOSE(arg);
            PyStackRef_CLOSE(callable);
            ERROR_IF(res_o == NULL, error);
            res = PyStackRef_FromPyObjectSteal(res_o);
        }

        macro(CALL_BUILTIN_O) =
            unused/1 +
            unused/2 +
            _CALL_BUILTIN_O +
            _CHECK_PERIODIC;

        op(_CALL_BUILTIN_FAST, (callable, self_or_null, args[oparg] -- res)) {
            /* Builtin METH_FASTCALL functions, without keywords */
            PyObject *callable_o = PyStackRef_AsPyObjectBorrow(callable);

            int total_args = oparg;
            if (!PyStackRef_IsNull(self_or_null)) {
                args--;
                total_args++;
            }
            DEOPT_IF(!PyCFunction_CheckExact(callable_o));
            DEOPT_IF(PyCFunction_GET_FLAGS(callable_o) != METH_FASTCALL);
            STAT_INC(CALL, hit);
            PyCFunction cfunc = PyCFunction_GET_FUNCTION(callable_o);
            /* res = func(self, args, nargs) */
            STACKREFS_TO_PYOBJECTS(args, total_args, args_o);
            if (CONVERSION_FAILED(args_o)) {
                DECREF_INPUTS();
                ERROR_IF(true, error);
            }
            PyObject *res_o = ((PyCFunctionFast)(void(*)(void))cfunc)(
                PyCFunction_GET_SELF(callable_o),
                args_o,
                total_args);
            STACKREFS_TO_PYOBJECTS_CLEANUP(args_o);
            assert((res_o != NULL) ^ (_PyErr_Occurred(tstate) != NULL));

            /* Free the arguments. */
            for (int i = 0; i < total_args; i++) {
                PyStackRef_CLOSE(args[i]);
            }
            PyStackRef_CLOSE(callable);
            ERROR_IF(res_o == NULL, error);
            res = PyStackRef_FromPyObjectSteal(res_o);
        }

        macro(CALL_BUILTIN_FAST) =
            unused/1 +
            unused/2 +
            _CALL_BUILTIN_FAST +
            _CHECK_PERIODIC;

        op(_CALL_BUILTIN_FAST_WITH_KEYWORDS, (callable, self_or_null, args[oparg] -- res)) {
            /* Builtin METH_FASTCALL | METH_KEYWORDS functions */
            PyObject *callable_o = PyStackRef_AsPyObjectBorrow(callable);

            int total_args = oparg;
            if (!PyStackRef_IsNull(self_or_null)) {
                args--;
                total_args++;
            }
            DEOPT_IF(!PyCFunction_CheckExact(callable_o));
            DEOPT_IF(PyCFunction_GET_FLAGS(callable_o) != (METH_FASTCALL | METH_KEYWORDS));
            STAT_INC(CALL, hit);
            /* res = func(self, args, nargs, kwnames) */
            PyCFunctionFastWithKeywords cfunc =
                (PyCFunctionFastWithKeywords)(void(*)(void))
                PyCFunction_GET_FUNCTION(callable_o);

            STACKREFS_TO_PYOBJECTS(args, total_args, args_o);
            if (CONVERSION_FAILED(args_o)) {
                DECREF_INPUTS();
                ERROR_IF(true, error);
            }
            PyObject *res_o = cfunc(PyCFunction_GET_SELF(callable_o), args_o, total_args, NULL);
            STACKREFS_TO_PYOBJECTS_CLEANUP(args_o);

            assert((res_o != NULL) ^ (_PyErr_Occurred(tstate) != NULL));

            /* Free the arguments. */
            for (int i = 0; i < total_args; i++) {
                PyStackRef_CLOSE(args[i]);
            }
            PyStackRef_CLOSE(callable);
            ERROR_IF(res_o == NULL, error);
            res = PyStackRef_FromPyObjectSteal(res_o);
        }

        macro(CALL_BUILTIN_FAST_WITH_KEYWORDS) =
            unused/1 +
            unused/2 +
            _CALL_BUILTIN_FAST_WITH_KEYWORDS +
            _CHECK_PERIODIC;

        inst(CALL_LEN, (unused/1, unused/2, callable, self_or_null, args[oparg] -- res)) {
            /* len(o) */
            PyObject *callable_o = PyStackRef_AsPyObjectBorrow(callable);

            int total_args = oparg;
            if (!PyStackRef_IsNull(self_or_null)) {
                args--;
                total_args++;
            }
            DEOPT_IF(total_args != 1);
            PyInterpreterState *interp = tstate->interp;
            DEOPT_IF(callable_o != interp->callable_cache.len);
            STAT_INC(CALL, hit);
            _PyStackRef arg_stackref = args[0];
            PyObject *arg = PyStackRef_AsPyObjectBorrow(arg_stackref);
            Py_ssize_t len_i = PyObject_Length(arg);
            if (len_i < 0) {
                ERROR_NO_POP();
            }
            PyObject *res_o = PyLong_FromSsize_t(len_i);
            assert((res_o != NULL) ^ (_PyErr_Occurred(tstate) != NULL));
            if (res_o == NULL) {
                GOTO_ERROR(error);
            }
            PyStackRef_CLOSE(callable);
            PyStackRef_CLOSE(arg_stackref);
            res = PyStackRef_FromPyObjectSteal(res_o);
        }

        inst(CALL_ISINSTANCE, (unused/1, unused/2, callable, self_or_null, args[oparg] -- res)) {
            /* isinstance(o, o2) */
            PyObject *callable_o = PyStackRef_AsPyObjectBorrow(callable);

            int total_args = oparg;
            if (!PyStackRef_IsNull(self_or_null)) {
                args--;
                total_args++;
            }
            DEOPT_IF(total_args != 2);
            PyInterpreterState *interp = tstate->interp;
            DEOPT_IF(callable_o != interp->callable_cache.isinstance);
            STAT_INC(CALL, hit);
            _PyStackRef cls_stackref = args[1];
            _PyStackRef inst_stackref = args[0];
            int retval = PyObject_IsInstance(PyStackRef_AsPyObjectBorrow(inst_stackref), PyStackRef_AsPyObjectBorrow(cls_stackref));
            if (retval < 0) {
                ERROR_NO_POP();
            }
            res = retval ? PyStackRef_True : PyStackRef_False;
            assert((!PyStackRef_IsNull(res)) ^ (_PyErr_Occurred(tstate) != NULL));
            PyStackRef_CLOSE(inst_stackref);
            PyStackRef_CLOSE(cls_stackref);
            PyStackRef_CLOSE(callable);
        }

        // This is secretly a super-instruction
        tier1 inst(CALL_LIST_APPEND, (unused/1, unused/2, callable, self, arg -- unused)) {
            assert(oparg == 1);
            PyObject *callable_o = PyStackRef_AsPyObjectBorrow(callable);
            PyObject *self_o = PyStackRef_AsPyObjectBorrow(self);

            PyInterpreterState *interp = tstate->interp;
            DEOPT_IF(callable_o != interp->callable_cache.list_append);
            assert(self_o != NULL);
            DEOPT_IF(!PyList_Check(self_o));
            STAT_INC(CALL, hit);
            if (_PyList_AppendTakeRef((PyListObject *)self_o, PyStackRef_AsPyObjectSteal(arg)) < 0) {
                goto pop_1_error;  // Since arg is DECREF'ed already
            }
            PyStackRef_CLOSE(self);
            PyStackRef_CLOSE(callable);
            STACK_SHRINK(3);
            // Skip POP_TOP
            assert(next_instr->op.code == POP_TOP);
            SKIP_OVER(1);
            DISPATCH();
        }

         op(_CALL_METHOD_DESCRIPTOR_O, (callable, self_or_null, args[oparg] -- res)) {
            PyObject *callable_o = PyStackRef_AsPyObjectBorrow(callable);

            int total_args = oparg;
            if (!PyStackRef_IsNull(self_or_null)) {
                args--;
                total_args++;
            }

            PyMethodDescrObject *method = (PyMethodDescrObject *)callable_o;
            DEOPT_IF(total_args != 2);
            DEOPT_IF(!Py_IS_TYPE(method, &PyMethodDescr_Type));
            PyMethodDef *meth = method->d_method;
            DEOPT_IF(meth->ml_flags != METH_O);
            // CPython promises to check all non-vectorcall function calls.
            DEOPT_IF(tstate->c_recursion_remaining <= 0);
            _PyStackRef arg_stackref = args[1];
            _PyStackRef self_stackref = args[0];
            DEOPT_IF(!Py_IS_TYPE(PyStackRef_AsPyObjectBorrow(self_stackref),
                                 method->d_common.d_type));
            STAT_INC(CALL, hit);
            PyCFunction cfunc = meth->ml_meth;
            _Py_EnterRecursiveCallTstateUnchecked(tstate);
            PyObject *res_o = _PyCFunction_TrampolineCall(cfunc,
                                  PyStackRef_AsPyObjectBorrow(self_stackref),
                                  PyStackRef_AsPyObjectBorrow(arg_stackref));
            _Py_LeaveRecursiveCallTstate(tstate);
            assert((res_o != NULL) ^ (_PyErr_Occurred(tstate) != NULL));
            PyStackRef_CLOSE(self_stackref);
            PyStackRef_CLOSE(arg_stackref);
            PyStackRef_CLOSE(callable);
            ERROR_IF(res_o == NULL, error);
            res = PyStackRef_FromPyObjectSteal(res_o);
        }

        macro(CALL_METHOD_DESCRIPTOR_O) =
            unused/1 +
            unused/2 +
            _CALL_METHOD_DESCRIPTOR_O +
            _CHECK_PERIODIC;

        op(_CALL_METHOD_DESCRIPTOR_FAST_WITH_KEYWORDS, (callable, self_or_null, args[oparg] -- res)) {
            PyObject *callable_o = PyStackRef_AsPyObjectBorrow(callable);

            int total_args = oparg;
            if (!PyStackRef_IsNull(self_or_null)) {
                args--;
                total_args++;
            }
            PyMethodDescrObject *method = (PyMethodDescrObject *)callable_o;
            DEOPT_IF(!Py_IS_TYPE(method, &PyMethodDescr_Type));
            PyMethodDef *meth = method->d_method;
            DEOPT_IF(meth->ml_flags != (METH_FASTCALL|METH_KEYWORDS));
            PyTypeObject *d_type = method->d_common.d_type;
            PyObject *self = PyStackRef_AsPyObjectBorrow(args[0]);
            DEOPT_IF(!Py_IS_TYPE(self, d_type));
            STAT_INC(CALL, hit);
            int nargs = total_args - 1;
            PyCFunctionFastWithKeywords cfunc =
                (PyCFunctionFastWithKeywords)(void(*)(void))meth->ml_meth;

            STACKREFS_TO_PYOBJECTS(args, nargs, args_o);
            if (CONVERSION_FAILED(args_o)) {
                DECREF_INPUTS();
                ERROR_IF(true, error);
            }
            PyObject *res_o = cfunc(self, (args_o + 1), nargs, NULL);
            STACKREFS_TO_PYOBJECTS_CLEANUP(args_o);
            assert((res_o != NULL) ^ (_PyErr_Occurred(tstate) != NULL));

            /* Free the arguments. */
            for (int i = 0; i < total_args; i++) {
                PyStackRef_CLOSE(args[i]);
            }
            PyStackRef_CLOSE(callable);
            ERROR_IF(res_o == NULL, error);
            res = PyStackRef_FromPyObjectSteal(res_o);
        }

        macro(CALL_METHOD_DESCRIPTOR_FAST_WITH_KEYWORDS) =
            unused/1 +
            unused/2 +
            _CALL_METHOD_DESCRIPTOR_FAST_WITH_KEYWORDS +
            _CHECK_PERIODIC;

        op(_CALL_METHOD_DESCRIPTOR_NOARGS, (callable, self_or_null, args[oparg] -- res)) {
            assert(oparg == 0 || oparg == 1);
            PyObject *callable_o = PyStackRef_AsPyObjectBorrow(callable);

            int total_args = oparg;
            if (!PyStackRef_IsNull(self_or_null)) {
                args--;
                total_args++;
            }
            DEOPT_IF(total_args != 1);
            PyMethodDescrObject *method = (PyMethodDescrObject *)callable_o;
            DEOPT_IF(!Py_IS_TYPE(method, &PyMethodDescr_Type));
            PyMethodDef *meth = method->d_method;
            _PyStackRef self_stackref = args[0];
            PyObject *self = PyStackRef_AsPyObjectBorrow(self_stackref);
            DEOPT_IF(!Py_IS_TYPE(self, method->d_common.d_type));
            DEOPT_IF(meth->ml_flags != METH_NOARGS);
            // CPython promises to check all non-vectorcall function calls.
            DEOPT_IF(tstate->c_recursion_remaining <= 0);
            STAT_INC(CALL, hit);
            PyCFunction cfunc = meth->ml_meth;
            _Py_EnterRecursiveCallTstateUnchecked(tstate);
            PyObject *res_o = _PyCFunction_TrampolineCall(cfunc, self, NULL);
            _Py_LeaveRecursiveCallTstate(tstate);
            assert((res_o != NULL) ^ (_PyErr_Occurred(tstate) != NULL));
            PyStackRef_CLOSE(self_stackref);
            PyStackRef_CLOSE(callable);
            ERROR_IF(res_o == NULL, error);
            res = PyStackRef_FromPyObjectSteal(res_o);
        }

        macro(CALL_METHOD_DESCRIPTOR_NOARGS) =
            unused/1 +
            unused/2 +
            _CALL_METHOD_DESCRIPTOR_NOARGS +
            _CHECK_PERIODIC;

        op(_CALL_METHOD_DESCRIPTOR_FAST, (callable, self_or_null, args[oparg] -- res)) {
            PyObject *callable_o = PyStackRef_AsPyObjectBorrow(callable);

            int total_args = oparg;
            if (!PyStackRef_IsNull(self_or_null)) {
                args--;
                total_args++;
            }
            PyMethodDescrObject *method = (PyMethodDescrObject *)callable_o;
            /* Builtin METH_FASTCALL methods, without keywords */
            DEOPT_IF(!Py_IS_TYPE(method, &PyMethodDescr_Type));
            PyMethodDef *meth = method->d_method;
            DEOPT_IF(meth->ml_flags != METH_FASTCALL);
            PyObject *self = PyStackRef_AsPyObjectBorrow(args[0]);
            DEOPT_IF(!Py_IS_TYPE(self, method->d_common.d_type));
            STAT_INC(CALL, hit);
            PyCFunctionFast cfunc =
                (PyCFunctionFast)(void(*)(void))meth->ml_meth;
            int nargs = total_args - 1;

            STACKREFS_TO_PYOBJECTS(args, nargs, args_o);
            if (CONVERSION_FAILED(args_o)) {
                DECREF_INPUTS();
                ERROR_IF(true, error);
            }
            PyObject *res_o = cfunc(self, (args_o + 1), nargs);
            STACKREFS_TO_PYOBJECTS_CLEANUP(args_o);
            assert((res_o != NULL) ^ (_PyErr_Occurred(tstate) != NULL));

            /* Clear the stack of the arguments. */
            for (int i = 0; i < total_args; i++) {
                PyStackRef_CLOSE(args[i]);
            }
            PyStackRef_CLOSE(callable);
            ERROR_IF(res_o == NULL, error);
            res = PyStackRef_FromPyObjectSteal(res_o);
        }

        macro(CALL_METHOD_DESCRIPTOR_FAST) =
            unused/1 +
            unused/2 +
            _CALL_METHOD_DESCRIPTOR_FAST +
            _CHECK_PERIODIC;

        inst(INSTRUMENTED_CALL_KW, ( -- )) {
            int is_meth = !PyStackRef_IsNull(PEEK(oparg + 2));
            int total_args = oparg + is_meth;
            PyObject *function = PyStackRef_AsPyObjectBorrow(PEEK(oparg + 3));
            PyObject *arg = total_args == 0 ? &_PyInstrumentation_MISSING
                                            : PyStackRef_AsPyObjectBorrow(PEEK(total_args + 1));
            int err = _Py_call_instrumentation_2args(
                    tstate, PY_MONITORING_EVENT_CALL,
                    frame, this_instr, function, arg);
            ERROR_IF(err, error);
            GO_TO_INSTRUCTION(CALL_KW);
        }

        inst(CALL_KW, (callable, self_or_null, args[oparg], kwnames -- res)) {
            PyObject *callable_o = PyStackRef_AsPyObjectBorrow(callable);
            PyObject *self_or_null_o = PyStackRef_AsPyObjectBorrow(self_or_null);
            PyObject *kwnames_o = PyStackRef_AsPyObjectBorrow(kwnames);

            // oparg counts all of the args, but *not* self:
            int total_args = oparg;
            if (self_or_null_o != NULL) {
                args--;
                total_args++;
            }
            if (self_or_null_o == NULL && Py_TYPE(callable_o) == &PyMethod_Type) {
                args--;
                total_args++;
                PyObject *self = ((PyMethodObject *)callable_o)->im_self;
                args[0] = PyStackRef_FromPyObjectNew(self);
                PyObject *method = ((PyMethodObject *)callable_o)->im_func;
                args[-1] = PyStackRef_FromPyObjectNew(method);
                PyStackRef_CLOSE(callable);
                callable_o = method;
                callable = args[-1];
            }
            int positional_args = total_args - (int)PyTuple_GET_SIZE(kwnames_o);
            // Check if the call can be inlined or not
            if (Py_TYPE(callable_o) == &PyFunction_Type &&
                tstate->interp->eval_frame == NULL &&
                ((PyFunctionObject *)callable_o)->vectorcall == _PyFunction_Vectorcall)
            {
                int code_flags = ((PyCodeObject*)PyFunction_GET_CODE(callable_o))->co_flags;
                PyObject *locals = code_flags & CO_OPTIMIZED ? NULL : Py_NewRef(PyFunction_GET_GLOBALS(callable_o));
                _PyInterpreterFrame *new_frame = _PyEvalFramePushAndInit(
                    tstate, (PyFunctionObject *)PyStackRef_AsPyObjectSteal(callable), locals,
                    args, positional_args, kwnames_o
                );
                PyStackRef_CLOSE(kwnames);
                // Manipulate stack directly since we leave using DISPATCH_INLINED().
                STACK_SHRINK(oparg + 3);
                // The frame has stolen all the arguments from the stack,
                // so there is no need to clean them up.
                if (new_frame == NULL) {
                    ERROR_NO_POP();
                }
                assert(next_instr - this_instr == 1);
                frame->return_offset = 1;
                DISPATCH_INLINED(new_frame);
            }
            /* Callable is not a normal Python function */
            STACKREFS_TO_PYOBJECTS(args, total_args, args_o);
            if (CONVERSION_FAILED(args_o)) {
                DECREF_INPUTS();
                ERROR_IF(true, error);
            }
            PyObject *res_o = PyObject_Vectorcall(
                callable_o, args_o,
                positional_args | PY_VECTORCALL_ARGUMENTS_OFFSET,
                kwnames_o);
            STACKREFS_TO_PYOBJECTS_CLEANUP(args_o);
            if (opcode == INSTRUMENTED_CALL_KW) {
                PyObject *arg = total_args == 0 ?
                    &_PyInstrumentation_MISSING : PyStackRef_AsPyObjectBorrow(args[0]);
                if (res_o == NULL) {
                    _Py_call_instrumentation_exc2(
                        tstate, PY_MONITORING_EVENT_C_RAISE,
                        frame, this_instr, callable_o, arg);
                }
                else {
                    int err = _Py_call_instrumentation_2args(
                        tstate, PY_MONITORING_EVENT_C_RETURN,
                        frame, this_instr, callable_o, arg);
                    if (err < 0) {
                        Py_CLEAR(res_o);
                    }
                }
            }
            PyStackRef_CLOSE(kwnames);
            assert((res_o != NULL) ^ (_PyErr_Occurred(tstate) != NULL));
            PyStackRef_CLOSE(callable);
            for (int i = 0; i < total_args; i++) {
                PyStackRef_CLOSE(args[i]);
            }
            ERROR_IF(res_o == NULL, error);
            res = PyStackRef_FromPyObjectSteal(res_o);
            CHECK_EVAL_BREAKER();
        }

        inst(INSTRUMENTED_CALL_FUNCTION_EX, ( -- )) {
            GO_TO_INSTRUCTION(CALL_FUNCTION_EX);
        }

        inst(CALL_FUNCTION_EX, (func_st, unused, callargs_st, kwargs_st if (oparg & 1) -- result)) {
            PyObject *func = PyStackRef_AsPyObjectBorrow(func_st);
            PyObject *callargs = PyStackRef_AsPyObjectBorrow(callargs_st);
            PyObject *kwargs = PyStackRef_AsPyObjectBorrow(kwargs_st);

            // DICT_MERGE is called before this opcode if there are kwargs.
            // It converts all dict subtypes in kwargs into regular dicts.
            assert(kwargs == NULL || PyDict_CheckExact(kwargs));
            if (!PyTuple_CheckExact(callargs)) {
                if (check_args_iterable(tstate, func, callargs) < 0) {
                    ERROR_NO_POP();
                }
                PyObject *tuple = PySequence_Tuple(callargs);
                if (tuple == NULL) {
                    ERROR_NO_POP();
                }
                PyStackRef_CLOSE(callargs_st);
                callargs_st = PyStackRef_FromPyObjectSteal(tuple);
                callargs = tuple;
            }
            assert(PyTuple_CheckExact(callargs));
            EVAL_CALL_STAT_INC_IF_FUNCTION(EVAL_CALL_FUNCTION_EX, func);
            if (opcode == INSTRUMENTED_CALL_FUNCTION_EX) {
                PyObject *arg = PyTuple_GET_SIZE(callargs) > 0 ?
                    PyTuple_GET_ITEM(callargs, 0) : &_PyInstrumentation_MISSING;
                int err = _Py_call_instrumentation_2args(
                    tstate, PY_MONITORING_EVENT_CALL,
                    frame, this_instr, func, arg);
                if (err) ERROR_NO_POP();
                result = PyStackRef_FromPyObjectSteal(PyObject_Call(func, callargs, kwargs));

                if (!PyFunction_Check(func) && !PyMethod_Check(func)) {
                    if (PyStackRef_IsNull(result)) {
                        _Py_call_instrumentation_exc2(
                            tstate, PY_MONITORING_EVENT_C_RAISE,
                            frame, this_instr, func, arg);
                    }
                    else {
                        int err = _Py_call_instrumentation_2args(
                            tstate, PY_MONITORING_EVENT_C_RETURN,
                            frame, this_instr, func, arg);
                        if (err < 0) {
                            PyStackRef_CLEAR(result);
                        }
                    }
                }
            }
            else {
                if (Py_TYPE(func) == &PyFunction_Type &&
                    tstate->interp->eval_frame == NULL &&
                    ((PyFunctionObject *)func)->vectorcall == _PyFunction_Vectorcall) {
                    assert(PyTuple_CheckExact(callargs));
                    Py_ssize_t nargs = PyTuple_GET_SIZE(callargs);
                    int code_flags = ((PyCodeObject *)PyFunction_GET_CODE(func))->co_flags;
                    PyObject *locals = code_flags & CO_OPTIMIZED ? NULL : Py_NewRef(PyFunction_GET_GLOBALS(func));

                    _PyInterpreterFrame *new_frame = _PyEvalFramePushAndInit_Ex(tstate,
                                                                                (PyFunctionObject *)PyStackRef_AsPyObjectSteal(func_st), locals,
                                                                                nargs, callargs, kwargs);
                    // Need to manually shrink the stack since we exit with DISPATCH_INLINED.
                    STACK_SHRINK(oparg + 3);
                    if (new_frame == NULL) {
                        ERROR_NO_POP();
                    }
                    assert(next_instr - this_instr == 1);
                    frame->return_offset = 1;
                    DISPATCH_INLINED(new_frame);
                }
                result = PyStackRef_FromPyObjectSteal(PyObject_Call(func, callargs, kwargs));
            }
            DECREF_INPUTS();
            assert(PyStackRef_AsPyObjectBorrow(PEEK(2 + (oparg & 1))) == NULL);
            ERROR_IF(PyStackRef_IsNull(result), error);
            CHECK_EVAL_BREAKER();
        }

        inst(MAKE_FUNCTION, (codeobj_st -- func)) {
            PyObject *codeobj = PyStackRef_AsPyObjectBorrow(codeobj_st);

            PyFunctionObject *func_obj = (PyFunctionObject *)
                PyFunction_New(codeobj, GLOBALS());

            PyStackRef_CLOSE(codeobj_st);
            if (func_obj == NULL) {
                ERROR_NO_POP();
            }

            _PyFunction_SetVersion(
                func_obj, ((PyCodeObject *)codeobj)->co_version);
            func = PyStackRef_FromPyObjectSteal((PyObject *)func_obj);
        }

        inst(SET_FUNCTION_ATTRIBUTE, (attr_st, func_st -- func_st)) {
            PyObject *func = PyStackRef_AsPyObjectBorrow(func_st);
            PyObject *attr = PyStackRef_AsPyObjectBorrow(attr_st);

            assert(PyFunction_Check(func));
            PyFunctionObject *func_obj = (PyFunctionObject *)func;
            switch(oparg) {
                case MAKE_FUNCTION_CLOSURE:
                    assert(func_obj->func_closure == NULL);
                    func_obj->func_closure = attr;
                    break;
                case MAKE_FUNCTION_ANNOTATIONS:
                    assert(func_obj->func_annotations == NULL);
                    func_obj->func_annotations = attr;
                    break;
                case MAKE_FUNCTION_KWDEFAULTS:
                    assert(PyDict_CheckExact(attr));
                    assert(func_obj->func_kwdefaults == NULL);
                    func_obj->func_kwdefaults = attr;
                    break;
                case MAKE_FUNCTION_DEFAULTS:
                    assert(PyTuple_CheckExact(attr));
                    assert(func_obj->func_defaults == NULL);
                    func_obj->func_defaults = attr;
                    break;
                case MAKE_FUNCTION_ANNOTATE:
                    assert(PyCallable_Check(attr));
                    assert(func_obj->func_annotate == NULL);
                    func_obj->func_annotate = attr;
                    break;
                default:
                    Py_UNREACHABLE();
            }
        }

        inst(RETURN_GENERATOR, (-- res)) {
            assert(PyFunction_Check(frame->f_funcobj));
            PyFunctionObject *func = (PyFunctionObject *)frame->f_funcobj;
            PyGenObject *gen = (PyGenObject *)_Py_MakeCoro(func);
            if (gen == NULL) {
                ERROR_NO_POP();
            }
            assert(EMPTY());
            _PyFrame_SetStackPointer(frame, stack_pointer);
            _PyInterpreterFrame *gen_frame = (_PyInterpreterFrame *)gen->gi_iframe;
            frame->instr_ptr++;
            _PyFrame_Copy(frame, gen_frame);
            assert(frame->frame_obj == NULL);
            gen->gi_frame_state = FRAME_CREATED;
            gen_frame->owner = FRAME_OWNED_BY_GENERATOR;
            _Py_LeaveRecursiveCallPy(tstate);
            res = PyStackRef_FromPyObjectSteal((PyObject *)gen);
            _PyInterpreterFrame *prev = frame->previous;
            _PyThreadState_PopFrame(tstate, frame);
            frame = tstate->current_frame = prev;
            LOAD_IP(frame->return_offset);
            LOAD_SP();
            LLTRACE_RESUME_FRAME();
        }

        inst(BUILD_SLICE, (start, stop, step if (oparg == 3) -- slice)) {
            PyObject *start_o = PyStackRef_AsPyObjectBorrow(start);
            PyObject *stop_o = PyStackRef_AsPyObjectBorrow(stop);
            PyObject *step_o = PyStackRef_AsPyObjectBorrow(step);

            PyObject *slice_o = PySlice_New(start_o, stop_o, step_o);
            DECREF_INPUTS();
            ERROR_IF(slice_o == NULL, error);
            slice = PyStackRef_FromPyObjectSteal(slice_o);
        }

        inst(CONVERT_VALUE, (value -- result)) {
            conversion_func conv_fn;
            assert(oparg >= FVC_STR && oparg <= FVC_ASCII);
            conv_fn = _PyEval_ConversionFuncs[oparg];
            PyObject *result_o = conv_fn(PyStackRef_AsPyObjectBorrow(value));
            PyStackRef_CLOSE(value);
            ERROR_IF(result_o == NULL, error);
            result = PyStackRef_FromPyObjectSteal(result_o);
        }

        inst(FORMAT_SIMPLE, (value -- res)) {
            PyObject *value_o = PyStackRef_AsPyObjectBorrow(value);
            /* If value is a unicode object, then we know the result
             * of format(value) is value itself. */
            if (!PyUnicode_CheckExact(value_o)) {
                res = PyStackRef_FromPyObjectSteal(PyObject_Format(value_o, NULL));
                PyStackRef_CLOSE(value);
                ERROR_IF(PyStackRef_IsNull(res), error);
            }
            else {
                res = value;
            }
        }

        inst(FORMAT_WITH_SPEC, (value, fmt_spec -- res)) {
            PyObject *res_o = PyObject_Format(PyStackRef_AsPyObjectBorrow(value), PyStackRef_AsPyObjectBorrow(fmt_spec));
            PyStackRef_CLOSE(value);
            PyStackRef_CLOSE(fmt_spec);
            ERROR_IF(res_o == NULL, error);
            res = PyStackRef_FromPyObjectSteal(res_o);
        }

        pure inst(COPY, (bottom, unused[oparg-1] -- bottom, unused[oparg-1], top)) {
            assert(oparg > 0);
            top = PyStackRef_DUP(bottom);
        }

        specializing op(_SPECIALIZE_BINARY_OP, (counter/1, lhs, rhs -- lhs, rhs)) {
            #if ENABLE_SPECIALIZATION
            if (ADAPTIVE_COUNTER_TRIGGERS(counter)) {
                next_instr = this_instr;
                _Py_Specialize_BinaryOp(lhs, rhs, next_instr, oparg, LOCALS_ARRAY);
                DISPATCH_SAME_OPARG();
            }
            STAT_INC(BINARY_OP, deferred);
            ADVANCE_ADAPTIVE_COUNTER(this_instr[1].counter);
            #endif  /* ENABLE_SPECIALIZATION */
            assert(NB_ADD <= oparg);
            assert(oparg <= NB_INPLACE_XOR);
        }

        op(_BINARY_OP, (lhs, rhs -- res)) {
            PyObject *lhs_o = PyStackRef_AsPyObjectBorrow(lhs);
            PyObject *rhs_o = PyStackRef_AsPyObjectBorrow(rhs);

            assert(_PyEval_BinaryOps[oparg]);
            PyObject *res_o = _PyEval_BinaryOps[oparg](lhs_o, rhs_o);
            DECREF_INPUTS();
            ERROR_IF(res_o == NULL, error);
            res = PyStackRef_FromPyObjectSteal(res_o);
        }

        macro(BINARY_OP) = _SPECIALIZE_BINARY_OP + _BINARY_OP;

        pure inst(SWAP, (bottom, unused[oparg-2], top --
                    top, unused[oparg-2], bottom)) {
            assert(oparg >= 2);
        }

        inst(INSTRUMENTED_INSTRUCTION, ( -- )) {
            int next_opcode = _Py_call_instrumentation_instruction(
                tstate, frame, this_instr);
            ERROR_IF(next_opcode < 0, error);
            next_instr = this_instr;
            if (_PyOpcode_Caches[next_opcode]) {
                PAUSE_ADAPTIVE_COUNTER(next_instr[1].counter);
            }
            assert(next_opcode > 0 && next_opcode < 256);
            opcode = next_opcode;
            DISPATCH_GOTO();
        }

        inst(INSTRUMENTED_JUMP_FORWARD, ( -- )) {
            INSTRUMENTED_JUMP(this_instr, next_instr + oparg, PY_MONITORING_EVENT_JUMP);
        }

        inst(INSTRUMENTED_JUMP_BACKWARD, (unused/1 -- )) {
            CHECK_EVAL_BREAKER();
            INSTRUMENTED_JUMP(this_instr, next_instr - oparg, PY_MONITORING_EVENT_JUMP);
        }

        inst(INSTRUMENTED_POP_JUMP_IF_TRUE, (unused/1 -- )) {
            _PyStackRef cond = POP();
            assert(PyBool_Check(PyStackRef_AsPyObjectBorrow(cond)));
            int flag = PyStackRef_Is(cond, PyStackRef_True);
            int offset = flag * oparg;
            #if ENABLE_SPECIALIZATION
            this_instr[1].cache = (this_instr[1].cache << 1) | flag;
            #endif
            INSTRUMENTED_JUMP(this_instr, next_instr + offset, PY_MONITORING_EVENT_BRANCH);
        }

        inst(INSTRUMENTED_POP_JUMP_IF_FALSE, (unused/1 -- )) {
            _PyStackRef cond = POP();
            assert(PyBool_Check(PyStackRef_AsPyObjectBorrow(cond)));
            int flag = PyStackRef_Is(cond, PyStackRef_False);
            int offset = flag * oparg;
            #if ENABLE_SPECIALIZATION
            this_instr[1].cache = (this_instr[1].cache << 1) | flag;
            #endif
            INSTRUMENTED_JUMP(this_instr, next_instr + offset, PY_MONITORING_EVENT_BRANCH);
        }

        inst(INSTRUMENTED_POP_JUMP_IF_NONE, (unused/1 -- )) {
            _PyStackRef value_stackref = POP();
            int flag = PyStackRef_Is(value_stackref, PyStackRef_None);
            int offset;
            if (flag) {
                offset = oparg;
            }
            else {
                PyStackRef_CLOSE(value_stackref);
                offset = 0;
            }
            #if ENABLE_SPECIALIZATION
            this_instr[1].cache = (this_instr[1].cache << 1) | flag;
            #endif
            INSTRUMENTED_JUMP(this_instr, next_instr + offset, PY_MONITORING_EVENT_BRANCH);
        }

        inst(INSTRUMENTED_POP_JUMP_IF_NOT_NONE, (unused/1 -- )) {
            _PyStackRef value_stackref = POP();
            int offset;
            int nflag = PyStackRef_Is(value_stackref, PyStackRef_None);
            if (nflag) {
                offset = 0;
            }
            else {
                PyStackRef_CLOSE(value_stackref);
                offset = oparg;
            }
            #if ENABLE_SPECIALIZATION
            this_instr[1].cache = (this_instr[1].cache << 1) | !nflag;
            #endif
            INSTRUMENTED_JUMP(this_instr, next_instr + offset, PY_MONITORING_EVENT_BRANCH);
        }

        tier1 inst(EXTENDED_ARG, ( -- )) {
            assert(oparg);
            opcode = next_instr->op.code;
            oparg = oparg << 8 | next_instr->op.arg;
            PRE_DISPATCH_GOTO();
            DISPATCH_GOTO();
        }

        tier1 inst(CACHE, (--)) {
            assert(0 && "Executing a cache.");
            Py_FatalError("Executing a cache.");
        }

        tier1 inst(RESERVED, (--)) {
            assert(0 && "Executing RESERVED instruction.");
            Py_FatalError("Executing RESERVED instruction.");
        }

        ///////// Tier-2 only opcodes /////////

        op (_GUARD_IS_TRUE_POP, (flag -- )) {
            SYNC_SP();
            EXIT_IF(!PyStackRef_Is(flag, PyStackRef_True));
            assert(PyStackRef_Is(flag, PyStackRef_True));
        }

        op (_GUARD_IS_FALSE_POP, (flag -- )) {
            SYNC_SP();
            EXIT_IF(!PyStackRef_Is(flag, PyStackRef_False));
            assert(PyStackRef_Is(flag, PyStackRef_False));
        }

        op (_GUARD_IS_NONE_POP, (val -- )) {
            SYNC_SP();
            if (!PyStackRef_Is(val, PyStackRef_None)) {
                PyStackRef_CLOSE(val);
                EXIT_IF(1);
            }
        }

        op (_GUARD_IS_NOT_NONE_POP, (val -- )) {
            SYNC_SP();
            EXIT_IF(PyStackRef_Is(val, PyStackRef_None));
            PyStackRef_CLOSE(val);
        }

        op(_JUMP_TO_TOP, (--)) {
#ifndef _Py_JIT
            next_uop = &current_executor->trace[1];
#endif
        }

        tier2 op(_SET_IP, (instr_ptr/4 --)) {
            frame->instr_ptr = (_Py_CODEUNIT *)instr_ptr;
        }

        tier2 op(_CHECK_STACK_SPACE_OPERAND, (framesize/2 --)) {
            assert(framesize <= INT_MAX);
            DEOPT_IF(!_PyThreadState_HasStackSpace(tstate, framesize));
            DEOPT_IF(tstate->py_recursion_remaining <= 1);
        }

        op(_SAVE_RETURN_OFFSET, (--)) {
            #if TIER_ONE
            frame->return_offset = (uint16_t)(next_instr - this_instr);
            #endif
            #if TIER_TWO
            frame->return_offset = oparg;
            #endif
        }

        tier2 op(_EXIT_TRACE, (--)) {
            EXIT_TO_TRACE();
        }

        tier2 op(_CHECK_VALIDITY, (--)) {
            DEOPT_IF(!current_executor->vm_data.valid);
        }

        tier2 pure op(_LOAD_CONST_INLINE, (ptr/4 -- value)) {
            value = PyStackRef_FromPyObjectNew(ptr);
        }

        tier2 pure op(_LOAD_CONST_INLINE_BORROW, (ptr/4 -- value)) {
            value = PyStackRef_FromPyObjectSteal(ptr);
        }

        tier2 pure op (_POP_TOP_LOAD_CONST_INLINE_BORROW, (ptr/4, pop -- value)) {
            DECREF_INPUTS();
            value = PyStackRef_FromPyObjectSteal(ptr);
        }

        tier2 pure op(_LOAD_CONST_INLINE_WITH_NULL, (ptr/4 -- value, null)) {
            value = PyStackRef_FromPyObjectNew(ptr);
            null = Py_STACKREF_NULL;
        }

        tier2 pure op(_LOAD_CONST_INLINE_BORROW_WITH_NULL, (ptr/4 -- value, null)) {
            value = PyStackRef_FromPyObjectSteal(ptr);
            null = Py_STACKREF_NULL;
        }

        tier2 op(_CHECK_FUNCTION, (func_version/2 -- )) {
            assert(PyFunction_Check(frame->f_funcobj));
            DEOPT_IF(((PyFunctionObject *)frame->f_funcobj)->func_version != func_version);
        }

        /* Internal -- for testing executors */
        op(_INTERNAL_INCREMENT_OPT_COUNTER, (opt --)) {
            _PyCounterOptimizerObject *exe = (_PyCounterOptimizerObject *)PyStackRef_AsPyObjectBorrow(opt);
            exe->count++;
        }

        /* Only used for handling cold side exits, should never appear in
         * a normal trace or as part of an instruction.
         */
        tier2 op(_COLD_EXIT, (--)) {
            _PyExecutorObject *previous = (_PyExecutorObject *)tstate->previous_executor;
            _PyExitData *exit = &previous->exits[oparg];
            PyCodeObject *code = _PyFrame_GetCode(frame);
            _Py_CODEUNIT *target = _PyCode_CODE(code) + exit->target;
            _Py_BackoffCounter temperature = exit->temperature;
            if (!backoff_counter_triggers(temperature)) {
                exit->temperature = advance_backoff_counter(temperature);
                GOTO_TIER_ONE(target);
            }
            _PyExecutorObject *executor;
            if (target->op.code == ENTER_EXECUTOR) {
                executor = code->co_executors->executors[target->op.arg];
                Py_INCREF(executor);
            }
            else {
                int optimized = _PyOptimizer_Optimize(frame, target, stack_pointer, &executor);
                if (optimized <= 0) {
                    exit->temperature = restart_backoff_counter(temperature);
                    if (optimized < 0) {
                        Py_DECREF(previous);
                        tstate->previous_executor = Py_None;
                        GOTO_UNWIND();
                    }
                    GOTO_TIER_ONE(target);
                }
            }
            /* We need two references. One to store in exit->executor and
            * one to keep the executor alive when executing. */
            Py_INCREF(executor);
            exit->executor = executor;
            GOTO_TIER_TWO(executor);
        }

        tier2 op(_DYNAMIC_EXIT, (--)) {
            tstate->previous_executor = (PyObject *)current_executor;
            _PyExitData *exit = (_PyExitData *)&current_executor->exits[oparg];
            _Py_CODEUNIT *target = frame->instr_ptr;
            _PyExecutorObject *executor;
            if (target->op.code == ENTER_EXECUTOR) {
                PyCodeObject *code = (PyCodeObject *)frame->f_executable;
                executor = code->co_executors->executors[target->op.arg];
                Py_INCREF(executor);
            }
            else {
                if (!backoff_counter_triggers(exit->temperature)) {
                    exit->temperature = advance_backoff_counter(exit->temperature);
                    GOTO_TIER_ONE(target);
                }
                int optimized = _PyOptimizer_Optimize(frame, target, stack_pointer, &executor);
                if (optimized <= 0) {
                    exit->temperature = restart_backoff_counter(exit->temperature);
                    if (optimized < 0) {
                        Py_DECREF(current_executor);
                        tstate->previous_executor = Py_None;
                        GOTO_UNWIND();
                    }
                    GOTO_TIER_ONE(target);
                }
                else {
                    exit->temperature = initial_temperature_backoff_counter();
                }
            }
            GOTO_TIER_TWO(executor);
        }

        tier2 op(_START_EXECUTOR, (executor/4 --)) {
            Py_DECREF(tstate->previous_executor);
            tstate->previous_executor = NULL;
#ifndef _Py_JIT
            current_executor = (_PyExecutorObject*)executor;
#endif
            DEOPT_IF(!((_PyExecutorObject *)executor)->vm_data.valid);
        }

        tier2 op(_FATAL_ERROR, (--)) {
            assert(0);
            Py_FatalError("Fatal error uop executed.");
        }

        tier2 op(_CHECK_VALIDITY_AND_SET_IP, (instr_ptr/4 --)) {
            DEOPT_IF(!current_executor->vm_data.valid);
            frame->instr_ptr = (_Py_CODEUNIT *)instr_ptr;
        }

        tier2 op(_DEOPT, (--)) {
            EXIT_TO_TIER1();
        }

        tier2 op(_ERROR_POP_N, (target/2, unused[oparg] --)) {
            frame->instr_ptr = ((_Py_CODEUNIT *)_PyFrame_GetCode(frame)->co_code_adaptive) + target;
            SYNC_SP();
            GOTO_UNWIND();
        }

        /* Progress is guaranteed if we DEOPT on the eval breaker, because
         * ENTER_EXECUTOR will not re-enter tier 2 with the eval breaker set. */
        tier2 op(_TIER2_RESUME_CHECK, (--)) {
#if defined(__EMSCRIPTEN__)
            DEOPT_IF(_Py_emscripten_signal_clock == 0);
            _Py_emscripten_signal_clock -= Py_EMSCRIPTEN_SIGNAL_HANDLING;
#endif
            uintptr_t eval_breaker = _Py_atomic_load_uintptr_relaxed(&tstate->eval_breaker);
            DEOPT_IF(eval_breaker & _PY_EVAL_EVENTS_MASK);
            assert(tstate->tracing || eval_breaker == FT_ATOMIC_LOAD_UINTPTR_ACQUIRE(_PyFrame_GetCode(frame)->_co_instrumentation_version));
        }

// END BYTECODES //

    }
 dispatch_opcode:
 error:
 exception_unwind:
 exit_unwind:
 handle_eval_breaker:
 resume_frame:
 resume_with_error:
 start_frame:
 unbound_local_error:
    ;
}

// Future families go below this point //<|MERGE_RESOLUTION|>--- conflicted
+++ resolved
@@ -3102,98 +3102,19 @@
             _FOR_ITER_GEN_FRAME +
             _PUSH_FRAME;
 
-<<<<<<< HEAD
-        inst(BEFORE_ASYNC_WITH, (mgr -- exit, res)) {
-            PyObject *exit_o;
-            PyObject *mgr_o = PyStackRef_AsPyObjectBorrow(mgr);
-            PyObject *res_o;
-
-            PyObject *enter = _PyObject_LookupSpecial(mgr_o, &_Py_ID(__aenter__));
-            if (enter == NULL) {
-                if (!_PyErr_Occurred(tstate)) {
-                    _PyErr_Format(tstate, PyExc_TypeError,
-                                  "'%.200s' object does not support the "
-                                  "asynchronous context manager protocol",
-                                  Py_TYPE(mgr_o)->tp_name);
-                }
-                ERROR_NO_POP();
-            }
-            exit_o = _PyObject_LookupSpecial(mgr_o, &_Py_ID(__aexit__));
-            if (exit_o == NULL) {
-                if (!_PyErr_Occurred(tstate)) {
-                    _PyErr_Format(tstate, PyExc_TypeError,
-                                  "'%.200s' object does not support the "
-                                  "asynchronous context manager protocol "
-                                  "(missed __aexit__ method)",
-                                  Py_TYPE(mgr_o)->tp_name);
-                }
-                Py_DECREF(enter);
-                ERROR_NO_POP();
-            }
-
-            DECREF_INPUTS();
-            res_o = PyObject_CallNoArgs(enter);
-            Py_DECREF(enter);
-            if (res_o == NULL) {
-                Py_DECREF(exit_o);
-                ERROR_IF(true, error);
-            }
-            exit = PyStackRef_FromPyObjectSteal(exit_o);
-            res = PyStackRef_FromPyObjectSteal(res_o);
-        }
-
-        inst(BEFORE_WITH, (mgr -- exit, res)) {
-            PyObject *exit_o;
-            PyObject *mgr_o = PyStackRef_AsPyObjectBorrow(mgr);
-            PyObject *res_o;
-            /* pop the context manager, push its __exit__ and the
-             * value returned from calling its __enter__
-             */
-            PyObject *enter = _PyObject_LookupSpecial(mgr_o, &_Py_ID(__enter__));
-            if (enter == NULL) {
-                if (!_PyErr_Occurred(tstate)) {
-                    _PyErr_Format(tstate, PyExc_TypeError,
-                                  "'%.200s' object does not support the "
-                                  "context manager protocol",
-                                  Py_TYPE(mgr_o)->tp_name);
-                }
-                ERROR_NO_POP();
-            }
-            exit_o = _PyObject_LookupSpecial(mgr_o, &_Py_ID(__exit__));
-            if (exit_o == NULL) {
-                if (!_PyErr_Occurred(tstate)) {
-                    _PyErr_Format(tstate, PyExc_TypeError,
-                                  "'%.200s' object does not support the "
-                                  "context manager protocol "
-                                  "(missed __exit__ method)",
-                                  Py_TYPE(mgr_o)->tp_name);
-                }
-                Py_DECREF(enter);
-                ERROR_NO_POP();
-            }
-            DECREF_INPUTS();
-            res_o = PyObject_CallNoArgs(enter);
-            Py_DECREF(enter);
-            if (res_o == NULL) {
-                Py_DECREF(exit_o);
-                ERROR_IF(true, error);
-            }
-            exit = PyStackRef_FromPyObjectSteal(exit_o);
-            res = PyStackRef_FromPyObjectSteal(res_o);
-=======
         inst(LOAD_SPECIAL, (owner -- attr, self_or_null)) {
             assert(oparg <= SPECIAL_MAX);
+            PyGenObject *owner_o = (PyGenObject *)PyStackRef_AsPyObjectSteal(owner_o);
             PyObject *name = _Py_SpecialMethods[oparg].name;
-            attr = _PyObject_LookupSpecialMethod(owner, name, &self_or_null);
-            if (attr == NULL) {
+            attr = PyStackRef_FromPyObjectSteal(_PyObject_LookupSpecialMethod(owner_o, name, &self_or_null));
+            if (PyStackRef_IsNull(attr)) {
                 if (!_PyErr_Occurred(tstate)) {
                     _PyErr_Format(tstate, PyExc_TypeError,
                                   _Py_SpecialMethods[oparg].error,
-                                  Py_TYPE(owner)->tp_name);
-                }
-            }
-            ERROR_IF(attr == NULL, error);
->>>>>>> dacc5ac7
+                                  Py_TYPE(owner_o)->tp_name);
+                }
+            }
+            ERROR_IF(PyStackRef_IsNull(attr), error);
         }
 
         inst(WITH_EXCEPT_START, (exit_func, exit_self, lasti, unused, val -- exit_func, exit_self, lasti, unused, val, res)) {
@@ -3222,19 +3143,11 @@
             }
             assert(PyLong_Check(PyStackRef_AsPyObjectBorrow(lasti)));
             (void)lasti; // Shut up compiler warning if asserts are off
-<<<<<<< HEAD
-            PyObject * stack[4] = {NULL, exc, val_o, tb};
-            res = PyStackRef_FromPyObjectSteal(
-                PyObject_Vectorcall(exit_func_o, stack + 1,
-                    3 | PY_VECTORCALL_ARGUMENTS_OFFSET, NULL));
+            PyObject *stack[5] = {NULL, PyStackRef_AsPyObjectBorrow(exit_self), exc, val, tb};
+            int has_self = !PyStackRef_IsNull(exit_self);
+            res = PyStackRef_FromPyObjectSteal(PyObject_Vectorcall(exit_func, stack + 2 - has_self,
+                    (3 + has_self) | PY_VECTORCALL_ARGUMENTS_OFFSET, NULL));
             ERROR_IF(PyStackRef_IsNull(res), error);
-=======
-            PyObject *stack[5] = {NULL, exit_self, exc, val, tb};
-            int has_self = (exit_self != NULL);
-            res = PyObject_Vectorcall(exit_func, stack + 2 - has_self,
-                    (3 + has_self) | PY_VECTORCALL_ARGUMENTS_OFFSET, NULL);
-            ERROR_IF(res == NULL, error);
->>>>>>> dacc5ac7
         }
 
         pseudo(SETUP_FINALLY, (-- unused), (HAS_ARG)) = {
