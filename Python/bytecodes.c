--- conflicted
+++ resolved
@@ -828,11 +828,7 @@
             // or throw() call.
             assert(oparg == STACK_LEVEL());
             assert(frame != &entry_frame);
-<<<<<<< HEAD
             frame->prev_instr += OPSIZE(YIELD_VALUE) - 1;
-            PyObject *retval = POP();
-=======
->>>>>>> 08e5594c
             PyGenObject *gen = _PyFrame_GetGenerator(frame);
             gen->gi_frame_state = FRAME_SUSPENDED;
             _PyFrame_SetStackPointer(frame, stack_pointer - 1);
