// This file contains instruction definitions.
// It is read by generators stored in Tools/cases_generator/
// to generate Python/generated_cases.c.h and others.
// Note that there is some dummy C code at the top and bottom of the file
// to fool text editors like VS Code into believing this is valid C code.
// The actual instruction definitions start at // BEGIN BYTECODES //.
// See Tools/cases_generator/README.md for more information.

#include "Python.h"
#include "pycore_abstract.h"      // _PyIndex_Check()
#include "pycore_audit.h"         // _PySys_Audit()
#include "pycore_backoff.h"
#include "pycore_cell.h"          // PyCell_GetRef()
#include "pycore_ceval.h"
#include "pycore_code.h"
#include "pycore_emscripten_signal.h"  // _Py_CHECK_EMSCRIPTEN_SIGNALS
#include "pycore_function.h"
#include "pycore_instruments.h"
#include "pycore_intrinsics.h"
#include "pycore_long.h"          // _PyLong_GetZero()
#include "pycore_moduleobject.h"  // PyModuleObject
#include "pycore_object.h"        // _PyObject_GC_TRACK()
#include "pycore_opcode_metadata.h"  // uop names
#include "pycore_opcode_utils.h"  // MAKE_FUNCTION_*
#include "pycore_pyatomic_ft_wrappers.h" // FT_ATOMIC_*
#include "pycore_pyerrors.h"      // _PyErr_GetRaisedException()
#include "pycore_pystate.h"       // _PyInterpreterState_GET()
#include "pycore_range.h"         // _PyRangeIterObject
#include "pycore_long.h"          // _PyLong_ExactDealloc()
#include "pycore_setobject.h"     // _PySet_NextEntry()
#include "pycore_sliceobject.h"   // _PyBuildSlice_ConsumeRefs
#include "pycore_tuple.h"         // _PyTuple_ITEMS()
#include "pycore_typeobject.h"    // _PySuper_Lookup()

#include "pycore_dict.h"
#include "dictobject.h"
#include "pycore_frame.h"
#include "opcode.h"
#include "optimizer.h"
#include "pydtrace.h"
#include "setobject.h"


#define USE_COMPUTED_GOTOS 0
#include "ceval_macros.h"

/* Flow control macros */

#define inst(name, ...) case name:
#define op(name, ...) /* NAME is ignored */
#define macro(name) static int MACRO_##name
#define super(name) static int SUPER_##name
#define family(name, ...) static int family_##name
#define pseudo(name) static int pseudo_##name
#define label(name) name:

/* Annotations */
#define guard
#define override
#define specializing
#define split
#define replicate(TIMES)
#define tier1
#define no_save_ip

// Dummy variables for stack effects.
static PyObject *value, *value1, *value2, *left, *right, *res, *sum, *prod, *sub;
static PyObject *container, *start, *stop, *v, *lhs, *rhs, *res2;
static PyObject *list, *tuple, *dict, *owner, *set, *str, *tup, *map, *keys;
static PyObject *exit_func, *lasti, *val, *retval, *obj, *iter, *exhausted;
static PyObject *aiter, *awaitable, *iterable, *w, *exc_value, *bc, *locals;
static PyObject *orig, *excs, *update, *b, *fromlist, *level, *from;
static PyObject **pieces, **values;
static size_t jump;
// Dummy variables for cache effects
static uint16_t invert, counter, index, hint;
#define unused 0  // Used in a macro def, can't be static
static uint32_t type_version;
static _PyExecutorObject *current_executor;

static PyObject *
dummy_func(
    PyThreadState *tstate,
    _PyInterpreterFrame *frame,
    unsigned char opcode,
    unsigned int oparg,
    _Py_CODEUNIT *next_instr,
    PyObject **stack_pointer,
    int throwflag,
    PyObject *args[]
)
{
    // Dummy labels.
    pop_1_error:
    // Dummy locals.
    PyObject *dummy;
    _Py_CODEUNIT *this_instr;
    PyObject *attr;
    PyObject *attrs;
    PyObject *bottom;
    PyObject *callable;
    PyObject *callargs;
    PyObject *codeobj;
    PyObject *cond;
    PyObject *descr;
    PyObject *exc;
    PyObject *exit;
    PyObject *fget;
    PyObject *fmt_spec;
    PyObject *func;
    uint32_t func_version;
    PyObject *getattribute;
    PyObject *kwargs;
    PyObject *kwdefaults;
    PyObject *len_o;
    PyObject *match;
    PyObject *match_type;
    PyObject *method;
    PyObject *mgr;
    Py_ssize_t min_args;
    PyObject *names;
    PyObject *new_exc;
    PyObject *next;
    PyObject *none;
    PyObject *null;
    PyObject *prev_exc;
    PyObject *receiver;
    PyObject *rest;
    int result;
    PyObject *self;
    PyObject *seq;
    PyObject *slice;
    PyObject *step;
    PyObject *subject;
    PyObject *top;
    PyObject *type;
    PyObject *typevars;
    PyObject *val0;
    PyObject *val1;
    int values_or_none;

    switch (opcode) {

// BEGIN BYTECODES //
        pure inst(NOP, (--)) {
        }

        family(RESUME, 0) = {
            RESUME_CHECK,
        };

        macro(NOT_TAKEN) = NOP;

        op(_CHECK_PERIODIC, (--)) {
            _Py_CHECK_EMSCRIPTEN_SIGNALS_PERIODICALLY();
            QSBR_QUIESCENT_STATE(tstate);
            if (_Py_atomic_load_uintptr_relaxed(&tstate->eval_breaker) & _PY_EVAL_EVENTS_MASK) {
                int err = _Py_HandlePending(tstate);
                ERROR_IF(err != 0, error);
            }
        }

        op(_CHECK_PERIODIC_IF_NOT_YIELD_FROM, (--)) {
            if ((oparg & RESUME_OPARG_LOCATION_MASK) < RESUME_AFTER_YIELD_FROM) {
                _Py_CHECK_EMSCRIPTEN_SIGNALS_PERIODICALLY();
                QSBR_QUIESCENT_STATE(tstate); \
                if (_Py_atomic_load_uintptr_relaxed(&tstate->eval_breaker) & _PY_EVAL_EVENTS_MASK) {
                    int err = _Py_HandlePending(tstate);
                    ERROR_IF(err != 0, error);
                }
            }
        }

        op(_QUICKEN_RESUME, (--)) {
            #if ENABLE_SPECIALIZATION_FT
            if (tstate->tracing == 0 && this_instr->op.code == RESUME) {
                FT_ATOMIC_STORE_UINT8_RELAXED(this_instr->op.code, RESUME_CHECK);
            }
            #endif  /* ENABLE_SPECIALIZATION_FT */
        }

        tier1 op(_MAYBE_INSTRUMENT, (--)) {
            if (tstate->tracing == 0) {
                uintptr_t global_version = _Py_atomic_load_uintptr_relaxed(&tstate->eval_breaker) & ~_PY_EVAL_EVENTS_MASK;
                uintptr_t code_version = FT_ATOMIC_LOAD_UINTPTR_ACQUIRE(_PyFrame_GetCode(frame)->_co_instrumentation_version);
                if (code_version != global_version) {
                    int err = _Py_Instrument(_PyFrame_GetCode(frame), tstate->interp);
                    if (err) {
                        ERROR_NO_POP();
                    }
                    next_instr = this_instr;
                    DISPATCH();
                }
            }
        }

        op(_LOAD_BYTECODE, (--)) {
            #ifdef Py_GIL_DISABLED
            if (frame->tlbc_index !=
                ((_PyThreadStateImpl *)tstate)->tlbc_index) {
                _Py_CODEUNIT *bytecode =
                    _PyEval_GetExecutableCode(tstate, _PyFrame_GetCode(frame));
                ERROR_IF(bytecode == NULL, error);
                ptrdiff_t off = this_instr - _PyFrame_GetBytecode(frame);
                frame->tlbc_index = ((_PyThreadStateImpl *)tstate)->tlbc_index;
                frame->instr_ptr = bytecode + off;
                // Make sure this_instr gets reset correctley for any uops that
                // follow
                next_instr = frame->instr_ptr;
                DISPATCH();
            }
            #endif
        }

        macro(RESUME) =
            _LOAD_BYTECODE +
            _MAYBE_INSTRUMENT +
            _QUICKEN_RESUME +
            _CHECK_PERIODIC_IF_NOT_YIELD_FROM;

        inst(RESUME_CHECK, (--)) {
#if defined(__EMSCRIPTEN__)
            DEOPT_IF(_Py_emscripten_signal_clock == 0);
            _Py_emscripten_signal_clock -= Py_EMSCRIPTEN_SIGNAL_HANDLING;
#endif
            uintptr_t eval_breaker = _Py_atomic_load_uintptr_relaxed(&tstate->eval_breaker);
            uintptr_t version = FT_ATOMIC_LOAD_UINTPTR_ACQUIRE(_PyFrame_GetCode(frame)->_co_instrumentation_version);
            assert((version & _PY_EVAL_EVENTS_MASK) == 0);
            DEOPT_IF(eval_breaker != version);
            #ifdef Py_GIL_DISABLED
            DEOPT_IF(frame->tlbc_index !=
                     ((_PyThreadStateImpl *)tstate)->tlbc_index);
            #endif
        }

        op(_MONITOR_RESUME, (--)) {
            int err = _Py_call_instrumentation(
                    tstate, oparg > 0, frame, this_instr);
            ERROR_IF(err, error);
            if (frame->instr_ptr != this_instr) {
                /* Instrumentation has jumped */
                next_instr = frame->instr_ptr;
            }
        }

        macro(INSTRUMENTED_RESUME) =
            _LOAD_BYTECODE +
            _MAYBE_INSTRUMENT +
            _CHECK_PERIODIC_IF_NOT_YIELD_FROM +
            _MONITOR_RESUME;

        pseudo(LOAD_CLOSURE, (-- unused)) = {
            LOAD_FAST,
        };

        inst(LOAD_FAST_CHECK, (-- value)) {
            _PyStackRef value_s = GETLOCAL(oparg);
            if (PyStackRef_IsNull(value_s)) {
                _PyEval_FormatExcCheckArg(tstate, PyExc_UnboundLocalError,
                    UNBOUNDLOCAL_ERROR_MSG,
                    PyTuple_GetItem(_PyFrame_GetCode(frame)->co_localsplusnames, oparg)
                );
                ERROR_IF(1, error);
            }
            value = PyStackRef_DUP(value_s);
        }

        replicate(8) pure inst(LOAD_FAST, (-- value)) {
            assert(!PyStackRef_IsNull(GETLOCAL(oparg)));
            value = PyStackRef_DUP(GETLOCAL(oparg));
        }

        inst(LOAD_FAST_AND_CLEAR, (-- value)) {
            value = GETLOCAL(oparg);
            GETLOCAL(oparg) = PyStackRef_NULL;
        }

        inst(LOAD_FAST_LOAD_FAST, ( -- value1, value2)) {
            uint32_t oparg1 = oparg >> 4;
            uint32_t oparg2 = oparg & 15;
            value1 = PyStackRef_DUP(GETLOCAL(oparg1));
            value2 = PyStackRef_DUP(GETLOCAL(oparg2));
        }

        family(LOAD_CONST, 0) = {
            LOAD_CONST_MORTAL,
            LOAD_CONST_IMMORTAL,
        };

        inst(LOAD_CONST, (-- value)) {
            /* We can't do this in the bytecode compiler as
             * marshalling can intern strings and make them immortal. */
            PyObject *obj = GETITEM(FRAME_CO_CONSTS, oparg);
            value = PyStackRef_FromPyObjectNew(obj);
#if ENABLE_SPECIALIZATION_FT
#ifdef Py_GIL_DISABLED
            uint8_t expected = LOAD_CONST;
            if (!_Py_atomic_compare_exchange_uint8(
                    &this_instr->op.code, &expected,
                    _Py_IsImmortal(obj) ? LOAD_CONST_IMMORTAL : LOAD_CONST_MORTAL)) {
                // We might lose a race with instrumentation, which we don't care about.
                assert(expected >= MIN_INSTRUMENTED_OPCODE);
            }
#else
            if (this_instr->op.code == LOAD_CONST) {
                this_instr->op.code = _Py_IsImmortal(obj) ? LOAD_CONST_IMMORTAL : LOAD_CONST_MORTAL;
            }
#endif
#endif
        }

        inst(LOAD_CONST_MORTAL, (-- value)) {
            PyObject *obj = GETITEM(FRAME_CO_CONSTS, oparg);
            value = PyStackRef_FromPyObjectNew(obj);
        }

        inst(LOAD_CONST_IMMORTAL, (-- value)) {
            PyObject *obj = GETITEM(FRAME_CO_CONSTS, oparg);
            assert(_Py_IsImmortal(obj));
            value = PyStackRef_FromPyObjectImmortal(obj);
        }

        replicate(4) inst(LOAD_SMALL_INT, (-- value)) {
            assert(oparg < _PY_NSMALLPOSINTS);
            PyObject *obj = (PyObject *)&_PyLong_SMALL_INTS[_PY_NSMALLNEGINTS + oparg];
            value = PyStackRef_FromPyObjectImmortal(obj);
        }

        replicate(8) inst(STORE_FAST, (value --)) {
            _PyStackRef tmp = GETLOCAL(oparg);
            GETLOCAL(oparg) = value;
            DEAD(value);
            PyStackRef_XCLOSE(tmp);
        }

        pseudo(STORE_FAST_MAYBE_NULL, (unused --)) = {
            STORE_FAST,
        };

        inst(STORE_FAST_LOAD_FAST, (value1 -- value2)) {
            uint32_t oparg1 = oparg >> 4;
            uint32_t oparg2 = oparg & 15;
            _PyStackRef tmp = GETLOCAL(oparg1);
            GETLOCAL(oparg1) = value1;
            DEAD(value1);
            value2 = PyStackRef_DUP(GETLOCAL(oparg2));
            PyStackRef_XCLOSE(tmp);
        }

        inst(STORE_FAST_STORE_FAST, (value2, value1 --)) {
            uint32_t oparg1 = oparg >> 4;
            uint32_t oparg2 = oparg & 15;
            _PyStackRef tmp = GETLOCAL(oparg1);
            GETLOCAL(oparg1) = value1;
            DEAD(value1);
            PyStackRef_XCLOSE(tmp);
            tmp = GETLOCAL(oparg2);
            GETLOCAL(oparg2) = value2;
            DEAD(value2);
            PyStackRef_XCLOSE(tmp);
        }

        pure inst(POP_TOP, (value --)) {
            DECREF_INPUTS();
        }

        pure inst(PUSH_NULL, (-- res)) {
            res = PyStackRef_NULL;
        }

        no_save_ip inst(END_FOR, (value -- )) {
            /* Don't update instr_ptr, so that POP_ITER sees
             * the FOR_ITER as the previous instruction.
             * This has the benign side effect that if value is
             * finalized it will see the location as the FOR_ITER's.
             */
            PyStackRef_CLOSE(value);
        }

        macro(POP_ITER) = POP_TOP;

        no_save_ip tier1 inst(INSTRUMENTED_END_FOR, (receiver, value -- receiver)) {
            /* Need to create a fake StopIteration error here,
             * to conform to PEP 380 */
            if (PyStackRef_GenCheck(receiver)) {
                int err = monitor_stop_iteration(tstate, frame, this_instr, PyStackRef_AsPyObjectBorrow(value));
                if (err) {
                    ERROR_NO_POP();
                }
            }
            DECREF_INPUTS();
        }

        tier1 inst(INSTRUMENTED_POP_ITER, (iter -- )) {
            INSTRUMENTED_JUMP(prev_instr, this_instr+1, PY_MONITORING_EVENT_BRANCH_RIGHT);
            PyStackRef_CLOSE(iter);
        }

        pure inst(END_SEND, (receiver, value -- val)) {
            (void)receiver;
            val = value;
            DEAD(value);
            DECREF_INPUTS();
        }

        tier1 inst(INSTRUMENTED_END_SEND, (receiver, value -- val)) {
            PyObject *receiver_o = PyStackRef_AsPyObjectBorrow(receiver);
            if (PyGen_Check(receiver_o) || PyCoro_CheckExact(receiver_o)) {
                int err = monitor_stop_iteration(tstate, frame, this_instr, PyStackRef_AsPyObjectBorrow(value));
                if (err) {
                    ERROR_NO_POP();
                }
            }
            val = value;
            DEAD(value);
            PyStackRef_CLOSE(receiver);
        }

        inst(UNARY_NEGATIVE, (value -- res)) {
            PyObject *res_o = PyNumber_Negative(PyStackRef_AsPyObjectBorrow(value));
            DECREF_INPUTS();
            ERROR_IF(res_o == NULL, error);
            res = PyStackRef_FromPyObjectSteal(res_o);
        }

        pure inst(UNARY_NOT, (value -- res)) {
            assert(PyStackRef_BoolCheck(value));
            res = PyStackRef_IsFalse(value)
                ? PyStackRef_True : PyStackRef_False;
            DEAD(value);
        }

        family(TO_BOOL, INLINE_CACHE_ENTRIES_TO_BOOL) = {
            TO_BOOL_ALWAYS_TRUE,
            TO_BOOL_BOOL,
            TO_BOOL_INT,
            TO_BOOL_LIST,
            TO_BOOL_NONE,
            TO_BOOL_STR,
        };

        specializing op(_SPECIALIZE_TO_BOOL, (counter/1, value -- value)) {
            #if ENABLE_SPECIALIZATION_FT
            if (ADAPTIVE_COUNTER_TRIGGERS(counter)) {
                next_instr = this_instr;
                _Py_Specialize_ToBool(value, next_instr);
                DISPATCH_SAME_OPARG();
            }
            OPCODE_DEFERRED_INC(TO_BOOL);
            ADVANCE_ADAPTIVE_COUNTER(this_instr[1].counter);
            #endif  /* ENABLE_SPECIALIZATION_FT */
        }

        op(_TO_BOOL, (value -- res)) {
            int err = PyObject_IsTrue(PyStackRef_AsPyObjectBorrow(value));
            DECREF_INPUTS();
            ERROR_IF(err < 0, error);
            res = err ? PyStackRef_True : PyStackRef_False;
        }

        macro(TO_BOOL) = _SPECIALIZE_TO_BOOL + unused/2 + _TO_BOOL;

        inst(TO_BOOL_BOOL, (unused/1, unused/2, value -- value)) {
            EXIT_IF(!PyStackRef_BoolCheck(value));
            STAT_INC(TO_BOOL, hit);
        }

        inst(TO_BOOL_INT, (unused/1, unused/2, value -- res)) {
            PyObject *value_o = PyStackRef_AsPyObjectBorrow(value);
            EXIT_IF(!PyLong_CheckExact(value_o));
            STAT_INC(TO_BOOL, hit);
            if (_PyLong_IsZero((PyLongObject *)value_o)) {
                assert(_Py_IsImmortal(value_o));
                DEAD(value);
                res = PyStackRef_False;
            }
            else {
                DECREF_INPUTS();
                res = PyStackRef_True;
            }
        }

        inst(TO_BOOL_LIST, (unused/1, unused/2, value -- res)) {
            PyObject *value_o = PyStackRef_AsPyObjectBorrow(value);
            EXIT_IF(!PyList_CheckExact(value_o));
            STAT_INC(TO_BOOL, hit);
            res = PyList_GET_SIZE(value_o) ? PyStackRef_True : PyStackRef_False;
            DECREF_INPUTS();
        }

        inst(TO_BOOL_NONE, (unused/1, unused/2, value -- res)) {
            // This one is a bit weird, because we expect *some* failures:
            EXIT_IF(!PyStackRef_IsNone(value));
            DEAD(value);
            STAT_INC(TO_BOOL, hit);
            res = PyStackRef_False;
        }

        inst(TO_BOOL_STR, (unused/1, unused/2, value -- res)) {
            PyObject *value_o = PyStackRef_AsPyObjectBorrow(value);
            EXIT_IF(!PyUnicode_CheckExact(value_o));
            STAT_INC(TO_BOOL, hit);
            if (value_o == &_Py_STR(empty)) {
                assert(_Py_IsImmortal(value_o));
                DEAD(value);
                res = PyStackRef_False;
            }
            else {
                assert(Py_SIZE(value_o));
                DECREF_INPUTS();
                res = PyStackRef_True;
            }
        }

        op(_REPLACE_WITH_TRUE, (value -- res)) {
            DECREF_INPUTS();
            res = PyStackRef_True;
        }

        macro(TO_BOOL_ALWAYS_TRUE) =
            unused/1 +
            _GUARD_TYPE_VERSION +
            _REPLACE_WITH_TRUE;

        inst(UNARY_INVERT, (value -- res)) {
            PyObject *res_o = PyNumber_Invert(PyStackRef_AsPyObjectBorrow(value));
            DECREF_INPUTS();
            ERROR_IF(res_o == NULL, error);
            res = PyStackRef_FromPyObjectSteal(res_o);
        }

        family(BINARY_OP, INLINE_CACHE_ENTRIES_BINARY_OP) = {
            BINARY_OP_MULTIPLY_INT,
            BINARY_OP_ADD_INT,
            BINARY_OP_SUBTRACT_INT,
            BINARY_OP_MULTIPLY_FLOAT,
            BINARY_OP_ADD_FLOAT,
            BINARY_OP_SUBTRACT_FLOAT,
            BINARY_OP_ADD_UNICODE,
            // BINARY_OP_INPLACE_ADD_UNICODE,  // See comments at that opcode.
            BINARY_OP_EXTEND,
        };

        op(_GUARD_BOTH_INT, (left, right -- left, right)) {
            PyObject *left_o = PyStackRef_AsPyObjectBorrow(left);
            PyObject *right_o = PyStackRef_AsPyObjectBorrow(right);
            EXIT_IF(!PyLong_CheckExact(left_o));
            EXIT_IF(!PyLong_CheckExact(right_o));
        }

        op(_GUARD_NOS_INT, (left, unused -- left, unused)) {
            PyObject *left_o = PyStackRef_AsPyObjectBorrow(left);
            EXIT_IF(!PyLong_CheckExact(left_o));
        }

        op(_GUARD_TOS_INT, (value -- value)) {
            PyObject *value_o = PyStackRef_AsPyObjectBorrow(value);
            EXIT_IF(!PyLong_CheckExact(value_o));
        }

        pure op(_BINARY_OP_MULTIPLY_INT, (left, right -- res)) {
            PyObject *left_o = PyStackRef_AsPyObjectBorrow(left);
            PyObject *right_o = PyStackRef_AsPyObjectBorrow(right);
            assert(PyLong_CheckExact(left_o));
            assert(PyLong_CheckExact(right_o));

            STAT_INC(BINARY_OP, hit);
            PyObject *res_o = _PyLong_Multiply((PyLongObject *)left_o, (PyLongObject *)right_o);
            PyStackRef_CLOSE_SPECIALIZED(right, _PyLong_ExactDealloc);
            PyStackRef_CLOSE_SPECIALIZED(left, _PyLong_ExactDealloc);
            INPUTS_DEAD();
            ERROR_IF(res_o == NULL, error);
            res = PyStackRef_FromPyObjectSteal(res_o);
        }

        pure op(_BINARY_OP_ADD_INT, (left, right -- res)) {
            PyObject *left_o = PyStackRef_AsPyObjectBorrow(left);
            PyObject *right_o = PyStackRef_AsPyObjectBorrow(right);
            assert(PyLong_CheckExact(left_o));
            assert(PyLong_CheckExact(right_o));

            STAT_INC(BINARY_OP, hit);
            PyObject *res_o = _PyLong_Add((PyLongObject *)left_o, (PyLongObject *)right_o);
            PyStackRef_CLOSE_SPECIALIZED(right, _PyLong_ExactDealloc);
            PyStackRef_CLOSE_SPECIALIZED(left, _PyLong_ExactDealloc);
            INPUTS_DEAD();
            ERROR_IF(res_o == NULL, error);
            res = PyStackRef_FromPyObjectSteal(res_o);
        }

        pure op(_BINARY_OP_SUBTRACT_INT, (left, right -- res)) {
            PyObject *left_o = PyStackRef_AsPyObjectBorrow(left);
            PyObject *right_o = PyStackRef_AsPyObjectBorrow(right);
            assert(PyLong_CheckExact(left_o));
            assert(PyLong_CheckExact(right_o));

            STAT_INC(BINARY_OP, hit);
            PyObject *res_o = _PyLong_Subtract((PyLongObject *)left_o, (PyLongObject *)right_o);
            PyStackRef_CLOSE_SPECIALIZED(right, _PyLong_ExactDealloc);
            PyStackRef_CLOSE_SPECIALIZED(left, _PyLong_ExactDealloc);
            INPUTS_DEAD();
            ERROR_IF(res_o == NULL, error);
            res = PyStackRef_FromPyObjectSteal(res_o);
        }

        macro(BINARY_OP_MULTIPLY_INT) =
            _GUARD_BOTH_INT + unused/5 + _BINARY_OP_MULTIPLY_INT;
        macro(BINARY_OP_ADD_INT) =
            _GUARD_BOTH_INT + unused/5 + _BINARY_OP_ADD_INT;
        macro(BINARY_OP_SUBTRACT_INT) =
            _GUARD_BOTH_INT + unused/5 + _BINARY_OP_SUBTRACT_INT;

        op(_GUARD_BOTH_FLOAT, (left, right -- left, right)) {
            PyObject *left_o = PyStackRef_AsPyObjectBorrow(left);
            PyObject *right_o = PyStackRef_AsPyObjectBorrow(right);
            EXIT_IF(!PyFloat_CheckExact(left_o));
            EXIT_IF(!PyFloat_CheckExact(right_o));
        }

        op(_GUARD_NOS_FLOAT, (left, unused -- left, unused)) {
            PyObject *left_o = PyStackRef_AsPyObjectBorrow(left);
            EXIT_IF(!PyFloat_CheckExact(left_o));
        }

        op(_GUARD_TOS_FLOAT, (value -- value)) {
            PyObject *value_o = PyStackRef_AsPyObjectBorrow(value);
            EXIT_IF(!PyFloat_CheckExact(value_o));
        }

        pure op(_BINARY_OP_MULTIPLY_FLOAT, (left, right -- res)) {
            PyObject *left_o = PyStackRef_AsPyObjectBorrow(left);
            PyObject *right_o = PyStackRef_AsPyObjectBorrow(right);
            assert(PyFloat_CheckExact(left_o));
            assert(PyFloat_CheckExact(right_o));

            STAT_INC(BINARY_OP, hit);
            double dres =
                ((PyFloatObject *)left_o)->ob_fval *
                ((PyFloatObject *)right_o)->ob_fval;
            PyObject *res_o = _PyFloat_FromDouble_ConsumeInputs(left, right, dres);
            INPUTS_DEAD();
            ERROR_IF(res_o == NULL, error);
            res = PyStackRef_FromPyObjectSteal(res_o);
        }

        pure op(_BINARY_OP_ADD_FLOAT, (left, right -- res)) {
            PyObject *left_o = PyStackRef_AsPyObjectBorrow(left);
            PyObject *right_o = PyStackRef_AsPyObjectBorrow(right);
            assert(PyFloat_CheckExact(left_o));
            assert(PyFloat_CheckExact(right_o));

            STAT_INC(BINARY_OP, hit);
            double dres =
                ((PyFloatObject *)left_o)->ob_fval +
                ((PyFloatObject *)right_o)->ob_fval;
            PyObject *res_o = _PyFloat_FromDouble_ConsumeInputs(left, right, dres);
            INPUTS_DEAD();
            ERROR_IF(res_o == NULL, error);
            res = PyStackRef_FromPyObjectSteal(res_o);
        }

        pure op(_BINARY_OP_SUBTRACT_FLOAT, (left, right -- res)) {
            PyObject *left_o = PyStackRef_AsPyObjectBorrow(left);
            PyObject *right_o = PyStackRef_AsPyObjectBorrow(right);
            assert(PyFloat_CheckExact(left_o));
            assert(PyFloat_CheckExact(right_o));

            STAT_INC(BINARY_OP, hit);
            double dres =
                ((PyFloatObject *)left_o)->ob_fval -
                ((PyFloatObject *)right_o)->ob_fval;
            PyObject *res_o = _PyFloat_FromDouble_ConsumeInputs(left, right, dres);
            INPUTS_DEAD();
            ERROR_IF(res_o == NULL, error);
            res = PyStackRef_FromPyObjectSteal(res_o);
        }

        macro(BINARY_OP_MULTIPLY_FLOAT) =
            _GUARD_BOTH_FLOAT + unused/5 + _BINARY_OP_MULTIPLY_FLOAT;
        macro(BINARY_OP_ADD_FLOAT) =
            _GUARD_BOTH_FLOAT + unused/5 + _BINARY_OP_ADD_FLOAT;
        macro(BINARY_OP_SUBTRACT_FLOAT) =
            _GUARD_BOTH_FLOAT + unused/5 + _BINARY_OP_SUBTRACT_FLOAT;

        op(_GUARD_BOTH_UNICODE, (left, right -- left, right)) {
            PyObject *left_o = PyStackRef_AsPyObjectBorrow(left);
            PyObject *right_o = PyStackRef_AsPyObjectBorrow(right);

            EXIT_IF(!PyUnicode_CheckExact(left_o));
            EXIT_IF(!PyUnicode_CheckExact(right_o));
        }

        pure op(_BINARY_OP_ADD_UNICODE, (left, right -- res)) {
            PyObject *left_o = PyStackRef_AsPyObjectBorrow(left);
            PyObject *right_o = PyStackRef_AsPyObjectBorrow(right);
            assert(PyUnicode_CheckExact(left_o));
            assert(PyUnicode_CheckExact(right_o));

            STAT_INC(BINARY_OP, hit);
            PyObject *res_o = PyUnicode_Concat(left_o, right_o);
            PyStackRef_CLOSE_SPECIALIZED(right, _PyUnicode_ExactDealloc);
            PyStackRef_CLOSE_SPECIALIZED(left, _PyUnicode_ExactDealloc);
            INPUTS_DEAD();
            ERROR_IF(res_o == NULL, error);
            res = PyStackRef_FromPyObjectSteal(res_o);
        }

        macro(BINARY_OP_ADD_UNICODE) =
            _GUARD_BOTH_UNICODE + unused/5 + _BINARY_OP_ADD_UNICODE;

        // This is a subtle one. It's a super-instruction for
        // BINARY_OP_ADD_UNICODE followed by STORE_FAST
        // where the store goes into the left argument.
        // So the inputs are the same as for all BINARY_OP
        // specializations, but there is no output.
        // At the end we just skip over the STORE_FAST.
        op(_BINARY_OP_INPLACE_ADD_UNICODE, (left, right --)) {
            PyObject *left_o = PyStackRef_AsPyObjectBorrow(left);
            PyObject *right_o = PyStackRef_AsPyObjectBorrow(right);
            assert(PyUnicode_CheckExact(left_o));
            assert(PyUnicode_CheckExact(right_o));

            int next_oparg;
        #if TIER_ONE
            assert(next_instr->op.code == STORE_FAST);
            next_oparg = next_instr->op.arg;
        #else
            next_oparg = CURRENT_OPERAND0();
        #endif
            _PyStackRef *target_local = &GETLOCAL(next_oparg);
            DEOPT_IF(PyStackRef_AsPyObjectBorrow(*target_local) != left_o);
            STAT_INC(BINARY_OP, hit);
            /* Handle `left = left + right` or `left += right` for str.
             *
             * When possible, extend `left` in place rather than
             * allocating a new PyUnicodeObject. This attempts to avoid
             * quadratic behavior when one neglects to use str.join().
             *
             * If `left` has only two references remaining (one from
             * the stack, one in the locals), DECREFing `left` leaves
             * only the locals reference, so PyUnicode_Append knows
             * that the string is safe to mutate.
             */
            assert(Py_REFCNT(left_o) >= 2);
            PyStackRef_CLOSE_SPECIALIZED(left, _PyUnicode_ExactDealloc);
            DEAD(left);
            PyObject *temp = PyStackRef_AsPyObjectSteal(*target_local);
            PyUnicode_Append(&temp, right_o);
            *target_local = PyStackRef_FromPyObjectSteal(temp);
            PyStackRef_CLOSE_SPECIALIZED(right, _PyUnicode_ExactDealloc);
            DEAD(right);
            ERROR_IF(PyStackRef_IsNull(*target_local), error);
        #if TIER_ONE
            // The STORE_FAST is already done. This is done here in tier one,
            // and during trace projection in tier two:
            assert(next_instr->op.code == STORE_FAST);
            SKIP_OVER(1);
        #endif
        }

       op(_GUARD_BINARY_OP_EXTEND, (descr/4, left, right -- left, right)) {
            PyObject *left_o = PyStackRef_AsPyObjectBorrow(left);
            PyObject *right_o = PyStackRef_AsPyObjectBorrow(right);
            _PyBinaryOpSpecializationDescr *d = (_PyBinaryOpSpecializationDescr*)descr;
            assert(INLINE_CACHE_ENTRIES_BINARY_OP == 5);
            assert(d && d->guard);
            int res = d->guard(left_o, right_o);
            DEOPT_IF(!res);
        }

        pure op(_BINARY_OP_EXTEND, (descr/4, left, right -- res)) {
            PyObject *left_o = PyStackRef_AsPyObjectBorrow(left);
            PyObject *right_o = PyStackRef_AsPyObjectBorrow(right);
            assert(INLINE_CACHE_ENTRIES_BINARY_OP == 5);
            _PyBinaryOpSpecializationDescr *d = (_PyBinaryOpSpecializationDescr*)descr;

            STAT_INC(BINARY_OP, hit);

            PyObject *res_o = d->action(left_o, right_o);
            DECREF_INPUTS();
            res = PyStackRef_FromPyObjectSteal(res_o);
        }

        macro(BINARY_OP_EXTEND) =
            unused/1 + _GUARD_BINARY_OP_EXTEND + rewind/-4 + _BINARY_OP_EXTEND;

        macro(BINARY_OP_INPLACE_ADD_UNICODE) =
            _GUARD_BOTH_UNICODE + unused/5 + _BINARY_OP_INPLACE_ADD_UNICODE;

        family(BINARY_SUBSCR, INLINE_CACHE_ENTRIES_BINARY_SUBSCR) = {
            BINARY_SUBSCR_DICT,
            BINARY_SUBSCR_GETITEM,
            BINARY_SUBSCR_LIST_INT,
            BINARY_SUBSCR_STR_INT,
            BINARY_SUBSCR_TUPLE_INT,
        };

        specializing op(_SPECIALIZE_BINARY_SUBSCR, (counter/1, container, sub -- container, sub)) {
            #if ENABLE_SPECIALIZATION_FT
            assert(frame->stackpointer == NULL);
            if (ADAPTIVE_COUNTER_TRIGGERS(counter)) {
                next_instr = this_instr;
                _Py_Specialize_BinarySubscr(container, sub, next_instr);
                DISPATCH_SAME_OPARG();
            }
            OPCODE_DEFERRED_INC(BINARY_SUBSCR);
            ADVANCE_ADAPTIVE_COUNTER(this_instr[1].counter);
            #endif  /* ENABLE_SPECIALIZATION_FT */
        }

        op(_BINARY_SUBSCR, (container, sub -- res)) {
            PyObject *container_o = PyStackRef_AsPyObjectBorrow(container);
            PyObject *sub_o = PyStackRef_AsPyObjectBorrow(sub);

            PyObject *res_o = PyObject_GetItem(container_o, sub_o);
            DECREF_INPUTS();
            ERROR_IF(res_o == NULL, error);
            res = PyStackRef_FromPyObjectSteal(res_o);
        }

        macro(BINARY_SUBSCR) = _SPECIALIZE_BINARY_SUBSCR + _BINARY_SUBSCR;

        specializing op(_SPECIALIZE_BINARY_SLICE, (container, start, stop -- container, start, stop)) {
            // Placeholder until we implement BINARY_SLICE specialization
            #if ENABLE_SPECIALIZATION
            OPCODE_DEFERRED_INC(BINARY_SLICE);
            #endif  /* ENABLE_SPECIALIZATION */
        }

        op(_BINARY_SLICE, (container, start, stop -- res)) {
            PyObject *slice = _PyBuildSlice_ConsumeRefs(PyStackRef_AsPyObjectSteal(start),
                                                        PyStackRef_AsPyObjectSteal(stop));
            PyObject *res_o;
            // Can't use ERROR_IF() here, because we haven't
            // DECREF'ed container yet, and we still own slice.
            if (slice == NULL) {
                res_o = NULL;
            }
            else {
                res_o = PyObject_GetItem(PyStackRef_AsPyObjectBorrow(container), slice);
                Py_DECREF(slice);
            }
            PyStackRef_CLOSE(container);
            ERROR_IF(res_o == NULL, error);
            res = PyStackRef_FromPyObjectSteal(res_o);
        }

        macro(BINARY_SLICE) = _SPECIALIZE_BINARY_SLICE + _BINARY_SLICE;

        specializing op(_SPECIALIZE_STORE_SLICE, (v, container, start, stop -- v, container, start, stop)) {
            // Placeholder until we implement STORE_SLICE specialization
            #if ENABLE_SPECIALIZATION
            OPCODE_DEFERRED_INC(STORE_SLICE);
            #endif  /* ENABLE_SPECIALIZATION */
        }

        op(_STORE_SLICE, (v, container, start, stop -- )) {
            PyObject *slice = _PyBuildSlice_ConsumeRefs(PyStackRef_AsPyObjectSteal(start),
                                                        PyStackRef_AsPyObjectSteal(stop));
            int err;
            if (slice == NULL) {
                err = 1;
            }
            else {
                err = PyObject_SetItem(PyStackRef_AsPyObjectBorrow(container), slice, PyStackRef_AsPyObjectBorrow(v));
                Py_DECREF(slice);
            }
            DECREF_INPUTS();
            ERROR_IF(err, error);
        }

        macro(STORE_SLICE) = _SPECIALIZE_STORE_SLICE + _STORE_SLICE;

        inst(BINARY_SUBSCR_LIST_INT, (unused/1, list_st, sub_st -- res)) {
            PyObject *sub = PyStackRef_AsPyObjectBorrow(sub_st);
            PyObject *list = PyStackRef_AsPyObjectBorrow(list_st);

            DEOPT_IF(!PyLong_CheckExact(sub));
            DEOPT_IF(!PyList_CheckExact(list));

            // Deopt unless 0 <= sub < PyList_Size(list)
            DEOPT_IF(!_PyLong_IsNonNegativeCompact((PyLongObject *)sub));
            Py_ssize_t index = ((PyLongObject*)sub)->long_value.ob_digit[0];
#ifdef Py_GIL_DISABLED
            PyObject *res_o = _PyList_GetItemRef((PyListObject*)list, index);
            DEOPT_IF(res_o == NULL);
            STAT_INC(BINARY_SUBSCR, hit);
#else
            DEOPT_IF(index >= PyList_GET_SIZE(list));
            STAT_INC(BINARY_SUBSCR, hit);
            PyObject *res_o = PyList_GET_ITEM(list, index);
            assert(res_o != NULL);
            Py_INCREF(res_o);
#endif
            PyStackRef_CLOSE_SPECIALIZED(sub_st, _PyLong_ExactDealloc);
            DEAD(sub_st);
            PyStackRef_CLOSE(list_st);
            res = PyStackRef_FromPyObjectSteal(res_o);
        }

        inst(BINARY_SUBSCR_STR_INT, (unused/1, str_st, sub_st -- res)) {
            PyObject *sub = PyStackRef_AsPyObjectBorrow(sub_st);
            PyObject *str = PyStackRef_AsPyObjectBorrow(str_st);

            DEOPT_IF(!PyLong_CheckExact(sub));
            DEOPT_IF(!PyUnicode_CheckExact(str));
            DEOPT_IF(!_PyLong_IsNonNegativeCompact((PyLongObject *)sub));
            Py_ssize_t index = ((PyLongObject*)sub)->long_value.ob_digit[0];
            DEOPT_IF(PyUnicode_GET_LENGTH(str) <= index);
            // Specialize for reading an ASCII character from any string:
            Py_UCS4 c = PyUnicode_READ_CHAR(str, index);
            DEOPT_IF(Py_ARRAY_LENGTH(_Py_SINGLETON(strings).ascii) <= c);
            STAT_INC(BINARY_SUBSCR, hit);
            PyObject *res_o = (PyObject*)&_Py_SINGLETON(strings).ascii[c];
            PyStackRef_CLOSE_SPECIALIZED(sub_st, _PyLong_ExactDealloc);
            DEAD(sub_st);
            PyStackRef_CLOSE(str_st);
            res = PyStackRef_FromPyObjectSteal(res_o);
        }

        inst(BINARY_SUBSCR_TUPLE_INT, (unused/1, tuple_st, sub_st -- res)) {
            PyObject *sub = PyStackRef_AsPyObjectBorrow(sub_st);
            PyObject *tuple = PyStackRef_AsPyObjectBorrow(tuple_st);

            DEOPT_IF(!PyLong_CheckExact(sub));
            DEOPT_IF(!PyTuple_CheckExact(tuple));

            // Deopt unless 0 <= sub < PyTuple_Size(list)
            DEOPT_IF(!_PyLong_IsNonNegativeCompact((PyLongObject *)sub));
            Py_ssize_t index = ((PyLongObject*)sub)->long_value.ob_digit[0];
            DEOPT_IF(index >= PyTuple_GET_SIZE(tuple));
            STAT_INC(BINARY_SUBSCR, hit);
            PyObject *res_o = PyTuple_GET_ITEM(tuple, index);
            assert(res_o != NULL);
            Py_INCREF(res_o);
            PyStackRef_CLOSE_SPECIALIZED(sub_st, _PyLong_ExactDealloc);
            DEAD(sub_st);
            PyStackRef_CLOSE(tuple_st);
            res = PyStackRef_FromPyObjectSteal(res_o);
        }

        inst(BINARY_SUBSCR_DICT, (unused/1, dict_st, sub_st -- res)) {
            PyObject *sub = PyStackRef_AsPyObjectBorrow(sub_st);
            PyObject *dict = PyStackRef_AsPyObjectBorrow(dict_st);

            DEOPT_IF(!PyDict_CheckExact(dict));
            STAT_INC(BINARY_SUBSCR, hit);
            PyObject *res_o;
            int rc = PyDict_GetItemRef(dict, sub, &res_o);
            if (rc == 0) {
                _PyErr_SetKeyError(sub);
            }
            DECREF_INPUTS();
            ERROR_IF(rc <= 0, error); // not found or error
            res = PyStackRef_FromPyObjectSteal(res_o);
        }

        op(_BINARY_SUBSCR_CHECK_FUNC, (container, unused -- container, unused, getitem)) {
            PyTypeObject *tp = Py_TYPE(PyStackRef_AsPyObjectBorrow(container));
            DEOPT_IF(!PyType_HasFeature(tp, Py_TPFLAGS_HEAPTYPE));
            PyHeapTypeObject *ht = (PyHeapTypeObject *)tp;
            PyObject *getitem_o = FT_ATOMIC_LOAD_PTR_ACQUIRE(ht->_spec_cache.getitem);
            DEOPT_IF(getitem_o == NULL);
            assert(PyFunction_Check(getitem_o));
            uint32_t cached_version = FT_ATOMIC_LOAD_UINT32_RELAXED(ht->_spec_cache.getitem_version);
            DEOPT_IF(((PyFunctionObject *)getitem_o)->func_version != cached_version);
            PyCodeObject *code = (PyCodeObject *)PyFunction_GET_CODE(getitem_o);
            assert(code->co_argcount == 2);
            DEOPT_IF(!_PyThreadState_HasStackSpace(tstate, code->co_framesize));
            getitem = PyStackRef_FromPyObjectNew(getitem_o);
            STAT_INC(BINARY_SUBSCR, hit);
        }

        op(_BINARY_SUBSCR_INIT_CALL, (container, sub, getitem -- new_frame: _PyInterpreterFrame* )) {
            new_frame = _PyFrame_PushUnchecked(tstate, getitem, 2, frame);
            new_frame->localsplus[0] = container;
            new_frame->localsplus[1] = sub;
            INPUTS_DEAD();
            frame->return_offset = INSTRUCTION_SIZE;
        }

        macro(BINARY_SUBSCR_GETITEM) =
            unused/1 + // Skip over the counter
            _CHECK_PEP_523 +
            _BINARY_SUBSCR_CHECK_FUNC +
            _BINARY_SUBSCR_INIT_CALL +
            _PUSH_FRAME;

        inst(LIST_APPEND, (list, unused[oparg-1], v -- list, unused[oparg-1])) {
            int err = _PyList_AppendTakeRef((PyListObject *)PyStackRef_AsPyObjectBorrow(list),
                                           PyStackRef_AsPyObjectSteal(v));
            ERROR_IF(err < 0, error);
        }

        inst(SET_ADD, (set, unused[oparg-1], v -- set, unused[oparg-1])) {
            int err = PySet_Add(PyStackRef_AsPyObjectBorrow(set),
                                PyStackRef_AsPyObjectBorrow(v));
            DECREF_INPUTS();
            ERROR_IF(err, error);
        }

        family(STORE_SUBSCR, INLINE_CACHE_ENTRIES_STORE_SUBSCR) = {
            STORE_SUBSCR_DICT,
            STORE_SUBSCR_LIST_INT,
        };

        specializing op(_SPECIALIZE_STORE_SUBSCR, (counter/1, container, sub -- container, sub)) {
            #if ENABLE_SPECIALIZATION_FT
            if (ADAPTIVE_COUNTER_TRIGGERS(counter)) {
                next_instr = this_instr;
                _Py_Specialize_StoreSubscr(container, sub, next_instr);
                DISPATCH_SAME_OPARG();
            }
            OPCODE_DEFERRED_INC(STORE_SUBSCR);
            ADVANCE_ADAPTIVE_COUNTER(this_instr[1].counter);
            #endif  /* ENABLE_SPECIALIZATION_FT */
        }

        op(_STORE_SUBSCR, (v, container, sub -- )) {
            /* container[sub] = v */
            int err = PyObject_SetItem(PyStackRef_AsPyObjectBorrow(container), PyStackRef_AsPyObjectBorrow(sub), PyStackRef_AsPyObjectBorrow(v));
            DECREF_INPUTS();
            ERROR_IF(err, error);
        }

        macro(STORE_SUBSCR) = _SPECIALIZE_STORE_SUBSCR + _STORE_SUBSCR;

        inst(STORE_SUBSCR_LIST_INT, (unused/1, value, list_st, sub_st -- )) {
            PyObject *sub = PyStackRef_AsPyObjectBorrow(sub_st);
            PyObject *list = PyStackRef_AsPyObjectBorrow(list_st);

            DEOPT_IF(!PyLong_CheckExact(sub));
            DEOPT_IF(!PyList_CheckExact(list));

            // Ensure nonnegative, zero-or-one-digit ints.
            DEOPT_IF(!_PyLong_IsNonNegativeCompact((PyLongObject *)sub));
            Py_ssize_t index = ((PyLongObject*)sub)->long_value.ob_digit[0];
            DEOPT_IF(!LOCK_OBJECT(list));
            // Ensure index < len(list)
            if (index >= PyList_GET_SIZE(list)) {
                UNLOCK_OBJECT(list);
                DEOPT_IF(true);
            }
            STAT_INC(STORE_SUBSCR, hit);

            PyObject *old_value = PyList_GET_ITEM(list, index);
            PyList_SET_ITEM(list, index, PyStackRef_AsPyObjectSteal(value));
            assert(old_value != NULL);
            UNLOCK_OBJECT(list);  // unlock before decrefs!
            PyStackRef_CLOSE_SPECIALIZED(sub_st, _PyLong_ExactDealloc);
            DEAD(sub_st);
            PyStackRef_CLOSE(list_st);
            Py_DECREF(old_value);
        }

        inst(STORE_SUBSCR_DICT, (unused/1, value, dict_st, sub -- )) {
            PyObject *dict = PyStackRef_AsPyObjectBorrow(dict_st);

            DEOPT_IF(!PyDict_CheckExact(dict));
            STAT_INC(STORE_SUBSCR, hit);
            int err = _PyDict_SetItem_Take2((PyDictObject *)dict,
                                            PyStackRef_AsPyObjectSteal(sub),
                                            PyStackRef_AsPyObjectSteal(value));
            PyStackRef_CLOSE(dict_st);
            ERROR_IF(err, error);
        }

        inst(DELETE_SUBSCR, (container, sub --)) {
            /* del container[sub] */
            int err = PyObject_DelItem(PyStackRef_AsPyObjectBorrow(container),
                                       PyStackRef_AsPyObjectBorrow(sub));
            DECREF_INPUTS();
            ERROR_IF(err, error);
        }

        inst(CALL_INTRINSIC_1, (value -- res)) {
            assert(oparg <= MAX_INTRINSIC_1);
            PyObject *res_o = _PyIntrinsics_UnaryFunctions[oparg].func(tstate, PyStackRef_AsPyObjectBorrow(value));
            DECREF_INPUTS();
            ERROR_IF(res_o == NULL, error);
            res = PyStackRef_FromPyObjectSteal(res_o);
        }

        inst(CALL_INTRINSIC_2, (value2_st, value1_st -- res)) {
            assert(oparg <= MAX_INTRINSIC_2);
            PyObject *value1 = PyStackRef_AsPyObjectBorrow(value1_st);
            PyObject *value2 = PyStackRef_AsPyObjectBorrow(value2_st);

            PyObject *res_o = _PyIntrinsics_BinaryFunctions[oparg].func(tstate, value2, value1);
            DECREF_INPUTS();
            ERROR_IF(res_o == NULL, error);
            res = PyStackRef_FromPyObjectSteal(res_o);
        }

        tier1 inst(RAISE_VARARGS, (args[oparg] -- )) {
            assert(oparg < 3);
            PyObject *cause = oparg == 2 ? PyStackRef_AsPyObjectSteal(args[1]) : NULL;
            PyObject *exc = oparg > 0 ? PyStackRef_AsPyObjectSteal(args[0]) : NULL;
            int err = do_raise(tstate, exc, cause);
            if (err) {
                assert(oparg == 0);
                monitor_reraise(tstate, frame, this_instr);
                goto exception_unwind;
            }
            ERROR_IF(true, error);
        }

        tier1 inst(INTERPRETER_EXIT, (retval --)) {
            assert(frame->owner == FRAME_OWNED_BY_INTERPRETER);
            assert(_PyFrame_IsIncomplete(frame));
            /* Restore previous frame and return. */
            tstate->current_frame = frame->previous;
            assert(!_PyErr_Occurred(tstate));
            tstate->c_recursion_remaining += PY_EVAL_C_STACK_UNITS;
            PyObject *result = PyStackRef_AsPyObjectSteal(retval);
            SYNC_SP(); /* Not strictly necessary, but prevents warnings */
            return result;
        }

        // The stack effect here is a bit misleading.
        // retval is popped from the stack, but res
        // is pushed to a different frame, the callers' frame.
        inst(RETURN_VALUE, (retval -- res)) {
            assert(frame->owner != FRAME_OWNED_BY_INTERPRETER);
            _PyStackRef temp = retval;
            DEAD(retval);
            SAVE_STACK();
            assert(EMPTY());
            _Py_LeaveRecursiveCallPy(tstate);
            // GH-99729: We need to unlink the frame *before* clearing it:
            _PyInterpreterFrame *dying = frame;
            frame = tstate->current_frame = dying->previous;
            _PyEval_FrameClearAndPop(tstate, dying);
            RELOAD_STACK();
            LOAD_IP(frame->return_offset);
            res = temp;
            LLTRACE_RESUME_FRAME();
        }

        tier1 op(_RETURN_VALUE_EVENT, (val -- val)) {
            int err = _Py_call_instrumentation_arg(
                    tstate, PY_MONITORING_EVENT_PY_RETURN,
                    frame, this_instr, PyStackRef_AsPyObjectBorrow(val));
            ERROR_IF(err, error);
        }

        macro(INSTRUMENTED_RETURN_VALUE) =
            _RETURN_VALUE_EVENT +
            RETURN_VALUE;

        inst(GET_AITER, (obj -- iter)) {
            unaryfunc getter = NULL;
            PyObject *obj_o = PyStackRef_AsPyObjectBorrow(obj);
            PyObject *iter_o;
            PyTypeObject *type = Py_TYPE(obj_o);

            if (type->tp_as_async != NULL) {
                getter = type->tp_as_async->am_aiter;
            }

            if (getter == NULL) {
                _PyErr_Format(tstate, PyExc_TypeError,
                              "'async for' requires an object with "
                              "__aiter__ method, got %.100s",
                              type->tp_name);
                DECREF_INPUTS();
                ERROR_IF(true, error);
            }

            iter_o = (*getter)(obj_o);
            DECREF_INPUTS();
            ERROR_IF(iter_o == NULL, error);

            if (Py_TYPE(iter_o)->tp_as_async == NULL ||
                    Py_TYPE(iter_o)->tp_as_async->am_anext == NULL) {

                _PyErr_Format(tstate, PyExc_TypeError,
                              "'async for' received an object from __aiter__ "
                              "that does not implement __anext__: %.100s",
                              Py_TYPE(iter_o)->tp_name);
                Py_DECREF(iter_o);
                ERROR_IF(true, error);
            }
            iter = PyStackRef_FromPyObjectSteal(iter_o);
        }

        inst(GET_ANEXT, (aiter -- aiter, awaitable)) {
            PyObject *awaitable_o = _PyEval_GetANext(PyStackRef_AsPyObjectBorrow(aiter));
            if (awaitable_o == NULL) {
                ERROR_NO_POP();
            }
            awaitable = PyStackRef_FromPyObjectSteal(awaitable_o);
        }

        inst(GET_AWAITABLE, (iterable -- iter)) {
            PyObject *iter_o = _PyEval_GetAwaitable(PyStackRef_AsPyObjectBorrow(iterable), oparg);
            DECREF_INPUTS();
            ERROR_IF(iter_o == NULL, error);
            iter = PyStackRef_FromPyObjectSteal(iter_o);
        }

        family(SEND, INLINE_CACHE_ENTRIES_SEND) = {
            SEND_GEN,
        };

        specializing op(_SPECIALIZE_SEND, (counter/1, receiver, unused -- receiver, unused)) {
            #if ENABLE_SPECIALIZATION_FT
            if (ADAPTIVE_COUNTER_TRIGGERS(counter)) {
                next_instr = this_instr;
                _Py_Specialize_Send(receiver, next_instr);
                DISPATCH_SAME_OPARG();
            }
            OPCODE_DEFERRED_INC(SEND);
            ADVANCE_ADAPTIVE_COUNTER(this_instr[1].counter);
            #endif  /* ENABLE_SPECIALIZATION_FT */
        }

        op(_SEND, (receiver, v -- receiver, retval)) {
            PyObject *receiver_o = PyStackRef_AsPyObjectBorrow(receiver);

            PyObject *retval_o;
            assert(frame->owner != FRAME_OWNED_BY_INTERPRETER);
            if ((tstate->interp->eval_frame == NULL) &&
                (Py_TYPE(receiver_o) == &PyGen_Type || Py_TYPE(receiver_o) == &PyCoro_Type) &&
                ((PyGenObject *)receiver_o)->gi_frame_state < FRAME_EXECUTING)
            {
                PyGenObject *gen = (PyGenObject *)receiver_o;
                _PyInterpreterFrame *gen_frame = &gen->gi_iframe;
                STACK_SHRINK(1);
                _PyFrame_StackPush(gen_frame, v);
                gen->gi_frame_state = FRAME_EXECUTING;
                gen->gi_exc_state.previous_item = tstate->exc_info;
                tstate->exc_info = &gen->gi_exc_state;
                assert(INSTRUCTION_SIZE + oparg <= UINT16_MAX);
                frame->return_offset = (uint16_t)(INSTRUCTION_SIZE + oparg);
                assert(gen_frame->previous == NULL);
                gen_frame->previous = frame;
                DISPATCH_INLINED(gen_frame);
            }
            if (PyStackRef_IsNone(v) && PyIter_Check(receiver_o)) {
                retval_o = Py_TYPE(receiver_o)->tp_iternext(receiver_o);
            }
            else {
                retval_o = PyObject_CallMethodOneArg(receiver_o,
                                                     &_Py_ID(send),
                                                     PyStackRef_AsPyObjectBorrow(v));
            }
            if (retval_o == NULL) {
                int matches = _PyErr_ExceptionMatches(tstate, PyExc_StopIteration);
                if (matches) {
                    _PyEval_MonitorRaise(tstate, frame, this_instr);
                }
                int err = _PyGen_FetchStopIterationValue(&retval_o);
                if (err == 0) {
                    assert(retval_o != NULL);
                    JUMPBY(oparg);
                }
                else {
                    DECREF_INPUTS();
                    ERROR_IF(true, error);
                }
            }
            PyStackRef_CLOSE(v);
            retval = PyStackRef_FromPyObjectSteal(retval_o);
        }

        macro(SEND) = _SPECIALIZE_SEND + _SEND;

        op(_SEND_GEN_FRAME, (receiver, v -- receiver, gen_frame: _PyInterpreterFrame *)) {
            PyGenObject *gen = (PyGenObject *)PyStackRef_AsPyObjectBorrow(receiver);
            DEOPT_IF(Py_TYPE(gen) != &PyGen_Type && Py_TYPE(gen) != &PyCoro_Type);
            DEOPT_IF(gen->gi_frame_state >= FRAME_EXECUTING);
            STAT_INC(SEND, hit);
            gen_frame = &gen->gi_iframe;
            _PyFrame_StackPush(gen_frame, v);
            DEAD(v);
            gen->gi_frame_state = FRAME_EXECUTING;
            gen->gi_exc_state.previous_item = tstate->exc_info;
            tstate->exc_info = &gen->gi_exc_state;
            assert(INSTRUCTION_SIZE + oparg <= UINT16_MAX);
            frame->return_offset = (uint16_t)(INSTRUCTION_SIZE + oparg);
            gen_frame->previous = frame;
        }

        macro(SEND_GEN) =
            unused/1 +
            _CHECK_PEP_523 +
            _SEND_GEN_FRAME +
            _PUSH_FRAME;

        inst(YIELD_VALUE, (retval -- value)) {
            // NOTE: It's important that YIELD_VALUE never raises an exception!
            // The compiler treats any exception raised here as a failed close()
            // or throw() call.
            assert(frame->owner != FRAME_OWNED_BY_INTERPRETER);
            frame->instr_ptr++;
            PyGenObject *gen = _PyGen_GetGeneratorFromFrame(frame);
            assert(FRAME_SUSPENDED_YIELD_FROM == FRAME_SUSPENDED + 1);
            assert(oparg == 0 || oparg == 1);
            gen->gi_frame_state = FRAME_SUSPENDED + oparg;
            _PyStackRef temp = retval;
            DEAD(retval);
            SAVE_STACK();
            tstate->exc_info = gen->gi_exc_state.previous_item;
            gen->gi_exc_state.previous_item = NULL;
            _Py_LeaveRecursiveCallPy(tstate);
            _PyInterpreterFrame *gen_frame = frame;
            frame = tstate->current_frame = frame->previous;
            gen_frame->previous = NULL;
            /* We don't know which of these is relevant here, so keep them equal */
            assert(INLINE_CACHE_ENTRIES_SEND == INLINE_CACHE_ENTRIES_FOR_ITER);
            #if TIER_ONE
            assert(frame->instr_ptr->op.code == INSTRUMENTED_LINE ||
                   frame->instr_ptr->op.code == INSTRUMENTED_INSTRUCTION ||
                   _PyOpcode_Deopt[frame->instr_ptr->op.code] == SEND ||
                   _PyOpcode_Deopt[frame->instr_ptr->op.code] == FOR_ITER ||
                   _PyOpcode_Deopt[frame->instr_ptr->op.code] == INTERPRETER_EXIT ||
                   _PyOpcode_Deopt[frame->instr_ptr->op.code] == ENTER_EXECUTOR);
            #endif
            RELOAD_STACK();
            LOAD_IP(1 + INLINE_CACHE_ENTRIES_SEND);
            value = temp;
            LLTRACE_RESUME_FRAME();
        }

        tier1 op(_YIELD_VALUE_EVENT, (val -- val)) {
            int err = _Py_call_instrumentation_arg(
                    tstate, PY_MONITORING_EVENT_PY_YIELD,
                    frame, this_instr, PyStackRef_AsPyObjectBorrow(val));
            if (err) {
                ERROR_NO_POP();
            }
            if (frame->instr_ptr != this_instr) {
                next_instr = frame->instr_ptr;
                DISPATCH();
            }
        }

        macro(INSTRUMENTED_YIELD_VALUE) =
            _YIELD_VALUE_EVENT +
            YIELD_VALUE;

        inst(POP_EXCEPT, (exc_value -- )) {
            _PyErr_StackItem *exc_info = tstate->exc_info;
            Py_XSETREF(exc_info->exc_value,
                   PyStackRef_IsNone(exc_value)
                    ? NULL : PyStackRef_AsPyObjectSteal(exc_value));
        }

        tier1 inst(RERAISE, (values[oparg], exc_st -- values[oparg])) {
            PyObject *exc = PyStackRef_AsPyObjectSteal(exc_st);

            assert(oparg >= 0 && oparg <= 2);
            if (oparg) {
                PyObject *lasti = PyStackRef_AsPyObjectBorrow(values[0]);
                if (PyLong_Check(lasti)) {
                    frame->instr_ptr = _PyFrame_GetBytecode(frame) + PyLong_AsLong(lasti);
                    assert(!_PyErr_Occurred(tstate));
                }
                else {
                    _PyErr_SetString(tstate, PyExc_SystemError, "lasti is not an int");
                    Py_DECREF(exc);
                    ERROR_NO_POP();
                }
            }
            assert(exc && PyExceptionInstance_Check(exc));
            _PyErr_SetRaisedException(tstate, exc);
            monitor_reraise(tstate, frame, this_instr);
            goto exception_unwind;
        }

        tier1 inst(END_ASYNC_FOR, (awaitable_st, exc_st -- )) {
            PyObject *exc = PyStackRef_AsPyObjectBorrow(exc_st);

            assert(exc && PyExceptionInstance_Check(exc));
            int matches = PyErr_GivenExceptionMatches(exc, PyExc_StopAsyncIteration);
            if (matches) {
                DECREF_INPUTS();
            }
            else {
                Py_INCREF(exc);
                _PyErr_SetRaisedException(tstate, exc);
                monitor_reraise(tstate, frame, this_instr);
                goto exception_unwind;
            }
        }

        tier1 inst(CLEANUP_THROW, (sub_iter_st, last_sent_val_st, exc_value_st -- none, value)) {
            PyObject *exc_value = PyStackRef_AsPyObjectBorrow(exc_value_st);
            #ifndef Py_TAIL_CALL_INTERP
            assert(throwflag);
            #endif
            assert(exc_value && PyExceptionInstance_Check(exc_value));

            int matches = PyErr_GivenExceptionMatches(exc_value, PyExc_StopIteration);
            if (matches) {
                none = PyStackRef_None;
                value = PyStackRef_FromPyObjectNew(((PyStopIterationObject *)exc_value)->value);
                DECREF_INPUTS();
            }
            else {
                _PyErr_SetRaisedException(tstate, Py_NewRef(exc_value));
                monitor_reraise(tstate, frame, this_instr);
                goto exception_unwind;
            }
        }

        inst(LOAD_COMMON_CONSTANT, ( -- value)) {
            // Keep in sync with _common_constants in opcode.py
            // If we ever have more than two constants, use a lookup table
            PyObject *val;
            if (oparg == CONSTANT_ASSERTIONERROR) {
                val = PyExc_AssertionError;
            }
            else {
                assert(oparg == CONSTANT_NOTIMPLEMENTEDERROR);
                val = PyExc_NotImplementedError;
            }
            value = PyStackRef_FromPyObjectImmortal(val);
        }

        inst(LOAD_BUILD_CLASS, ( -- bc)) {
            PyObject *bc_o;
            int err = PyMapping_GetOptionalItem(BUILTINS(), &_Py_ID(__build_class__), &bc_o);
            ERROR_IF(err < 0, error);
            if (bc_o == NULL) {
                _PyErr_SetString(tstate, PyExc_NameError,
                                 "__build_class__ not found");
                ERROR_IF(true, error);
            }
            bc = PyStackRef_FromPyObjectSteal(bc_o);
        }

        inst(STORE_NAME, (v -- )) {
            PyObject *name = GETITEM(FRAME_CO_NAMES, oparg);
            PyObject *ns = LOCALS();
            int err;
            if (ns == NULL) {
                _PyErr_Format(tstate, PyExc_SystemError,
                              "no locals found when storing %R", name);
                DECREF_INPUTS();
                ERROR_IF(true, error);
            }
            if (PyDict_CheckExact(ns)) {
                err = PyDict_SetItem(ns, name, PyStackRef_AsPyObjectBorrow(v));
            }
            else {
                err = PyObject_SetItem(ns, name, PyStackRef_AsPyObjectBorrow(v));
            }
            DECREF_INPUTS();
            ERROR_IF(err, error);
        }

        inst(DELETE_NAME, (--)) {
            PyObject *name = GETITEM(FRAME_CO_NAMES, oparg);
            PyObject *ns = LOCALS();
            int err;
            if (ns == NULL) {
                _PyErr_Format(tstate, PyExc_SystemError,
                              "no locals when deleting %R", name);
                ERROR_NO_POP();
            }
            err = PyObject_DelItem(ns, name);
            // Can't use ERROR_IF here.
            if (err != 0) {
                _PyEval_FormatExcCheckArg(tstate, PyExc_NameError,
                                          NAME_ERROR_MSG,
                                          name);
                ERROR_NO_POP();
            }
        }

        family(UNPACK_SEQUENCE, INLINE_CACHE_ENTRIES_UNPACK_SEQUENCE) = {
            UNPACK_SEQUENCE_TWO_TUPLE,
            UNPACK_SEQUENCE_TUPLE,
            UNPACK_SEQUENCE_LIST,
        };

        specializing op(_SPECIALIZE_UNPACK_SEQUENCE, (counter/1, seq -- seq)) {
            #if ENABLE_SPECIALIZATION_FT
            if (ADAPTIVE_COUNTER_TRIGGERS(counter)) {
                next_instr = this_instr;
                _Py_Specialize_UnpackSequence(seq, next_instr, oparg);
                DISPATCH_SAME_OPARG();
            }
            OPCODE_DEFERRED_INC(UNPACK_SEQUENCE);
            ADVANCE_ADAPTIVE_COUNTER(this_instr[1].counter);
            #endif  /* ENABLE_SPECIALIZATION_FT */
            (void)seq;
            (void)counter;
        }

        op(_UNPACK_SEQUENCE, (seq -- output[oparg])) {
            _PyStackRef *top = output + oparg;
            int res = _PyEval_UnpackIterableStackRef(tstate, seq, oparg, -1, top);
            DECREF_INPUTS();
            ERROR_IF(res == 0, error);
        }

        macro(UNPACK_SEQUENCE) = _SPECIALIZE_UNPACK_SEQUENCE + _UNPACK_SEQUENCE;

        inst(UNPACK_SEQUENCE_TWO_TUPLE, (unused/1, seq -- val1, val0)) {
            assert(oparg == 2);
            PyObject *seq_o = PyStackRef_AsPyObjectBorrow(seq);
            DEOPT_IF(!PyTuple_CheckExact(seq_o));
            DEOPT_IF(PyTuple_GET_SIZE(seq_o) != 2);
            STAT_INC(UNPACK_SEQUENCE, hit);
            val0 = PyStackRef_FromPyObjectNew(PyTuple_GET_ITEM(seq_o, 0));
            val1 = PyStackRef_FromPyObjectNew(PyTuple_GET_ITEM(seq_o, 1));
            DECREF_INPUTS();
        }

        inst(UNPACK_SEQUENCE_TUPLE, (unused/1, seq -- values[oparg])) {
            PyObject *seq_o = PyStackRef_AsPyObjectBorrow(seq);
            DEOPT_IF(!PyTuple_CheckExact(seq_o));
            DEOPT_IF(PyTuple_GET_SIZE(seq_o) != oparg);
            STAT_INC(UNPACK_SEQUENCE, hit);
            PyObject **items = _PyTuple_ITEMS(seq_o);
            for (int i = oparg; --i >= 0; ) {
                *values++ = PyStackRef_FromPyObjectNew(items[i]);
            }
            DECREF_INPUTS();
        }

        inst(UNPACK_SEQUENCE_LIST, (unused/1, seq -- values[oparg])) {
            PyObject *seq_o = PyStackRef_AsPyObjectBorrow(seq);
            DEOPT_IF(!PyList_CheckExact(seq_o));
            DEOPT_IF(!LOCK_OBJECT(seq_o));
            if (PyList_GET_SIZE(seq_o) != oparg) {
                UNLOCK_OBJECT(seq_o);
                DEOPT_IF(true);
            }
            STAT_INC(UNPACK_SEQUENCE, hit);
            PyObject **items = _PyList_ITEMS(seq_o);
            for (int i = oparg; --i >= 0; ) {
                *values++ = PyStackRef_FromPyObjectNew(items[i]);
            }
            UNLOCK_OBJECT(seq_o);
            DECREF_INPUTS();
        }

        inst(UNPACK_EX, (seq -- left[oparg & 0xFF], unused, right[oparg >> 8])) {
            _PyStackRef *top = right + (oparg >> 8);
            int res = _PyEval_UnpackIterableStackRef(tstate, seq, oparg & 0xFF, oparg >> 8, top);
            DECREF_INPUTS();
            ERROR_IF(res == 0, error);
        }

        family(STORE_ATTR, INLINE_CACHE_ENTRIES_STORE_ATTR) = {
            STORE_ATTR_INSTANCE_VALUE,
            STORE_ATTR_SLOT,
            STORE_ATTR_WITH_HINT,
        };

        specializing op(_SPECIALIZE_STORE_ATTR, (counter/1, owner -- owner)) {
            #if ENABLE_SPECIALIZATION_FT
            if (ADAPTIVE_COUNTER_TRIGGERS(counter)) {
                PyObject *name = GETITEM(FRAME_CO_NAMES, oparg);
                next_instr = this_instr;
                _Py_Specialize_StoreAttr(owner, next_instr, name);
                DISPATCH_SAME_OPARG();
            }
            OPCODE_DEFERRED_INC(STORE_ATTR);
            ADVANCE_ADAPTIVE_COUNTER(this_instr[1].counter);
            #endif  /* ENABLE_SPECIALIZATION_FT */
        }

        op(_STORE_ATTR, (v, owner --)) {
            PyObject *name = GETITEM(FRAME_CO_NAMES, oparg);
            int err = PyObject_SetAttr(PyStackRef_AsPyObjectBorrow(owner),
                                       name, PyStackRef_AsPyObjectBorrow(v));
            DECREF_INPUTS();
            ERROR_IF(err, error);
        }

        macro(STORE_ATTR) = _SPECIALIZE_STORE_ATTR + unused/3 + _STORE_ATTR;

        inst(DELETE_ATTR, (owner --)) {
            PyObject *name = GETITEM(FRAME_CO_NAMES, oparg);
            int err = PyObject_DelAttr(PyStackRef_AsPyObjectBorrow(owner), name);
            DECREF_INPUTS();
            ERROR_IF(err, error);
        }

        inst(STORE_GLOBAL, (v --)) {
            PyObject *name = GETITEM(FRAME_CO_NAMES, oparg);
            int err = PyDict_SetItem(GLOBALS(), name, PyStackRef_AsPyObjectBorrow(v));
            DECREF_INPUTS();
            ERROR_IF(err, error);
        }

        inst(DELETE_GLOBAL, (--)) {
            PyObject *name = GETITEM(FRAME_CO_NAMES, oparg);
            int err = PyDict_Pop(GLOBALS(), name, NULL);
            // Can't use ERROR_IF here.
            if (err < 0) {
                ERROR_NO_POP();
            }
            if (err == 0) {
                _PyEval_FormatExcCheckArg(tstate, PyExc_NameError,
                                          NAME_ERROR_MSG, name);
                ERROR_NO_POP();
            }
        }

        inst(LOAD_LOCALS, ( -- locals)) {
            PyObject *l = LOCALS();
            if (l == NULL) {
                _PyErr_SetString(tstate, PyExc_SystemError,
                                 "no locals found");
                ERROR_IF(true, error);
            }
            locals = PyStackRef_FromPyObjectNew(l);
        }

        inst(LOAD_FROM_DICT_OR_GLOBALS, (mod_or_class_dict -- v)) {
            PyObject *name = GETITEM(FRAME_CO_NAMES, oparg);
            PyObject *v_o;
            int err = PyMapping_GetOptionalItem(PyStackRef_AsPyObjectBorrow(mod_or_class_dict), name, &v_o);
            DECREF_INPUTS();
            ERROR_IF(err < 0, error);
            if (v_o == NULL) {
                if (PyDict_CheckExact(GLOBALS())
                    && PyDict_CheckExact(BUILTINS()))
                {
                    v_o = _PyDict_LoadGlobal((PyDictObject *)GLOBALS(),
                                             (PyDictObject *)BUILTINS(),
                                             name);
                    if (v_o == NULL) {
                        if (!_PyErr_Occurred(tstate)) {
                            /* _PyDict_LoadGlobal() returns NULL without raising
                            * an exception if the key doesn't exist */
                            _PyEval_FormatExcCheckArg(tstate, PyExc_NameError,
                                                    NAME_ERROR_MSG, name);
                        }
                        ERROR_NO_POP();
                    }
                }
                else {
                    /* Slow-path if globals or builtins is not a dict */
                    /* namespace 1: globals */
                    int err = PyMapping_GetOptionalItem(GLOBALS(), name, &v_o);
                    ERROR_IF(err < 0, error);
                    if (v_o == NULL) {
                        /* namespace 2: builtins */
                        int err = PyMapping_GetOptionalItem(BUILTINS(), name, &v_o);
                        ERROR_IF(err < 0, error);
                        if (v_o == NULL) {
                            _PyEval_FormatExcCheckArg(
                                        tstate, PyExc_NameError,
                                        NAME_ERROR_MSG, name);
                            ERROR_IF(true, error);
                        }
                    }
                }
            }
            v = PyStackRef_FromPyObjectSteal(v_o);
        }

        inst(LOAD_NAME, (-- v)) {
            PyObject *name = GETITEM(FRAME_CO_NAMES, oparg);
            PyObject *v_o = _PyEval_LoadName(tstate, frame, name);
            ERROR_IF(v_o == NULL, error);
            v = PyStackRef_FromPyObjectSteal(v_o);
        }

        family(LOAD_GLOBAL, INLINE_CACHE_ENTRIES_LOAD_GLOBAL) = {
            LOAD_GLOBAL_MODULE,
            LOAD_GLOBAL_BUILTIN,
        };

        specializing op(_SPECIALIZE_LOAD_GLOBAL, (counter/1 -- )) {
            #if ENABLE_SPECIALIZATION_FT
            if (ADAPTIVE_COUNTER_TRIGGERS(counter)) {
                PyObject *name = GETITEM(FRAME_CO_NAMES, oparg>>1);
                next_instr = this_instr;
                _Py_Specialize_LoadGlobal(GLOBALS(), BUILTINS(), next_instr, name);
                DISPATCH_SAME_OPARG();
            }
            OPCODE_DEFERRED_INC(LOAD_GLOBAL);
            ADVANCE_ADAPTIVE_COUNTER(this_instr[1].counter);
            #endif  /* ENABLE_SPECIALIZATION_FT */
        }

        // res[1] because we need a pointer to res to pass it to _PyEval_LoadGlobalStackRef
        op(_LOAD_GLOBAL, ( -- res[1])) {
            PyObject *name = GETITEM(FRAME_CO_NAMES, oparg>>1);
            _PyEval_LoadGlobalStackRef(GLOBALS(), BUILTINS(), name, res);
            ERROR_IF(PyStackRef_IsNull(*res), error);
        }

        op(_PUSH_NULL_CONDITIONAL, ( -- null if (oparg & 1))) {
            null = PyStackRef_NULL;
        }

        macro(LOAD_GLOBAL) =
            _SPECIALIZE_LOAD_GLOBAL +
            counter/1 +
            globals_version/1 +
            builtins_version/1 +
            _LOAD_GLOBAL +
            _PUSH_NULL_CONDITIONAL;

        op(_GUARD_GLOBALS_VERSION, (version/1 --)) {
            PyDictObject *dict = (PyDictObject *)GLOBALS();
            DEOPT_IF(!PyDict_CheckExact(dict));
            PyDictKeysObject *keys = FT_ATOMIC_LOAD_PTR_ACQUIRE(dict->ma_keys);
            DEOPT_IF(FT_ATOMIC_LOAD_UINT32_RELAXED(keys->dk_version) != version);
            assert(DK_IS_UNICODE(keys));
        }

        op(_GUARD_GLOBALS_VERSION_PUSH_KEYS, (version / 1 -- globals_keys: PyDictKeysObject *))
        {
            PyDictObject *dict = (PyDictObject *)GLOBALS();
            DEOPT_IF(!PyDict_CheckExact(dict));
            PyDictKeysObject *keys = FT_ATOMIC_LOAD_PTR_ACQUIRE(dict->ma_keys);
            DEOPT_IF(FT_ATOMIC_LOAD_UINT32_RELAXED(keys->dk_version) != version);
            globals_keys = keys;
            assert(DK_IS_UNICODE(globals_keys));
        }

        op(_GUARD_BUILTINS_VERSION_PUSH_KEYS, (version / 1 -- builtins_keys: PyDictKeysObject *))
        {
            PyDictObject *dict = (PyDictObject *)BUILTINS();
            DEOPT_IF(!PyDict_CheckExact(dict));
            PyDictKeysObject *keys = FT_ATOMIC_LOAD_PTR_ACQUIRE(dict->ma_keys);
            DEOPT_IF(FT_ATOMIC_LOAD_UINT32_RELAXED(keys->dk_version) != version);
            builtins_keys = keys;
            assert(DK_IS_UNICODE(builtins_keys));
        }

        op(_LOAD_GLOBAL_MODULE_FROM_KEYS, (index/1, globals_keys: PyDictKeysObject* -- res)) {
            PyDictUnicodeEntry *entries = DK_UNICODE_ENTRIES(globals_keys);
            PyObject *res_o = FT_ATOMIC_LOAD_PTR_RELAXED(entries[index].me_value);
            DEAD(globals_keys);
            SYNC_SP();
            DEOPT_IF(res_o == NULL);
            #if Py_GIL_DISABLED
            int increfed = _Py_TryIncrefCompareStackRef(&entries[index].me_value, res_o, &res);
            DEOPT_IF(!increfed);
            #else
            Py_INCREF(res_o);
            res = PyStackRef_FromPyObjectSteal(res_o);
            #endif
            STAT_INC(LOAD_GLOBAL, hit);
        }

        op(_LOAD_GLOBAL_BUILTINS_FROM_KEYS, (index/1, builtins_keys: PyDictKeysObject* -- res)) {
            PyDictUnicodeEntry *entries = DK_UNICODE_ENTRIES(builtins_keys);
            PyObject *res_o = FT_ATOMIC_LOAD_PTR_RELAXED(entries[index].me_value);
            DEAD(builtins_keys);
            SYNC_SP();
            DEOPT_IF(res_o == NULL);
            #if Py_GIL_DISABLED
            int increfed = _Py_TryIncrefCompareStackRef(&entries[index].me_value, res_o, &res);
            DEOPT_IF(!increfed);
            #else
            Py_INCREF(res_o);
            res = PyStackRef_FromPyObjectSteal(res_o);
            #endif
            STAT_INC(LOAD_GLOBAL, hit);
        }

        macro(LOAD_GLOBAL_MODULE) =
            unused/1 + // Skip over the counter
            _GUARD_GLOBALS_VERSION_PUSH_KEYS +
            unused/1 + // Skip over the builtins version
            _LOAD_GLOBAL_MODULE_FROM_KEYS +
            _PUSH_NULL_CONDITIONAL;

        macro(LOAD_GLOBAL_BUILTIN) =
            unused/1 + // Skip over the counter
            _GUARD_GLOBALS_VERSION +
            _GUARD_BUILTINS_VERSION_PUSH_KEYS +
            _LOAD_GLOBAL_BUILTINS_FROM_KEYS +
            _PUSH_NULL_CONDITIONAL;

        inst(DELETE_FAST, (--)) {
            _PyStackRef v = GETLOCAL(oparg);
            if (PyStackRef_IsNull(v)) {
                _PyEval_FormatExcCheckArg(tstate, PyExc_UnboundLocalError,
                    UNBOUNDLOCAL_ERROR_MSG,
                    PyTuple_GetItem(_PyFrame_GetCode(frame)->co_localsplusnames, oparg)
                );
                ERROR_IF(1, error);
            }
            _PyStackRef tmp = GETLOCAL(oparg);
            GETLOCAL(oparg) = PyStackRef_NULL;
            PyStackRef_XCLOSE(tmp);
        }

        inst(MAKE_CELL, (--)) {
            // "initial" is probably NULL but not if it's an arg (or set
            // via the f_locals proxy before MAKE_CELL has run).
            PyObject *initial = PyStackRef_AsPyObjectBorrow(GETLOCAL(oparg));
            PyObject *cell = PyCell_New(initial);
            if (cell == NULL) {
                ERROR_NO_POP();
            }
            _PyStackRef tmp = GETLOCAL(oparg);
            GETLOCAL(oparg) = PyStackRef_FromPyObjectSteal(cell);
            PyStackRef_XCLOSE(tmp);
        }

        inst(DELETE_DEREF, (--)) {
            PyObject *cell = PyStackRef_AsPyObjectBorrow(GETLOCAL(oparg));
            // Can't use ERROR_IF here.
            // Fortunately we don't need its superpower.
            PyObject *oldobj = PyCell_SwapTakeRef((PyCellObject *)cell, NULL);
            if (oldobj == NULL) {
                _PyEval_FormatExcUnbound(tstate, _PyFrame_GetCode(frame), oparg);
                ERROR_NO_POP();
            }
            Py_DECREF(oldobj);
        }

        inst(LOAD_FROM_DICT_OR_DEREF, (class_dict_st -- value)) {
            PyObject *value_o;
            PyObject *name;
            PyObject *class_dict = PyStackRef_AsPyObjectBorrow(class_dict_st);

            assert(class_dict);
            assert(oparg >= 0 && oparg < _PyFrame_GetCode(frame)->co_nlocalsplus);
            name = PyTuple_GET_ITEM(_PyFrame_GetCode(frame)->co_localsplusnames, oparg);
            int err = PyMapping_GetOptionalItem(class_dict, name, &value_o);
            if (err < 0) {
                ERROR_NO_POP();
            }
            if (!value_o) {
                PyCellObject *cell = (PyCellObject *)PyStackRef_AsPyObjectBorrow(GETLOCAL(oparg));
                value_o = PyCell_GetRef(cell);
                if (value_o == NULL) {
                    _PyEval_FormatExcUnbound(tstate, _PyFrame_GetCode(frame), oparg);
                    ERROR_NO_POP();
                }
            }
            PyStackRef_CLOSE(class_dict_st);
            value = PyStackRef_FromPyObjectSteal(value_o);
        }

        inst(LOAD_DEREF, ( -- value)) {
            PyCellObject *cell = (PyCellObject *)PyStackRef_AsPyObjectBorrow(GETLOCAL(oparg));
            PyObject *value_o = PyCell_GetRef(cell);
            if (value_o == NULL) {
                _PyEval_FormatExcUnbound(tstate, _PyFrame_GetCode(frame), oparg);
                ERROR_IF(true, error);
            }
            value = PyStackRef_FromPyObjectSteal(value_o);
        }

        inst(STORE_DEREF, (v --)) {
            PyCellObject *cell = (PyCellObject *)PyStackRef_AsPyObjectBorrow(GETLOCAL(oparg));
            PyCell_SetTakeRef(cell, PyStackRef_AsPyObjectSteal(v));
        }

        inst(COPY_FREE_VARS, (--)) {
            /* Copy closure variables to free variables */
            PyCodeObject *co = _PyFrame_GetCode(frame);
            assert(PyStackRef_FunctionCheck(frame->f_funcobj));
            PyFunctionObject *func = (PyFunctionObject *)PyStackRef_AsPyObjectBorrow(frame->f_funcobj);
            PyObject *closure = func->func_closure;
            assert(oparg == co->co_nfreevars);
            int offset = co->co_nlocalsplus - oparg;
            for (int i = 0; i < oparg; ++i) {
                PyObject *o = PyTuple_GET_ITEM(closure, i);
                frame->localsplus[offset + i] = PyStackRef_FromPyObjectNew(o);
            }
        }

        inst(BUILD_STRING, (pieces[oparg] -- str)) {
            STACKREFS_TO_PYOBJECTS(pieces, oparg, pieces_o);
            if (CONVERSION_FAILED(pieces_o)) {
                DECREF_INPUTS();
                ERROR_IF(true, error);
            }
            PyObject *str_o = _PyUnicode_JoinArray(&_Py_STR(empty), pieces_o, oparg);
            STACKREFS_TO_PYOBJECTS_CLEANUP(pieces_o);
            DECREF_INPUTS();
            ERROR_IF(str_o == NULL, error);
            str = PyStackRef_FromPyObjectSteal(str_o);
        }

        inst(BUILD_TUPLE, (values[oparg] -- tup)) {
            PyObject *tup_o = _PyTuple_FromStackRefStealOnSuccess(values, oparg);
            if (tup_o == NULL) {
                ERROR_NO_POP();
            }
            INPUTS_DEAD();
            tup = PyStackRef_FromPyObjectSteal(tup_o);
        }

        inst(BUILD_LIST, (values[oparg] -- list)) {
            PyObject *list_o = _PyList_FromStackRefStealOnSuccess(values, oparg);
            if (list_o == NULL) {
                ERROR_NO_POP();
            }
            INPUTS_DEAD();
            list = PyStackRef_FromPyObjectSteal(list_o);
        }

        inst(LIST_EXTEND, (list_st, unused[oparg-1], iterable_st -- list_st, unused[oparg-1])) {
            PyObject *list = PyStackRef_AsPyObjectBorrow(list_st);
            PyObject *iterable = PyStackRef_AsPyObjectBorrow(iterable_st);

            PyObject *none_val = _PyList_Extend((PyListObject *)list, iterable);
            if (none_val == NULL) {
                int matches = _PyErr_ExceptionMatches(tstate, PyExc_TypeError);
                if (matches &&
                   (Py_TYPE(iterable)->tp_iter == NULL && !PySequence_Check(iterable)))
                {
                    _PyErr_Clear(tstate);
                    _PyErr_Format(tstate, PyExc_TypeError,
                          "Value after * must be an iterable, not %.200s",
                          Py_TYPE(iterable)->tp_name);
                }
                DECREF_INPUTS();
                ERROR_IF(true, error);
            }
            assert(Py_IsNone(none_val));
            DECREF_INPUTS();
        }

        inst(SET_UPDATE, (set, unused[oparg-1], iterable -- set, unused[oparg-1])) {
            int err = _PySet_Update(PyStackRef_AsPyObjectBorrow(set),
                                    PyStackRef_AsPyObjectBorrow(iterable));
            DECREF_INPUTS();
            ERROR_IF(err < 0, error);
        }

        inst(BUILD_SET, (values[oparg] -- set)) {
            PyObject *set_o = PySet_New(NULL);
            if (set_o == NULL) {
                DECREF_INPUTS();
                ERROR_IF(true, error);
            }
            int err = 0;
            for (int i = 0; i < oparg; i++) {
                if (err == 0) {
                    err = PySet_Add(set_o, PyStackRef_AsPyObjectBorrow(values[i]));
                }
            }
            DECREF_INPUTS();
            if (err != 0) {
                Py_DECREF(set_o);
                ERROR_IF(true, error);
            }
            set = PyStackRef_FromPyObjectSteal(set_o);
        }

        inst(BUILD_MAP, (values[oparg*2] -- map)) {
            STACKREFS_TO_PYOBJECTS(values, oparg*2, values_o);
            if (CONVERSION_FAILED(values_o)) {
                DECREF_INPUTS();
                ERROR_IF(true, error);
            }
            PyObject *map_o = _PyDict_FromItems(
                    values_o, 2,
                    values_o+1, 2,
                    oparg);
            STACKREFS_TO_PYOBJECTS_CLEANUP(values_o);
            DECREF_INPUTS();
            ERROR_IF(map_o == NULL, error);
            map = PyStackRef_FromPyObjectSteal(map_o);
        }

        inst(SETUP_ANNOTATIONS, (--)) {
            PyObject *ann_dict;
            if (LOCALS() == NULL) {
                _PyErr_Format(tstate, PyExc_SystemError,
                              "no locals found when setting up annotations");
                ERROR_IF(true, error);
            }
            /* check if __annotations__ in locals()... */
            int err = PyMapping_GetOptionalItem(LOCALS(), &_Py_ID(__annotations__), &ann_dict);
            ERROR_IF(err < 0, error);
            if (ann_dict == NULL) {
                ann_dict = PyDict_New();
                ERROR_IF(ann_dict == NULL, error);
                err = PyObject_SetItem(LOCALS(), &_Py_ID(__annotations__),
                                       ann_dict);
                Py_DECREF(ann_dict);
                ERROR_IF(err, error);
            }
            else {
                Py_DECREF(ann_dict);
            }
        }

        inst(DICT_UPDATE, (dict, unused[oparg - 1], update -- dict, unused[oparg - 1])) {
            PyObject *dict_o = PyStackRef_AsPyObjectBorrow(dict);
            PyObject *update_o = PyStackRef_AsPyObjectBorrow(update);

            int err = PyDict_Update(dict_o, update_o);
            if (err < 0) {
                int matches = _PyErr_ExceptionMatches(tstate, PyExc_AttributeError);
                if (matches) {
                    _PyErr_Format(tstate, PyExc_TypeError,
                                    "'%.200s' object is not a mapping",
                                    Py_TYPE(update_o)->tp_name);
                }
                DECREF_INPUTS();
                ERROR_IF(true, error);
            }
            DECREF_INPUTS();
        }

        inst(DICT_MERGE, (callable, unused, unused, dict, unused[oparg - 1], update -- callable, unused, unused, dict, unused[oparg - 1])) {
            PyObject *callable_o = PyStackRef_AsPyObjectBorrow(callable);
            PyObject *dict_o = PyStackRef_AsPyObjectBorrow(dict);
            PyObject *update_o = PyStackRef_AsPyObjectBorrow(update);

            int err = _PyDict_MergeEx(dict_o, update_o, 2);
            if (err < 0) {
                _PyEval_FormatKwargsError(tstate, callable_o, update_o);
                DECREF_INPUTS();
                ERROR_IF(true, error);
            }
            DECREF_INPUTS();
        }

        inst(MAP_ADD, (dict_st, unused[oparg - 1], key, value -- dict_st, unused[oparg - 1])) {
            PyObject *dict = PyStackRef_AsPyObjectBorrow(dict_st);
            assert(PyDict_CheckExact(dict));
            /* dict[key] = value */
            // Do not DECREF INPUTS because the function steals the references
            int err = _PyDict_SetItem_Take2(
                (PyDictObject *)dict,
                PyStackRef_AsPyObjectSteal(key),
                PyStackRef_AsPyObjectSteal(value)
            );
            ERROR_IF(err != 0, error);
        }

        macro(INSTRUMENTED_LOAD_SUPER_ATTR) =
            counter/1 +
            _LOAD_SUPER_ATTR +
            _PUSH_NULL_CONDITIONAL;

        family(LOAD_SUPER_ATTR, INLINE_CACHE_ENTRIES_LOAD_SUPER_ATTR) = {
            LOAD_SUPER_ATTR_ATTR,
            LOAD_SUPER_ATTR_METHOD,
        };

        specializing op(_SPECIALIZE_LOAD_SUPER_ATTR, (counter/1, global_super_st, class_st, unused -- global_super_st, class_st, unused)) {
            #if ENABLE_SPECIALIZATION_FT
            int load_method = oparg & 1;
            if (ADAPTIVE_COUNTER_TRIGGERS(counter)) {
                next_instr = this_instr;
                _Py_Specialize_LoadSuperAttr(global_super_st, class_st, next_instr, load_method);
                DISPATCH_SAME_OPARG();
            }
            OPCODE_DEFERRED_INC(LOAD_SUPER_ATTR);
            ADVANCE_ADAPTIVE_COUNTER(this_instr[1].counter);
            #endif  /* ENABLE_SPECIALIZATION_FT */
        }

        tier1 op(_LOAD_SUPER_ATTR, (global_super_st, class_st, self_st -- attr)) {
            PyObject *global_super = PyStackRef_AsPyObjectBorrow(global_super_st);
            PyObject *class = PyStackRef_AsPyObjectBorrow(class_st);
            PyObject *self = PyStackRef_AsPyObjectBorrow(self_st);

            if (opcode == INSTRUMENTED_LOAD_SUPER_ATTR) {
                PyObject *arg = oparg & 2 ? class : &_PyInstrumentation_MISSING;
                int err = _Py_call_instrumentation_2args(
                        tstate, PY_MONITORING_EVENT_CALL,
                        frame, this_instr, global_super, arg);
                if (err) {
                    DECREF_INPUTS();
                    ERROR_IF(true, error);
                }
            }
            // we make no attempt to optimize here; specializations should
            // handle any case whose performance we care about
            PyObject *stack[] = {class, self};
            PyObject *super = PyObject_Vectorcall(global_super, stack, oparg & 2, NULL);
            if (opcode == INSTRUMENTED_LOAD_SUPER_ATTR) {
                PyObject *arg = oparg & 2 ? class : &_PyInstrumentation_MISSING;
                if (super == NULL) {
                    _Py_call_instrumentation_exc2(
                        tstate, PY_MONITORING_EVENT_C_RAISE,
                        frame, this_instr, global_super, arg);
                }
                else {
                    int err = _Py_call_instrumentation_2args(
                        tstate, PY_MONITORING_EVENT_C_RETURN,
                        frame, this_instr, global_super, arg);
                    if (err < 0) {
                        Py_CLEAR(super);
                    }
                }
            }
            DECREF_INPUTS();
            ERROR_IF(super == NULL, error);
            PyObject *name = GETITEM(FRAME_CO_NAMES, oparg >> 2);
            PyObject *attr_o = PyObject_GetAttr(super, name);
            Py_DECREF(super);
            ERROR_IF(attr_o == NULL, error);
            attr = PyStackRef_FromPyObjectSteal(attr_o);
        }

        macro(LOAD_SUPER_ATTR) =
            _SPECIALIZE_LOAD_SUPER_ATTR +
            _LOAD_SUPER_ATTR +
            _PUSH_NULL_CONDITIONAL;

        inst(LOAD_SUPER_ATTR_ATTR, (unused/1, global_super_st, class_st, self_st -- attr_st)) {
            PyObject *global_super = PyStackRef_AsPyObjectBorrow(global_super_st);
            PyObject *class = PyStackRef_AsPyObjectBorrow(class_st);
            PyObject *self = PyStackRef_AsPyObjectBorrow(self_st);

            assert(!(oparg & 1));
            DEOPT_IF(global_super != (PyObject *)&PySuper_Type);
            DEOPT_IF(!PyType_Check(class));
            STAT_INC(LOAD_SUPER_ATTR, hit);
            PyObject *name = GETITEM(FRAME_CO_NAMES, oparg >> 2);
            PyObject *attr = _PySuper_Lookup((PyTypeObject *)class, self, name, NULL);
            DECREF_INPUTS();
            ERROR_IF(attr == NULL, error);
            attr_st = PyStackRef_FromPyObjectSteal(attr);
        }

        inst(LOAD_SUPER_ATTR_METHOD, (unused/1, global_super_st, class_st, self_st -- attr, self_or_null)) {
            PyObject *global_super = PyStackRef_AsPyObjectBorrow(global_super_st);
            PyObject *class = PyStackRef_AsPyObjectBorrow(class_st);
            PyObject *self = PyStackRef_AsPyObjectBorrow(self_st);

            assert(oparg & 1);
            DEOPT_IF(global_super != (PyObject *)&PySuper_Type);
            DEOPT_IF(!PyType_Check(class));
            STAT_INC(LOAD_SUPER_ATTR, hit);
            PyObject *name = GETITEM(FRAME_CO_NAMES, oparg >> 2);
            PyTypeObject *cls = (PyTypeObject *)class;
            int method_found = 0;
            PyObject *attr_o = _PySuper_Lookup(cls, self, name,
                                   Py_TYPE(self)->tp_getattro == PyObject_GenericGetAttr ? &method_found : NULL);
            if (attr_o == NULL) {
                ERROR_NO_POP();
            }
            if (method_found) {
                self_or_null = self_st; // transfer ownership
                DEAD(self_st);
            } else {
                PyStackRef_CLOSE(self_st);
                self_or_null = PyStackRef_NULL;
            }
            DECREF_INPUTS();

            attr = PyStackRef_FromPyObjectSteal(attr_o);
        }

        family(LOAD_ATTR, INLINE_CACHE_ENTRIES_LOAD_ATTR) = {
            LOAD_ATTR_INSTANCE_VALUE,
            LOAD_ATTR_MODULE,
            LOAD_ATTR_WITH_HINT,
            LOAD_ATTR_SLOT,
            LOAD_ATTR_CLASS,
            LOAD_ATTR_CLASS_WITH_METACLASS_CHECK,
            LOAD_ATTR_PROPERTY,
            LOAD_ATTR_GETATTRIBUTE_OVERRIDDEN,
            LOAD_ATTR_METHOD_WITH_VALUES,
            LOAD_ATTR_METHOD_NO_DICT,
            LOAD_ATTR_METHOD_LAZY_DICT,
            LOAD_ATTR_NONDESCRIPTOR_WITH_VALUES,
            LOAD_ATTR_NONDESCRIPTOR_NO_DICT,
        };

        specializing op(_SPECIALIZE_LOAD_ATTR, (counter/1, owner -- owner)) {
            #if ENABLE_SPECIALIZATION_FT
            if (ADAPTIVE_COUNTER_TRIGGERS(counter)) {
                PyObject *name = GETITEM(FRAME_CO_NAMES, oparg>>1);
                next_instr = this_instr;
                _Py_Specialize_LoadAttr(owner, next_instr, name);
                DISPATCH_SAME_OPARG();
            }
            OPCODE_DEFERRED_INC(LOAD_ATTR);
            ADVANCE_ADAPTIVE_COUNTER(this_instr[1].counter);
            #endif  /* ENABLE_SPECIALIZATION_FT */
        }

        op(_LOAD_ATTR, (owner -- attr, self_or_null[oparg&1])) {
            PyObject *name = GETITEM(FRAME_CO_NAMES, oparg >> 1);
            PyObject *attr_o;
            if (oparg & 1) {
                /* Designed to work in tandem with CALL, pushes two values. */
                attr_o = NULL;
                int is_meth = _PyObject_GetMethod(PyStackRef_AsPyObjectBorrow(owner), name, &attr_o);
                if (is_meth) {
                    /* We can bypass temporary bound method object.
                       meth is unbound method and obj is self.
                       meth | self | arg1 | ... | argN
                     */
                    assert(attr_o != NULL);  // No errors on this branch
                    self_or_null[0] = owner;  // Transfer ownership
                    DEAD(owner);
                }
                else {
                    /* meth is not an unbound method (but a regular attr, or
                       something was returned by a descriptor protocol).  Set
                       the second element of the stack to NULL, to signal
                       CALL that it's not a method call.
                       meth | NULL | arg1 | ... | argN
                    */
                    DECREF_INPUTS();
                    ERROR_IF(attr_o == NULL, error);
                    self_or_null[0] = PyStackRef_NULL;
                }
            }
            else {
                /* Classic, pushes one value. */
                attr_o = PyObject_GetAttr(PyStackRef_AsPyObjectBorrow(owner), name);
                DECREF_INPUTS();
                ERROR_IF(attr_o == NULL, error);
            }
            attr = PyStackRef_FromPyObjectSteal(attr_o);
        }


        macro(LOAD_ATTR) =
            _SPECIALIZE_LOAD_ATTR +
            unused/8 +
            _LOAD_ATTR;

        op(_GUARD_TYPE_VERSION, (type_version/2, owner -- owner)) {
            PyTypeObject *tp = Py_TYPE(PyStackRef_AsPyObjectBorrow(owner));
            assert(type_version != 0);
            EXIT_IF(FT_ATOMIC_LOAD_UINT_RELAXED(tp->tp_version_tag) != type_version);
        }

        op(_GUARD_TYPE_VERSION_AND_LOCK, (type_version/2, owner -- owner)) {
            PyObject *owner_o = PyStackRef_AsPyObjectBorrow(owner);
            assert(type_version != 0);
            EXIT_IF(!LOCK_OBJECT(owner_o));
            PyTypeObject *tp = Py_TYPE(owner_o);
            if (FT_ATOMIC_LOAD_UINT_RELAXED(tp->tp_version_tag) != type_version) {
                UNLOCK_OBJECT(owner_o);
                EXIT_IF(true);
            }
        }

        op(_CHECK_MANAGED_OBJECT_HAS_VALUES, (owner -- owner)) {
            PyObject *owner_o = PyStackRef_AsPyObjectBorrow(owner);
            assert(Py_TYPE(owner_o)->tp_dictoffset < 0);
            assert(Py_TYPE(owner_o)->tp_flags & Py_TPFLAGS_INLINE_VALUES);
            DEOPT_IF(!FT_ATOMIC_LOAD_UINT8(_PyObject_InlineValues(owner_o)->valid));
        }

        op(_LOAD_ATTR_INSTANCE_VALUE, (offset/1, owner -- attr)) {
            PyObject *owner_o = PyStackRef_AsPyObjectBorrow(owner);
            PyObject **value_ptr = (PyObject**)(((char *)owner_o) + offset);
            PyObject *attr_o = FT_ATOMIC_LOAD_PTR_ACQUIRE(*value_ptr);
            DEOPT_IF(attr_o == NULL);
            #ifdef Py_GIL_DISABLED
            if (!_Py_TryIncrefCompareStackRef(value_ptr, attr_o, &attr)) {
                DEOPT_IF(true);
            }
            #else
            attr = PyStackRef_FromPyObjectNew(attr_o);
            #endif
            STAT_INC(LOAD_ATTR, hit);
            PyStackRef_CLOSE(owner);
        }

        macro(LOAD_ATTR_INSTANCE_VALUE) =
            unused/1 + // Skip over the counter
            _GUARD_TYPE_VERSION +
            _CHECK_MANAGED_OBJECT_HAS_VALUES +
            _LOAD_ATTR_INSTANCE_VALUE +
            unused/5 +
            _PUSH_NULL_CONDITIONAL;

        op(_CHECK_ATTR_MODULE_PUSH_KEYS, (dict_version/2, owner -- owner, mod_keys: PyDictKeysObject *)) {
            PyObject *owner_o = PyStackRef_AsPyObjectBorrow(owner);
            DEOPT_IF(Py_TYPE(owner_o)->tp_getattro != PyModule_Type.tp_getattro);
            PyDictObject *dict = (PyDictObject *)((PyModuleObject *)owner_o)->md_dict;
            assert(dict != NULL);
            PyDictKeysObject *keys = FT_ATOMIC_LOAD_PTR_ACQUIRE(dict->ma_keys);
            DEOPT_IF(FT_ATOMIC_LOAD_UINT32_RELAXED(keys->dk_version) != dict_version);
            mod_keys = keys;
        }

        op(_LOAD_ATTR_MODULE_FROM_KEYS, (index/1, owner, mod_keys: PyDictKeysObject * -- attr)) {
            assert(mod_keys->dk_kind == DICT_KEYS_UNICODE);
            assert(index < FT_ATOMIC_LOAD_SSIZE_RELAXED(mod_keys->dk_nentries));
            PyDictUnicodeEntry *ep = DK_UNICODE_ENTRIES(mod_keys) + index;
            PyObject *attr_o = FT_ATOMIC_LOAD_PTR_RELAXED(ep->me_value);
            // Clear mod_keys from stack in case we need to deopt
            POP_INPUT(mod_keys);
            DEOPT_IF(attr_o == NULL);
            #ifdef Py_GIL_DISABLED
            int increfed = _Py_TryIncrefCompareStackRef(&ep->me_value, attr_o, &attr);
            if (!increfed) {
                DEOPT_IF(true);
            }
            #else
            Py_INCREF(attr_o);
            attr = PyStackRef_FromPyObjectSteal(attr_o);
            #endif
            STAT_INC(LOAD_ATTR, hit);
            PyStackRef_CLOSE(owner);
        }

        macro(LOAD_ATTR_MODULE) =
            unused/1 +
            _CHECK_ATTR_MODULE_PUSH_KEYS +
            _LOAD_ATTR_MODULE_FROM_KEYS +
            unused/5 +
            _PUSH_NULL_CONDITIONAL;

        op(_CHECK_ATTR_WITH_HINT, (owner -- owner, dict: PyDictObject *)) {
            PyObject *owner_o = PyStackRef_AsPyObjectBorrow(owner);

            assert(Py_TYPE(owner_o)->tp_flags & Py_TPFLAGS_MANAGED_DICT);
            PyDictObject *dict_o = _PyObject_GetManagedDict(owner_o);
            EXIT_IF(dict_o == NULL);
            assert(PyDict_CheckExact((PyObject *)dict_o));
            dict = dict_o;
        }

        op(_LOAD_ATTR_WITH_HINT, (hint/1, owner, dict: PyDictObject * -- attr)) {
            PyObject *attr_o;
            if (!LOCK_OBJECT(dict)) {
                POP_INPUT(dict);
                DEOPT_IF(true);
            }

            if (hint >= (size_t)dict->ma_keys->dk_nentries) {
                UNLOCK_OBJECT(dict);
                POP_INPUT(dict);
                DEOPT_IF(true);
            }
            PyObject *name = GETITEM(FRAME_CO_NAMES, oparg>>1);
            if (dict->ma_keys->dk_kind != DICT_KEYS_UNICODE) {
                UNLOCK_OBJECT(dict);
                POP_INPUT(dict);
                DEOPT_IF(true);
            }
            PyDictUnicodeEntry *ep = DK_UNICODE_ENTRIES(dict->ma_keys) + hint;
            if (ep->me_key != name) {
                UNLOCK_OBJECT(dict);
                POP_INPUT(dict);
                DEOPT_IF(true);
            }
            attr_o = ep->me_value;
            if (attr_o == NULL) {
                UNLOCK_OBJECT(dict);
                POP_INPUT(dict);
                DEOPT_IF(true);
            }
            STAT_INC(LOAD_ATTR, hit);
            attr = PyStackRef_FromPyObjectNew(attr_o);
            UNLOCK_OBJECT(dict);
            DEAD(dict);
            DECREF_INPUTS();
        }

        macro(LOAD_ATTR_WITH_HINT) =
            unused/1 +
            _GUARD_TYPE_VERSION +
            _CHECK_ATTR_WITH_HINT +
            _LOAD_ATTR_WITH_HINT +
            unused/5 +
            _PUSH_NULL_CONDITIONAL;

        op(_LOAD_ATTR_SLOT, (index/1, owner -- attr)) {
            PyObject *owner_o = PyStackRef_AsPyObjectBorrow(owner);

            PyObject **addr = (PyObject **)((char *)owner_o + index);
            PyObject *attr_o = FT_ATOMIC_LOAD_PTR(*addr);
            DEOPT_IF(attr_o == NULL);
            #ifdef Py_GIL_DISABLED
            int increfed = _Py_TryIncrefCompareStackRef(addr, attr_o, &attr);
            DEOPT_IF(!increfed);
            #else
            attr = PyStackRef_FromPyObjectNew(attr_o);
            #endif
            STAT_INC(LOAD_ATTR, hit);
            DECREF_INPUTS();
        }

        macro(LOAD_ATTR_SLOT) =
            unused/1 +
            _GUARD_TYPE_VERSION +
            _LOAD_ATTR_SLOT +  // NOTE: This action may also deopt
            unused/5 +
            _PUSH_NULL_CONDITIONAL;

        op(_CHECK_ATTR_CLASS, (type_version/2, owner -- owner)) {
            PyObject *owner_o = PyStackRef_AsPyObjectBorrow(owner);

            EXIT_IF(!PyType_Check(owner_o));
            assert(type_version != 0);
            EXIT_IF(FT_ATOMIC_LOAD_UINT_RELAXED(((PyTypeObject *)owner_o)->tp_version_tag) != type_version);
        }

        op(_LOAD_ATTR_CLASS, (descr/4, owner -- attr)) {
            STAT_INC(LOAD_ATTR, hit);
            assert(descr != NULL);
            attr = PyStackRef_FromPyObjectNew(descr);
            DECREF_INPUTS();
        }

        macro(LOAD_ATTR_CLASS) =
            unused/1 +
            _CHECK_ATTR_CLASS +
            unused/2 +
            _LOAD_ATTR_CLASS +
            _PUSH_NULL_CONDITIONAL;

        macro(LOAD_ATTR_CLASS_WITH_METACLASS_CHECK) =
            unused/1 +
            _CHECK_ATTR_CLASS +
            _GUARD_TYPE_VERSION +
            _LOAD_ATTR_CLASS +
            _PUSH_NULL_CONDITIONAL;

        op(_LOAD_ATTR_PROPERTY_FRAME, (fget/4, owner -- new_frame: _PyInterpreterFrame *)) {
            assert((oparg & 1) == 0);
            assert(Py_IS_TYPE(fget, &PyFunction_Type));
            PyFunctionObject *f = (PyFunctionObject *)fget;
            PyCodeObject *code = (PyCodeObject *)f->func_code;
            DEOPT_IF((code->co_flags & (CO_VARKEYWORDS | CO_VARARGS | CO_OPTIMIZED)) != CO_OPTIMIZED);
            DEOPT_IF(code->co_kwonlyargcount);
            DEOPT_IF(code->co_argcount != 1);
            DEOPT_IF(!_PyThreadState_HasStackSpace(tstate, code->co_framesize));
            STAT_INC(LOAD_ATTR, hit);
            new_frame = _PyFrame_PushUnchecked(tstate, PyStackRef_FromPyObjectNew(fget), 1, frame);
            new_frame->localsplus[0] = owner;
            DEAD(owner);
        }

        macro(LOAD_ATTR_PROPERTY) =
            unused/1 +
            _CHECK_PEP_523 +
            _GUARD_TYPE_VERSION +
            unused/2 +
            _LOAD_ATTR_PROPERTY_FRAME +
            _SAVE_RETURN_OFFSET +
            _PUSH_FRAME;

        inst(LOAD_ATTR_GETATTRIBUTE_OVERRIDDEN, (unused/1, type_version/2, func_version/2, getattribute/4, owner -- unused)) {
            PyObject *owner_o = PyStackRef_AsPyObjectBorrow(owner);

            assert((oparg & 1) == 0);
            DEOPT_IF(tstate->interp->eval_frame);
            PyTypeObject *cls = Py_TYPE(owner_o);
            assert(type_version != 0);
            DEOPT_IF(FT_ATOMIC_LOAD_UINT_RELAXED(cls->tp_version_tag) != type_version);
            assert(Py_IS_TYPE(getattribute, &PyFunction_Type));
            PyFunctionObject *f = (PyFunctionObject *)getattribute;
            assert(func_version != 0);
            DEOPT_IF(f->func_version != func_version);
            PyCodeObject *code = (PyCodeObject *)f->func_code;
            assert(code->co_argcount == 2);
            DEOPT_IF(!_PyThreadState_HasStackSpace(tstate, code->co_framesize));
            STAT_INC(LOAD_ATTR, hit);

            PyObject *name = GETITEM(FRAME_CO_NAMES, oparg >> 1);
            _PyInterpreterFrame *new_frame = _PyFrame_PushUnchecked(
                tstate, PyStackRef_FromPyObjectNew(f), 2, frame);
            // Manipulate stack directly because we exit with DISPATCH_INLINED().
            STACK_SHRINK(1);
            new_frame->localsplus[0] = owner;
            DEAD(owner);
            new_frame->localsplus[1] = PyStackRef_FromPyObjectNew(name);
            frame->return_offset = INSTRUCTION_SIZE;
            DISPATCH_INLINED(new_frame);
        }

        op(_GUARD_DORV_NO_DICT, (owner -- owner)) {
            PyObject *owner_o = PyStackRef_AsPyObjectBorrow(owner);

            assert(Py_TYPE(owner_o)->tp_dictoffset < 0);
            assert(Py_TYPE(owner_o)->tp_flags & Py_TPFLAGS_INLINE_VALUES);
            if (_PyObject_GetManagedDict(owner_o) ||
                    !FT_ATOMIC_LOAD_UINT8(_PyObject_InlineValues(owner_o)->valid)) {
                UNLOCK_OBJECT(owner_o);
                EXIT_IF(true);
            }
        }

        op(_STORE_ATTR_INSTANCE_VALUE, (offset/1, value, owner --)) {
            PyObject *owner_o = PyStackRef_AsPyObjectBorrow(owner);

            STAT_INC(STORE_ATTR, hit);
            assert(_PyObject_GetManagedDict(owner_o) == NULL);
            PyObject **value_ptr = (PyObject**)(((char *)owner_o) + offset);
            PyObject *old_value = *value_ptr;
            FT_ATOMIC_STORE_PTR_RELEASE(*value_ptr, PyStackRef_AsPyObjectSteal(value));
            if (old_value == NULL) {
                PyDictValues *values = _PyObject_InlineValues(owner_o);
                Py_ssize_t index = value_ptr - values->values;
                _PyDictValues_AddToInsertionOrder(values, index);
            }
            UNLOCK_OBJECT(owner_o);
            PyStackRef_CLOSE(owner);
            Py_XDECREF(old_value);
        }

        macro(STORE_ATTR_INSTANCE_VALUE) =
            unused/1 +
            _GUARD_TYPE_VERSION_AND_LOCK +
            _GUARD_DORV_NO_DICT +
            _STORE_ATTR_INSTANCE_VALUE;

        op(_STORE_ATTR_WITH_HINT, (hint/1, value, owner --)) {
            PyObject *owner_o = PyStackRef_AsPyObjectBorrow(owner);
            assert(Py_TYPE(owner_o)->tp_flags & Py_TPFLAGS_MANAGED_DICT);
            PyDictObject *dict = _PyObject_GetManagedDict(owner_o);
            DEOPT_IF(dict == NULL);
            DEOPT_IF(!LOCK_OBJECT(dict));
            #ifdef Py_GIL_DISABLED
            if (dict != _PyObject_GetManagedDict(owner_o)) {
                UNLOCK_OBJECT(dict);
                DEOPT_IF(true);
            }
            #endif
            assert(PyDict_CheckExact((PyObject *)dict));
            PyObject *name = GETITEM(FRAME_CO_NAMES, oparg);
            if (hint >= (size_t)dict->ma_keys->dk_nentries ||
                    !DK_IS_UNICODE(dict->ma_keys)) {
                UNLOCK_OBJECT(dict);
                DEOPT_IF(true);
            }
            PyDictUnicodeEntry *ep = DK_UNICODE_ENTRIES(dict->ma_keys) + hint;
            if (ep->me_key != name) {
                UNLOCK_OBJECT(dict);
                DEOPT_IF(true);
            }
            PyObject *old_value = ep->me_value;
            if (old_value == NULL) {
                UNLOCK_OBJECT(dict);
                DEOPT_IF(true);
            }
            _PyDict_NotifyEvent(tstate->interp, PyDict_EVENT_MODIFIED, dict, name, PyStackRef_AsPyObjectBorrow(value));
            FT_ATOMIC_STORE_PTR_RELEASE(ep->me_value, PyStackRef_AsPyObjectSteal(value));
            UNLOCK_OBJECT(dict);

            // old_value should be DECREFed after GC track checking is done, if not, it could raise a segmentation fault,
            // when dict only holds the strong reference to value in ep->me_value.
            STAT_INC(STORE_ATTR, hit);
            PyStackRef_CLOSE(owner);
            Py_XDECREF(old_value);
        }

        macro(STORE_ATTR_WITH_HINT) =
            unused/1 +
            _GUARD_TYPE_VERSION +
            _STORE_ATTR_WITH_HINT;

        op(_STORE_ATTR_SLOT, (index/1, value, owner --)) {
            PyObject *owner_o = PyStackRef_AsPyObjectBorrow(owner);

            DEOPT_IF(!LOCK_OBJECT(owner_o));
            char *addr = (char *)owner_o + index;
            STAT_INC(STORE_ATTR, hit);
            PyObject *old_value = *(PyObject **)addr;
            FT_ATOMIC_STORE_PTR_RELEASE(*(PyObject **)addr, PyStackRef_AsPyObjectSteal(value));
            UNLOCK_OBJECT(owner_o);
            PyStackRef_CLOSE(owner);
            Py_XDECREF(old_value);
        }

        macro(STORE_ATTR_SLOT) =
            unused/1 +
            _GUARD_TYPE_VERSION +
            _STORE_ATTR_SLOT;

        family(COMPARE_OP, INLINE_CACHE_ENTRIES_COMPARE_OP) = {
            COMPARE_OP_FLOAT,
            COMPARE_OP_INT,
            COMPARE_OP_STR,
        };

        specializing op(_SPECIALIZE_COMPARE_OP, (counter/1, left, right -- left, right)) {
            #if ENABLE_SPECIALIZATION_FT
            if (ADAPTIVE_COUNTER_TRIGGERS(counter)) {
                next_instr = this_instr;
                _Py_Specialize_CompareOp(left, right, next_instr, oparg);
                DISPATCH_SAME_OPARG();
            }
            OPCODE_DEFERRED_INC(COMPARE_OP);
            ADVANCE_ADAPTIVE_COUNTER(this_instr[1].counter);
            #endif  /* ENABLE_SPECIALIZATION_FT */
        }

        op(_COMPARE_OP, (left, right -- res)) {
            PyObject *left_o = PyStackRef_AsPyObjectBorrow(left);
            PyObject *right_o = PyStackRef_AsPyObjectBorrow(right);

            assert((oparg >> 5) <= Py_GE);
            PyObject *res_o = PyObject_RichCompare(left_o, right_o, oparg >> 5);
            DECREF_INPUTS();
            ERROR_IF(res_o == NULL, error);
            if (oparg & 16) {
                int res_bool = PyObject_IsTrue(res_o);
                Py_DECREF(res_o);
                ERROR_IF(res_bool < 0, error);
                res = res_bool ? PyStackRef_True : PyStackRef_False;
            }
            else {
                res = PyStackRef_FromPyObjectSteal(res_o);
            }
        }

        macro(COMPARE_OP) = _SPECIALIZE_COMPARE_OP + _COMPARE_OP;

        macro(COMPARE_OP_FLOAT) =
            _GUARD_BOTH_FLOAT + unused/1 + _COMPARE_OP_FLOAT;

        macro(COMPARE_OP_INT) =
            _GUARD_BOTH_INT + unused/1 + _COMPARE_OP_INT;

        macro(COMPARE_OP_STR) =
            _GUARD_BOTH_UNICODE + unused/1 + _COMPARE_OP_STR;

        op(_COMPARE_OP_FLOAT, (left, right -- res)) {
            PyObject *left_o = PyStackRef_AsPyObjectBorrow(left);
            PyObject *right_o = PyStackRef_AsPyObjectBorrow(right);

            STAT_INC(COMPARE_OP, hit);
            double dleft = PyFloat_AS_DOUBLE(left_o);
            double dright = PyFloat_AS_DOUBLE(right_o);
            // 1 if NaN, 2 if <, 4 if >, 8 if ==; this matches low four bits of the oparg
            int sign_ish = COMPARISON_BIT(dleft, dright);
            PyStackRef_CLOSE_SPECIALIZED(left, _PyFloat_ExactDealloc);
            DEAD(left);
            PyStackRef_CLOSE_SPECIALIZED(right, _PyFloat_ExactDealloc);
            DEAD(right);
            res = (sign_ish & oparg) ? PyStackRef_True : PyStackRef_False;
            // It's always a bool, so we don't care about oparg & 16.
        }

        // Similar to COMPARE_OP_FLOAT
        op(_COMPARE_OP_INT, (left, right -- res)) {
            PyObject *left_o = PyStackRef_AsPyObjectBorrow(left);
            PyObject *right_o = PyStackRef_AsPyObjectBorrow(right);

            DEOPT_IF(!_PyLong_IsCompact((PyLongObject *)left_o));
            DEOPT_IF(!_PyLong_IsCompact((PyLongObject *)right_o));
            STAT_INC(COMPARE_OP, hit);
            assert(_PyLong_DigitCount((PyLongObject *)left_o) <= 1 &&
                   _PyLong_DigitCount((PyLongObject *)right_o) <= 1);
            Py_ssize_t ileft = _PyLong_CompactValue((PyLongObject *)left_o);
            Py_ssize_t iright = _PyLong_CompactValue((PyLongObject *)right_o);
            // 2 if <, 4 if >, 8 if ==; this matches the low 4 bits of the oparg
            int sign_ish = COMPARISON_BIT(ileft, iright);
            PyStackRef_CLOSE_SPECIALIZED(left, _PyLong_ExactDealloc);
            DEAD(left);
            PyStackRef_CLOSE_SPECIALIZED(right, _PyLong_ExactDealloc);
            DEAD(right);
            res =  (sign_ish & oparg) ? PyStackRef_True : PyStackRef_False;
            // It's always a bool, so we don't care about oparg & 16.
        }

        // Similar to COMPARE_OP_FLOAT, but for ==, != only
        op(_COMPARE_OP_STR, (left, right -- res)) {
            PyObject *left_o = PyStackRef_AsPyObjectBorrow(left);
            PyObject *right_o = PyStackRef_AsPyObjectBorrow(right);

            STAT_INC(COMPARE_OP, hit);
            int eq = _PyUnicode_Equal(left_o, right_o);
            assert((oparg >> 5) == Py_EQ || (oparg >> 5) == Py_NE);
            PyStackRef_CLOSE_SPECIALIZED(left, _PyUnicode_ExactDealloc);
            DEAD(left);
            PyStackRef_CLOSE_SPECIALIZED(right, _PyUnicode_ExactDealloc);
            DEAD(right);
            assert(eq == 0 || eq == 1);
            assert((oparg & 0xf) == COMPARISON_NOT_EQUALS || (oparg & 0xf) == COMPARISON_EQUALS);
            assert(COMPARISON_NOT_EQUALS + 1 == COMPARISON_EQUALS);
            res = ((COMPARISON_NOT_EQUALS + eq) & oparg) ? PyStackRef_True : PyStackRef_False;
            // It's always a bool, so we don't care about oparg & 16.
        }

        inst(IS_OP, (left, right -- b)) {
            int res = Py_Is(PyStackRef_AsPyObjectBorrow(left), PyStackRef_AsPyObjectBorrow(right)) ^ oparg;
            DECREF_INPUTS();
            b = res ? PyStackRef_True : PyStackRef_False;
        }

        family(CONTAINS_OP, INLINE_CACHE_ENTRIES_CONTAINS_OP) = {
            CONTAINS_OP_SET,
            CONTAINS_OP_DICT,
        };

        op(_CONTAINS_OP, (left, right -- b)) {
            PyObject *left_o = PyStackRef_AsPyObjectBorrow(left);
            PyObject *right_o = PyStackRef_AsPyObjectBorrow(right);

            int res = PySequence_Contains(right_o, left_o);
            DECREF_INPUTS();
            ERROR_IF(res < 0, error);
            b = (res ^ oparg) ? PyStackRef_True : PyStackRef_False;
        }

        specializing op(_SPECIALIZE_CONTAINS_OP, (counter/1, left, right -- left, right)) {
            #if ENABLE_SPECIALIZATION_FT
            if (ADAPTIVE_COUNTER_TRIGGERS(counter)) {
                next_instr = this_instr;
                _Py_Specialize_ContainsOp(right, next_instr);
                DISPATCH_SAME_OPARG();
            }
            OPCODE_DEFERRED_INC(CONTAINS_OP);
            ADVANCE_ADAPTIVE_COUNTER(this_instr[1].counter);
            #endif  /* ENABLE_SPECIALIZATION_FT */
        }

        macro(CONTAINS_OP) = _SPECIALIZE_CONTAINS_OP + _CONTAINS_OP;

        inst(CONTAINS_OP_SET, (unused/1, left, right -- b)) {
            PyObject *left_o = PyStackRef_AsPyObjectBorrow(left);
            PyObject *right_o = PyStackRef_AsPyObjectBorrow(right);

            DEOPT_IF(!(PySet_CheckExact(right_o) || PyFrozenSet_CheckExact(right_o)));
            STAT_INC(CONTAINS_OP, hit);
            // Note: both set and frozenset use the same seq_contains method!
            int res = _PySet_Contains((PySetObject *)right_o, left_o);
            DECREF_INPUTS();
            ERROR_IF(res < 0, error);
            b = (res ^ oparg) ? PyStackRef_True : PyStackRef_False;
        }

        inst(CONTAINS_OP_DICT, (unused/1, left, right -- b)) {
            PyObject *left_o = PyStackRef_AsPyObjectBorrow(left);
            PyObject *right_o = PyStackRef_AsPyObjectBorrow(right);

            DEOPT_IF(!PyDict_CheckExact(right_o));
            STAT_INC(CONTAINS_OP, hit);
            int res = PyDict_Contains(right_o, left_o);
            DECREF_INPUTS();
            ERROR_IF(res < 0, error);
            b = (res ^ oparg) ? PyStackRef_True : PyStackRef_False;
        }

        inst(CHECK_EG_MATCH, (exc_value_st, match_type_st -- rest, match)) {
            PyObject *exc_value = PyStackRef_AsPyObjectBorrow(exc_value_st);
            PyObject *match_type = PyStackRef_AsPyObjectBorrow(match_type_st);
            int err = _PyEval_CheckExceptStarTypeValid(tstate, match_type);
            if (err < 0) {
                DECREF_INPUTS();
                ERROR_IF(true, error);
            }

            PyObject *match_o = NULL;
            PyObject *rest_o = NULL;
            int res = _PyEval_ExceptionGroupMatch(frame, exc_value, match_type,
                                                  &match_o, &rest_o);
            DECREF_INPUTS();
            ERROR_IF(res < 0, error);

            assert((match_o == NULL) == (rest_o == NULL));
            ERROR_IF(match_o == NULL, error);

            if (!Py_IsNone(match_o)) {
                PyErr_SetHandledException(match_o);
            }
            rest = PyStackRef_FromPyObjectSteal(rest_o);
            match = PyStackRef_FromPyObjectSteal(match_o);
        }

        inst(CHECK_EXC_MATCH, (left, right -- left, b)) {
            PyObject *left_o = PyStackRef_AsPyObjectBorrow(left);
            PyObject *right_o = PyStackRef_AsPyObjectBorrow(right);

            assert(PyExceptionInstance_Check(left_o));
            int err = _PyEval_CheckExceptTypeValid(tstate, right_o);
            if (err < 0) {
                 DECREF_INPUTS();
                 ERROR_IF(true, error);
            }

            int res = PyErr_GivenExceptionMatches(left_o, right_o);
            DECREF_INPUTS();
            b = res ? PyStackRef_True : PyStackRef_False;
        }

         inst(IMPORT_NAME, (level, fromlist -- res)) {
            PyObject *name = GETITEM(FRAME_CO_NAMES, oparg);
            PyObject *res_o = _PyEval_ImportName(tstate, frame, name,
                              PyStackRef_AsPyObjectBorrow(fromlist),
                              PyStackRef_AsPyObjectBorrow(level));
            DECREF_INPUTS();
            ERROR_IF(res_o == NULL, error);
            res = PyStackRef_FromPyObjectSteal(res_o);
        }

        inst(IMPORT_FROM, (from -- from, res)) {
            PyObject *name = GETITEM(FRAME_CO_NAMES, oparg);
            PyObject *res_o = _PyEval_ImportFrom(tstate, PyStackRef_AsPyObjectBorrow(from), name);
            ERROR_IF(res_o == NULL, error);
            res = PyStackRef_FromPyObjectSteal(res_o);
        }

        tier1 inst(JUMP_FORWARD, (--)) {
            JUMPBY(oparg);
        }

        family(JUMP_BACKWARD, 1) = {
            JUMP_BACKWARD_NO_JIT,
            JUMP_BACKWARD_JIT,
        };

        tier1 op(_SPECIALIZE_JUMP_BACKWARD, (--)) {
        #if ENABLE_SPECIALIZATION
            if (this_instr->op.code == JUMP_BACKWARD) {
                this_instr->op.code = tstate->interp->jit ? JUMP_BACKWARD_JIT : JUMP_BACKWARD_NO_JIT;
                // Need to re-dispatch so the warmup counter isn't off by one:
                next_instr = this_instr;
                DISPATCH_SAME_OPARG();
            }
        #endif
        }

        tier1 op(_JIT, (--)) {
        #ifdef _Py_TIER2
            _Py_BackoffCounter counter = this_instr[1].counter;
            if (backoff_counter_triggers(counter) && this_instr->op.code == JUMP_BACKWARD_JIT) {
                _Py_CODEUNIT *start = this_instr;
                /* Back up over EXTENDED_ARGs so optimizer sees the whole instruction */
                while (oparg > 255) {
                    oparg >>= 8;
                    start--;
                }
                _PyExecutorObject *executor;
                int optimized = _PyOptimizer_Optimize(frame, start, &executor, 0);
                if (optimized <= 0) {
                    this_instr[1].counter = restart_backoff_counter(counter);
                    ERROR_IF(optimized < 0, error);
                }
                else {
                    this_instr[1].counter = initial_jump_backoff_counter();
                    assert(tstate->previous_executor == NULL);
                    tstate->previous_executor = Py_None;
                    GOTO_TIER_TWO(executor);
                }
            }
            else {
                ADVANCE_ADAPTIVE_COUNTER(this_instr[1].counter);
            }
        #endif
        }

        macro(JUMP_BACKWARD) =
            unused/1 +
            _SPECIALIZE_JUMP_BACKWARD +
            _CHECK_PERIODIC +
            JUMP_BACKWARD_NO_INTERRUPT;

        macro(JUMP_BACKWARD_NO_JIT) =
            unused/1 +
            _CHECK_PERIODIC +
            JUMP_BACKWARD_NO_INTERRUPT;

        macro(JUMP_BACKWARD_JIT) =
            unused/1 +
            _CHECK_PERIODIC +
            JUMP_BACKWARD_NO_INTERRUPT +
            _JIT;

        pseudo(JUMP, (--)) = {
            JUMP_FORWARD,
            JUMP_BACKWARD,
        };

        pseudo(JUMP_NO_INTERRUPT, (--)) = {
            JUMP_FORWARD,
            JUMP_BACKWARD_NO_INTERRUPT,
        };

        pseudo(JUMP_IF_FALSE, (cond -- cond)) = [
            COPY, TO_BOOL, POP_JUMP_IF_FALSE,
        ];

        pseudo(JUMP_IF_TRUE, (cond -- cond)) = [
            COPY, TO_BOOL, POP_JUMP_IF_TRUE,
        ];

        tier1 inst(ENTER_EXECUTOR, (--)) {
            #ifdef _Py_TIER2
            PyCodeObject *code = _PyFrame_GetCode(frame);
            _PyExecutorObject *executor = code->co_executors->executors[oparg & 255];
            assert(executor->vm_data.index == INSTR_OFFSET() - 1);
            assert(executor->vm_data.code == code);
            assert(executor->vm_data.valid);
            assert(tstate->previous_executor == NULL);
            /* If the eval breaker is set then stay in tier 1.
             * This avoids any potentially infinite loops
             * involving _RESUME_CHECK */
            if (_Py_atomic_load_uintptr_relaxed(&tstate->eval_breaker) & _PY_EVAL_EVENTS_MASK) {
                opcode = executor->vm_data.opcode;
                oparg = (oparg & ~255) | executor->vm_data.oparg;
                next_instr = this_instr;
                if (_PyOpcode_Caches[_PyOpcode_Deopt[opcode]]) {
                    PAUSE_ADAPTIVE_COUNTER(this_instr[1].counter);
                }
                DISPATCH_GOTO();
            }
            tstate->previous_executor = Py_None;
            Py_INCREF(executor);
            GOTO_TIER_TWO(executor);
            #else
            Py_FatalError("ENTER_EXECUTOR is not supported in this build");
            #endif /* _Py_TIER2 */
        }

        replaced op(_POP_JUMP_IF_FALSE, (cond -- )) {
            assert(PyStackRef_BoolCheck(cond));
            int flag = PyStackRef_IsFalse(cond);
            DEAD(cond);
            RECORD_BRANCH_TAKEN(this_instr[1].cache, flag);
            JUMPBY(flag ? oparg : next_instr->op.code == NOT_TAKEN);
        }

        replaced op(_POP_JUMP_IF_TRUE, (cond -- )) {
            assert(PyStackRef_BoolCheck(cond));
            int flag = PyStackRef_IsTrue(cond);
            DEAD(cond);
            RECORD_BRANCH_TAKEN(this_instr[1].cache, flag);
            JUMPBY(flag ? oparg : next_instr->op.code == NOT_TAKEN);
        }

        op(_IS_NONE, (value -- b)) {
            if (PyStackRef_IsNone(value)) {
                b = PyStackRef_True;
                DEAD(value);
            }
            else {
                b = PyStackRef_False;
                DECREF_INPUTS();
            }
        }

        macro(POP_JUMP_IF_TRUE) = unused/1 + _POP_JUMP_IF_TRUE;

        macro(POP_JUMP_IF_FALSE) = unused/1 + _POP_JUMP_IF_FALSE;

        macro(POP_JUMP_IF_NONE) = unused/1 + _IS_NONE + _POP_JUMP_IF_TRUE;

        macro(POP_JUMP_IF_NOT_NONE) = unused/1 + _IS_NONE + _POP_JUMP_IF_FALSE;

        tier1 inst(JUMP_BACKWARD_NO_INTERRUPT, (--)) {
            /* This bytecode is used in the `yield from` or `await` loop.
             * If there is an interrupt, we want it handled in the innermost
             * generator or coroutine, so we deliberately do not check it here.
             * (see bpo-30039).
             */
            assert(oparg <= INSTR_OFFSET());
            JUMPBY(-oparg);
        }

        inst(GET_LEN, (obj -- obj, len)) {
            // PUSH(len(TOS))
            Py_ssize_t len_i = PyObject_Length(PyStackRef_AsPyObjectBorrow(obj));
            ERROR_IF(len_i < 0, error);
            PyObject *len_o = PyLong_FromSsize_t(len_i);
            ERROR_IF(len_o == NULL, error);
            len = PyStackRef_FromPyObjectSteal(len_o);
        }

        inst(MATCH_CLASS, (subject, type, names -- attrs)) {
            // Pop TOS and TOS1. Set TOS to a tuple of attributes on success, or
            // None on failure.
            assert(PyTuple_CheckExact(PyStackRef_AsPyObjectBorrow(names)));
            PyObject *attrs_o = _PyEval_MatchClass(tstate,
                PyStackRef_AsPyObjectBorrow(subject),
                PyStackRef_AsPyObjectBorrow(type), oparg,
                PyStackRef_AsPyObjectBorrow(names));
            DECREF_INPUTS();
            if (attrs_o) {
                assert(PyTuple_CheckExact(attrs_o));  // Success!
                attrs = PyStackRef_FromPyObjectSteal(attrs_o);
            }
            else {
                ERROR_IF(_PyErr_Occurred(tstate), error);  // Error!
                attrs = PyStackRef_None;  // Failure!
            }
        }

        inst(MATCH_MAPPING, (subject -- subject, res)) {
            int match = PyStackRef_TYPE(subject)->tp_flags & Py_TPFLAGS_MAPPING;
            res = match ? PyStackRef_True : PyStackRef_False;
        }

        inst(MATCH_SEQUENCE, (subject -- subject, res)) {
            int match = PyStackRef_TYPE(subject)->tp_flags & Py_TPFLAGS_SEQUENCE;
            res = match ? PyStackRef_True : PyStackRef_False;
        }

        inst(MATCH_KEYS, (subject, keys -- subject, keys, values_or_none)) {
            // On successful match, PUSH(values). Otherwise, PUSH(None).
            PyObject *values_or_none_o = _PyEval_MatchKeys(tstate,
                PyStackRef_AsPyObjectBorrow(subject), PyStackRef_AsPyObjectBorrow(keys));
            ERROR_IF(values_or_none_o == NULL, error);
            values_or_none = PyStackRef_FromPyObjectSteal(values_or_none_o);
        }

        inst(GET_ITER, (iterable -- iter)) {
            /* before: [obj]; after [getiter(obj)] */
            PyObject *iter_o = PyObject_GetIter(PyStackRef_AsPyObjectBorrow(iterable));
            DECREF_INPUTS();
            ERROR_IF(iter_o == NULL, error);
            iter = PyStackRef_FromPyObjectSteal(iter_o);
        }

        inst(GET_YIELD_FROM_ITER, (iterable -- iter)) {
            /* before: [obj]; after [getiter(obj)] */
            PyObject *iterable_o = PyStackRef_AsPyObjectBorrow(iterable);
            if (PyCoro_CheckExact(iterable_o)) {
                /* `iterable` is a coroutine */
                if (!(_PyFrame_GetCode(frame)->co_flags & (CO_COROUTINE | CO_ITERABLE_COROUTINE))) {
                    /* and it is used in a 'yield from' expression of a
                       regular generator. */
                    _PyErr_SetString(tstate, PyExc_TypeError,
                                     "cannot 'yield from' a coroutine object "
                                     "in a non-coroutine generator");
                    ERROR_NO_POP();
                }
                iter = iterable;
                DEAD(iterable);
            }
            else if (PyGen_CheckExact(iterable_o)) {
                iter = iterable;
                DEAD(iterable);
            }
            else {
                /* `iterable` is not a generator. */
                PyObject *iter_o = PyObject_GetIter(iterable_o);
                if (iter_o == NULL) {
                    ERROR_NO_POP();
                }
                iter = PyStackRef_FromPyObjectSteal(iter_o);
                DECREF_INPUTS();
            }
        }

        // Most members of this family are "secretly" super-instructions.
        // When the loop is exhausted, they jump, and the jump target is
        // always END_FOR, which pops two values off the stack.
        // This is optimized by skipping that instruction and combining
        // its effect (popping 'iter' instead of pushing 'next'.)

        family(FOR_ITER, INLINE_CACHE_ENTRIES_FOR_ITER) = {
            FOR_ITER_LIST,
            FOR_ITER_TUPLE,
            FOR_ITER_RANGE,
            FOR_ITER_GEN,
        };

        specializing op(_SPECIALIZE_FOR_ITER, (counter/1, iter -- iter)) {
            #if ENABLE_SPECIALIZATION
            if (ADAPTIVE_COUNTER_TRIGGERS(counter)) {
                next_instr = this_instr;
                _Py_Specialize_ForIter(iter, next_instr, oparg);
                DISPATCH_SAME_OPARG();
            }
            OPCODE_DEFERRED_INC(FOR_ITER);
            ADVANCE_ADAPTIVE_COUNTER(this_instr[1].counter);
            #endif  /* ENABLE_SPECIALIZATION */
        }

        replaced op(_FOR_ITER, (iter -- iter, next)) {
            /* before: [iter]; after: [iter, iter()] *or* [] (and jump over END_FOR.) */
            PyObject *iter_o = PyStackRef_AsPyObjectBorrow(iter);
            PyObject *next_o = (*Py_TYPE(iter_o)->tp_iternext)(iter_o);
            if (next_o == NULL) {
                if (_PyErr_Occurred(tstate)) {
                    int matches = _PyErr_ExceptionMatches(tstate, PyExc_StopIteration);
                    if (!matches) {
                        ERROR_NO_POP();
                    }
                    _PyEval_MonitorRaise(tstate, frame, this_instr);
                    _PyErr_Clear(tstate);
                }
                /* iterator ended normally */
                assert(next_instr[oparg].op.code == END_FOR ||
                       next_instr[oparg].op.code == INSTRUMENTED_END_FOR);
                /* Jump forward oparg, then skip following END_FOR */
                JUMPBY(oparg + 1);
                DISPATCH();
            }
            next = PyStackRef_FromPyObjectSteal(next_o);
            // Common case: no jump, leave it to the code generator
        }

        op(_FOR_ITER_TIER_TWO, (iter -- iter, next)) {
            /* before: [iter]; after: [iter, iter()] *or* [] (and jump over END_FOR.) */
            PyObject *iter_o = PyStackRef_AsPyObjectBorrow(iter);
            PyObject *next_o = (*Py_TYPE(iter_o)->tp_iternext)(iter_o);
            if (next_o == NULL) {
                if (_PyErr_Occurred(tstate)) {
                    int matches = _PyErr_ExceptionMatches(tstate, PyExc_StopIteration);
                    if (!matches) {
                        ERROR_NO_POP();
                    }
                    _PyEval_MonitorRaise(tstate, frame, frame->instr_ptr);
                    _PyErr_Clear(tstate);
                }
                /* iterator ended normally */
                /* The translator sets the deopt target just past the matching END_FOR */
                EXIT_IF(true);
            }
            next = PyStackRef_FromPyObjectSteal(next_o);
            // Common case: no jump, leave it to the code generator
        }

        macro(FOR_ITER) = _SPECIALIZE_FOR_ITER + _FOR_ITER;


        inst(INSTRUMENTED_FOR_ITER, (unused/1 -- )) {
            _PyStackRef iter_stackref = TOP();
            PyObject *iter = PyStackRef_AsPyObjectBorrow(iter_stackref);
            PyObject *next = (*Py_TYPE(iter)->tp_iternext)(iter);
            if (next != NULL) {
                PUSH(PyStackRef_FromPyObjectSteal(next));
                INSTRUMENTED_JUMP(this_instr, next_instr, PY_MONITORING_EVENT_BRANCH_LEFT);
            }
            else {
                if (_PyErr_Occurred(tstate)) {
                    int matches = _PyErr_ExceptionMatches(tstate, PyExc_StopIteration);
                    if (!matches) {
                        ERROR_NO_POP();
                    }
                    _PyEval_MonitorRaise(tstate, frame, this_instr);
                    _PyErr_Clear(tstate);
                }
                /* iterator ended normally */
                assert(next_instr[oparg].op.code == END_FOR ||
                       next_instr[oparg].op.code == INSTRUMENTED_END_FOR);
                /* Skip END_FOR */
                JUMPBY(oparg + 1);
            }
        }


        op(_ITER_CHECK_LIST, (iter -- iter)) {
            EXIT_IF(Py_TYPE(PyStackRef_AsPyObjectBorrow(iter)) != &PyListIter_Type);
        }

        replaced op(_ITER_JUMP_LIST, (iter -- iter)) {
            PyObject *iter_o = PyStackRef_AsPyObjectBorrow(iter);
            _PyListIterObject *it = (_PyListIterObject *)iter_o;
            assert(Py_TYPE(iter_o) == &PyListIter_Type);
            STAT_INC(FOR_ITER, hit);
            PyListObject *seq = it->it_seq;
            if (seq == NULL || (size_t)it->it_index >= (size_t)PyList_GET_SIZE(seq)) {
                it->it_index = -1;
                #ifndef Py_GIL_DISABLED
                if (seq != NULL) {
                    it->it_seq = NULL;
                    Py_DECREF(seq);
                }
                #endif
                /* Jump forward oparg, then skip following END_FOR instruction */
                JUMPBY(oparg + 1);
                DISPATCH();
            }
        }

        // Only used by Tier 2
        op(_GUARD_NOT_EXHAUSTED_LIST, (iter -- iter)) {
            PyObject *iter_o = PyStackRef_AsPyObjectBorrow(iter);
            _PyListIterObject *it = (_PyListIterObject *)iter_o;
            assert(Py_TYPE(iter_o) == &PyListIter_Type);
            PyListObject *seq = it->it_seq;
            EXIT_IF(seq == NULL);
            if ((size_t)it->it_index >= (size_t)PyList_GET_SIZE(seq)) {
                it->it_index = -1;
                EXIT_IF(1);
            }
        }

        op(_ITER_NEXT_LIST, (iter -- iter, next)) {
            PyObject *iter_o = PyStackRef_AsPyObjectBorrow(iter);
            _PyListIterObject *it = (_PyListIterObject *)iter_o;
            assert(Py_TYPE(iter_o) == &PyListIter_Type);
            PyListObject *seq = it->it_seq;
            assert(seq);
            assert(it->it_index < PyList_GET_SIZE(seq));
            next = PyStackRef_FromPyObjectNew(PyList_GET_ITEM(seq, it->it_index++));
        }

        macro(FOR_ITER_LIST) =
            unused/1 +  // Skip over the counter
            _ITER_CHECK_LIST +
            _ITER_JUMP_LIST +
            _ITER_NEXT_LIST;

        op(_ITER_CHECK_TUPLE, (iter -- iter)) {
            EXIT_IF(Py_TYPE(PyStackRef_AsPyObjectBorrow(iter)) != &PyTupleIter_Type);
        }

        replaced op(_ITER_JUMP_TUPLE, (iter -- iter)) {
            PyObject *iter_o = PyStackRef_AsPyObjectBorrow(iter);
            _PyTupleIterObject *it = (_PyTupleIterObject *)iter_o;
            assert(Py_TYPE(iter_o) == &PyTupleIter_Type);
            STAT_INC(FOR_ITER, hit);
            PyTupleObject *seq = it->it_seq;
            if (seq == NULL || it->it_index >= PyTuple_GET_SIZE(seq)) {
                if (seq != NULL) {
                    it->it_seq = NULL;
                    Py_DECREF(seq);
                }
                /* Jump forward oparg, then skip following END_FOR instruction */
                JUMPBY(oparg + 1);
                DISPATCH();
            }
        }

        // Only used by Tier 2
        op(_GUARD_NOT_EXHAUSTED_TUPLE, (iter -- iter)) {
            PyObject *iter_o = PyStackRef_AsPyObjectBorrow(iter);
            _PyTupleIterObject *it = (_PyTupleIterObject *)iter_o;
            assert(Py_TYPE(iter_o) == &PyTupleIter_Type);
            PyTupleObject *seq = it->it_seq;
            EXIT_IF(seq == NULL);
            EXIT_IF(it->it_index >= PyTuple_GET_SIZE(seq));
        }

        op(_ITER_NEXT_TUPLE, (iter -- iter, next)) {
            PyObject *iter_o = PyStackRef_AsPyObjectBorrow(iter);
            _PyTupleIterObject *it = (_PyTupleIterObject *)iter_o;
            assert(Py_TYPE(iter_o) == &PyTupleIter_Type);
            PyTupleObject *seq = it->it_seq;
            assert(seq);
            assert(it->it_index < PyTuple_GET_SIZE(seq));
            next = PyStackRef_FromPyObjectNew(PyTuple_GET_ITEM(seq, it->it_index++));
        }

        macro(FOR_ITER_TUPLE) =
            unused/1 +  // Skip over the counter
            _ITER_CHECK_TUPLE +
            _ITER_JUMP_TUPLE +
            _ITER_NEXT_TUPLE;

        op(_ITER_CHECK_RANGE, (iter -- iter)) {
            _PyRangeIterObject *r = (_PyRangeIterObject *)PyStackRef_AsPyObjectBorrow(iter);
            EXIT_IF(Py_TYPE(r) != &PyRangeIter_Type);
        }

        replaced op(_ITER_JUMP_RANGE, (iter -- iter)) {
            _PyRangeIterObject *r = (_PyRangeIterObject *)PyStackRef_AsPyObjectBorrow(iter);
            assert(Py_TYPE(r) == &PyRangeIter_Type);
            STAT_INC(FOR_ITER, hit);
            if (r->len <= 0) {
                // Jump over END_FOR instruction.
                JUMPBY(oparg + 1);
                DISPATCH();
            }
        }

        // Only used by Tier 2
        op(_GUARD_NOT_EXHAUSTED_RANGE, (iter -- iter)) {
            _PyRangeIterObject *r = (_PyRangeIterObject *)PyStackRef_AsPyObjectBorrow(iter);
            assert(Py_TYPE(r) == &PyRangeIter_Type);
            EXIT_IF(r->len <= 0);
        }

        op(_ITER_NEXT_RANGE, (iter -- iter, next)) {
            _PyRangeIterObject *r = (_PyRangeIterObject *)PyStackRef_AsPyObjectBorrow(iter);
            assert(Py_TYPE(r) == &PyRangeIter_Type);
            assert(r->len > 0);
            long value = r->start;
            r->start = value + r->step;
            r->len--;
            PyObject *res = PyLong_FromLong(value);
            ERROR_IF(res == NULL, error);
            next = PyStackRef_FromPyObjectSteal(res);
        }

        macro(FOR_ITER_RANGE) =
            unused/1 +  // Skip over the counter
            _ITER_CHECK_RANGE +
            _ITER_JUMP_RANGE +
            _ITER_NEXT_RANGE;

        op(_FOR_ITER_GEN_FRAME, (iter -- iter, gen_frame: _PyInterpreterFrame*)) {
            PyGenObject *gen = (PyGenObject *)PyStackRef_AsPyObjectBorrow(iter);
            DEOPT_IF(Py_TYPE(gen) != &PyGen_Type);
            DEOPT_IF(gen->gi_frame_state >= FRAME_EXECUTING);
            STAT_INC(FOR_ITER, hit);
            gen_frame = &gen->gi_iframe;
            _PyFrame_StackPush(gen_frame, PyStackRef_None);
            gen->gi_frame_state = FRAME_EXECUTING;
            gen->gi_exc_state.previous_item = tstate->exc_info;
            tstate->exc_info = &gen->gi_exc_state;
            gen_frame->previous = frame;
            // oparg is the return offset from the next instruction.
            frame->return_offset = (uint16_t)(INSTRUCTION_SIZE + oparg);
        }

        macro(FOR_ITER_GEN) =
            unused/1 +
            _CHECK_PEP_523 +
            _FOR_ITER_GEN_FRAME +
            _PUSH_FRAME;

        inst(LOAD_SPECIAL, (owner -- attr, self_or_null)) {
            assert(oparg <= SPECIAL_MAX);
            PyObject *owner_o = PyStackRef_AsPyObjectSteal(owner);
            PyObject *name = _Py_SpecialMethods[oparg].name;
            PyObject *self_or_null_o;
            PyObject *attr_o = _PyObject_LookupSpecialMethod(owner_o, name, &self_or_null_o);
            if (attr_o == NULL) {
                if (!_PyErr_Occurred(tstate)) {
                    _PyErr_Format(tstate, PyExc_TypeError,
                                  _Py_SpecialMethods[oparg].error,
                                  Py_TYPE(owner_o)->tp_name);
                }
                ERROR_IF(true, error);
            }
            attr = PyStackRef_FromPyObjectSteal(attr_o);
            self_or_null = self_or_null_o == NULL ?
                PyStackRef_NULL : PyStackRef_FromPyObjectSteal(self_or_null_o);
        }

        inst(WITH_EXCEPT_START, (exit_func, exit_self, lasti, unused, val -- exit_func, exit_self, lasti, unused, val, res)) {
            /* At the top of the stack are 4 values:
               - val: TOP = exc_info()
               - unused: SECOND = previous exception
               - lasti: THIRD = lasti of exception in exc_info()
               - exit_self: FOURTH = the context or NULL
               - exit_func: FIFTH = the context.__exit__ function or context.__exit__ bound method
               We call FOURTH(type(TOP), TOP, GetTraceback(TOP)).
               Then we push the __exit__ return value.
            */
            PyObject *exc, *tb;

            PyObject *val_o = PyStackRef_AsPyObjectBorrow(val);
            PyObject *exit_func_o = PyStackRef_AsPyObjectBorrow(exit_func);

            assert(val_o && PyExceptionInstance_Check(val_o));
            exc = PyExceptionInstance_Class(val_o);
            tb = PyException_GetTraceback(val_o);
            if (tb == NULL) {
                tb = Py_None;
            }
            else {
                Py_DECREF(tb);
            }
            assert(PyStackRef_LongCheck(lasti));
            (void)lasti; // Shut up compiler warning if asserts are off
            PyObject *stack[5] = {NULL, PyStackRef_AsPyObjectBorrow(exit_self), exc, val_o, tb};
            int has_self = !PyStackRef_IsNull(exit_self);
            PyObject *res_o = PyObject_Vectorcall(exit_func_o, stack + 2 - has_self,
                    (3 + has_self) | PY_VECTORCALL_ARGUMENTS_OFFSET, NULL);
            ERROR_IF(res_o == NULL, error);
            res = PyStackRef_FromPyObjectSteal(res_o);
        }

        pseudo(SETUP_FINALLY, (-- unused), (HAS_ARG)) = {
            /* If an exception is raised, restore the stack position
             * and push one value before jumping to the handler.
             */
            NOP,
        };

        pseudo(SETUP_CLEANUP, (-- unused, unused), (HAS_ARG)) = {
            /* As SETUP_FINALLY, but push lasti as well */
            NOP,
        };

        pseudo(SETUP_WITH, (-- unused), (HAS_ARG)) = {
            /* If an exception is raised, restore the stack position to the
             * position before the result of __(a)enter__ and push 2 values
             * before jumping to the handler.
             */
            NOP,
        };

        pseudo(POP_BLOCK, (--)) = {
            NOP,
        };

        inst(PUSH_EXC_INFO, (exc -- prev_exc, new_exc)) {

            _PyErr_StackItem *exc_info = tstate->exc_info;
            if (exc_info->exc_value != NULL) {
                prev_exc = PyStackRef_FromPyObjectSteal(exc_info->exc_value);
            }
            else {
                prev_exc = PyStackRef_None;
            }
            assert(PyStackRef_ExceptionInstanceCheck(exc));
            exc_info->exc_value = PyStackRef_AsPyObjectNew(exc);
            new_exc = exc;
            DEAD(exc);
        }

        op(_GUARD_DORV_VALUES_INST_ATTR_FROM_DICT, (owner -- owner)) {
            PyObject *owner_o = PyStackRef_AsPyObjectBorrow(owner);
            assert(Py_TYPE(owner_o)->tp_flags & Py_TPFLAGS_INLINE_VALUES);
            PyDictValues *ivs = _PyObject_InlineValues(owner_o);
            DEOPT_IF(!FT_ATOMIC_LOAD_UINT8(ivs->valid));
        }

        op(_GUARD_KEYS_VERSION, (keys_version/2, owner -- owner)) {
            PyTypeObject *owner_cls = Py_TYPE(PyStackRef_AsPyObjectBorrow(owner));
            PyHeapTypeObject *owner_heap_type = (PyHeapTypeObject *)owner_cls;
            PyDictKeysObject *keys = owner_heap_type->ht_cached_keys;
            DEOPT_IF(FT_ATOMIC_LOAD_UINT32_RELAXED(keys->dk_version) != keys_version);
        }

        op(_LOAD_ATTR_METHOD_WITH_VALUES, (descr/4, owner -- attr, self)) {
            assert(oparg & 1);
            /* Cached method object */
            STAT_INC(LOAD_ATTR, hit);
            assert(descr != NULL);
            assert(_PyType_HasFeature(Py_TYPE(descr), Py_TPFLAGS_METHOD_DESCRIPTOR));
            attr = PyStackRef_FromPyObjectNew(descr);
            self = owner;
            DEAD(owner);
        }

        macro(LOAD_ATTR_METHOD_WITH_VALUES) =
            unused/1 +
            _GUARD_TYPE_VERSION +
            _GUARD_DORV_VALUES_INST_ATTR_FROM_DICT +
            _GUARD_KEYS_VERSION +
            _LOAD_ATTR_METHOD_WITH_VALUES;

        op(_LOAD_ATTR_METHOD_NO_DICT, (descr/4, owner -- attr, self)) {
            assert(oparg & 1);
            assert(Py_TYPE(PyStackRef_AsPyObjectBorrow(owner))->tp_dictoffset == 0);
            STAT_INC(LOAD_ATTR, hit);
            assert(descr != NULL);
            assert(_PyType_HasFeature(Py_TYPE(descr), Py_TPFLAGS_METHOD_DESCRIPTOR));
            attr = PyStackRef_FromPyObjectNew(descr);
            self = owner;
            DEAD(owner);
        }

        macro(LOAD_ATTR_METHOD_NO_DICT) =
            unused/1 +
            _GUARD_TYPE_VERSION +
            unused/2 +
            _LOAD_ATTR_METHOD_NO_DICT;

        op(_LOAD_ATTR_NONDESCRIPTOR_WITH_VALUES, (descr/4, owner -- attr)) {
            assert((oparg & 1) == 0);
            STAT_INC(LOAD_ATTR, hit);
            assert(descr != NULL);
            DECREF_INPUTS();
            attr = PyStackRef_FromPyObjectNew(descr);
        }

        macro(LOAD_ATTR_NONDESCRIPTOR_WITH_VALUES) =
            unused/1 +
            _GUARD_TYPE_VERSION +
            _GUARD_DORV_VALUES_INST_ATTR_FROM_DICT +
            _GUARD_KEYS_VERSION +
            _LOAD_ATTR_NONDESCRIPTOR_WITH_VALUES;

        op(_LOAD_ATTR_NONDESCRIPTOR_NO_DICT, (descr/4, owner -- attr)) {
            assert((oparg & 1) == 0);
            assert(Py_TYPE(PyStackRef_AsPyObjectBorrow(owner))->tp_dictoffset == 0);
            STAT_INC(LOAD_ATTR, hit);
            assert(descr != NULL);
            DECREF_INPUTS();
            attr = PyStackRef_FromPyObjectNew(descr);
        }

        macro(LOAD_ATTR_NONDESCRIPTOR_NO_DICT) =
            unused/1 +
            _GUARD_TYPE_VERSION +
            unused/2 +
            _LOAD_ATTR_NONDESCRIPTOR_NO_DICT;

        op(_CHECK_ATTR_METHOD_LAZY_DICT, (dictoffset/1, owner -- owner)) {
            char *ptr = ((char *)PyStackRef_AsPyObjectBorrow(owner)) + MANAGED_DICT_OFFSET + dictoffset;
            PyObject *dict = FT_ATOMIC_LOAD_PTR_ACQUIRE(*(PyObject **)ptr);
            /* This object has a __dict__, just not yet created */
            DEOPT_IF(dict != NULL);
        }

        op(_LOAD_ATTR_METHOD_LAZY_DICT, (descr/4, owner -- attr, self)) {
            assert(oparg & 1);
            STAT_INC(LOAD_ATTR, hit);
            assert(descr != NULL);
            assert(_PyType_HasFeature(Py_TYPE(descr), Py_TPFLAGS_METHOD_DESCRIPTOR));
            attr = PyStackRef_FromPyObjectNew(descr);
            self = owner;
            DEAD(owner);
        }

        macro(LOAD_ATTR_METHOD_LAZY_DICT) =
            unused/1 +
            _GUARD_TYPE_VERSION +
            _CHECK_ATTR_METHOD_LAZY_DICT +
            unused/1 +
            _LOAD_ATTR_METHOD_LAZY_DICT;

        // Cache layout: counter/1, func_version/2
        // CALL_INTRINSIC_1/2, CALL_KW, and CALL_FUNCTION_EX aren't members!
        family(CALL, INLINE_CACHE_ENTRIES_CALL) = {
            CALL_BOUND_METHOD_EXACT_ARGS,
            CALL_PY_EXACT_ARGS,
            CALL_TYPE_1,
            CALL_STR_1,
            CALL_TUPLE_1,
            CALL_BUILTIN_CLASS,
            CALL_BUILTIN_O,
            CALL_BUILTIN_FAST,
            CALL_BUILTIN_FAST_WITH_KEYWORDS,
            CALL_LEN,
            CALL_ISINSTANCE,
            CALL_LIST_APPEND,
            CALL_METHOD_DESCRIPTOR_O,
            CALL_METHOD_DESCRIPTOR_FAST_WITH_KEYWORDS,
            CALL_METHOD_DESCRIPTOR_NOARGS,
            CALL_METHOD_DESCRIPTOR_FAST,
            CALL_ALLOC_AND_ENTER_INIT,
            CALL_PY_GENERAL,
            CALL_BOUND_METHOD_GENERAL,
            CALL_NON_PY_GENERAL,
        };

        specializing op(_SPECIALIZE_CALL, (counter/1, callable[1], self_or_null[1], args[oparg] -- callable[1], self_or_null[1], args[oparg])) {
            #if ENABLE_SPECIALIZATION_FT
            if (ADAPTIVE_COUNTER_TRIGGERS(counter)) {
                next_instr = this_instr;
                _Py_Specialize_Call(callable[0], next_instr, oparg + !PyStackRef_IsNull(self_or_null[0]));
                DISPATCH_SAME_OPARG();
            }
            OPCODE_DEFERRED_INC(CALL);
            ADVANCE_ADAPTIVE_COUNTER(this_instr[1].counter);
            #endif  /* ENABLE_SPECIALIZATION_FT */
        }

        op(_MAYBE_EXPAND_METHOD, (callable[1], self_or_null[1], args[oparg] -- func[1], maybe_self[1], args[oparg])) {
            (void)args;
            if (PyStackRef_TYPE(callable[0]) == &PyMethod_Type && PyStackRef_IsNull(self_or_null[0])) {
                PyObject *callable_o = PyStackRef_AsPyObjectBorrow(callable[0]);
                PyObject *self = ((PyMethodObject *)callable_o)->im_self;
                maybe_self[0] = PyStackRef_FromPyObjectNew(self);
                PyObject *method = ((PyMethodObject *)callable_o)->im_func;
                _PyStackRef temp = callable[0];
                func[0] = PyStackRef_FromPyObjectNew(method);
                PyStackRef_CLOSE(temp);
            }
        }

        // When calling Python, inline the call using DISPATCH_INLINED().
        op(_DO_CALL, (callable[1], self_or_null[1], args[oparg] -- res)) {
            PyObject *callable_o = PyStackRef_AsPyObjectBorrow(callable[0]);

            // oparg counts all of the args, but *not* self:
            int total_args = oparg;
            _PyStackRef *arguments = args;
            if (!PyStackRef_IsNull(self_or_null[0])) {
                arguments--;
                total_args++;
            }
            // Check if the call can be inlined or not
            if (Py_TYPE(callable_o) == &PyFunction_Type &&
                tstate->interp->eval_frame == NULL &&
                ((PyFunctionObject *)callable_o)->vectorcall == _PyFunction_Vectorcall)
            {
                int code_flags = ((PyCodeObject*)PyFunction_GET_CODE(callable_o))->co_flags;
                PyObject *locals = code_flags & CO_OPTIMIZED ? NULL : Py_NewRef(PyFunction_GET_GLOBALS(callable_o));
                _PyInterpreterFrame *new_frame = _PyEvalFramePushAndInit(
                    tstate, callable[0], locals,
                    arguments, total_args, NULL, frame
                );
                // Manipulate stack directly since we leave using DISPATCH_INLINED().
                SYNC_SP();
                // The frame has stolen all the arguments from the stack,
                // so there is no need to clean them up.
                if (new_frame == NULL) {
                    ERROR_NO_POP();
                }
                frame->return_offset = INSTRUCTION_SIZE;
                DISPATCH_INLINED(new_frame);
            }
            /* Callable is not a normal Python function */
            STACKREFS_TO_PYOBJECTS(arguments, total_args, args_o);
            if (CONVERSION_FAILED(args_o)) {
                DECREF_INPUTS();
                ERROR_IF(true, error);
            }
            PyObject *res_o = PyObject_Vectorcall(
                callable_o, args_o,
                total_args | PY_VECTORCALL_ARGUMENTS_OFFSET,
                NULL);
            STACKREFS_TO_PYOBJECTS_CLEANUP(args_o);
            if (opcode == INSTRUMENTED_CALL) {
                PyObject *arg = total_args == 0 ?
                    &_PyInstrumentation_MISSING : PyStackRef_AsPyObjectBorrow(arguments[0]);
                if (res_o == NULL) {
                    _Py_call_instrumentation_exc2(
                        tstate, PY_MONITORING_EVENT_C_RAISE,
                        frame, this_instr, callable_o, arg);
                }
                else {
                    int err = _Py_call_instrumentation_2args(
                        tstate, PY_MONITORING_EVENT_C_RETURN,
                        frame, this_instr, callable_o, arg);
                    if (err < 0) {
                        Py_CLEAR(res_o);
                    }
                }
            }
            assert((res_o != NULL) ^ (_PyErr_Occurred(tstate) != NULL));
            DECREF_INPUTS();
            ERROR_IF(res_o == NULL, error);
            res = PyStackRef_FromPyObjectSteal(res_o);
        }

        op(_MONITOR_CALL, (func[1], maybe_self[1], args[oparg] -- func[1], maybe_self[1], args[oparg])) {
            int is_meth = !PyStackRef_IsNull(maybe_self[0]);
            PyObject *function = PyStackRef_AsPyObjectBorrow(func[0]);
            PyObject *arg0;
            if (is_meth) {
                arg0 = PyStackRef_AsPyObjectBorrow(maybe_self[0]);
            }
            else if (oparg) {
                arg0 = PyStackRef_AsPyObjectBorrow(args[0]);
            }
            else {
                arg0 = &_PyInstrumentation_MISSING;
            }
            SYNC_SP();
            int err = _Py_call_instrumentation_2args(
                tstate, PY_MONITORING_EVENT_CALL,
                frame, this_instr, function, arg0
            );
            ERROR_IF(err, error);
        }

        macro(CALL) = _SPECIALIZE_CALL + unused/2 + _MAYBE_EXPAND_METHOD + _DO_CALL + _CHECK_PERIODIC;
        macro(INSTRUMENTED_CALL) = unused/3 + _MAYBE_EXPAND_METHOD + _MONITOR_CALL + _DO_CALL + _CHECK_PERIODIC;

        op(_PY_FRAME_GENERAL, (callable[1], self_or_null[1], args[oparg] -- new_frame: _PyInterpreterFrame*)) {
            PyObject *callable_o = PyStackRef_AsPyObjectBorrow(callable[0]);

            // oparg counts all of the args, but *not* self:
            int total_args = oparg;
            if (!PyStackRef_IsNull(self_or_null[0])) {
                args--;
                total_args++;
            }
            assert(Py_TYPE(callable_o) == &PyFunction_Type);
            int code_flags = ((PyCodeObject*)PyFunction_GET_CODE(callable_o))->co_flags;
            PyObject *locals = code_flags & CO_OPTIMIZED ? NULL : Py_NewRef(PyFunction_GET_GLOBALS(callable_o));
            _PyInterpreterFrame *temp = _PyEvalFramePushAndInit(
                tstate, callable[0], locals,
                args, total_args, NULL, frame
            );
            // The frame has stolen all the arguments from the stack.
            INPUTS_DEAD();
            SYNC_SP();
            if (temp == NULL) {
                ERROR_NO_POP();
            }
            new_frame = temp;
        }

        op(_CHECK_FUNCTION_VERSION, (func_version/2, callable[1], self_or_null[1], unused[oparg] -- callable[1], self_or_null[1], unused[oparg])) {
            PyObject *callable_o = PyStackRef_AsPyObjectBorrow(callable[0]);
            EXIT_IF(!PyFunction_Check(callable_o));
            PyFunctionObject *func = (PyFunctionObject *)callable_o;
            EXIT_IF(func->func_version != func_version);
        }

        tier2 op(_CHECK_FUNCTION_VERSION_INLINE, (func_version/2, callable_o/4 --)) {
            assert(PyFunction_Check(callable_o));
            PyFunctionObject *func = (PyFunctionObject *)callable_o;
            EXIT_IF(func->func_version != func_version);
        }

        macro(CALL_PY_GENERAL) =
            unused/1 + // Skip over the counter
            _CHECK_PEP_523 +
            _CHECK_FUNCTION_VERSION +
            _PY_FRAME_GENERAL +
            _SAVE_RETURN_OFFSET +
            _PUSH_FRAME;

        op(_CHECK_METHOD_VERSION, (func_version/2, callable[1], null[1], unused[oparg] -- callable[1], null[1], unused[oparg])) {
            PyObject *callable_o = PyStackRef_AsPyObjectBorrow(callable[0]);

            EXIT_IF(Py_TYPE(callable_o) != &PyMethod_Type);
            PyObject *func = ((PyMethodObject *)callable_o)->im_func;
            EXIT_IF(!PyFunction_Check(func));
            EXIT_IF(((PyFunctionObject *)func)->func_version != func_version);
            EXIT_IF(!PyStackRef_IsNull(null[0]));
        }

        op(_EXPAND_METHOD, (callable[1], self_or_null[1], unused[oparg] -- callable[1], self_or_null[1], unused[oparg])) {
            PyObject *callable_o = PyStackRef_AsPyObjectBorrow(callable[0]);
            assert(PyStackRef_IsNull(self_or_null[0]));
            assert(Py_TYPE(callable_o) == &PyMethod_Type);
            self_or_null[0] = PyStackRef_FromPyObjectNew(((PyMethodObject *)callable_o)->im_self);
            _PyStackRef temp = callable[0];
            callable[0] = PyStackRef_FromPyObjectNew(((PyMethodObject *)callable_o)->im_func);
            assert(PyStackRef_FunctionCheck(callable[0]));
            PyStackRef_CLOSE(temp);
        }

        macro(CALL_BOUND_METHOD_GENERAL) =
            unused/1 + // Skip over the counter
            _CHECK_PEP_523 +
            _CHECK_METHOD_VERSION +
            _EXPAND_METHOD +
            flush + // so that self is in the argument array
            _PY_FRAME_GENERAL +
            _SAVE_RETURN_OFFSET +
            _PUSH_FRAME;

        op(_CHECK_IS_NOT_PY_CALLABLE, (callable[1], unused[1], unused[oparg] -- callable[1], unused[1], unused[oparg])) {
            PyObject *callable_o = PyStackRef_AsPyObjectBorrow(callable[0]);
            EXIT_IF(PyFunction_Check(callable_o));
            EXIT_IF(Py_TYPE(callable_o) == &PyMethod_Type);
        }

        op(_CALL_NON_PY_GENERAL, (callable[1], self_or_null[1], args[oparg] -- res)) {
#if TIER_ONE
            assert(opcode != INSTRUMENTED_CALL);
#endif
            PyObject *callable_o = PyStackRef_AsPyObjectBorrow(callable[0]);

            int total_args = oparg;
            _PyStackRef *arguments = args;
            if (!PyStackRef_IsNull(self_or_null[0])) {
                arguments--;
                total_args++;
            }
            /* Callable is not a normal Python function */
            STACKREFS_TO_PYOBJECTS(arguments, total_args, args_o);
            if (CONVERSION_FAILED(args_o)) {
                DECREF_INPUTS();
                ERROR_IF(true, error);
            }
            PyObject *res_o = PyObject_Vectorcall(
                callable_o, args_o,
                total_args | PY_VECTORCALL_ARGUMENTS_OFFSET,
                NULL);
            STACKREFS_TO_PYOBJECTS_CLEANUP(args_o);
            assert((res_o != NULL) ^ (_PyErr_Occurred(tstate) != NULL));
            DECREF_INPUTS();
            ERROR_IF(res_o == NULL, error);
            res = PyStackRef_FromPyObjectSteal(res_o);
        }

        macro(CALL_NON_PY_GENERAL) =
            unused/1 + // Skip over the counter
            unused/2 +
            _CHECK_IS_NOT_PY_CALLABLE +
            _CALL_NON_PY_GENERAL +
            _CHECK_PERIODIC;

        op(_CHECK_CALL_BOUND_METHOD_EXACT_ARGS, (callable[1], null[1], unused[oparg] -- callable[1], null[1], unused[oparg])) {
            EXIT_IF(!PyStackRef_IsNull(null[0]));
            EXIT_IF(Py_TYPE(PyStackRef_AsPyObjectBorrow(callable[0])) != &PyMethod_Type);
        }

        op(_INIT_CALL_BOUND_METHOD_EXACT_ARGS, (callable[1], self_or_null[1], unused[oparg] -- callable[1], self_or_null[1], unused[oparg])) {
            assert(PyStackRef_IsNull(self_or_null[0]));
            PyObject *callable_o = PyStackRef_AsPyObjectBorrow(callable[0]);
            STAT_INC(CALL, hit);
            self_or_null[0] = PyStackRef_FromPyObjectNew(((PyMethodObject *)callable_o)->im_self);
            _PyStackRef temp = callable[0];
            callable[0] = PyStackRef_FromPyObjectNew(((PyMethodObject *)callable_o)->im_func);
            PyStackRef_CLOSE(temp);
        }

        op(_CHECK_PEP_523, (--)) {
            DEOPT_IF(tstate->interp->eval_frame);
        }

        op(_CHECK_FUNCTION_EXACT_ARGS, (callable[1], self_or_null[1], unused[oparg] -- callable[1], self_or_null[1], unused[oparg])) {
            PyObject *callable_o = PyStackRef_AsPyObjectBorrow(callable[0]);
            assert(PyFunction_Check(callable_o));
            PyFunctionObject *func = (PyFunctionObject *)callable_o;
            PyCodeObject *code = (PyCodeObject *)func->func_code;
            EXIT_IF(code->co_argcount != oparg + (!PyStackRef_IsNull(self_or_null[0])));
        }

        op(_CHECK_STACK_SPACE, (callable[1], self_or_null[1], unused[oparg] -- callable[1], self_or_null[1], unused[oparg])) {
            PyObject *callable_o = PyStackRef_AsPyObjectBorrow(callable[0]);
            PyFunctionObject *func = (PyFunctionObject *)callable_o;
            PyCodeObject *code = (PyCodeObject *)func->func_code;
            DEOPT_IF(!_PyThreadState_HasStackSpace(tstate, code->co_framesize));
            DEOPT_IF(tstate->py_recursion_remaining <= 1);
        }

        replicate(5) pure op(_INIT_CALL_PY_EXACT_ARGS, (callable[1], self_or_null[1], args[oparg] -- new_frame: _PyInterpreterFrame*)) {
            int has_self = !PyStackRef_IsNull(self_or_null[0]);
            STAT_INC(CALL, hit);
            new_frame = _PyFrame_PushUnchecked(tstate, callable[0], oparg + has_self, frame);
            _PyStackRef *first_non_self_local = new_frame->localsplus + has_self;
            new_frame->localsplus[0] = self_or_null[0];
            for (int i = 0; i < oparg; i++) {
                first_non_self_local[i] = args[i];
            }
            INPUTS_DEAD();
        }

        op(_PUSH_FRAME, (new_frame: _PyInterpreterFrame* -- )) {
            // Write it out explicitly because it's subtly different.
            // Eventually this should be the only occurrence of this code.
            assert(tstate->interp->eval_frame == NULL);
            _PyInterpreterFrame *temp = new_frame;
            DEAD(new_frame);
            SYNC_SP();
            _PyFrame_SetStackPointer(frame, stack_pointer);
            assert(new_frame->previous == frame || new_frame->previous->previous == frame);
            CALL_STAT_INC(inlined_py_calls);
            frame = tstate->current_frame = temp;
            tstate->py_recursion_remaining--;
            LOAD_SP();
            LOAD_IP(0);
            LLTRACE_RESUME_FRAME();
        }

        macro(CALL_BOUND_METHOD_EXACT_ARGS) =
            unused/1 + // Skip over the counter
            _CHECK_PEP_523 +
            _CHECK_CALL_BOUND_METHOD_EXACT_ARGS +
            _INIT_CALL_BOUND_METHOD_EXACT_ARGS +
            flush + // In case the following deopt
            _CHECK_FUNCTION_VERSION +
            _CHECK_FUNCTION_EXACT_ARGS +
            _CHECK_STACK_SPACE +
            _INIT_CALL_PY_EXACT_ARGS +
            _SAVE_RETURN_OFFSET +
            _PUSH_FRAME;

        macro(CALL_PY_EXACT_ARGS) =
            unused/1 + // Skip over the counter
            _CHECK_PEP_523 +
            _CHECK_FUNCTION_VERSION +
            _CHECK_FUNCTION_EXACT_ARGS +
            _CHECK_STACK_SPACE +
            _INIT_CALL_PY_EXACT_ARGS +
            _SAVE_RETURN_OFFSET +
            _PUSH_FRAME;

        inst(CALL_TYPE_1, (unused/1, unused/2, callable, null, arg -- res)) {
            PyObject *callable_o = PyStackRef_AsPyObjectBorrow(callable);
            PyObject *arg_o = PyStackRef_AsPyObjectBorrow(arg);

            assert(oparg == 1);
            DEOPT_IF(!PyStackRef_IsNull(null));
            DEAD(null);
            DEOPT_IF(callable_o != (PyObject *)&PyType_Type);
            DEAD(callable);
            STAT_INC(CALL, hit);
            res = PyStackRef_FromPyObjectSteal(Py_NewRef(Py_TYPE(arg_o)));
            PyStackRef_CLOSE(arg);
        }

        op(_CALL_STR_1, (callable, null, arg -- res)) {
            PyObject *callable_o = PyStackRef_AsPyObjectBorrow(callable);
            PyObject *arg_o = PyStackRef_AsPyObjectBorrow(arg);

            assert(oparg == 1);
            DEOPT_IF(!PyStackRef_IsNull(null));
            DEOPT_IF(callable_o != (PyObject *)&PyUnicode_Type);
            STAT_INC(CALL, hit);
            PyObject *res_o = PyObject_Str(arg_o);
            DEAD(null);
            DEAD(callable);
            PyStackRef_CLOSE(arg);
            ERROR_IF(res_o == NULL, error);
            res = PyStackRef_FromPyObjectSteal(res_o);
        }

        macro(CALL_STR_1) =
            unused/1 +
            unused/2 +
            _CALL_STR_1 +
            _CHECK_PERIODIC;

        op(_CALL_TUPLE_1, (callable, null, arg -- res)) {
            PyObject *callable_o = PyStackRef_AsPyObjectBorrow(callable);
            PyObject *arg_o = PyStackRef_AsPyObjectBorrow(arg);

            assert(oparg == 1);
            DEOPT_IF(!PyStackRef_IsNull(null));
            DEOPT_IF(callable_o != (PyObject *)&PyTuple_Type);
            STAT_INC(CALL, hit);
            PyObject *res_o = PySequence_Tuple(arg_o);
            DEAD(null);
            DEAD(callable);
            PyStackRef_CLOSE(arg);
            ERROR_IF(res_o == NULL, error);
            res = PyStackRef_FromPyObjectSteal(res_o);
        }

        macro(CALL_TUPLE_1) =
            unused/1 +
            unused/2 +
            _CALL_TUPLE_1 +
            _CHECK_PERIODIC;

        op(_CHECK_AND_ALLOCATE_OBJECT, (type_version/2, callable[1], null[1], args[oparg] -- init[1], self[1], args[oparg])) {
            (void)args;
            PyObject *callable_o = PyStackRef_AsPyObjectBorrow(callable[0]);
            DEOPT_IF(!PyStackRef_IsNull(null[0]));
            DEOPT_IF(!PyType_Check(callable_o));
            PyTypeObject *tp = (PyTypeObject *)callable_o;
            DEOPT_IF(FT_ATOMIC_LOAD_UINT32_RELAXED(tp->tp_version_tag) != type_version);
            assert(tp->tp_new == PyBaseObject_Type.tp_new);
            assert(tp->tp_flags & Py_TPFLAGS_HEAPTYPE);
            assert(tp->tp_alloc == PyType_GenericAlloc);
            PyHeapTypeObject *cls = (PyHeapTypeObject *)callable_o;
            PyFunctionObject *init_func = (PyFunctionObject *)FT_ATOMIC_LOAD_PTR_ACQUIRE(cls->_spec_cache.init);
            PyCodeObject *code = (PyCodeObject *)init_func->func_code;
            DEOPT_IF(!_PyThreadState_HasStackSpace(tstate, code->co_framesize + _Py_InitCleanup.co_framesize));
            STAT_INC(CALL, hit);
            PyObject *self_o = PyType_GenericAlloc(tp, 0);
            if (self_o == NULL) {
                ERROR_NO_POP();
            }
            self[0] = PyStackRef_FromPyObjectSteal(self_o);
            _PyStackRef temp = callable[0];
            init[0] = PyStackRef_FromPyObjectNew(init_func);
            PyStackRef_CLOSE(temp);
        }

        op(_CREATE_INIT_FRAME, (init[1], self[1], args[oparg] -- init_frame: _PyInterpreterFrame *)) {
            _PyInterpreterFrame *shim = _PyFrame_PushTrampolineUnchecked(
                tstate, (PyCodeObject *)&_Py_InitCleanup, 1, frame);
            assert(_PyFrame_GetBytecode(shim)[0].op.code == EXIT_INIT_CHECK);
            assert(_PyFrame_GetBytecode(shim)[1].op.code == RETURN_VALUE);
            /* Push self onto stack of shim */
            shim->localsplus[0] = PyStackRef_DUP(self[0]);
            DEAD(init);
            DEAD(self);
            _PyInterpreterFrame *temp = _PyEvalFramePushAndInit(
                tstate, init[0], NULL, args-1, oparg+1, NULL, shim);
            SYNC_SP();
            if (temp == NULL) {
                _PyEval_FrameClearAndPop(tstate, shim);
                ERROR_NO_POP();
            }
            init_frame = temp;
            frame->return_offset = 1 + INLINE_CACHE_ENTRIES_CALL;
            /* Account for pushing the extra frame.
             * We don't check recursion depth here,
             * as it will be checked after start_frame */
            tstate->py_recursion_remaining--;
        }

        macro(CALL_ALLOC_AND_ENTER_INIT) =
            unused/1 +
            _CHECK_PEP_523 +
            _CHECK_AND_ALLOCATE_OBJECT +
            _CREATE_INIT_FRAME +
            _PUSH_FRAME;

        inst(EXIT_INIT_CHECK, (should_be_none -- )) {
            assert(STACK_LEVEL() == 2);
            if (!PyStackRef_IsNone(should_be_none)) {
                PyErr_Format(PyExc_TypeError,
                    "__init__() should return None, not '%.200s'",
                    Py_TYPE(PyStackRef_AsPyObjectBorrow(should_be_none))->tp_name);
                ERROR_NO_POP();
            }
            DEAD(should_be_none);
        }

        op(_CALL_BUILTIN_CLASS, (callable[1], self_or_null[1], args[oparg] -- res)) {
            PyObject *callable_o = PyStackRef_AsPyObjectBorrow(callable[0]);
            DEOPT_IF(!PyType_Check(callable_o));
            PyTypeObject *tp = (PyTypeObject *)callable_o;
            int total_args = oparg;
            _PyStackRef *arguments = args;
            if (!PyStackRef_IsNull(self_or_null[0])) {
                arguments--;
                total_args++;
            }
            DEOPT_IF(tp->tp_vectorcall == NULL);
            STAT_INC(CALL, hit);
            STACKREFS_TO_PYOBJECTS(arguments, total_args, args_o);
            if (CONVERSION_FAILED(args_o)) {
                DECREF_INPUTS();
                ERROR_IF(true, error);
            }
            PyObject *res_o = tp->tp_vectorcall((PyObject *)tp, args_o, total_args, NULL);
            STACKREFS_TO_PYOBJECTS_CLEANUP(args_o);
            DECREF_INPUTS();
            ERROR_IF(res_o == NULL, error);
            res = PyStackRef_FromPyObjectSteal(res_o);
        }

        macro(CALL_BUILTIN_CLASS) =
            unused/1 +
            unused/2 +
            _CALL_BUILTIN_CLASS +
            _CHECK_PERIODIC;

        op(_CALL_BUILTIN_O, (callable[1], self_or_null[1], args[oparg] -- res)) {
            /* Builtin METH_O functions */
            PyObject *callable_o = PyStackRef_AsPyObjectBorrow(callable[0]);

            int total_args = oparg;
            if (!PyStackRef_IsNull(self_or_null[0])) {
                args--;
                total_args++;
            }
            EXIT_IF(total_args != 1);
            EXIT_IF(!PyCFunction_CheckExact(callable_o));
            EXIT_IF(PyCFunction_GET_FLAGS(callable_o) != METH_O);
            // CPython promises to check all non-vectorcall function calls.
            EXIT_IF(tstate->c_recursion_remaining <= 0);
            STAT_INC(CALL, hit);
            PyCFunction cfunc = PyCFunction_GET_FUNCTION(callable_o);
            _PyStackRef arg = args[0];
            _Py_EnterRecursiveCallTstateUnchecked(tstate);
            PyObject *res_o = _PyCFunction_TrampolineCall(cfunc, PyCFunction_GET_SELF(callable_o), PyStackRef_AsPyObjectBorrow(arg));
            _Py_LeaveRecursiveCallTstate(tstate);
            assert((res_o != NULL) ^ (_PyErr_Occurred(tstate) != NULL));

            PyStackRef_CLOSE(arg);
            DEAD(args);
            DEAD(self_or_null);
            PyStackRef_CLOSE(callable[0]);
            ERROR_IF(res_o == NULL, error);
            res = PyStackRef_FromPyObjectSteal(res_o);
        }

        macro(CALL_BUILTIN_O) =
            unused/1 +
            unused/2 +
            _CALL_BUILTIN_O +
            _CHECK_PERIODIC;

        op(_CALL_BUILTIN_FAST, (callable[1], self_or_null[1], args[oparg] -- res)) {
            /* Builtin METH_FASTCALL functions, without keywords */
            PyObject *callable_o = PyStackRef_AsPyObjectBorrow(callable[0]);

            int total_args = oparg;
            _PyStackRef *arguments = args;
            if (!PyStackRef_IsNull(self_or_null[0])) {
                arguments--;
                total_args++;
            }
            DEOPT_IF(!PyCFunction_CheckExact(callable_o));
            DEOPT_IF(PyCFunction_GET_FLAGS(callable_o) != METH_FASTCALL);
            STAT_INC(CALL, hit);
            PyCFunction cfunc = PyCFunction_GET_FUNCTION(callable_o);
            /* res = func(self, args, nargs) */
            STACKREFS_TO_PYOBJECTS(arguments, total_args, args_o);
            if (CONVERSION_FAILED(args_o)) {
                DECREF_INPUTS();
                ERROR_IF(true, error);
            }
            PyObject *res_o = ((PyCFunctionFast)(void(*)(void))cfunc)(
                PyCFunction_GET_SELF(callable_o),
                args_o,
                total_args);
            STACKREFS_TO_PYOBJECTS_CLEANUP(args_o);
            assert((res_o != NULL) ^ (_PyErr_Occurred(tstate) != NULL));
            DECREF_INPUTS();
            ERROR_IF(res_o == NULL, error);
            res = PyStackRef_FromPyObjectSteal(res_o);
        }

        macro(CALL_BUILTIN_FAST) =
            unused/1 +
            unused/2 +
            _CALL_BUILTIN_FAST +
            _CHECK_PERIODIC;

        op(_CALL_BUILTIN_FAST_WITH_KEYWORDS, (callable[1], self_or_null[1], args[oparg] -- res)) {
            /* Builtin METH_FASTCALL | METH_KEYWORDS functions */
            PyObject *callable_o = PyStackRef_AsPyObjectBorrow(callable[0]);

            int total_args = oparg;
            _PyStackRef *arguments = args;
            if (!PyStackRef_IsNull(self_or_null[0])) {
                arguments--;
                total_args++;
            }
            DEOPT_IF(!PyCFunction_CheckExact(callable_o));
            DEOPT_IF(PyCFunction_GET_FLAGS(callable_o) != (METH_FASTCALL | METH_KEYWORDS));
            STAT_INC(CALL, hit);
            /* res = func(self, arguments, nargs, kwnames) */
            PyCFunctionFastWithKeywords cfunc =
                (PyCFunctionFastWithKeywords)(void(*)(void))
                PyCFunction_GET_FUNCTION(callable_o);

            STACKREFS_TO_PYOBJECTS(arguments, total_args, args_o);
            if (CONVERSION_FAILED(args_o)) {
                DECREF_INPUTS();
                ERROR_IF(true, error);
            }
            PyObject *res_o = cfunc(PyCFunction_GET_SELF(callable_o), args_o, total_args, NULL);
            STACKREFS_TO_PYOBJECTS_CLEANUP(args_o);
            assert((res_o != NULL) ^ (_PyErr_Occurred(tstate) != NULL));
            DECREF_INPUTS();
            ERROR_IF(res_o == NULL, error);
            res = PyStackRef_FromPyObjectSteal(res_o);
        }

        macro(CALL_BUILTIN_FAST_WITH_KEYWORDS) =
            unused/1 +
            unused/2 +
            _CALL_BUILTIN_FAST_WITH_KEYWORDS +
            _CHECK_PERIODIC;

        inst(CALL_LEN, (unused/1, unused/2, callable[1], self_or_null[1], args[oparg] -- res)) {
            /* len(o) */
            PyObject *callable_o = PyStackRef_AsPyObjectBorrow(callable[0]);

            int total_args = oparg;
            if (!PyStackRef_IsNull(self_or_null[0])) {
                args--;
                total_args++;
            }
            DEOPT_IF(total_args != 1);
            PyInterpreterState *interp = tstate->interp;
            DEOPT_IF(callable_o != interp->callable_cache.len);
            STAT_INC(CALL, hit);
            _PyStackRef arg_stackref = args[0];
            PyObject *arg = PyStackRef_AsPyObjectBorrow(arg_stackref);
            Py_ssize_t len_i = PyObject_Length(arg);
            if (len_i < 0) {
                ERROR_NO_POP();
            }
            PyObject *res_o = PyLong_FromSsize_t(len_i);
            assert((res_o != NULL) ^ (_PyErr_Occurred(tstate) != NULL));
            if (res_o == NULL) {
                ERROR_NO_POP();
            }
            PyStackRef_CLOSE(arg_stackref);
            DEAD(args);
            DEAD(self_or_null);
            PyStackRef_CLOSE(callable[0]);
            res = PyStackRef_FromPyObjectSteal(res_o);
        }

        inst(CALL_ISINSTANCE, (unused/1, unused/2, callable[1], self_or_null[1], args[oparg] -- res)) {
            /* isinstance(o, o2) */
            PyObject *callable_o = PyStackRef_AsPyObjectBorrow(callable[0]);

            int total_args = oparg;
            _PyStackRef *arguments = args;
            if (!PyStackRef_IsNull(self_or_null[0])) {
                arguments--;
                total_args++;
            }
            DEOPT_IF(total_args != 2);
            PyInterpreterState *interp = tstate->interp;
            DEOPT_IF(callable_o != interp->callable_cache.isinstance);
            STAT_INC(CALL, hit);
            _PyStackRef cls_stackref = arguments[1];
            _PyStackRef inst_stackref = arguments[0];
            int retval = PyObject_IsInstance(PyStackRef_AsPyObjectBorrow(inst_stackref), PyStackRef_AsPyObjectBorrow(cls_stackref));
            if (retval < 0) {
                ERROR_NO_POP();
            }
            res = retval ? PyStackRef_True : PyStackRef_False;
            assert((!PyStackRef_IsNull(res)) ^ (_PyErr_Occurred(tstate) != NULL));
            DECREF_INPUTS();
        }

        // This is secretly a super-instruction
        inst(CALL_LIST_APPEND, (unused/1, unused/2, callable, self, arg -- )) {
            assert(oparg == 1);
            PyObject *callable_o = PyStackRef_AsPyObjectBorrow(callable);
            PyObject *self_o = PyStackRef_AsPyObjectBorrow(self);

            PyInterpreterState *interp = tstate->interp;
            DEOPT_IF(callable_o != interp->callable_cache.list_append);
            assert(self_o != NULL);
            DEOPT_IF(!PyList_Check(self_o));
            DEOPT_IF(!LOCK_OBJECT(self_o));
            STAT_INC(CALL, hit);
            int err = _PyList_AppendTakeRef((PyListObject *)self_o, PyStackRef_AsPyObjectSteal(arg));
            UNLOCK_OBJECT(self_o);
            PyStackRef_CLOSE(self);
            PyStackRef_CLOSE(callable);
            ERROR_IF(err, error);
        #if TIER_ONE
            // Skip the following POP_TOP. This is done here in tier one, and
            // during trace projection in tier two:
            assert(next_instr->op.code == POP_TOP);
            SKIP_OVER(1);
        #endif
        }

         op(_CALL_METHOD_DESCRIPTOR_O, (callable[1], self_or_null[1], args[oparg] -- res)) {
            PyObject *callable_o = PyStackRef_AsPyObjectBorrow(callable[0]);

            int total_args = oparg;
            _PyStackRef *arguments = args;
            if (!PyStackRef_IsNull(self_or_null[0])) {
                arguments--;
                total_args++;
            }

            PyMethodDescrObject *method = (PyMethodDescrObject *)callable_o;
            EXIT_IF(total_args != 2);
            EXIT_IF(!Py_IS_TYPE(method, &PyMethodDescr_Type));
            PyMethodDef *meth = method->d_method;
            EXIT_IF(meth->ml_flags != METH_O);
            // CPython promises to check all non-vectorcall function calls.
            EXIT_IF(tstate->c_recursion_remaining <= 0);
            _PyStackRef arg_stackref = arguments[1];
            _PyStackRef self_stackref = arguments[0];
            EXIT_IF(!Py_IS_TYPE(PyStackRef_AsPyObjectBorrow(self_stackref),
                                 method->d_common.d_type));
            STAT_INC(CALL, hit);
            PyCFunction cfunc = meth->ml_meth;
            _Py_EnterRecursiveCallTstateUnchecked(tstate);
            PyObject *res_o = _PyCFunction_TrampolineCall(cfunc,
                                  PyStackRef_AsPyObjectBorrow(self_stackref),
                                  PyStackRef_AsPyObjectBorrow(arg_stackref));
            _Py_LeaveRecursiveCallTstate(tstate);
            assert((res_o != NULL) ^ (_PyErr_Occurred(tstate) != NULL));
            DECREF_INPUTS();
            ERROR_IF(res_o == NULL, error);
            res = PyStackRef_FromPyObjectSteal(res_o);
        }

        macro(CALL_METHOD_DESCRIPTOR_O) =
            unused/1 +
            unused/2 +
            _CALL_METHOD_DESCRIPTOR_O +
            _CHECK_PERIODIC;

        op(_CALL_METHOD_DESCRIPTOR_FAST_WITH_KEYWORDS, (callable[1], self_or_null[1], args[oparg] -- res)) {
            PyObject *callable_o = PyStackRef_AsPyObjectBorrow(callable[0]);

            int total_args = oparg;
            _PyStackRef *arguments = args;
            if (!PyStackRef_IsNull(self_or_null[0])) {
                arguments--;
                total_args++;
            }
            PyMethodDescrObject *method = (PyMethodDescrObject *)callable_o;
            EXIT_IF(!Py_IS_TYPE(method, &PyMethodDescr_Type));
            PyMethodDef *meth = method->d_method;
            EXIT_IF(meth->ml_flags != (METH_FASTCALL|METH_KEYWORDS));
            PyTypeObject *d_type = method->d_common.d_type;
            PyObject *self = PyStackRef_AsPyObjectBorrow(arguments[0]);
            EXIT_IF(!Py_IS_TYPE(self, d_type));
            STAT_INC(CALL, hit);
            int nargs = total_args - 1;

            STACKREFS_TO_PYOBJECTS(arguments, total_args, args_o);
            if (CONVERSION_FAILED(args_o)) {
                DECREF_INPUTS();
                ERROR_IF(true, error);
            }
            PyCFunctionFastWithKeywords cfunc =
                (PyCFunctionFastWithKeywords)(void(*)(void))meth->ml_meth;
            PyObject *res_o = cfunc(self, (args_o + 1), nargs, NULL);
            STACKREFS_TO_PYOBJECTS_CLEANUP(args_o);
            assert((res_o != NULL) ^ (_PyErr_Occurred(tstate) != NULL));
            DECREF_INPUTS();
            ERROR_IF(res_o == NULL, error);
            res = PyStackRef_FromPyObjectSteal(res_o);
        }

        macro(CALL_METHOD_DESCRIPTOR_FAST_WITH_KEYWORDS) =
            unused/1 +
            unused/2 +
            _CALL_METHOD_DESCRIPTOR_FAST_WITH_KEYWORDS +
            _CHECK_PERIODIC;

        op(_CALL_METHOD_DESCRIPTOR_NOARGS, (callable[1], self_or_null[1], args[oparg] -- res)) {
            assert(oparg == 0 || oparg == 1);
            PyObject *callable_o = PyStackRef_AsPyObjectBorrow(callable[0]);

            int total_args = oparg;
            if (!PyStackRef_IsNull(self_or_null[0])) {
                args--;
                total_args++;
            }
            EXIT_IF(total_args != 1);
            PyMethodDescrObject *method = (PyMethodDescrObject *)callable_o;
            EXIT_IF(!Py_IS_TYPE(method, &PyMethodDescr_Type));
            PyMethodDef *meth = method->d_method;
            _PyStackRef self_stackref = args[0];
            PyObject *self = PyStackRef_AsPyObjectBorrow(self_stackref);
            EXIT_IF(!Py_IS_TYPE(self, method->d_common.d_type));
            EXIT_IF(meth->ml_flags != METH_NOARGS);
            // CPython promises to check all non-vectorcall function calls.
            EXIT_IF(tstate->c_recursion_remaining <= 0);
            STAT_INC(CALL, hit);
            PyCFunction cfunc = meth->ml_meth;
            _Py_EnterRecursiveCallTstateUnchecked(tstate);
            PyObject *res_o = _PyCFunction_TrampolineCall(cfunc, self, NULL);
            _Py_LeaveRecursiveCallTstate(tstate);
            assert((res_o != NULL) ^ (_PyErr_Occurred(tstate) != NULL));
            PyStackRef_CLOSE(self_stackref);
            DEAD(args);
            DEAD(self_or_null);
            PyStackRef_CLOSE(callable[0]);
            ERROR_IF(res_o == NULL, error);
            res = PyStackRef_FromPyObjectSteal(res_o);
        }

        macro(CALL_METHOD_DESCRIPTOR_NOARGS) =
            unused/1 +
            unused/2 +
            _CALL_METHOD_DESCRIPTOR_NOARGS +
            _CHECK_PERIODIC;

        op(_CALL_METHOD_DESCRIPTOR_FAST, (callable[1], self_or_null[1], args[oparg] -- res)) {
            PyObject *callable_o = PyStackRef_AsPyObjectBorrow(callable[0]);

            int total_args = oparg;
            _PyStackRef *arguments = args;
            if (!PyStackRef_IsNull(self_or_null[0])) {
                arguments--;
                total_args++;
            }
            PyMethodDescrObject *method = (PyMethodDescrObject *)callable_o;
            /* Builtin METH_FASTCALL methods, without keywords */
            EXIT_IF(!Py_IS_TYPE(method, &PyMethodDescr_Type));
            PyMethodDef *meth = method->d_method;
            EXIT_IF(meth->ml_flags != METH_FASTCALL);
            PyObject *self = PyStackRef_AsPyObjectBorrow(arguments[0]);
            EXIT_IF(!Py_IS_TYPE(self, method->d_common.d_type));
            STAT_INC(CALL, hit);
            int nargs = total_args - 1;

            STACKREFS_TO_PYOBJECTS(arguments, total_args, args_o);
            if (CONVERSION_FAILED(args_o)) {
                DECREF_INPUTS();
                ERROR_IF(true, error);
            }
            PyCFunctionFast cfunc =
                (PyCFunctionFast)(void(*)(void))meth->ml_meth;
            PyObject *res_o = cfunc(self, (args_o + 1), nargs);
            STACKREFS_TO_PYOBJECTS_CLEANUP(args_o);
            assert((res_o != NULL) ^ (_PyErr_Occurred(tstate) != NULL));
            DECREF_INPUTS();
            ERROR_IF(res_o == NULL, error);
            res = PyStackRef_FromPyObjectSteal(res_o);
        }

        macro(CALL_METHOD_DESCRIPTOR_FAST) =
            unused/1 +
            unused/2 +
            _CALL_METHOD_DESCRIPTOR_FAST +
            _CHECK_PERIODIC;

        // Cache layout: counter/1, func_version/2
        family(CALL_KW, INLINE_CACHE_ENTRIES_CALL_KW) = {
            CALL_KW_BOUND_METHOD,
            CALL_KW_PY,
            CALL_KW_NON_PY,
        };

        op(_MONITOR_CALL_KW, (callable[1], self_or_null[1], args[oparg], kwnames -- callable[1], self_or_null[1], args[oparg], kwnames)) {
            int is_meth = !PyStackRef_IsNull(self_or_null[0]);
            PyObject *arg;
            if (is_meth) {
                arg = PyStackRef_AsPyObjectBorrow(self_or_null[0]);
            }
            else if (args) {
                arg = PyStackRef_AsPyObjectBorrow(args[0]);
            }
            else {
                arg = &_PyInstrumentation_MISSING;
            }
            PyObject *function = PyStackRef_AsPyObjectBorrow(callable[0]);
            int err = _Py_call_instrumentation_2args(
                    tstate, PY_MONITORING_EVENT_CALL,
                    frame, this_instr, function, arg);
            ERROR_IF(err, error);
        }

        op(_MAYBE_EXPAND_METHOD_KW, (callable[1], self_or_null[1], args[oparg], kwnames_in -- func[1], maybe_self[1], args[oparg], kwnames_out)) {
            (void)args;
            if (PyStackRef_TYPE(callable[0]) == &PyMethod_Type && PyStackRef_IsNull(self_or_null[0])) {
                PyObject *callable_o = PyStackRef_AsPyObjectBorrow(callable[0]);
                PyObject *self = ((PyMethodObject *)callable_o)->im_self;
                maybe_self[0] = PyStackRef_FromPyObjectNew(self);
                PyObject *method = ((PyMethodObject *)callable_o)->im_func;
                _PyStackRef temp = callable[0];
                func[0] = PyStackRef_FromPyObjectNew(method);
                PyStackRef_CLOSE(temp);
            }
            kwnames_out = kwnames_in;
            DEAD(kwnames_in);
        }

        op(_DO_CALL_KW, (callable[1], self_or_null[1], args[oparg], kwnames -- res)) {
            PyObject *callable_o = PyStackRef_AsPyObjectBorrow(callable[0]);
            PyObject *kwnames_o = PyStackRef_AsPyObjectBorrow(kwnames);

            // oparg counts all of the args, but *not* self:
            int total_args = oparg;
            _PyStackRef *arguments = args;
            if (!PyStackRef_IsNull(self_or_null[0])) {
                arguments--;
                total_args++;
            }
            int positional_args = total_args - (int)PyTuple_GET_SIZE(kwnames_o);
            // Check if the call can be inlined or not
            if (Py_TYPE(callable_o) == &PyFunction_Type &&
                tstate->interp->eval_frame == NULL &&
                ((PyFunctionObject *)callable_o)->vectorcall == _PyFunction_Vectorcall)
            {
                int code_flags = ((PyCodeObject*)PyFunction_GET_CODE(callable_o))->co_flags;
                PyObject *locals = code_flags & CO_OPTIMIZED ? NULL : Py_NewRef(PyFunction_GET_GLOBALS(callable_o));
                _PyInterpreterFrame *new_frame = _PyEvalFramePushAndInit(
                    tstate, callable[0], locals,
                    arguments, positional_args, kwnames_o, frame
                );
                PyStackRef_CLOSE(kwnames);
                // Sync stack explicitly since we leave using DISPATCH_INLINED().
                SYNC_SP();
                // The frame has stolen all the arguments from the stack,
                // so there is no need to clean them up.
                if (new_frame == NULL) {
                    ERROR_NO_POP();
                }
                assert(INSTRUCTION_SIZE == 1 + INLINE_CACHE_ENTRIES_CALL_KW);
                frame->return_offset = INSTRUCTION_SIZE;
                DISPATCH_INLINED(new_frame);
            }
            /* Callable is not a normal Python function */
            STACKREFS_TO_PYOBJECTS(arguments, total_args, args_o);
            if (CONVERSION_FAILED(args_o)) {
                DECREF_INPUTS();
                ERROR_IF(true, error);
            }
            PyObject *res_o = PyObject_Vectorcall(
                callable_o, args_o,
                positional_args | PY_VECTORCALL_ARGUMENTS_OFFSET,
                kwnames_o);
            STACKREFS_TO_PYOBJECTS_CLEANUP(args_o);
            if (opcode == INSTRUMENTED_CALL_KW) {
                PyObject *arg = total_args == 0 ?
                    &_PyInstrumentation_MISSING : PyStackRef_AsPyObjectBorrow(arguments[0]);
                if (res_o == NULL) {
                    _Py_call_instrumentation_exc2(
                        tstate, PY_MONITORING_EVENT_C_RAISE,
                        frame, this_instr, callable_o, arg);
                }
                else {
                    int err = _Py_call_instrumentation_2args(
                        tstate, PY_MONITORING_EVENT_C_RETURN,
                        frame, this_instr, callable_o, arg);
                    if (err < 0) {
                        Py_CLEAR(res_o);
                    }
                }
            }
            DECREF_INPUTS();
            ERROR_IF(res_o == NULL, error);
            res = PyStackRef_FromPyObjectSteal(res_o);
        }

        op(_PY_FRAME_KW, (callable[1], self_or_null[1], args[oparg], kwnames -- new_frame: _PyInterpreterFrame*)) {
            PyObject *callable_o = PyStackRef_AsPyObjectBorrow(callable[0]);

            // oparg counts all of the args, but *not* self:
            int total_args = oparg;
            _PyStackRef *arguments = args;
            if (!PyStackRef_IsNull(self_or_null[0])) {
                arguments--;
                total_args++;
            }
            PyObject *kwnames_o = PyStackRef_AsPyObjectBorrow(kwnames);
            int positional_args = total_args - (int)PyTuple_GET_SIZE(kwnames_o);
            assert(Py_TYPE(callable_o) == &PyFunction_Type);
            int code_flags = ((PyCodeObject*)PyFunction_GET_CODE(callable_o))->co_flags;
            PyObject *locals = code_flags & CO_OPTIMIZED ? NULL : Py_NewRef(PyFunction_GET_GLOBALS(callable_o));
            _PyInterpreterFrame *temp = _PyEvalFramePushAndInit(
                tstate, callable[0], locals,
                arguments, positional_args, kwnames_o, frame
            );
            PyStackRef_CLOSE(kwnames);
            // The frame has stolen all the arguments from the stack,
            // so there is no need to clean them up.
            SYNC_SP();
            if (temp == NULL) {
                ERROR_NO_POP();
            }
            new_frame = temp;
        }

        op(_CHECK_FUNCTION_VERSION_KW, (func_version/2, callable[1], self_or_null[1], unused[oparg], kwnames -- callable[1], self_or_null[1], unused[oparg], kwnames)) {
            PyObject *callable_o = PyStackRef_AsPyObjectBorrow(callable[0]);
            EXIT_IF(!PyFunction_Check(callable_o));
            PyFunctionObject *func = (PyFunctionObject *)callable_o;
            EXIT_IF(func->func_version != func_version);
        }

        macro(CALL_KW_PY) =
            unused/1 + // Skip over the counter
            _CHECK_PEP_523 +
            _CHECK_FUNCTION_VERSION_KW +
            _PY_FRAME_KW +
            _SAVE_RETURN_OFFSET +
            _PUSH_FRAME;

        op(_CHECK_METHOD_VERSION_KW, (func_version/2, callable[1], null[1], unused[oparg], kwnames -- callable[1], null[1], unused[oparg], kwnames)) {
            PyObject *callable_o = PyStackRef_AsPyObjectBorrow(callable[0]);

            EXIT_IF(Py_TYPE(callable_o) != &PyMethod_Type);
            PyObject *func = ((PyMethodObject *)callable_o)->im_func;
            EXIT_IF(!PyFunction_Check(func));
            EXIT_IF(((PyFunctionObject *)func)->func_version != func_version);
            EXIT_IF(!PyStackRef_IsNull(null[0]));
        }

        op(_EXPAND_METHOD_KW, (callable[1], self_or_null[1], unused[oparg], unused -- callable[1], self_or_null[1], unused[oparg], unused)) {
            assert(PyStackRef_IsNull(self_or_null[0]));
            _PyStackRef callable_s = callable[0];
            PyObject *callable_o = PyStackRef_AsPyObjectBorrow(callable_s);
            assert(Py_TYPE(callable_o) == &PyMethod_Type);
            self_or_null[0] = PyStackRef_FromPyObjectNew(((PyMethodObject *)callable_o)->im_self);
            callable[0] = PyStackRef_FromPyObjectNew(((PyMethodObject *)callable_o)->im_func);
            assert(PyStackRef_FunctionCheck(callable[0]));
            PyStackRef_CLOSE(callable_s);
        }

        macro(CALL_KW_BOUND_METHOD) =
            unused/1 + // Skip over the counter
            _CHECK_PEP_523 +
            _CHECK_METHOD_VERSION_KW +
            _EXPAND_METHOD_KW +
            flush + // so that self is in the argument array
            _PY_FRAME_KW +
            _SAVE_RETURN_OFFSET +
            _PUSH_FRAME;

        specializing op(_SPECIALIZE_CALL_KW, (counter/1, callable[1], self_or_null[1], args[oparg], kwnames -- callable[1], self_or_null[1], args[oparg], kwnames)) {
            #if ENABLE_SPECIALIZATION_FT
            if (ADAPTIVE_COUNTER_TRIGGERS(counter)) {
                next_instr = this_instr;
                _Py_Specialize_CallKw(callable[0], next_instr, oparg + !PyStackRef_IsNull(self_or_null[0]));
                DISPATCH_SAME_OPARG();
            }
            OPCODE_DEFERRED_INC(CALL_KW);
            ADVANCE_ADAPTIVE_COUNTER(this_instr[1].counter);
            #endif  /* ENABLE_SPECIALIZATION_FT */
        }

        macro(CALL_KW) =
            _SPECIALIZE_CALL_KW +
            unused/2 +
            _MAYBE_EXPAND_METHOD_KW +
            _DO_CALL_KW;

        macro(INSTRUMENTED_CALL_KW) =
            counter/1 +
            unused/2 +
            _MONITOR_CALL_KW +
            _MAYBE_EXPAND_METHOD_KW +
            _DO_CALL_KW;

        op(_CHECK_IS_NOT_PY_CALLABLE_KW, (callable[1], unused[1], unused[oparg], kwnames -- callable[1], unused[1], unused[oparg], kwnames)) {
            PyObject *callable_o = PyStackRef_AsPyObjectBorrow(callable[0]);
            EXIT_IF(PyFunction_Check(callable_o));
            EXIT_IF(Py_TYPE(callable_o) == &PyMethod_Type);
        }


        op(_CALL_KW_NON_PY, (callable[1], self_or_null[1], args[oparg], kwnames -- res)) {
#if TIER_ONE
            assert(opcode != INSTRUMENTED_CALL);
#endif
            PyObject *callable_o = PyStackRef_AsPyObjectBorrow(callable[0]);

            int total_args = oparg;
            _PyStackRef *arguments = args;
            if (!PyStackRef_IsNull(self_or_null[0])) {
                arguments--;
                total_args++;
            }
            /* Callable is not a normal Python function */
            STACKREFS_TO_PYOBJECTS(arguments, total_args, args_o);
            if (CONVERSION_FAILED(args_o)) {
                DECREF_INPUTS();
                ERROR_IF(true, error);
            }
            PyObject *kwnames_o = PyStackRef_AsPyObjectBorrow(kwnames);
            int positional_args = total_args - (int)PyTuple_GET_SIZE(kwnames_o);
            PyObject *res_o = PyObject_Vectorcall(
                callable_o, args_o,
                positional_args | PY_VECTORCALL_ARGUMENTS_OFFSET,
                kwnames_o);
            PyStackRef_CLOSE(kwnames);
            STACKREFS_TO_PYOBJECTS_CLEANUP(args_o);
            assert((res_o != NULL) ^ (_PyErr_Occurred(tstate) != NULL));
            DECREF_INPUTS();
            ERROR_IF(res_o == NULL, error);
            res = PyStackRef_FromPyObjectSteal(res_o);
        }

        macro(CALL_KW_NON_PY) =
            unused/1 + // Skip over the counter
            unused/2 +
            _CHECK_IS_NOT_PY_CALLABLE_KW +
            _CALL_KW_NON_PY +
            _CHECK_PERIODIC;

        op(_MAKE_CALLARGS_A_TUPLE, (func, unused, callargs, kwargs_in -- func, unused, tuple, kwargs_out)) {
            PyObject *callargs_o = PyStackRef_AsPyObjectBorrow(callargs);
            if (PyTuple_CheckExact(callargs_o)) {
                tuple = callargs;
                kwargs_out = kwargs_in;
                DEAD(kwargs_in);
                DEAD(callargs);
            }
            else {
                int err = _Py_Check_ArgsIterable(tstate, PyStackRef_AsPyObjectBorrow(func), callargs_o);
                if (err < 0) {
                    ERROR_NO_POP();
                }
                PyObject *tuple_o = PySequence_Tuple(callargs_o);
                if (tuple_o == NULL) {
                    ERROR_NO_POP();
                }
                kwargs_out = kwargs_in;
                DEAD(kwargs_in);
                PyStackRef_CLOSE(callargs);
                tuple = PyStackRef_FromPyObjectSteal(tuple_o);
            }
        }

        op(_DO_CALL_FUNCTION_EX, (func_st, null, callargs_st, kwargs_st -- result)) {
            (void)null;
            PyObject *func = PyStackRef_AsPyObjectBorrow(func_st);

            // DICT_MERGE is called before this opcode if there are kwargs.
            // It converts all dict subtypes in kwargs into regular dicts.
            EVAL_CALL_STAT_INC_IF_FUNCTION(EVAL_CALL_FUNCTION_EX, func);
            PyObject *result_o;
            assert(!_PyErr_Occurred(tstate));
            if (opcode == INSTRUMENTED_CALL_FUNCTION_EX) {
                PyObject *callargs = PyStackRef_AsPyObjectBorrow(callargs_st);
                PyObject *kwargs = PyStackRef_AsPyObjectBorrow(kwargs_st);
                assert(kwargs == NULL || PyDict_CheckExact(kwargs));
                assert(PyTuple_CheckExact(callargs));
                PyObject *arg = PyTuple_GET_SIZE(callargs) > 0 ?
                    PyTuple_GET_ITEM(callargs, 0) : &_PyInstrumentation_MISSING;
                int err = _Py_call_instrumentation_2args(
                    tstate, PY_MONITORING_EVENT_CALL,
                    frame, this_instr, func, arg);
                if (err) {
                    ERROR_NO_POP();
                }
                result_o = PyObject_Call(func, callargs, kwargs);

                if (!PyFunction_Check(func) && !PyMethod_Check(func)) {
                    if (result_o == NULL) {
                        _Py_call_instrumentation_exc2(
                            tstate, PY_MONITORING_EVENT_C_RAISE,
                            frame, this_instr, func, arg);
                    }
                    else {
                        int err = _Py_call_instrumentation_2args(
                            tstate, PY_MONITORING_EVENT_C_RETURN,
                            frame, this_instr, func, arg);
                        if (err < 0) {
                            Py_CLEAR(result_o);
                        }
                    }
                }
            }
            else {
                if (Py_TYPE(func) == &PyFunction_Type &&
                    tstate->interp->eval_frame == NULL &&
                    ((PyFunctionObject *)func)->vectorcall == _PyFunction_Vectorcall) {
                    PyObject *callargs = PyStackRef_AsPyObjectSteal(callargs_st);
                    assert(PyTuple_CheckExact(callargs));
                    PyObject *kwargs = PyStackRef_IsNull(kwargs_st) ? NULL : PyStackRef_AsPyObjectSteal(kwargs_st);
                    assert(kwargs == NULL || PyDict_CheckExact(kwargs));
                    Py_ssize_t nargs = PyTuple_GET_SIZE(callargs);
                    int code_flags = ((PyCodeObject *)PyFunction_GET_CODE(func))->co_flags;
                    PyObject *locals = code_flags & CO_OPTIMIZED ? NULL : Py_NewRef(PyFunction_GET_GLOBALS(func));

                    _PyInterpreterFrame *new_frame = _PyEvalFramePushAndInit_Ex(
                        tstate, func_st, locals,
                        nargs, callargs, kwargs, frame);
                    // Need to sync the stack since we exit with DISPATCH_INLINED.
                    INPUTS_DEAD();
                    SYNC_SP();
                    if (new_frame == NULL) {
                        ERROR_NO_POP();
                    }
                    assert(INSTRUCTION_SIZE == 1);
                    frame->return_offset = 1;
                    DISPATCH_INLINED(new_frame);
                }
                PyObject *callargs = PyStackRef_AsPyObjectBorrow(callargs_st);
                assert(PyTuple_CheckExact(callargs));
                PyObject *kwargs = PyStackRef_AsPyObjectBorrow(kwargs_st);
                assert(kwargs == NULL || PyDict_CheckExact(kwargs));
                result_o = PyObject_Call(func, callargs, kwargs);
            }
            PyStackRef_XCLOSE(kwargs_st);
            PyStackRef_CLOSE(callargs_st);
            DEAD(null);
            PyStackRef_CLOSE(func_st);
            ERROR_IF(result_o == NULL, error);
            result = PyStackRef_FromPyObjectSteal(result_o);
        }

        macro(CALL_FUNCTION_EX) =
            _MAKE_CALLARGS_A_TUPLE +
            _DO_CALL_FUNCTION_EX +
            _CHECK_PERIODIC;

        macro(INSTRUMENTED_CALL_FUNCTION_EX) =
            _MAKE_CALLARGS_A_TUPLE +
            _DO_CALL_FUNCTION_EX +
            _CHECK_PERIODIC;

        inst(MAKE_FUNCTION, (codeobj_st -- func)) {
            PyObject *codeobj = PyStackRef_AsPyObjectBorrow(codeobj_st);

            PyFunctionObject *func_obj = (PyFunctionObject *)
                PyFunction_New(codeobj, GLOBALS());

            PyStackRef_CLOSE(codeobj_st);
            ERROR_IF(func_obj == NULL, error);

            _PyFunction_SetVersion(
                func_obj, ((PyCodeObject *)codeobj)->co_version);
            func = PyStackRef_FromPyObjectSteal((PyObject *)func_obj);
        }

        inst(SET_FUNCTION_ATTRIBUTE, (attr_st, func_in -- func_out)) {
            PyObject *func = PyStackRef_AsPyObjectBorrow(func_in);
            PyObject *attr = PyStackRef_AsPyObjectSteal(attr_st);
            func_out = func_in;
            DEAD(func_in);
            assert(PyFunction_Check(func));
            size_t offset = _Py_FunctionAttributeOffsets[oparg];
            assert(offset != 0);
            PyObject **ptr = (PyObject **)(((char *)func) + offset);
            assert(*ptr == NULL);
            *ptr = attr;
        }

        inst(RETURN_GENERATOR, (-- res)) {
            assert(PyStackRef_FunctionCheck(frame->f_funcobj));
            PyFunctionObject *func = (PyFunctionObject *)PyStackRef_AsPyObjectBorrow(frame->f_funcobj);
            PyGenObject *gen = (PyGenObject *)_Py_MakeCoro(func);
            ERROR_IF(gen == NULL, error);
            assert(EMPTY());
            SAVE_STACK();
            _PyInterpreterFrame *gen_frame = &gen->gi_iframe;
            frame->instr_ptr++;
            _PyFrame_Copy(frame, gen_frame);
            assert(frame->frame_obj == NULL);
            gen->gi_frame_state = FRAME_CREATED;
            gen_frame->owner = FRAME_OWNED_BY_GENERATOR;
            _Py_LeaveRecursiveCallPy(tstate);
            _PyInterpreterFrame *prev = frame->previous;
            _PyThreadState_PopFrame(tstate, frame);
            frame = tstate->current_frame = prev;
            LOAD_IP(frame->return_offset);
            RELOAD_STACK();
            res = PyStackRef_FromPyObjectSteal((PyObject *)gen);
            LLTRACE_RESUME_FRAME();
        }

        inst(BUILD_SLICE, (args[oparg] -- slice)) {
            PyObject *start_o = PyStackRef_AsPyObjectBorrow(args[0]);
            PyObject *stop_o = PyStackRef_AsPyObjectBorrow(args[1]);
            PyObject *step_o = oparg == 3 ? PyStackRef_AsPyObjectBorrow(args[2]) : NULL;
            PyObject *slice_o = PySlice_New(start_o, stop_o, step_o);
            DECREF_INPUTS();
            ERROR_IF(slice_o == NULL, error);
            slice = PyStackRef_FromPyObjectSteal(slice_o);
        }

        inst(CONVERT_VALUE, (value -- result)) {
            conversion_func conv_fn;
            assert(oparg >= FVC_STR && oparg <= FVC_ASCII);
            conv_fn = _PyEval_ConversionFuncs[oparg];
            PyObject *result_o = conv_fn(PyStackRef_AsPyObjectBorrow(value));
            PyStackRef_CLOSE(value);
            ERROR_IF(result_o == NULL, error);
            result = PyStackRef_FromPyObjectSteal(result_o);
        }

        inst(FORMAT_SIMPLE, (value -- res)) {
            PyObject *value_o = PyStackRef_AsPyObjectBorrow(value);
            /* If value is a unicode object, then we know the result
             * of format(value) is value itself. */
            if (!PyUnicode_CheckExact(value_o)) {
                PyObject *res_o = PyObject_Format(value_o, NULL);
                PyStackRef_CLOSE(value);
                ERROR_IF(res_o == NULL, error);
                res = PyStackRef_FromPyObjectSteal(res_o);
            }
            else {
                res = value;
                DEAD(value);
            }
        }

        inst(FORMAT_WITH_SPEC, (value, fmt_spec -- res)) {
            PyObject *res_o = PyObject_Format(PyStackRef_AsPyObjectBorrow(value), PyStackRef_AsPyObjectBorrow(fmt_spec));
            DECREF_INPUTS();
            ERROR_IF(res_o == NULL, error);
            res = PyStackRef_FromPyObjectSteal(res_o);
        }

        pure inst(COPY, (bottom, unused[oparg-1] -- bottom, unused[oparg-1], top)) {
            assert(oparg > 0);
            top = PyStackRef_DUP(bottom);
        }

        specializing op(_SPECIALIZE_BINARY_OP, (counter/1, lhs, rhs -- lhs, rhs)) {
            #if ENABLE_SPECIALIZATION_FT
            if (ADAPTIVE_COUNTER_TRIGGERS(counter)) {
                next_instr = this_instr;
                _Py_Specialize_BinaryOp(lhs, rhs, next_instr, oparg, LOCALS_ARRAY);
                DISPATCH_SAME_OPARG();
            }
            OPCODE_DEFERRED_INC(BINARY_OP);
            ADVANCE_ADAPTIVE_COUNTER(this_instr[1].counter);
            #endif  /* ENABLE_SPECIALIZATION_FT */
            assert(NB_ADD <= oparg);
            assert(oparg <= NB_INPLACE_XOR);
        }

        op(_BINARY_OP, (lhs, rhs -- res)) {
            PyObject *lhs_o = PyStackRef_AsPyObjectBorrow(lhs);
            PyObject *rhs_o = PyStackRef_AsPyObjectBorrow(rhs);

            assert(_PyEval_BinaryOps[oparg]);
            PyObject *res_o = _PyEval_BinaryOps[oparg](lhs_o, rhs_o);
            DECREF_INPUTS();
            ERROR_IF(res_o == NULL, error);
            res = PyStackRef_FromPyObjectSteal(res_o);
        }

        macro(BINARY_OP) = _SPECIALIZE_BINARY_OP + unused/4 + _BINARY_OP;

        pure inst(SWAP, (bottom[1], unused[oparg-2], top[1] --
                    bottom[1], unused[oparg-2], top[1])) {
            _PyStackRef temp = bottom[0];
            bottom[0] = top[0];
            top[0] = temp;
            assert(oparg >= 2);
        }

        inst(INSTRUMENTED_LINE, ( -- )) {
            int original_opcode = 0;
            if (tstate->tracing) {
                PyCodeObject *code = _PyFrame_GetCode(frame);
                int index = (int)(this_instr - _PyFrame_GetBytecode(frame));
                original_opcode = code->_co_monitoring->lines->data[index*code->_co_monitoring->lines->bytes_per_entry];
                next_instr = this_instr;
            } else {
                original_opcode = _Py_call_instrumentation_line(
                        tstate, frame, this_instr, prev_instr);
                if (original_opcode < 0) {
                    next_instr = this_instr+1;
                    goto error;
                }
                next_instr = frame->instr_ptr;
                if (next_instr != this_instr) {
                    DISPATCH();
                }
            }
            if (_PyOpcode_Caches[original_opcode]) {
                _PyBinaryOpCache *cache = (_PyBinaryOpCache *)(next_instr+1);
                /* Prevent the underlying instruction from specializing
                * and overwriting the instrumentation. */
                PAUSE_ADAPTIVE_COUNTER(cache->counter);
            }
            opcode = original_opcode;
            DISPATCH_GOTO();
        }

        inst(INSTRUMENTED_INSTRUCTION, ( -- )) {
            int next_opcode = _Py_call_instrumentation_instruction(
                tstate, frame, this_instr);
            ERROR_IF(next_opcode < 0, error);
            next_instr = this_instr;
            if (_PyOpcode_Caches[next_opcode]) {
                PAUSE_ADAPTIVE_COUNTER(next_instr[1].counter);
            }
            assert(next_opcode > 0 && next_opcode < 256);
            opcode = next_opcode;
            DISPATCH_GOTO();
        }

        inst(INSTRUMENTED_JUMP_FORWARD, ( -- )) {
            INSTRUMENTED_JUMP(this_instr, next_instr + oparg, PY_MONITORING_EVENT_JUMP);
        }

        op(_MONITOR_JUMP_BACKWARD, (-- )) {
            INSTRUMENTED_JUMP(this_instr, next_instr - oparg, PY_MONITORING_EVENT_JUMP);
        }

        inst(INSTRUMENTED_NOT_TAKEN, ( -- )) {
            (void)this_instr; // INSTRUMENTED_JUMP requires this_instr
            INSTRUMENTED_JUMP(prev_instr, next_instr, PY_MONITORING_EVENT_BRANCH_LEFT);
        }

        macro(INSTRUMENTED_JUMP_BACKWARD) =
            unused/1 +
            _CHECK_PERIODIC +
            _MONITOR_JUMP_BACKWARD;

        inst(INSTRUMENTED_POP_JUMP_IF_TRUE, (unused/1 -- )) {
            _PyStackRef cond = POP();
            assert(PyStackRef_BoolCheck(cond));
            int jump = PyStackRef_IsTrue(cond);
            RECORD_BRANCH_TAKEN(this_instr[1].cache, jump);
            if (jump) {
                INSTRUMENTED_JUMP(this_instr, next_instr + oparg, PY_MONITORING_EVENT_BRANCH_RIGHT);
            }
        }

        inst(INSTRUMENTED_POP_JUMP_IF_FALSE, (unused/1 -- )) {
            _PyStackRef cond = POP();
            assert(PyStackRef_BoolCheck(cond));
            int jump = PyStackRef_IsFalse(cond);
            RECORD_BRANCH_TAKEN(this_instr[1].cache, jump);
            if (jump) {
                INSTRUMENTED_JUMP(this_instr, next_instr + oparg, PY_MONITORING_EVENT_BRANCH_RIGHT);
            }
        }

        inst(INSTRUMENTED_POP_JUMP_IF_NONE, (unused/1 -- )) {
            _PyStackRef value_stackref = POP();
            int jump = PyStackRef_IsNone(value_stackref);
            RECORD_BRANCH_TAKEN(this_instr[1].cache, jump);
            if (jump) {
                INSTRUMENTED_JUMP(this_instr, next_instr + oparg, PY_MONITORING_EVENT_BRANCH_RIGHT);
            }
            else {
                PyStackRef_CLOSE(value_stackref);
            }
        }

        inst(INSTRUMENTED_POP_JUMP_IF_NOT_NONE, (unused/1 -- )) {
            _PyStackRef value_stackref = POP();
            int jump = !PyStackRef_IsNone(value_stackref);
            RECORD_BRANCH_TAKEN(this_instr[1].cache, jump);
            if (jump) {
                PyStackRef_CLOSE(value_stackref);
                INSTRUMENTED_JUMP(this_instr, next_instr + oparg, PY_MONITORING_EVENT_BRANCH_RIGHT);
            }
        }

        tier1 inst(EXTENDED_ARG, ( -- )) {
            assert(oparg);
            opcode = next_instr->op.code;
            oparg = oparg << 8 | next_instr->op.arg;
            PRE_DISPATCH_GOTO();
            DISPATCH_GOTO();
        }

        tier1 inst(CACHE, (--)) {
            assert(0 && "Executing a cache.");
            Py_FatalError("Executing a cache.");
        }

        tier1 inst(RESERVED, (--)) {
            assert(0 && "Executing RESERVED instruction.");
            Py_FatalError("Executing RESERVED instruction.");
        }

        ///////// Tier-2 only opcodes /////////

        op (_GUARD_IS_TRUE_POP, (flag -- )) {
            int is_true = PyStackRef_IsTrue(flag);
            DEAD(flag);
            SYNC_SP();
            EXIT_IF(!is_true);
        }

        op (_GUARD_IS_FALSE_POP, (flag -- )) {
            int is_false = PyStackRef_IsFalse(flag);
            DEAD(flag);
            SYNC_SP();
            EXIT_IF(!is_false);
        }

        op (_GUARD_IS_NONE_POP, (val -- )) {
            int is_none = PyStackRef_IsNone(val);
            if (!is_none) {
                PyStackRef_CLOSE(val);
                SYNC_SP();
                EXIT_IF(1);
            }
            DEAD(val);
        }

        op (_GUARD_IS_NOT_NONE_POP, (val -- )) {
            int is_none = PyStackRef_IsNone(val);
            PyStackRef_CLOSE(val);
            SYNC_SP();
            EXIT_IF(is_none);
        }

        op(_JUMP_TO_TOP, (--)) {
            JUMP_TO_JUMP_TARGET();
        }

        tier2 op(_SET_IP, (instr_ptr/4 --)) {
            frame->instr_ptr = (_Py_CODEUNIT *)instr_ptr;
        }

        tier2 op(_CHECK_STACK_SPACE_OPERAND, (framesize/2 --)) {
            assert(framesize <= INT_MAX);
            DEOPT_IF(!_PyThreadState_HasStackSpace(tstate, framesize));
            DEOPT_IF(tstate->py_recursion_remaining <= 1);
        }

        op(_SAVE_RETURN_OFFSET, (--)) {
            #if TIER_ONE
            frame->return_offset = (uint16_t)(next_instr - this_instr);
            #endif
            #if TIER_TWO
            frame->return_offset = oparg;
            #endif
        }

        tier2 op(_EXIT_TRACE, (exit_p/4 --)) {
            _PyExitData *exit = (_PyExitData *)exit_p;
            PyCodeObject *code = _PyFrame_GetCode(frame);
            _Py_CODEUNIT *target = _PyFrame_GetBytecode(frame) + exit->target;
        #if defined(Py_DEBUG) && !defined(_Py_JIT)
            OPT_HIST(trace_uop_execution_counter, trace_run_length_hist);
            if (frame->lltrace >= 2) {
                printf("SIDE EXIT: [UOp ");
                _PyUOpPrint(&next_uop[-1]);
                printf(", exit %lu, temp %d, target %d -> %s]\n",
                    exit - current_executor->exits, exit->temperature.value_and_backoff,
                    (int)(target - _PyFrame_GetBytecode(frame)),
                    _PyOpcode_OpName[target->op.code]);
            }
        #endif
            if (exit->executor && !exit->executor->vm_data.valid) {
                exit->temperature = initial_temperature_backoff_counter();
                Py_CLEAR(exit->executor);
            }
            tstate->previous_executor = (PyObject *)current_executor;
            if (exit->executor == NULL) {
                _Py_BackoffCounter temperature = exit->temperature;
                if (!backoff_counter_triggers(temperature)) {
                    exit->temperature = advance_backoff_counter(temperature);
                    GOTO_TIER_ONE(target);
                }
                _PyExecutorObject *executor;
                if (target->op.code == ENTER_EXECUTOR) {
                    executor = code->co_executors->executors[target->op.arg];
                    Py_INCREF(executor);
                }
                else {
                    int chain_depth = current_executor->vm_data.chain_depth + 1;
                    int optimized = _PyOptimizer_Optimize(frame, target, &executor, chain_depth);
                    if (optimized <= 0) {
                        exit->temperature = restart_backoff_counter(temperature);
                        GOTO_TIER_ONE(optimized < 0 ? NULL : target);
                    }
                    exit->temperature = initial_temperature_backoff_counter();
                }
                exit->executor = executor;
            }
            Py_INCREF(exit->executor);
            GOTO_TIER_TWO(exit->executor);
        }

        tier2 op(_CHECK_VALIDITY, (--)) {
            DEOPT_IF(!current_executor->vm_data.valid);
        }

        tier2 pure op(_LOAD_CONST_INLINE, (ptr/4 -- value)) {
            value = PyStackRef_FromPyObjectNew(ptr);
        }

        tier2 pure op(_LOAD_CONST_INLINE_BORROW, (ptr/4 -- value)) {
            value = PyStackRef_FromPyObjectImmortal(ptr);
        }

        tier2 pure op (_POP_TOP_LOAD_CONST_INLINE_BORROW, (ptr/4, pop -- value)) {
            PyStackRef_CLOSE(pop);
            value = PyStackRef_FromPyObjectImmortal(ptr);
        }

        tier2 op(_CHECK_FUNCTION, (func_version/2 -- )) {
            assert(PyStackRef_FunctionCheck(frame->f_funcobj));
            PyFunctionObject *func = (PyFunctionObject *)PyStackRef_AsPyObjectBorrow(frame->f_funcobj);
            DEOPT_IF(func->func_version != func_version);
        }

        tier2 op(_LOAD_GLOBAL_MODULE, (index/1 -- res)) {
            PyDictObject *dict = (PyDictObject *)GLOBALS();
            PyDictUnicodeEntry *entries = DK_UNICODE_ENTRIES(dict->ma_keys);
            PyObject *res_o = entries[index].me_value;
            DEOPT_IF(res_o == NULL);
            Py_INCREF(res_o);
            res = PyStackRef_FromPyObjectSteal(res_o);
         }

        tier2 op(_LOAD_GLOBAL_BUILTINS, (index/1 -- res)) {
            PyDictObject *dict = (PyDictObject *)BUILTINS();
            PyDictUnicodeEntry *entries = DK_UNICODE_ENTRIES(dict->ma_keys);
            PyObject *res_o = entries[index].me_value;
            DEOPT_IF(res_o == NULL);
            Py_INCREF(res_o);
            res = PyStackRef_FromPyObjectSteal(res_o);
         }

        tier2 op(_LOAD_ATTR_MODULE, (index/1, owner -- attr)) {
            PyObject *owner_o = PyStackRef_AsPyObjectBorrow(owner);
            PyDictObject *dict = (PyDictObject *)((PyModuleObject *)owner_o)->md_dict;
            assert(dict->ma_keys->dk_kind == DICT_KEYS_UNICODE);
            assert(index < dict->ma_keys->dk_nentries);
            PyDictUnicodeEntry *ep = DK_UNICODE_ENTRIES(dict->ma_keys) + index;
            PyObject *attr_o = ep->me_value;
            DEOPT_IF(attr_o == NULL);
            STAT_INC(LOAD_ATTR, hit);
            Py_INCREF(attr_o);
            attr = PyStackRef_FromPyObjectSteal(attr_o);
            DECREF_INPUTS();
        }

<<<<<<< HEAD
=======
        tier2 op(_DYNAMIC_EXIT, (exit_p/4 --)) {
            tstate->previous_executor = (PyObject *)current_executor;
            _PyExitData *exit = (_PyExitData *)exit_p;
            _Py_CODEUNIT *target = frame->instr_ptr;
        #if defined(Py_DEBUG) && !defined(_Py_JIT)
            OPT_HIST(trace_uop_execution_counter, trace_run_length_hist);
            if (frame->lltrace >= 2) {
                printf("DYNAMIC EXIT: [UOp ");
                _PyUOpPrint(&next_uop[-1]);
                printf(", exit %lu, temp %d, target %d -> %s]\n",
                    exit - current_executor->exits, exit->temperature.value_and_backoff,
                    (int)(target - _PyFrame_GetBytecode(frame)),
                    _PyOpcode_OpName[target->op.code]);
            }
        #endif
            _PyExecutorObject *executor;
            if (target->op.code == ENTER_EXECUTOR) {
                PyCodeObject *code = _PyFrame_GetCode(frame);
                executor = code->co_executors->executors[target->op.arg];
                Py_INCREF(executor);
            }
            else {
                if (!backoff_counter_triggers(exit->temperature)) {
                    exit->temperature = advance_backoff_counter(exit->temperature);
                    GOTO_TIER_ONE(target);
                }
                int optimized = _PyOptimizer_Optimize(frame, target, &executor, 0);
                if (optimized <= 0) {
                    exit->temperature = restart_backoff_counter(exit->temperature);
                    GOTO_TIER_ONE(optimized < 0 ? NULL : target);
                }
                exit->temperature = initial_temperature_backoff_counter();
            }
            GOTO_TIER_TWO(executor);
        }

>>>>>>> 7b2e01bb
        tier2 op(_START_EXECUTOR, (executor/4 --)) {
            Py_CLEAR(tstate->previous_executor);
#ifndef _Py_JIT
            current_executor = (_PyExecutorObject*)executor;
#endif
            assert(((_PyExecutorObject *)executor)->vm_data.valid);
        }

        tier2 op(_MAKE_WARM, (--)) {
            current_executor->vm_data.warm = true;
            // It's okay if this ends up going negative.
            if (--tstate->interp->trace_run_counter == 0) {
                _Py_set_eval_breaker_bit(tstate, _PY_EVAL_JIT_INVALIDATE_COLD_BIT);
            }
        }

        tier2 op(_FATAL_ERROR, (--)) {
            assert(0);
            Py_FatalError("Fatal error uop executed.");
        }

        tier2 op(_CHECK_VALIDITY_AND_SET_IP, (instr_ptr/4 --)) {
            DEOPT_IF(!current_executor->vm_data.valid);
            frame->instr_ptr = (_Py_CODEUNIT *)instr_ptr;
        }

        tier2 op(_DEOPT, (--)) {
            tstate->previous_executor = (PyObject *)current_executor;
            GOTO_TIER_ONE(_PyFrame_GetBytecode(frame) + CURRENT_TARGET());
        }

        tier2 op(_ERROR_POP_N, (target/2 --)) {
            tstate->previous_executor = (PyObject *)current_executor;
            assert(oparg == 0);
            frame->instr_ptr = _PyFrame_GetBytecode(frame) + target;
            SYNC_SP();
            GOTO_TIER_ONE(NULL);
        }

        /* Progress is guaranteed if we DEOPT on the eval breaker, because
         * ENTER_EXECUTOR will not re-enter tier 2 with the eval breaker set. */
        tier2 op(_TIER2_RESUME_CHECK, (--)) {
#if defined(__EMSCRIPTEN__)
            DEOPT_IF(_Py_emscripten_signal_clock == 0);
            _Py_emscripten_signal_clock -= Py_EMSCRIPTEN_SIGNAL_HANDLING;
#endif
            uintptr_t eval_breaker = _Py_atomic_load_uintptr_relaxed(&tstate->eval_breaker);
            DEOPT_IF(eval_breaker & _PY_EVAL_EVENTS_MASK);
            assert(tstate->tracing || eval_breaker == FT_ATOMIC_LOAD_UINTPTR_ACQUIRE(_PyFrame_GetCode(frame)->_co_instrumentation_version));
        }

        label(pop_4_error) {
            STACK_SHRINK(4);
            goto error;
        }

        label(pop_3_error) {
            STACK_SHRINK(3);
            goto error;
        }

        label(pop_2_error) {
            STACK_SHRINK(2);
            goto error;
        }

        label(pop_1_error) {
            STACK_SHRINK(1);
            goto error;
        }

        label(error) {
            /* Double-check exception status. */
#ifdef NDEBUG
            if (!_PyErr_Occurred(tstate)) {
            _PyErr_SetString(tstate, PyExc_SystemError,
                             "error return without exception set");
        }
#else
            assert(_PyErr_Occurred(tstate));
#endif

            /* Log traceback info. */
            assert(frame->owner != FRAME_OWNED_BY_INTERPRETER);
            if (!_PyFrame_IsIncomplete(frame)) {
                PyFrameObject *f = _PyFrame_GetFrameObject(frame);
                if (f != NULL) {
                    PyTraceBack_Here(f);
                }
            }
            _PyEval_MonitorRaise(tstate, frame, next_instr-1);
            goto exception_unwind;
        }

        spilled label(exception_unwind) {
            /* We can't use frame->instr_ptr here, as RERAISE may have set it */
            int offset = INSTR_OFFSET()-1;
            int level, handler, lasti;
            int handled = get_exception_handler(_PyFrame_GetCode(frame), offset, &level, &handler, &lasti);
            if (handled == 0) {
                // No handlers, so exit.
                assert(_PyErr_Occurred(tstate));
                /* Pop remaining stack entries. */
                _PyStackRef *stackbase = _PyFrame_Stackbase(frame);
                while (frame->stackpointer > stackbase) {
                    _PyStackRef ref = _PyFrame_StackPop(frame);
                    PyStackRef_XCLOSE(ref);
                }
                monitor_unwind(tstate, frame, next_instr-1);
                goto exit_unwind;
            }
            assert(STACK_LEVEL() >= level);
            _PyStackRef *new_top = _PyFrame_Stackbase(frame) + level;
            assert(frame->stackpointer >= new_top);
            while (frame->stackpointer > new_top) {
                _PyStackRef ref = _PyFrame_StackPop(frame);
                PyStackRef_XCLOSE(ref);
            }
            if (lasti) {
                int frame_lasti = _PyInterpreterFrame_LASTI(frame);
                PyObject *lasti = PyLong_FromLong(frame_lasti);
                if (lasti == NULL) {
                    goto exception_unwind;
                }
                _PyFrame_StackPush(frame, PyStackRef_FromPyObjectSteal(lasti));
            }

            /* Make the raw exception data
                available to the handler,
                so a program can emulate the
                Python main loop. */
            PyObject *exc = _PyErr_GetRaisedException(tstate);
            _PyFrame_StackPush(frame, PyStackRef_FromPyObjectSteal(exc));
            next_instr = _PyFrame_GetBytecode(frame) + handler;

            int err = monitor_handled(tstate, frame, next_instr, exc);
            if (err < 0) {
                goto exception_unwind;
            }
            /* Resume normal execution */
#ifdef Py_DEBUG
            if (frame->lltrace >= 5) {
                lltrace_resume_frame(frame);
            }
#endif
            RELOAD_STACK();
#ifdef Py_TAIL_CALL_INTERP
            int opcode;
#endif
            DISPATCH();
        }

        spilled label(exit_unwind) {
            assert(_PyErr_Occurred(tstate));
            _Py_LeaveRecursiveCallPy(tstate);
            assert(frame->owner != FRAME_OWNED_BY_INTERPRETER);
            // GH-99729: We need to unlink the frame *before* clearing it:
            _PyInterpreterFrame *dying = frame;
            frame = tstate->current_frame = dying->previous;
            _PyEval_FrameClearAndPop(tstate, dying);
            frame->return_offset = 0;
            if (frame->owner == FRAME_OWNED_BY_INTERPRETER) {
                /* Restore previous frame and exit */
                tstate->current_frame = frame->previous;
                tstate->c_recursion_remaining += PY_EVAL_C_STACK_UNITS;
                return NULL;
            }
            next_instr = frame->instr_ptr;
            RELOAD_STACK();
            goto error;
        }

        spilled label(start_frame) {
            int too_deep = _Py_EnterRecursivePy(tstate);
            if (too_deep) {
                goto exit_unwind;
            }
            next_instr = frame->instr_ptr;

            LLTRACE_RESUME_FRAME();

        #ifdef Py_DEBUG
            /* _PyEval_EvalFrameDefault() must not be called with an exception set,
            because it can clear it (directly or indirectly) and so the
            caller loses its exception */
            assert(!_PyErr_Occurred(tstate));
        #endif
            RELOAD_STACK();
#ifdef Py_TAIL_CALL_INTERP
            int opcode;
#endif
            DISPATCH();
        }



// END BYTECODES //

    }
 dispatch_opcode:
 error:
 exception_unwind:
 exit_unwind:
 handle_eval_breaker:
 resume_frame:
 start_frame:
 unbound_local_error:
    ;
}

// Future families go below this point //<|MERGE_RESOLUTION|>--- conflicted
+++ resolved
@@ -5117,45 +5117,6 @@
             DECREF_INPUTS();
         }
 
-<<<<<<< HEAD
-=======
-        tier2 op(_DYNAMIC_EXIT, (exit_p/4 --)) {
-            tstate->previous_executor = (PyObject *)current_executor;
-            _PyExitData *exit = (_PyExitData *)exit_p;
-            _Py_CODEUNIT *target = frame->instr_ptr;
-        #if defined(Py_DEBUG) && !defined(_Py_JIT)
-            OPT_HIST(trace_uop_execution_counter, trace_run_length_hist);
-            if (frame->lltrace >= 2) {
-                printf("DYNAMIC EXIT: [UOp ");
-                _PyUOpPrint(&next_uop[-1]);
-                printf(", exit %lu, temp %d, target %d -> %s]\n",
-                    exit - current_executor->exits, exit->temperature.value_and_backoff,
-                    (int)(target - _PyFrame_GetBytecode(frame)),
-                    _PyOpcode_OpName[target->op.code]);
-            }
-        #endif
-            _PyExecutorObject *executor;
-            if (target->op.code == ENTER_EXECUTOR) {
-                PyCodeObject *code = _PyFrame_GetCode(frame);
-                executor = code->co_executors->executors[target->op.arg];
-                Py_INCREF(executor);
-            }
-            else {
-                if (!backoff_counter_triggers(exit->temperature)) {
-                    exit->temperature = advance_backoff_counter(exit->temperature);
-                    GOTO_TIER_ONE(target);
-                }
-                int optimized = _PyOptimizer_Optimize(frame, target, &executor, 0);
-                if (optimized <= 0) {
-                    exit->temperature = restart_backoff_counter(exit->temperature);
-                    GOTO_TIER_ONE(optimized < 0 ? NULL : target);
-                }
-                exit->temperature = initial_temperature_backoff_counter();
-            }
-            GOTO_TIER_TWO(executor);
-        }
-
->>>>>>> 7b2e01bb
         tier2 op(_START_EXECUTOR, (executor/4 --)) {
             Py_CLEAR(tstate->previous_executor);
 #ifndef _Py_JIT
