--- conflicted
+++ resolved
@@ -1822,9 +1822,11 @@
             PyTypeObject *tp = Py_TYPE(owner);
             assert(type_version != 0);
             DEOPT_IF(tp->tp_version_tag != type_version, LOAD_ATTR);
-<<<<<<< HEAD
-            assert(tp->tp_dictoffset < 0);
-            assert(tp->tp_flags & Py_TPFLAGS_MANAGED_DICT);
+        }
+
+        op(_CHECK_MANAGED_OBJECT_HAS_VALUES, (owner -- owner)) {
+            assert(Py_TYPE(owner)->tp_dictoffset < 0);
+            assert(Py_TYPE(owner)->tp_flags & Py_TPFLAGS_MANAGED_DICT);
             PyDictOrValues *dorv = _PyObject_DictOrValuesPointer(owner);
             if (!_PyDictOrValues_IsValues(*dorv)) {
                 PyDictObject *dict = (PyDictObject *)_PyDictOrValues_GetDict(*dorv);
@@ -1832,8 +1834,8 @@
                 // was materialized on request and not heavily modified):
                 assert(dict);
                 assert(PyDict_CheckExact(dict));
-                assert(_PyType_HasFeature(tp, Py_TPFLAGS_HEAPTYPE));
-                PyHeapTypeObject *ht = (PyHeapTypeObject *)tp;
+                assert(_PyType_HasFeature(Py_TYPE(owner), Py_TPFLAGS_HEAPTYPE));
+                PyHeapTypeObject *ht = (PyHeapTypeObject *)Py_TYPE(owner);
                 DEOPT_IF(dict->ma_keys != ht->ht_cached_keys, LOAD_ATTR);
                 assert(dict->ma_values);
                 DEOPT_IF(Py_REFCNT(dict) != 1, LOAD_ATTR);
@@ -1847,21 +1849,11 @@
                 dict->ma_values = NULL;
                 Py_DECREF(dict);
             }
-            res = _PyDictOrValues_GetValues(*dorv)->values[index];
-=======
-        }
-
-        op(_CHECK_MANAGED_OBJECT_HAS_VALUES, (owner -- owner)) {
-            assert(Py_TYPE(owner)->tp_dictoffset < 0);
-            assert(Py_TYPE(owner)->tp_flags & Py_TPFLAGS_MANAGED_DICT);
-            PyDictOrValues dorv = *_PyObject_DictOrValuesPointer(owner);
-            DEOPT_IF(!_PyDictOrValues_IsValues(dorv), LOAD_ATTR);
         }
 
         op(_LOAD_ATTR_INSTANCE_VALUE, (index/1, unused/5, owner -- res2 if (oparg & 1), res)) {
             PyDictOrValues dorv = *_PyObject_DictOrValuesPointer(owner);
             res = _PyDictOrValues_GetValues(dorv)->values[index];
->>>>>>> 03185f0c
             DEOPT_IF(res == NULL, LOAD_ATTR);
             STAT_INC(LOAD_ATTR, hit);
             Py_INCREF(res);
