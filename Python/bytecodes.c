--- conflicted
+++ resolved
@@ -285,7 +285,7 @@
         };
 
         pure inst(LOAD_CONST, (-- value)) {
-            value = _PyStackRef_FromPyObjectNew(GETITEM(FRAME_CO_CONSTS, oparg));
+            value = PyStackRef_FromPyObjectNew(GETITEM(FRAME_CO_CONSTS, oparg));
         }
 
         inst(LOAD_CONST_IMMORTAL, (-- value)) {
@@ -2183,21 +2183,15 @@
             // Clear mod_keys from stack in case we need to deopt
             POP_DEAD_INPUTS();
             DEOPT_IF(attr_o == NULL);
-<<<<<<< HEAD
-            STAT_INC(LOAD_ATTR, hit);
-            attr = PyStackRef_FromPyObjectNew(attr_o);
-=======
             #ifdef Py_GIL_DISABLED
             int increfed = _Py_TryIncrefCompareStackRef(&ep->me_value, attr_o, &attr);
             if (!increfed) {
                 DEOPT_IF(true);
             }
             #else
-            Py_INCREF(attr_o);
-            attr = PyStackRef_FromPyObjectSteal(attr_o);
+            attr = PyStackRef_FromPyObjectNew(attr_o);
             #endif
             STAT_INC(LOAD_ATTR, hit);
->>>>>>> dbd08fb6
             null = PyStackRef_NULL;
             PyStackRef_CLOSE(owner);
         }
