--- conflicted
+++ resolved
@@ -1193,14 +1193,8 @@
             }
         }
 
-<<<<<<< HEAD
-        inst(LOAD_NAME, ( -- v)) {
-            PyObject *name = GETITEM(NAMES(), oparg);
-            PyObject *locals = LOCALS();
-=======
         op(_LOAD_LOCALS, ( -- locals)) {
             locals = LOCALS();
->>>>>>> 09ffa69e
             if (locals == NULL) {
                 _PyErr_SetString(tstate, PyExc_SystemError,
                                  "no locals found");
@@ -1212,7 +1206,7 @@
         macro(LOAD_LOCALS) = _LOAD_LOCALS;
 
         op(_LOAD_FROM_DICT_OR_GLOBALS, (mod_or_class_dict -- v)) {
-            PyObject *name = GETITEM(frame->f_code->co_names, oparg);
+            PyObject *name = GETITEM(NAMES(), oparg);
             if (PyDict_CheckExact(mod_or_class_dict)) {
                 v = PyDict_GetItemWithError(mod_or_class_dict, name);
                 if (v != NULL) {
@@ -1394,23 +1388,13 @@
             Py_DECREF(oldobj);
         }
 
-<<<<<<< HEAD
-        inst(LOAD_CLASSDEREF, ( -- value)) {
-            PyObject *name, *locals = LOCALS();
-            assert(locals);
-            assert(oparg >= 0 && oparg < _PyFrame_GetCode(frame)->co_nlocalsplus);
-            name = PyTuple_GET_ITEM(_PyFrame_GetCode(frame)->co_localsplusnames, oparg);
-            if (PyDict_CheckExact(locals)) {
-                value = PyDict_GetItemWithError(locals, name);
-=======
         inst(LOAD_FROM_DICT_OR_DEREF, (class_dict -- value)) {
             PyObject *name;
             assert(class_dict);
-            assert(oparg >= 0 && oparg < frame->f_code->co_nlocalsplus);
-            name = PyTuple_GET_ITEM(frame->f_code->co_localsplusnames, oparg);
+            assert(oparg >= 0 && oparg < _PyFrame_GetCode(frame)->co_nlocalsplus);
+            name = PyTuple_GET_ITEM(_PyFrame_GetCode(frame)->co_localsplusnames, oparg);
             if (PyDict_CheckExact(class_dict)) {
                 value = PyDict_GetItemWithError(class_dict, name);
->>>>>>> 09ffa69e
                 if (value != NULL) {
                     Py_INCREF(value);
                 }
@@ -1643,13 +1627,8 @@
             LOAD_SUPER_ATTR_METHOD,
         };
 
-<<<<<<< HEAD
-        inst(LOAD_SUPER_ATTR, (unused/9, global_super, class, self -- res2 if (oparg & 1), res)) {
+        inst(LOAD_SUPER_ATTR, (unused/1, global_super, class, self -- res2 if (oparg & 1), res)) {
             PyObject *name = GETITEM(_PyFrame_GetCode(frame)->co_names, oparg >> 2);
-=======
-        inst(LOAD_SUPER_ATTR, (unused/1, global_super, class, self -- res2 if (oparg & 1), res)) {
-            PyObject *name = GETITEM(frame->f_code->co_names, oparg >> 2);
->>>>>>> 09ffa69e
             int load_method = oparg & 1;
             #if ENABLE_SPECIALIZATION
             _PySuperAttrCache *cache = (_PySuperAttrCache *)next_instr;
@@ -1714,7 +1693,7 @@
             DEOPT_IF(global_super != (PyObject *)&PySuper_Type, LOAD_SUPER_ATTR);
             DEOPT_IF(!PyType_Check(class), LOAD_SUPER_ATTR);
             STAT_INC(LOAD_SUPER_ATTR, hit);
-            PyObject *name = GETITEM(frame->f_code->co_names, oparg >> 2);
+            PyObject *name = GETITEM(NAMES(), oparg >> 2);
             res = _PySuper_Lookup((PyTypeObject *)class, self, name, NULL);
             DECREF_INPUTS();
             ERROR_IF(res == NULL, error);
@@ -1725,7 +1704,7 @@
             DEOPT_IF(global_super != (PyObject *)&PySuper_Type, LOAD_SUPER_ATTR);
             DEOPT_IF(!PyType_Check(class), LOAD_SUPER_ATTR);
             STAT_INC(LOAD_SUPER_ATTR, hit);
-            PyObject *name = GETITEM(frame->f_code->co_names, oparg >> 2);
+            PyObject *name = GETITEM(NAMES(), oparg >> 2);
             PyTypeObject *cls = (PyTypeObject *)class;
             int method_found = 0;
             res2 = _PySuper_Lookup(cls, self, name,
@@ -2192,7 +2171,8 @@
         };
 
         inst(ENTER_EXECUTOR, (--)) {
-            _PyExecutorObject *executor = (_PyExecutorObject *)frame->f_code->co_executors->executors[oparg];
+            PyCodeObject *code = _PyFrame_GetCode(frame);
+            _PyExecutorObject *executor = (_PyExecutorObject *)code->co_executors->executors[oparg];
             Py_INCREF(executor);
             frame = executor->execute(executor, frame, stack_pointer);
             if (frame == NULL) {
