// This file contains instruction definitions.
// It is read by Tools/cases_generator/generate_cases.py
// to generate Python/generated_cases.c.h.
// Note that there is some dummy C code at the top and bottom of the file
// to fool text editors like VS Code into believing this is valid C code.
// The actual instruction definitions start at // BEGIN BYTECODES //.
// See Tools/cases_generator/README.md for more information.

#include "Python.h"
#include "pycore_abstract.h"      // _PyIndex_Check()
#include "pycore_call.h"          // _PyObject_FastCallDictTstate()
#include "pycore_ceval.h"         // _PyEval_SignalAsyncExc()
#include "pycore_code.h"
#include "pycore_function.h"
#include "pycore_intrinsics.h"
#include "pycore_long.h"          // _PyLong_GetZero()
#include "pycore_object.h"        // _PyObject_GC_TRACK()
#include "pycore_moduleobject.h"  // PyModuleObject
#include "pycore_opcode.h"        // EXTRA_CASES
#include "pycore_pyerrors.h"      // _PyErr_Fetch()
#include "pycore_pymem.h"         // _PyMem_IsPtrFreed()
#include "pycore_pystate.h"       // _PyInterpreterState_GET()
#include "pycore_range.h"         // _PyRangeIterObject
#include "pycore_sliceobject.h"   // _PyBuildSlice_ConsumeRefs
#include "pycore_sysmodule.h"     // _PySys_Audit()
#include "pycore_tuple.h"         // _PyTuple_ITEMS()
#include "pycore_emscripten_signal.h"  // _Py_CHECK_EMSCRIPTEN_SIGNALS

#include "pycore_dict.h"
#include "dictobject.h"
#include "pycore_frame.h"
#include "opcode.h"
#include "pydtrace.h"
#include "setobject.h"
#include "structmember.h"         // struct PyMemberDef, T_OFFSET_EX

#define USE_COMPUTED_GOTOS 0
#include "ceval_macros.h"

/* Flow control macros */
#define DEOPT_IF(cond, instname) ((void)0)
#define ERROR_IF(cond, labelname) ((void)0)
#define GO_TO_INSTRUCTION(instname) ((void)0)
#define PREDICT(opname) ((void)0)

#define inst(name, ...) case name:
#define op(name, ...) /* NAME is ignored */
#define macro(name) static int MACRO_##name
#define super(name) static int SUPER_##name
#define family(name, ...) static int family_##name

// Dummy variables for stack effects.
static PyObject *value, *value1, *value2, *left, *right, *res, *sum, *prod, *sub;
static PyObject *container, *start, *stop, *v, *lhs, *rhs, *res2;
static PyObject *list, *tuple, *dict, *owner, *set, *str, *tup, *map, *keys;
static PyObject *exit_func, *lasti, *val, *retval, *obj, *iter;
static PyObject *aiter, *awaitable, *iterable, *w, *exc_value, *bc;
static PyObject *orig, *excs, *update, *b, *fromlist, *level, *from;
static PyObject **pieces, **values;
static size_t jump;
// Dummy variables for cache effects
static uint16_t invert, counter, index, hint;
static uint32_t type_version;

static PyObject *
dummy_func(
    PyThreadState *tstate,
    _PyInterpreterFrame *frame,
    unsigned char opcode,
    unsigned int oparg,
    _Py_atomic_int * const eval_breaker,
    _PyCFrame cframe,
    PyObject *names,
    PyObject *consts,
    _Py_CODEUNIT *next_instr,
    PyObject **stack_pointer,
    PyObject *kwnames,
    int throwflag,
    binaryfunc binary_ops[]
)
{
    _PyInterpreterFrame  entry_frame;

    switch (opcode) {

// BEGIN BYTECODES //
        inst(NOP, (--)) {
        }

        inst(RESUME, (--)) {
            assert(tstate->cframe == &cframe);
            assert(frame == cframe.current_frame);
            if (_Py_atomic_load_relaxed_int32(eval_breaker) && oparg < 2) {
                goto handle_eval_breaker;
            }
        }

        inst(LOAD_CLOSURE, (-- value)) {
            /* We keep LOAD_CLOSURE so that the bytecode stays more readable. */
            value = GETLOCAL(oparg);
            ERROR_IF(value == NULL, unbound_local_error);
            Py_INCREF(value);
        }

        inst(LOAD_FAST_CHECK, (-- value)) {
            value = GETLOCAL(oparg);
            ERROR_IF(value == NULL, unbound_local_error);
            Py_INCREF(value);
        }

        inst(LOAD_FAST, (-- value)) {
            value = GETLOCAL(oparg);
            assert(value != NULL);
            Py_INCREF(value);
        }

        inst(LOAD_CONST, (-- value)) {
            value = GETITEM(consts, oparg);
            Py_INCREF(value);
        }

        inst(STORE_FAST, (value --)) {
            SETLOCAL(oparg, value);
        }

        super(LOAD_FAST__LOAD_FAST) = LOAD_FAST + LOAD_FAST;
        super(LOAD_FAST__LOAD_CONST) = LOAD_FAST + LOAD_CONST;
        super(STORE_FAST__LOAD_FAST)  = STORE_FAST + LOAD_FAST;
        super(STORE_FAST__STORE_FAST) = STORE_FAST + STORE_FAST;
        super(LOAD_CONST__LOAD_FAST) = LOAD_CONST + LOAD_FAST;

        inst(POP_TOP, (value --)) {
            DECREF_INPUTS();
        }

        inst(PUSH_NULL, (-- res)) {
            res = NULL;
        }

        macro(END_FOR) = POP_TOP + POP_TOP;

        inst(UNARY_NEGATIVE, (value -- res)) {
            res = PyNumber_Negative(value);
            DECREF_INPUTS();
            ERROR_IF(res == NULL, error);
        }

        inst(UNARY_NOT, (value -- res)) {
            int err = PyObject_IsTrue(value);
            DECREF_INPUTS();
            ERROR_IF(err < 0, error);
            if (err == 0) {
                res = Py_True;
            }
            else {
                res = Py_False;
            }
            Py_INCREF(res);
        }

        inst(UNARY_INVERT, (value -- res)) {
            res = PyNumber_Invert(value);
            DECREF_INPUTS();
            ERROR_IF(res == NULL, error);
        }

        family(binary_op, INLINE_CACHE_ENTRIES_BINARY_OP) = {
            BINARY_OP,
            BINARY_OP_ADD_FLOAT,
            BINARY_OP_ADD_INT,
            BINARY_OP_ADD_UNICODE,
            // BINARY_OP_INPLACE_ADD_UNICODE,  // This is an odd duck.
            BINARY_OP_MULTIPLY_FLOAT,
            BINARY_OP_MULTIPLY_INT,
            BINARY_OP_SUBTRACT_FLOAT,
            BINARY_OP_SUBTRACT_INT,
        };


        inst(BINARY_OP_MULTIPLY_INT, (unused/1, left, right -- prod)) {
            assert(cframe.use_tracing == 0);
            DEOPT_IF(!PyLong_CheckExact(left), BINARY_OP);
            DEOPT_IF(!PyLong_CheckExact(right), BINARY_OP);
            STAT_INC(BINARY_OP, hit);
            prod = _PyLong_Multiply((PyLongObject *)left, (PyLongObject *)right);
            _Py_DECREF_SPECIALIZED(right, (destructor)PyObject_Free);
            _Py_DECREF_SPECIALIZED(left, (destructor)PyObject_Free);
            ERROR_IF(prod == NULL, error);
        }

        inst(BINARY_OP_MULTIPLY_FLOAT, (unused/1, left, right -- prod)) {
            assert(cframe.use_tracing == 0);
            DEOPT_IF(!PyFloat_CheckExact(left), BINARY_OP);
            DEOPT_IF(!PyFloat_CheckExact(right), BINARY_OP);
            STAT_INC(BINARY_OP, hit);
            double dprod = ((PyFloatObject *)left)->ob_fval *
                ((PyFloatObject *)right)->ob_fval;
            prod = PyFloat_FromDouble(dprod);
            _Py_DECREF_SPECIALIZED(right, _PyFloat_ExactDealloc);
            _Py_DECREF_SPECIALIZED(left, _PyFloat_ExactDealloc);
            ERROR_IF(prod == NULL, error);
        }

        inst(BINARY_OP_SUBTRACT_INT, (unused/1, left, right -- sub)) {
            assert(cframe.use_tracing == 0);
            DEOPT_IF(!PyLong_CheckExact(left), BINARY_OP);
            DEOPT_IF(!PyLong_CheckExact(right), BINARY_OP);
            STAT_INC(BINARY_OP, hit);
            sub = _PyLong_Subtract((PyLongObject *)left, (PyLongObject *)right);
            _Py_DECREF_SPECIALIZED(right, (destructor)PyObject_Free);
            _Py_DECREF_SPECIALIZED(left, (destructor)PyObject_Free);
            ERROR_IF(sub == NULL, error);
        }

        inst(BINARY_OP_SUBTRACT_FLOAT, (unused/1, left, right -- sub)) {
            assert(cframe.use_tracing == 0);
            DEOPT_IF(!PyFloat_CheckExact(left), BINARY_OP);
            DEOPT_IF(!PyFloat_CheckExact(right), BINARY_OP);
            STAT_INC(BINARY_OP, hit);
            double dsub = ((PyFloatObject *)left)->ob_fval - ((PyFloatObject *)right)->ob_fval;
            sub = PyFloat_FromDouble(dsub);
            _Py_DECREF_SPECIALIZED(right, _PyFloat_ExactDealloc);
            _Py_DECREF_SPECIALIZED(left, _PyFloat_ExactDealloc);
            ERROR_IF(sub == NULL, error);
        }

        inst(BINARY_OP_ADD_UNICODE, (unused/1, left, right -- res)) {
            assert(cframe.use_tracing == 0);
            DEOPT_IF(!PyUnicode_CheckExact(left), BINARY_OP);
            DEOPT_IF(Py_TYPE(right) != Py_TYPE(left), BINARY_OP);
            STAT_INC(BINARY_OP, hit);
            res = PyUnicode_Concat(left, right);
            _Py_DECREF_SPECIALIZED(left, _PyUnicode_ExactDealloc);
            _Py_DECREF_SPECIALIZED(right, _PyUnicode_ExactDealloc);
            ERROR_IF(res == NULL, error);
        }

        // This is a subtle one. It's a super-instruction for
        // BINARY_OP_ADD_UNICODE followed by STORE_FAST
        // where the store goes into the left argument.
        // So the inputs are the same as for all BINARY_OP
        // specializations, but there is no output.
        // At the end we just skip over the STORE_FAST.
        inst(BINARY_OP_INPLACE_ADD_UNICODE, (left, right --)) {
            assert(cframe.use_tracing == 0);
            DEOPT_IF(!PyUnicode_CheckExact(left), BINARY_OP);
            DEOPT_IF(Py_TYPE(right) != Py_TYPE(left), BINARY_OP);
            _Py_CODEUNIT true_next = next_instr[INLINE_CACHE_ENTRIES_BINARY_OP];
            assert(true_next.op.code == STORE_FAST ||
                   true_next.op.code == STORE_FAST__LOAD_FAST);
            PyObject **target_local = &GETLOCAL(true_next.op.arg);
            DEOPT_IF(*target_local != left, BINARY_OP);
            STAT_INC(BINARY_OP, hit);
            /* Handle `left = left + right` or `left += right` for str.
             *
             * When possible, extend `left` in place rather than
             * allocating a new PyUnicodeObject. This attempts to avoid
             * quadratic behavior when one neglects to use str.join().
             *
             * If `left` has only two references remaining (one from
             * the stack, one in the locals), DECREFing `left` leaves
             * only the locals reference, so PyUnicode_Append knows
             * that the string is safe to mutate.
             */
            assert(Py_REFCNT(left) >= 2);
            _Py_DECREF_NO_DEALLOC(left);
            PyUnicode_Append(target_local, right);
            _Py_DECREF_SPECIALIZED(right, _PyUnicode_ExactDealloc);
            ERROR_IF(*target_local == NULL, error);
            // The STORE_FAST is already done.
            JUMPBY(INLINE_CACHE_ENTRIES_BINARY_OP + 1);
        }

        inst(BINARY_OP_ADD_FLOAT, (unused/1, left, right -- sum)) {
            assert(cframe.use_tracing == 0);
            DEOPT_IF(!PyFloat_CheckExact(left), BINARY_OP);
            DEOPT_IF(Py_TYPE(right) != Py_TYPE(left), BINARY_OP);
            STAT_INC(BINARY_OP, hit);
            double dsum = ((PyFloatObject *)left)->ob_fval +
                ((PyFloatObject *)right)->ob_fval;
            sum = PyFloat_FromDouble(dsum);
            _Py_DECREF_SPECIALIZED(right, _PyFloat_ExactDealloc);
            _Py_DECREF_SPECIALIZED(left, _PyFloat_ExactDealloc);
            ERROR_IF(sum == NULL, error);
        }

        inst(BINARY_OP_ADD_INT, (unused/1, left, right -- sum)) {
            assert(cframe.use_tracing == 0);
            DEOPT_IF(!PyLong_CheckExact(left), BINARY_OP);
            DEOPT_IF(Py_TYPE(right) != Py_TYPE(left), BINARY_OP);
            STAT_INC(BINARY_OP, hit);
            sum = _PyLong_Add((PyLongObject *)left, (PyLongObject *)right);
            _Py_DECREF_SPECIALIZED(right, (destructor)PyObject_Free);
            _Py_DECREF_SPECIALIZED(left, (destructor)PyObject_Free);
            ERROR_IF(sum == NULL, error);
        }

        family(binary_subscr, INLINE_CACHE_ENTRIES_BINARY_SUBSCR) = {
            BINARY_SUBSCR,
            BINARY_SUBSCR_DICT,
            BINARY_SUBSCR_GETITEM,
            BINARY_SUBSCR_LIST_INT,
            BINARY_SUBSCR_TUPLE_INT,
        };

        inst(BINARY_SUBSCR, (unused/4, container, sub -- res)) {
            #if ENABLE_SPECIALIZATION
            _PyBinarySubscrCache *cache = (_PyBinarySubscrCache *)next_instr;
            if (ADAPTIVE_COUNTER_IS_ZERO(cache->counter)) {
                assert(cframe.use_tracing == 0);
                next_instr--;
                _Py_Specialize_BinarySubscr(container, sub, next_instr);
                DISPATCH_SAME_OPARG();
            }
            STAT_INC(BINARY_SUBSCR, deferred);
            DECREMENT_ADAPTIVE_COUNTER(cache->counter);
            #endif  /* ENABLE_SPECIALIZATION */
            res = PyObject_GetItem(container, sub);
            DECREF_INPUTS();
            ERROR_IF(res == NULL, error);
        }

        inst(BINARY_SLICE, (container, start, stop -- res)) {
            PyObject *slice = _PyBuildSlice_ConsumeRefs(start, stop);
            // Can't use ERROR_IF() here, because we haven't
            // DECREF'ed container yet, and we still own slice.
            if (slice == NULL) {
                res = NULL;
            }
            else {
                res = PyObject_GetItem(container, slice);
                Py_DECREF(slice);
            }
            Py_DECREF(container);
            ERROR_IF(res == NULL, error);
        }

        inst(STORE_SLICE, (v, container, start, stop -- )) {
            PyObject *slice = _PyBuildSlice_ConsumeRefs(start, stop);
            int err;
            if (slice == NULL) {
                err = 1;
            }
            else {
                err = PyObject_SetItem(container, slice, v);
                Py_DECREF(slice);
            }
            Py_DECREF(v);
            Py_DECREF(container);
            ERROR_IF(err, error);
        }

        inst(BINARY_SUBSCR_LIST_INT, (unused/4, list, sub -- res)) {
            assert(cframe.use_tracing == 0);
            DEOPT_IF(!PyLong_CheckExact(sub), BINARY_SUBSCR);
            DEOPT_IF(!PyList_CheckExact(list), BINARY_SUBSCR);

            // Deopt unless 0 <= sub < PyList_Size(list)
            DEOPT_IF(!_PyLong_IsPositiveSingleDigit(sub), BINARY_SUBSCR);
            assert(((PyLongObject *)_PyLong_GetZero())->long_value.ob_digit[0] == 0);
            Py_ssize_t index = ((PyLongObject*)sub)->long_value.ob_digit[0];
            DEOPT_IF(index >= PyList_GET_SIZE(list), BINARY_SUBSCR);
            STAT_INC(BINARY_SUBSCR, hit);
            res = PyList_GET_ITEM(list, index);
            assert(res != NULL);
            Py_INCREF(res);
            _Py_DECREF_SPECIALIZED(sub, (destructor)PyObject_Free);
            Py_DECREF(list);
        }

        inst(BINARY_SUBSCR_TUPLE_INT, (unused/4, tuple, sub -- res)) {
            assert(cframe.use_tracing == 0);
            DEOPT_IF(!PyLong_CheckExact(sub), BINARY_SUBSCR);
            DEOPT_IF(!PyTuple_CheckExact(tuple), BINARY_SUBSCR);

            // Deopt unless 0 <= sub < PyTuple_Size(list)
            DEOPT_IF(!_PyLong_IsPositiveSingleDigit(sub), BINARY_SUBSCR);
            assert(((PyLongObject *)_PyLong_GetZero())->long_value.ob_digit[0] == 0);
            Py_ssize_t index = ((PyLongObject*)sub)->long_value.ob_digit[0];
            DEOPT_IF(index >= PyTuple_GET_SIZE(tuple), BINARY_SUBSCR);
            STAT_INC(BINARY_SUBSCR, hit);
            res = PyTuple_GET_ITEM(tuple, index);
            assert(res != NULL);
            Py_INCREF(res);
            _Py_DECREF_SPECIALIZED(sub, (destructor)PyObject_Free);
            Py_DECREF(tuple);
        }

        inst(BINARY_SUBSCR_DICT, (unused/4, dict, sub -- res)) {
            assert(cframe.use_tracing == 0);
            DEOPT_IF(!PyDict_CheckExact(dict), BINARY_SUBSCR);
            STAT_INC(BINARY_SUBSCR, hit);
            res = PyDict_GetItemWithError(dict, sub);
            if (res == NULL) {
                if (!_PyErr_Occurred(tstate)) {
                    _PyErr_SetKeyError(sub);
                }
                Py_DECREF(dict);
                Py_DECREF(sub);
                ERROR_IF(true, error);
            }
            Py_INCREF(res);  // Do this before DECREF'ing dict, sub
            DECREF_INPUTS();
        }

        inst(BINARY_SUBSCR_GETITEM, (unused/1, type_version/2, func_version/1, container, sub -- unused)) {
            PyTypeObject *tp = Py_TYPE(container);
            DEOPT_IF(tp->tp_version_tag != type_version, BINARY_SUBSCR);
            assert(tp->tp_flags & Py_TPFLAGS_HEAPTYPE);
            PyObject *cached = ((PyHeapTypeObject *)tp)->_spec_cache.getitem;
            assert(PyFunction_Check(cached));
            PyFunctionObject *getitem = (PyFunctionObject *)cached;
            DEOPT_IF(getitem->func_version != func_version, BINARY_SUBSCR);
            PyCodeObject *code = (PyCodeObject *)getitem->func_code;
            assert(code->co_argcount == 2);
            DEOPT_IF(!_PyThreadState_HasStackSpace(tstate, code->co_framesize), BINARY_SUBSCR);
            STAT_INC(BINARY_SUBSCR, hit);
            Py_INCREF(getitem);
            _PyInterpreterFrame *new_frame = _PyFrame_PushUnchecked(tstate, getitem, 2);
            STACK_SHRINK(2);
            new_frame->localsplus[0] = container;
            new_frame->localsplus[1] = sub;
            JUMPBY(INLINE_CACHE_ENTRIES_BINARY_SUBSCR);
            DISPATCH_INLINED(new_frame);
        }

        inst(LIST_APPEND, (list, unused[oparg-1], v -- list, unused[oparg-1])) {
            ERROR_IF(_PyList_AppendTakeRef((PyListObject *)list, v) < 0, error);
            PREDICT(JUMP_BACKWARD);
        }

        inst(SET_ADD, (set, unused[oparg-1], v -- set, unused[oparg-1])) {
            int err = PySet_Add(set, v);
            Py_DECREF(v);
            ERROR_IF(err, error);
            PREDICT(JUMP_BACKWARD);
        }

        family(store_subscr, INLINE_CACHE_ENTRIES_STORE_SUBSCR) = {
            STORE_SUBSCR,
            STORE_SUBSCR_DICT,
            STORE_SUBSCR_LIST_INT,
        };

        inst(STORE_SUBSCR, (counter/1, v, container, sub -- )) {
            #if ENABLE_SPECIALIZATION
            if (ADAPTIVE_COUNTER_IS_ZERO(counter)) {
                assert(cframe.use_tracing == 0);
                next_instr--;
                _Py_Specialize_StoreSubscr(container, sub, next_instr);
                DISPATCH_SAME_OPARG();
            }
            STAT_INC(STORE_SUBSCR, deferred);
            _PyStoreSubscrCache *cache = (_PyStoreSubscrCache *)next_instr;
            DECREMENT_ADAPTIVE_COUNTER(cache->counter);
            #else
            (void)counter;  // Unused.
            #endif  /* ENABLE_SPECIALIZATION */
            /* container[sub] = v */
            int err = PyObject_SetItem(container, sub, v);
            DECREF_INPUTS();
            ERROR_IF(err, error);
        }

        inst(STORE_SUBSCR_LIST_INT, (unused/1, value, list, sub -- )) {
            assert(cframe.use_tracing == 0);
            DEOPT_IF(!PyLong_CheckExact(sub), STORE_SUBSCR);
            DEOPT_IF(!PyList_CheckExact(list), STORE_SUBSCR);

            // Ensure nonnegative, zero-or-one-digit ints.
            DEOPT_IF(!_PyLong_IsPositiveSingleDigit(sub), STORE_SUBSCR);
            Py_ssize_t index = ((PyLongObject*)sub)->long_value.ob_digit[0];
            // Ensure index < len(list)
            DEOPT_IF(index >= PyList_GET_SIZE(list), STORE_SUBSCR);
            STAT_INC(STORE_SUBSCR, hit);

            PyObject *old_value = PyList_GET_ITEM(list, index);
            PyList_SET_ITEM(list, index, value);
            assert(old_value != NULL);
            Py_DECREF(old_value);
            _Py_DECREF_SPECIALIZED(sub, (destructor)PyObject_Free);
            Py_DECREF(list);
        }

        inst(STORE_SUBSCR_DICT, (unused/1, value, dict, sub -- )) {
            assert(cframe.use_tracing == 0);
            DEOPT_IF(!PyDict_CheckExact(dict), STORE_SUBSCR);
            STAT_INC(STORE_SUBSCR, hit);
            int err = _PyDict_SetItem_Take2((PyDictObject *)dict, sub, value);
            Py_DECREF(dict);
            ERROR_IF(err, error);
        }

        inst(DELETE_SUBSCR, (container, sub --)) {
            /* del container[sub] */
            int err = PyObject_DelItem(container, sub);
            DECREF_INPUTS();
            ERROR_IF(err, error);
        }

        inst(CALL_INTRINSIC_1, (value -- res)) {
            assert(oparg <= MAX_INTRINSIC_1);
            res = _PyIntrinsics_UnaryFunctions[oparg](tstate, value);
            DECREF_INPUTS();
            ERROR_IF(res == NULL, error);
        }

        inst(CALL_INTRINSIC_2, (value2, value1 -- res)) {
            assert(oparg <= MAX_INTRINSIC_2);
            res = _PyIntrinsics_BinaryFunctions[oparg](tstate, value2, value1);
            DECREF_INPUTS();
            ERROR_IF(res == NULL, error);
        }

        inst(RAISE_VARARGS, (args[oparg] -- )) {
            PyObject *cause = NULL, *exc = NULL;
            switch (oparg) {
            case 2:
                cause = args[1];
                /* fall through */
            case 1:
                exc = args[0];
                /* fall through */
            case 0:
                ERROR_IF(do_raise(tstate, exc, cause), exception_unwind);
                break;
            default:
                _PyErr_SetString(tstate, PyExc_SystemError,
                                 "bad RAISE_VARARGS oparg");
                break;
            }
            ERROR_IF(true, error);
        }

        inst(INTERPRETER_EXIT, (retval --)) {
            assert(frame == &entry_frame);
            assert(_PyFrame_IsIncomplete(frame));
            STACK_SHRINK(1);  // Since we're not going to DISPATCH()
            assert(EMPTY());
            /* Restore previous cframe and return. */
            tstate->cframe = cframe.previous;
            tstate->cframe->use_tracing = cframe.use_tracing;
            assert(tstate->cframe->current_frame == frame->previous);
            assert(!_PyErr_Occurred(tstate));
            _Py_LeaveRecursiveCallTstate(tstate);
            return retval;
        }

        inst(RETURN_VALUE, (retval --)) {
            STACK_SHRINK(1);
            assert(EMPTY());
            _PyFrame_SetStackPointer(frame, stack_pointer);
            TRACE_FUNCTION_EXIT();
            DTRACE_FUNCTION_EXIT();
            _Py_LeaveRecursiveCallPy(tstate);
            assert(frame != &entry_frame);
            // GH-99729: We need to unlink the frame *before* clearing it:
            _PyInterpreterFrame *dying = frame;
            frame = cframe.current_frame = dying->previous;
            _PyEvalFrameClearAndPop(tstate, dying);
            _PyFrame_StackPush(frame, retval);
            goto resume_frame;
        }

        inst(RETURN_CONST, (--)) {
            PyObject *retval = GETITEM(consts, oparg);
            Py_INCREF(retval);
            assert(EMPTY());
            _PyFrame_SetStackPointer(frame, stack_pointer);
            TRACE_FUNCTION_EXIT();
            DTRACE_FUNCTION_EXIT();
            _Py_LeaveRecursiveCallPy(tstate);
            assert(frame != &entry_frame);
            // GH-99729: We need to unlink the frame *before* clearing it:
            _PyInterpreterFrame *dying = frame;
            frame = cframe.current_frame = dying->previous;
            _PyEvalFrameClearAndPop(tstate, dying);
            _PyFrame_StackPush(frame, retval);
            goto resume_frame;
        }

        inst(GET_AITER, (obj -- iter)) {
            unaryfunc getter = NULL;
            PyTypeObject *type = Py_TYPE(obj);

            if (type->tp_as_async != NULL) {
                getter = type->tp_as_async->am_aiter;
            }

            if (getter == NULL) {
                _PyErr_Format(tstate, PyExc_TypeError,
                              "'async for' requires an object with "
                              "__aiter__ method, got %.100s",
                              type->tp_name);
                DECREF_INPUTS();
                ERROR_IF(true, error);
            }

            iter = (*getter)(obj);
            DECREF_INPUTS();
            ERROR_IF(iter == NULL, error);

            if (Py_TYPE(iter)->tp_as_async == NULL ||
                    Py_TYPE(iter)->tp_as_async->am_anext == NULL) {

                _PyErr_Format(tstate, PyExc_TypeError,
                              "'async for' received an object from __aiter__ "
                              "that does not implement __anext__: %.100s",
                              Py_TYPE(iter)->tp_name);
                Py_DECREF(iter);
                ERROR_IF(true, error);
            }
        }

        inst(GET_ANEXT, (aiter -- aiter, awaitable)) {
            unaryfunc getter = NULL;
            PyObject *next_iter = NULL;
            PyTypeObject *type = Py_TYPE(aiter);

            if (PyAsyncGen_CheckExact(aiter)) {
                awaitable = type->tp_as_async->am_anext(aiter);
                if (awaitable == NULL) {
                    goto error;
                }
            } else {
                if (type->tp_as_async != NULL){
                    getter = type->tp_as_async->am_anext;
                }

                if (getter != NULL) {
                    next_iter = (*getter)(aiter);
                    if (next_iter == NULL) {
                        goto error;
                    }
                }
                else {
                    _PyErr_Format(tstate, PyExc_TypeError,
                                  "'async for' requires an iterator with "
                                  "__anext__ method, got %.100s",
                                  type->tp_name);
                    goto error;
                }

                awaitable = _PyCoro_GetAwaitableIter(next_iter);
                if (awaitable == NULL) {
                    _PyErr_FormatFromCause(
                        PyExc_TypeError,
                        "'async for' received an invalid object "
                        "from __anext__: %.100s",
                        Py_TYPE(next_iter)->tp_name);

                    Py_DECREF(next_iter);
                    goto error;
                } else {
                    Py_DECREF(next_iter);
                }
            }

            PREDICT(LOAD_CONST);
        }

        inst(GET_AWAITABLE, (iterable -- iter)) {
            iter = _PyCoro_GetAwaitableIter(iterable);

            if (iter == NULL) {
                format_awaitable_error(tstate, Py_TYPE(iterable), oparg);
            }

            DECREF_INPUTS();

            if (iter != NULL && PyCoro_CheckExact(iter)) {
                PyObject *yf = _PyGen_yf((PyGenObject*)iter);
                if (yf != NULL) {
                    /* `iter` is a coroutine object that is being
                       awaited, `yf` is a pointer to the current awaitable
                       being awaited on. */
                    Py_DECREF(yf);
                    Py_CLEAR(iter);
                    _PyErr_SetString(tstate, PyExc_RuntimeError,
                                     "coroutine is being awaited already");
                    /* The code below jumps to `error` if `iter` is NULL. */
                }
            }

            ERROR_IF(iter == NULL, error);

            PREDICT(LOAD_CONST);
        }

        family(for_iter, INLINE_CACHE_ENTRIES_FOR_ITER) = {
            SEND,
            SEND_GEN,
        };

        inst(SEND, (unused/1, receiver, v -- receiver, retval)) {
            #if ENABLE_SPECIALIZATION
            _PySendCache *cache = (_PySendCache *)next_instr;
            if (ADAPTIVE_COUNTER_IS_ZERO(cache->counter)) {
                assert(cframe.use_tracing == 0);
                next_instr--;
                _Py_Specialize_Send(receiver, next_instr);
                DISPATCH_SAME_OPARG();
            }
            STAT_INC(SEND, deferred);
            DECREMENT_ADAPTIVE_COUNTER(cache->counter);
            #endif  /* ENABLE_SPECIALIZATION */
            assert(frame != &entry_frame);
            if (Py_IsNone(v) && PyIter_Check(receiver)) {
                retval = Py_TYPE(receiver)->tp_iternext(receiver);
            }
            else {
                retval = PyObject_CallMethodOneArg(receiver, &_Py_ID(send), v);
            }
            if (retval == NULL) {
                if (tstate->c_tracefunc != NULL
                        && _PyErr_ExceptionMatches(tstate, PyExc_StopIteration))
                    call_exc_trace(tstate->c_tracefunc, tstate->c_traceobj, tstate, frame);
                if (_PyGen_FetchStopIterationValue(&retval) == 0) {
                    assert(retval != NULL);
                    JUMPBY(oparg);
                }
                else {
                    assert(retval == NULL);
                    goto error;
                }
            }
            else {
                assert(retval != NULL);
            }
            Py_DECREF(v);
        }

        inst(SEND_GEN, (unused/1, receiver, v -- receiver)) {
            assert(cframe.use_tracing == 0);
            PyGenObject *gen = (PyGenObject *)receiver;
            DEOPT_IF(Py_TYPE(gen) != &PyGen_Type &&
                     Py_TYPE(gen) != &PyCoro_Type, SEND);
            DEOPT_IF(gen->gi_frame_state >= FRAME_EXECUTING, SEND);
            STAT_INC(SEND, hit);
            _PyInterpreterFrame *gen_frame = (_PyInterpreterFrame *)gen->gi_iframe;
            frame->yield_offset = oparg;
            STACK_SHRINK(1);
            _PyFrame_StackPush(gen_frame, v);
            gen->gi_frame_state = FRAME_EXECUTING;
            gen->gi_exc_state.previous_item = tstate->exc_info;
            tstate->exc_info = &gen->gi_exc_state;
            JUMPBY(INLINE_CACHE_ENTRIES_SEND + oparg);
            DISPATCH_INLINED(gen_frame);
        }

        inst(YIELD_VALUE, (retval -- unused)) {
            // NOTE: It's important that YIELD_VALUE never raises an exception!
            // The compiler treats any exception raised here as a failed close()
            // or throw() call.
            assert(frame != &entry_frame);
            PyGenObject *gen = _PyFrame_GetGenerator(frame);
            gen->gi_frame_state = FRAME_SUSPENDED;
            _PyFrame_SetStackPointer(frame, stack_pointer - 1);
            TRACE_FUNCTION_EXIT();
            DTRACE_FUNCTION_EXIT();
            tstate->exc_info = gen->gi_exc_state.previous_item;
            gen->gi_exc_state.previous_item = NULL;
            _Py_LeaveRecursiveCallPy(tstate);
            _PyInterpreterFrame *gen_frame = frame;
            frame = cframe.current_frame = frame->previous;
            gen_frame->previous = NULL;
            frame->prev_instr -= frame->yield_offset;
            _PyFrame_StackPush(frame, retval);
            goto resume_frame;
        }

        inst(POP_EXCEPT, (exc_value -- )) {
            _PyErr_StackItem *exc_info = tstate->exc_info;
            Py_XSETREF(exc_info->exc_value, exc_value);
        }

        inst(RERAISE, (values[oparg], exc -- values[oparg])) {
            assert(oparg >= 0 && oparg <= 2);
            if (oparg) {
                PyObject *lasti = values[0];
                if (PyLong_Check(lasti)) {
                    frame->prev_instr = _PyCode_CODE(frame->f_code) + PyLong_AsLong(lasti);
                    assert(!_PyErr_Occurred(tstate));
                }
                else {
                    assert(PyLong_Check(lasti));
                    _PyErr_SetString(tstate, PyExc_SystemError, "lasti is not an int");
                    goto error;
                }
            }
            assert(exc && PyExceptionInstance_Check(exc));
            Py_INCREF(exc);
            PyObject *typ = Py_NewRef(PyExceptionInstance_Class(exc));
            PyObject *tb = PyException_GetTraceback(exc);
            _PyErr_Restore(tstate, typ, exc, tb);
            goto exception_unwind;
        }

        inst(END_ASYNC_FOR, (awaitable, exc -- )) {
            assert(exc && PyExceptionInstance_Check(exc));
            if (PyErr_GivenExceptionMatches(exc, PyExc_StopAsyncIteration)) {
                DECREF_INPUTS();
            }
            else {
                Py_INCREF(exc);
                PyObject *typ = Py_NewRef(PyExceptionInstance_Class(exc));
                PyObject *tb = PyException_GetTraceback(exc);
                _PyErr_Restore(tstate, typ, exc, tb);
                goto exception_unwind;
            }
        }

        inst(CLEANUP_THROW, (sub_iter, last_sent_val, exc_value -- none, value)) {
            assert(throwflag);
            assert(exc_value && PyExceptionInstance_Check(exc_value));
            if (PyErr_GivenExceptionMatches(exc_value, PyExc_StopIteration)) {
                value = Py_NewRef(((PyStopIterationObject *)exc_value)->value);
                DECREF_INPUTS();
                none = Py_NewRef(Py_None);
            }
            else {
                _PyErr_SetRaisedException(tstate, Py_NewRef(exc_value));
                goto exception_unwind;
            }
        }

        inst(LOAD_ASSERTION_ERROR, ( -- value)) {
            value = Py_NewRef(PyExc_AssertionError);
        }

        inst(LOAD_BUILD_CLASS, ( -- bc)) {
            if (PyDict_CheckExact(BUILTINS())) {
                bc = _PyDict_GetItemWithError(BUILTINS(),
                                              &_Py_ID(__build_class__));
                if (bc == NULL) {
                    if (!_PyErr_Occurred(tstate)) {
                        _PyErr_SetString(tstate, PyExc_NameError,
                                         "__build_class__ not found");
                    }
                    ERROR_IF(true, error);
                }
                Py_INCREF(bc);
            }
            else {
                bc = PyObject_GetItem(BUILTINS(), &_Py_ID(__build_class__));
                if (bc == NULL) {
                    if (_PyErr_ExceptionMatches(tstate, PyExc_KeyError))
                        _PyErr_SetString(tstate, PyExc_NameError,
                                         "__build_class__ not found");
                    ERROR_IF(true, error);
                }
            }
        }

        inst(STORE_NAME, (v -- )) {
            PyObject *name = GETITEM(names, oparg);
            PyObject *ns = LOCALS();
            int err;
            if (ns == NULL) {
                _PyErr_Format(tstate, PyExc_SystemError,
                              "no locals found when storing %R", name);
                DECREF_INPUTS();
                ERROR_IF(true, error);
            }
            if (PyDict_CheckExact(ns))
                err = PyDict_SetItem(ns, name, v);
            else
                err = PyObject_SetItem(ns, name, v);
            DECREF_INPUTS();
            ERROR_IF(err, error);
        }

        inst(DELETE_NAME, (--)) {
            PyObject *name = GETITEM(names, oparg);
            PyObject *ns = LOCALS();
            int err;
            if (ns == NULL) {
                _PyErr_Format(tstate, PyExc_SystemError,
                              "no locals when deleting %R", name);
                goto error;
            }
            err = PyObject_DelItem(ns, name);
            // Can't use ERROR_IF here.
            if (err != 0) {
                format_exc_check_arg(tstate, PyExc_NameError,
                                     NAME_ERROR_MSG,
                                     name);
                goto error;
            }
        }

        family(unpack_sequence, INLINE_CACHE_ENTRIES_UNPACK_SEQUENCE) = {
            UNPACK_SEQUENCE,
            UNPACK_SEQUENCE_TWO_TUPLE,
            UNPACK_SEQUENCE_TUPLE,
            UNPACK_SEQUENCE_LIST,
        };

        inst(UNPACK_SEQUENCE, (unused/1, seq -- unused[oparg])) {
            #if ENABLE_SPECIALIZATION
            _PyUnpackSequenceCache *cache = (_PyUnpackSequenceCache *)next_instr;
            if (ADAPTIVE_COUNTER_IS_ZERO(cache->counter)) {
                assert(cframe.use_tracing == 0);
                next_instr--;
                _Py_Specialize_UnpackSequence(seq, next_instr, oparg);
                DISPATCH_SAME_OPARG();
            }
            STAT_INC(UNPACK_SEQUENCE, deferred);
            DECREMENT_ADAPTIVE_COUNTER(cache->counter);
            #endif  /* ENABLE_SPECIALIZATION */
            PyObject **top = stack_pointer + oparg - 1;
            int res = unpack_iterable(tstate, seq, oparg, -1, top);
            Py_DECREF(seq);
            ERROR_IF(res == 0, error);
        }

        inst(UNPACK_SEQUENCE_TWO_TUPLE, (unused/1, seq -- values[oparg])) {
            DEOPT_IF(!PyTuple_CheckExact(seq), UNPACK_SEQUENCE);
            DEOPT_IF(PyTuple_GET_SIZE(seq) != 2, UNPACK_SEQUENCE);
            assert(oparg == 2);
            STAT_INC(UNPACK_SEQUENCE, hit);
            values[0] = Py_NewRef(PyTuple_GET_ITEM(seq, 1));
            values[1] = Py_NewRef(PyTuple_GET_ITEM(seq, 0));
            Py_DECREF(seq);
        }

        inst(UNPACK_SEQUENCE_TUPLE, (unused/1, seq -- values[oparg])) {
            DEOPT_IF(!PyTuple_CheckExact(seq), UNPACK_SEQUENCE);
            DEOPT_IF(PyTuple_GET_SIZE(seq) != oparg, UNPACK_SEQUENCE);
            STAT_INC(UNPACK_SEQUENCE, hit);
            PyObject **items = _PyTuple_ITEMS(seq);
            for (int i = oparg; --i >= 0; ) {
                *values++ = Py_NewRef(items[i]);
            }
            Py_DECREF(seq);
        }

        inst(UNPACK_SEQUENCE_LIST, (unused/1, seq -- values[oparg])) {
            DEOPT_IF(!PyList_CheckExact(seq), UNPACK_SEQUENCE);
            DEOPT_IF(PyList_GET_SIZE(seq) != oparg, UNPACK_SEQUENCE);
            STAT_INC(UNPACK_SEQUENCE, hit);
            PyObject **items = _PyList_ITEMS(seq);
            for (int i = oparg; --i >= 0; ) {
                *values++ = Py_NewRef(items[i]);
            }
            Py_DECREF(seq);
        }

        inst(UNPACK_EX, (seq -- unused[oparg & 0xFF], unused, unused[oparg >> 8])) {
            int totalargs = 1 + (oparg & 0xFF) + (oparg >> 8);
            PyObject **top = stack_pointer + totalargs - 1;
            int res = unpack_iterable(tstate, seq, oparg & 0xFF, oparg >> 8, top);
            Py_DECREF(seq);
            ERROR_IF(res == 0, error);
        }

        family(store_attr, INLINE_CACHE_ENTRIES_STORE_ATTR) = {
            STORE_ATTR,
            STORE_ATTR_INSTANCE_VALUE,
            STORE_ATTR_SLOT,
            STORE_ATTR_WITH_HINT,
        };

        inst(STORE_ATTR, (counter/1, unused/3, v, owner --)) {
            #if ENABLE_SPECIALIZATION
            if (ADAPTIVE_COUNTER_IS_ZERO(counter)) {
                assert(cframe.use_tracing == 0);
                PyObject *name = GETITEM(names, oparg);
                next_instr--;
                _Py_Specialize_StoreAttr(owner, next_instr, name);
                DISPATCH_SAME_OPARG();
            }
            STAT_INC(STORE_ATTR, deferred);
            _PyAttrCache *cache = (_PyAttrCache *)next_instr;
            DECREMENT_ADAPTIVE_COUNTER(cache->counter);
            #else
            (void)counter;  // Unused.
            #endif  /* ENABLE_SPECIALIZATION */
            PyObject *name = GETITEM(names, oparg);
            int err = PyObject_SetAttr(owner, name, v);
            Py_DECREF(v);
            Py_DECREF(owner);
            ERROR_IF(err, error);
        }

        inst(DELETE_ATTR, (owner --)) {
            PyObject *name = GETITEM(names, oparg);
            int err = PyObject_SetAttr(owner, name, (PyObject *)NULL);
            Py_DECREF(owner);
            ERROR_IF(err, error);
        }

        inst(STORE_GLOBAL, (v --)) {
            PyObject *name = GETITEM(names, oparg);
            int err = PyDict_SetItem(GLOBALS(), name, v);
            Py_DECREF(v);
            ERROR_IF(err, error);
        }

        inst(DELETE_GLOBAL, (--)) {
            PyObject *name = GETITEM(names, oparg);
            int err;
            err = PyDict_DelItem(GLOBALS(), name);
            // Can't use ERROR_IF here.
            if (err != 0) {
                if (_PyErr_ExceptionMatches(tstate, PyExc_KeyError)) {
                    format_exc_check_arg(tstate, PyExc_NameError,
                                         NAME_ERROR_MSG, name);
                }
                goto error;
            }
        }

        inst(LOAD_NAME, ( -- v)) {
            PyObject *name = GETITEM(names, oparg);
            PyObject *locals = LOCALS();
            if (locals == NULL) {
                _PyErr_Format(tstate, PyExc_SystemError,
                              "no locals when loading %R", name);
                goto error;
            }
            if (PyDict_CheckExact(locals)) {
                v = PyDict_GetItemWithError(locals, name);
                if (v != NULL) {
                    Py_INCREF(v);
                }
                else if (_PyErr_Occurred(tstate)) {
                    goto error;
                }
            }
            else {
                v = PyObject_GetItem(locals, name);
                if (v == NULL) {
                    if (!_PyErr_ExceptionMatches(tstate, PyExc_KeyError))
                        goto error;
                    _PyErr_Clear(tstate);
                }
            }
            if (v == NULL) {
                v = PyDict_GetItemWithError(GLOBALS(), name);
                if (v != NULL) {
                    Py_INCREF(v);
                }
                else if (_PyErr_Occurred(tstate)) {
                    goto error;
                }
                else {
                    if (PyDict_CheckExact(BUILTINS())) {
                        v = PyDict_GetItemWithError(BUILTINS(), name);
                        if (v == NULL) {
                            if (!_PyErr_Occurred(tstate)) {
                                format_exc_check_arg(
                                        tstate, PyExc_NameError,
                                        NAME_ERROR_MSG, name);
                            }
                            goto error;
                        }
                        Py_INCREF(v);
                    }
                    else {
                        v = PyObject_GetItem(BUILTINS(), name);
                        if (v == NULL) {
                            if (_PyErr_ExceptionMatches(tstate, PyExc_KeyError)) {
                                format_exc_check_arg(
                                            tstate, PyExc_NameError,
                                            NAME_ERROR_MSG, name);
                            }
                            goto error;
                        }
                    }
                }
            }
        }

        family(load_global, INLINE_CACHE_ENTRIES_LOAD_GLOBAL) = {
            LOAD_GLOBAL,
            LOAD_GLOBAL_MODULE,
            LOAD_GLOBAL_BUILTIN,
        };

        inst(LOAD_GLOBAL, (unused/1, unused/1, unused/2, unused/1 -- null if (oparg & 1), v)) {
            #if ENABLE_SPECIALIZATION
            _PyLoadGlobalCache *cache = (_PyLoadGlobalCache *)next_instr;
            if (ADAPTIVE_COUNTER_IS_ZERO(cache->counter)) {
                assert(cframe.use_tracing == 0);
                PyObject *name = GETITEM(names, oparg>>1);
                next_instr--;
                _Py_Specialize_LoadGlobal(GLOBALS(), BUILTINS(), next_instr, name);
                DISPATCH_SAME_OPARG();
            }
            STAT_INC(LOAD_GLOBAL, deferred);
            DECREMENT_ADAPTIVE_COUNTER(cache->counter);
            #endif  /* ENABLE_SPECIALIZATION */
            PyObject *name = GETITEM(names, oparg>>1);
            if (PyDict_CheckExact(GLOBALS())
                && PyDict_CheckExact(BUILTINS()))
            {
                v = _PyDict_LoadGlobal((PyDictObject *)GLOBALS(),
                                       (PyDictObject *)BUILTINS(),
                                       name);
                if (v == NULL) {
                    if (!_PyErr_Occurred(tstate)) {
                        /* _PyDict_LoadGlobal() returns NULL without raising
                         * an exception if the key doesn't exist */
                        format_exc_check_arg(tstate, PyExc_NameError,
                                             NAME_ERROR_MSG, name);
                    }
                    ERROR_IF(true, error);
                }
                Py_INCREF(v);
            }
            else {
                /* Slow-path if globals or builtins is not a dict */

                /* namespace 1: globals */
                v = PyObject_GetItem(GLOBALS(), name);
                if (v == NULL) {
                    ERROR_IF(!_PyErr_ExceptionMatches(tstate, PyExc_KeyError), error);
                    _PyErr_Clear(tstate);

                    /* namespace 2: builtins */
                    v = PyObject_GetItem(BUILTINS(), name);
                    if (v == NULL) {
                        if (_PyErr_ExceptionMatches(tstate, PyExc_KeyError)) {
                            format_exc_check_arg(
                                        tstate, PyExc_NameError,
                                        NAME_ERROR_MSG, name);
                        }
                        ERROR_IF(true, error);
                    }
                }
            }
            null = NULL;
        }

        inst(LOAD_GLOBAL_MODULE, (unused/1, index/1, version/2, unused/1 -- null if (oparg & 1), res)) {
            assert(cframe.use_tracing == 0);
            DEOPT_IF(!PyDict_CheckExact(GLOBALS()), LOAD_GLOBAL);
            PyDictObject *dict = (PyDictObject *)GLOBALS();
            DEOPT_IF(dict->ma_keys->dk_version != version, LOAD_GLOBAL);
            assert(DK_IS_UNICODE(dict->ma_keys));
            PyDictUnicodeEntry *entries = DK_UNICODE_ENTRIES(dict->ma_keys);
            res = entries[index].me_value;
            DEOPT_IF(res == NULL, LOAD_GLOBAL);
            Py_INCREF(res);
            STAT_INC(LOAD_GLOBAL, hit);
            null = NULL;
        }

        inst(LOAD_GLOBAL_BUILTIN, (unused/1, index/1, mod_version/2, bltn_version/1 -- null if (oparg & 1), res)) {
            assert(cframe.use_tracing == 0);
            DEOPT_IF(!PyDict_CheckExact(GLOBALS()), LOAD_GLOBAL);
            DEOPT_IF(!PyDict_CheckExact(BUILTINS()), LOAD_GLOBAL);
            PyDictObject *mdict = (PyDictObject *)GLOBALS();
            PyDictObject *bdict = (PyDictObject *)BUILTINS();
            DEOPT_IF(mdict->ma_keys->dk_version != mod_version, LOAD_GLOBAL);
            DEOPT_IF(bdict->ma_keys->dk_version != bltn_version, LOAD_GLOBAL);
            assert(DK_IS_UNICODE(bdict->ma_keys));
            PyDictUnicodeEntry *entries = DK_UNICODE_ENTRIES(bdict->ma_keys);
            res = entries[index].me_value;
            DEOPT_IF(res == NULL, LOAD_GLOBAL);
            Py_INCREF(res);
            STAT_INC(LOAD_GLOBAL, hit);
            null = NULL;
        }

        inst(DELETE_FAST, (--)) {
            PyObject *v = GETLOCAL(oparg);
            ERROR_IF(v == NULL, unbound_local_error);
            SETLOCAL(oparg, NULL);
        }

        inst(MAKE_CELL, (--)) {
            // "initial" is probably NULL but not if it's an arg (or set
            // via PyFrame_LocalsToFast() before MAKE_CELL has run).
            PyObject *initial = GETLOCAL(oparg);
            PyObject *cell = PyCell_New(initial);
            if (cell == NULL) {
                goto resume_with_error;
            }
            SETLOCAL(oparg, cell);
        }

        inst(DELETE_DEREF, (--)) {
            PyObject *cell = GETLOCAL(oparg);
            PyObject *oldobj = PyCell_GET(cell);
            // Can't use ERROR_IF here.
            // Fortunately we don't need its superpower.
            if (oldobj == NULL) {
                format_exc_unbound(tstate, frame->f_code, oparg);
                goto error;
            }
            PyCell_SET(cell, NULL);
            Py_DECREF(oldobj);
        }

        inst(LOAD_CLASSDEREF, ( -- value)) {
            PyObject *name, *locals = LOCALS();
            assert(locals);
            assert(oparg >= 0 && oparg < frame->f_code->co_nlocalsplus);
            name = PyTuple_GET_ITEM(frame->f_code->co_localsplusnames, oparg);
            if (PyDict_CheckExact(locals)) {
                value = PyDict_GetItemWithError(locals, name);
                if (value != NULL) {
                    Py_INCREF(value);
                }
                else if (_PyErr_Occurred(tstate)) {
                    goto error;
                }
            }
            else {
                value = PyObject_GetItem(locals, name);
                if (value == NULL) {
                    if (!_PyErr_ExceptionMatches(tstate, PyExc_KeyError)) {
                        goto error;
                    }
                    _PyErr_Clear(tstate);
                }
            }
            if (!value) {
                PyObject *cell = GETLOCAL(oparg);
                value = PyCell_GET(cell);
                if (value == NULL) {
                    format_exc_unbound(tstate, frame->f_code, oparg);
                    goto error;
                }
                Py_INCREF(value);
            }
        }

        inst(LOAD_DEREF, ( -- value)) {
            PyObject *cell = GETLOCAL(oparg);
            value = PyCell_GET(cell);
            if (value == NULL) {
                format_exc_unbound(tstate, frame->f_code, oparg);
                ERROR_IF(true, error);
            }
            Py_INCREF(value);
        }

        inst(STORE_DEREF, (v --)) {
            PyObject *cell = GETLOCAL(oparg);
            PyObject *oldobj = PyCell_GET(cell);
            PyCell_SET(cell, v);
            Py_XDECREF(oldobj);
        }

        inst(COPY_FREE_VARS, (--)) {
            /* Copy closure variables to free variables */
            PyCodeObject *co = frame->f_code;
            PyObject *closure = frame->f_closure;
            assert(oparg == co->co_nfreevars);
            int offset = co->co_nlocalsplus - oparg;
            for (int i = 0; i < oparg; ++i) {
                PyObject *o = PyTuple_GET_ITEM(closure, i);
                frame->localsplus[offset + i] = Py_NewRef(o);
            }
        }

        inst(BUILD_STRING, (pieces[oparg] -- str)) {
            str = _PyUnicode_JoinArray(&_Py_STR(empty), pieces, oparg);
            for (int i = 0; i < oparg; i++) {
                Py_DECREF(pieces[i]);
            }
            ERROR_IF(str == NULL, error);
        }

        inst(BUILD_TUPLE, (values[oparg] -- tup)) {
            tup = _PyTuple_FromArraySteal(values, oparg);
            ERROR_IF(tup == NULL, error);
        }

        inst(BUILD_LIST, (values[oparg] -- list)) {
            list = _PyList_FromArraySteal(values, oparg);
            ERROR_IF(list == NULL, error);
        }

        inst(LIST_EXTEND, (list, unused[oparg-1], iterable -- list, unused[oparg-1])) {
            PyObject *none_val = _PyList_Extend((PyListObject *)list, iterable);
            if (none_val == NULL) {
                if (_PyErr_ExceptionMatches(tstate, PyExc_TypeError) &&
                   (Py_TYPE(iterable)->tp_iter == NULL && !PySequence_Check(iterable)))
                {
                    _PyErr_Clear(tstate);
                    _PyErr_Format(tstate, PyExc_TypeError,
                          "Value after * must be an iterable, not %.200s",
                          Py_TYPE(iterable)->tp_name);
                }
                DECREF_INPUTS();
                ERROR_IF(true, error);
            }
            Py_DECREF(none_val);
            DECREF_INPUTS();
        }

        inst(SET_UPDATE, (set, unused[oparg-1], iterable -- set, unused[oparg-1])) {
            int err = _PySet_Update(set, iterable);
            DECREF_INPUTS();
            ERROR_IF(err < 0, error);
        }

        inst(BUILD_SET, (values[oparg] -- set)) {
            set = PySet_New(NULL);
            if (set == NULL)
                goto error;
            int err = 0;
            for (int i = 0; i < oparg; i++) {
                PyObject *item = values[i];
                if (err == 0)
                    err = PySet_Add(set, item);
                Py_DECREF(item);
            }
            if (err != 0) {
                Py_DECREF(set);
                ERROR_IF(true, error);
            }
        }

        inst(BUILD_MAP, (values[oparg*2] -- map)) {
            map = _PyDict_FromItems(
                    values, 2,
                    values+1, 2,
                    oparg);
            if (map == NULL)
                goto error;

            for (int i = 0; i < oparg; i++) {
                Py_DECREF(values[i*2]);
                Py_DECREF(values[i*2+1]);
            }
            ERROR_IF(map == NULL, error);
        }

        inst(SETUP_ANNOTATIONS, (--)) {
            int err;
            PyObject *ann_dict;
            if (LOCALS() == NULL) {
                _PyErr_Format(tstate, PyExc_SystemError,
                              "no locals found when setting up annotations");
                ERROR_IF(true, error);
            }
            /* check if __annotations__ in locals()... */
            if (PyDict_CheckExact(LOCALS())) {
                ann_dict = _PyDict_GetItemWithError(LOCALS(),
                                                    &_Py_ID(__annotations__));
                if (ann_dict == NULL) {
                    ERROR_IF(_PyErr_Occurred(tstate), error);
                    /* ...if not, create a new one */
                    ann_dict = PyDict_New();
                    ERROR_IF(ann_dict == NULL, error);
                    err = PyDict_SetItem(LOCALS(), &_Py_ID(__annotations__),
                                         ann_dict);
                    Py_DECREF(ann_dict);
                    ERROR_IF(err, error);
                }
            }
            else {
                /* do the same if locals() is not a dict */
                ann_dict = PyObject_GetItem(LOCALS(), &_Py_ID(__annotations__));
                if (ann_dict == NULL) {
                    ERROR_IF(!_PyErr_ExceptionMatches(tstate, PyExc_KeyError), error);
                    _PyErr_Clear(tstate);
                    ann_dict = PyDict_New();
                    ERROR_IF(ann_dict == NULL, error);
                    err = PyObject_SetItem(LOCALS(), &_Py_ID(__annotations__),
                                           ann_dict);
                    Py_DECREF(ann_dict);
                    ERROR_IF(err, error);
                }
                else {
                    Py_DECREF(ann_dict);
                }
            }
        }

        inst(BUILD_CONST_KEY_MAP, (values[oparg], keys -- map)) {
            if (!PyTuple_CheckExact(keys) ||
                PyTuple_GET_SIZE(keys) != (Py_ssize_t)oparg) {
                _PyErr_SetString(tstate, PyExc_SystemError,
                                 "bad BUILD_CONST_KEY_MAP keys argument");
                goto error;  // Pop the keys and values.
            }
            map = _PyDict_FromItems(
                    &PyTuple_GET_ITEM(keys, 0), 1,
                    values, 1, oparg);
            Py_DECREF(keys);
            for (int i = 0; i < oparg; i++) {
                Py_DECREF(values[i]);
            }
            ERROR_IF(map == NULL, error);
        }

        inst(DICT_UPDATE, (update --)) {
            PyObject *dict = PEEK(oparg + 1);  // update is still on the stack
            if (PyDict_Update(dict, update) < 0) {
                if (_PyErr_ExceptionMatches(tstate, PyExc_AttributeError)) {
                    _PyErr_Format(tstate, PyExc_TypeError,
                                    "'%.200s' object is not a mapping",
                                    Py_TYPE(update)->tp_name);
                }
                DECREF_INPUTS();
                ERROR_IF(true, error);
            }
            DECREF_INPUTS();
        }

        inst(DICT_MERGE, (update --)) {
            PyObject *dict = PEEK(oparg + 1);  // update is still on the stack

            if (_PyDict_MergeEx(dict, update, 2) < 0) {
                format_kwargs_error(tstate, PEEK(3 + oparg), update);
                DECREF_INPUTS();
                ERROR_IF(true, error);
            }
            DECREF_INPUTS();
            PREDICT(CALL_FUNCTION_EX);
        }

        inst(MAP_ADD, (key, value --)) {
            PyObject *dict = PEEK(oparg + 2);  // key, value are still on the stack
            assert(PyDict_CheckExact(dict));
            /* dict[key] = value */
            // Do not DECREF INPUTS because the function steals the references
            ERROR_IF(_PyDict_SetItem_Take2((PyDictObject *)dict, key, value) != 0, error);
            PREDICT(JUMP_BACKWARD);
        }

        family(load_attr, INLINE_CACHE_ENTRIES_LOAD_ATTR) = {
            LOAD_ATTR,
            LOAD_ATTR_INSTANCE_VALUE,
            LOAD_ATTR_MODULE,
            LOAD_ATTR_WITH_HINT,
            LOAD_ATTR_SLOT,
            LOAD_ATTR_CLASS,
            LOAD_ATTR_PROPERTY,
            LOAD_ATTR_GETATTRIBUTE_OVERRIDDEN,
            LOAD_ATTR_METHOD_WITH_VALUES,
            LOAD_ATTR_METHOD_NO_DICT,
            LOAD_ATTR_METHOD_LAZY_DICT,
        };

        inst(LOAD_ATTR, (unused/9, owner -- res2 if (oparg & 1), res)) {
            #if ENABLE_SPECIALIZATION
            _PyAttrCache *cache = (_PyAttrCache *)next_instr;
            if (ADAPTIVE_COUNTER_IS_ZERO(cache->counter)) {
                assert(cframe.use_tracing == 0);
                PyObject *name = GETITEM(names, oparg>>1);
                next_instr--;
                _Py_Specialize_LoadAttr(owner, next_instr, name);
                DISPATCH_SAME_OPARG();
            }
            STAT_INC(LOAD_ATTR, deferred);
            DECREMENT_ADAPTIVE_COUNTER(cache->counter);
            #endif  /* ENABLE_SPECIALIZATION */
            PyObject *name = GETITEM(names, oparg >> 1);
            if (oparg & 1) {
                /* Designed to work in tandem with CALL, pushes two values. */
                PyObject* meth = NULL;
                if (_PyObject_GetMethod(owner, name, &meth)) {
                    /* We can bypass temporary bound method object.
                       meth is unbound method and obj is self.

                       meth | self | arg1 | ... | argN
                     */
                    assert(meth != NULL);  // No errors on this branch
                    res2 = meth;
                    res = owner;  // Transfer ownership
                }
                else {
                    /* meth is not an unbound method (but a regular attr, or
                       something was returned by a descriptor protocol).  Set
                       the second element of the stack to NULL, to signal
                       CALL that it's not a method call.

                       NULL | meth | arg1 | ... | argN
                    */
                    Py_DECREF(owner);
                    ERROR_IF(meth == NULL, error);
                    res2 = NULL;
                    res = meth;
                }
            }
            else {
                /* Classic, pushes one value. */
                res = PyObject_GetAttr(owner, name);
                Py_DECREF(owner);
                ERROR_IF(res == NULL, error);
            }
        }

        inst(LOAD_ATTR_INSTANCE_VALUE, (unused/1, type_version/2, index/1, unused/5, owner -- res2 if (oparg & 1), res)) {
            assert(cframe.use_tracing == 0);
            PyTypeObject *tp = Py_TYPE(owner);
            assert(type_version != 0);
            DEOPT_IF(tp->tp_version_tag != type_version, LOAD_ATTR);
            assert(tp->tp_dictoffset < 0);
            assert(tp->tp_flags & Py_TPFLAGS_MANAGED_DICT);
            PyDictOrValues dorv = *_PyObject_DictOrValuesPointer(owner);
            DEOPT_IF(!_PyDictOrValues_IsValues(dorv), LOAD_ATTR);
            res = _PyDictOrValues_GetValues(dorv)->values[index];
            DEOPT_IF(res == NULL, LOAD_ATTR);
            STAT_INC(LOAD_ATTR, hit);
            Py_INCREF(res);
            res2 = NULL;
            Py_DECREF(owner);
        }

        inst(LOAD_ATTR_MODULE, (unused/1, type_version/2, index/1, unused/5, owner -- res2 if (oparg & 1), res)) {
            assert(cframe.use_tracing == 0);
            DEOPT_IF(!PyModule_CheckExact(owner), LOAD_ATTR);
            PyDictObject *dict = (PyDictObject *)((PyModuleObject *)owner)->md_dict;
            assert(dict != NULL);
            DEOPT_IF(dict->ma_keys->dk_version != type_version, LOAD_ATTR);
            assert(dict->ma_keys->dk_kind == DICT_KEYS_UNICODE);
            assert(index < dict->ma_keys->dk_nentries);
            PyDictUnicodeEntry *ep = DK_UNICODE_ENTRIES(dict->ma_keys) + index;
            res = ep->me_value;
            DEOPT_IF(res == NULL, LOAD_ATTR);
            STAT_INC(LOAD_ATTR, hit);
            Py_INCREF(res);
            res2 = NULL;
            Py_DECREF(owner);
        }

        inst(LOAD_ATTR_WITH_HINT, (unused/1, type_version/2, index/1, unused/5, owner -- res2 if (oparg & 1), res)) {
            assert(cframe.use_tracing == 0);
            PyTypeObject *tp = Py_TYPE(owner);
            assert(type_version != 0);
            DEOPT_IF(tp->tp_version_tag != type_version, LOAD_ATTR);
            assert(tp->tp_flags & Py_TPFLAGS_MANAGED_DICT);
            PyDictOrValues dorv = *_PyObject_DictOrValuesPointer(owner);
            DEOPT_IF(_PyDictOrValues_IsValues(dorv), LOAD_ATTR);
            PyDictObject *dict = (PyDictObject *)_PyDictOrValues_GetDict(dorv);
            DEOPT_IF(dict == NULL, LOAD_ATTR);
            assert(PyDict_CheckExact((PyObject *)dict));
            PyObject *name = GETITEM(names, oparg>>1);
            uint16_t hint = index;
            DEOPT_IF(hint >= (size_t)dict->ma_keys->dk_nentries, LOAD_ATTR);
            if (DK_IS_UNICODE(dict->ma_keys)) {
                PyDictUnicodeEntry *ep = DK_UNICODE_ENTRIES(dict->ma_keys) + hint;
                DEOPT_IF(ep->me_key != name, LOAD_ATTR);
                res = ep->me_value;
            }
            else {
                PyDictKeyEntry *ep = DK_ENTRIES(dict->ma_keys) + hint;
                DEOPT_IF(ep->me_key != name, LOAD_ATTR);
                res = ep->me_value;
            }
            DEOPT_IF(res == NULL, LOAD_ATTR);
            STAT_INC(LOAD_ATTR, hit);
            Py_INCREF(res);
            res2 = NULL;
            Py_DECREF(owner);
        }

        inst(LOAD_ATTR_SLOT, (unused/1, type_version/2, index/1, unused/5, owner -- res2 if (oparg & 1), res)) {
            assert(cframe.use_tracing == 0);
            PyTypeObject *tp = Py_TYPE(owner);
            assert(type_version != 0);
            DEOPT_IF(tp->tp_version_tag != type_version, LOAD_ATTR);
            char *addr = (char *)owner + index;
            res = *(PyObject **)addr;
            DEOPT_IF(res == NULL, LOAD_ATTR);
            STAT_INC(LOAD_ATTR, hit);
            Py_INCREF(res);
            res2 = NULL;
            Py_DECREF(owner);
        }

        inst(LOAD_ATTR_CLASS, (unused/1, type_version/2, unused/2, descr/4, cls -- res2 if (oparg & 1), res)) {
            assert(cframe.use_tracing == 0);

            DEOPT_IF(!PyType_Check(cls), LOAD_ATTR);
            DEOPT_IF(((PyTypeObject *)cls)->tp_version_tag != type_version,
                LOAD_ATTR);
            assert(type_version != 0);

            STAT_INC(LOAD_ATTR, hit);
            res2 = NULL;
            res = descr;
            assert(res != NULL);
            Py_INCREF(res);
            Py_DECREF(cls);
        }

        inst(LOAD_ATTR_PROPERTY, (unused/1, type_version/2, func_version/2, fget/4, owner -- unused if (oparg & 1), unused)) {
            assert(cframe.use_tracing == 0);
            DEOPT_IF(tstate->interp->eval_frame, LOAD_ATTR);

            PyTypeObject *cls = Py_TYPE(owner);
            DEOPT_IF(cls->tp_version_tag != type_version, LOAD_ATTR);
            assert(type_version != 0);
            assert(Py_IS_TYPE(fget, &PyFunction_Type));
            PyFunctionObject *f = (PyFunctionObject *)fget;
            assert(func_version != 0);
            DEOPT_IF(f->func_version != func_version, LOAD_ATTR);
            PyCodeObject *code = (PyCodeObject *)f->func_code;
            assert(code->co_argcount == 1);
            DEOPT_IF(!_PyThreadState_HasStackSpace(tstate, code->co_framesize), LOAD_ATTR);
            STAT_INC(LOAD_ATTR, hit);
            Py_INCREF(fget);
            _PyInterpreterFrame *new_frame = _PyFrame_PushUnchecked(tstate, f, 1);
            // Manipulate stack directly because we exit with DISPATCH_INLINED().
            SET_TOP(NULL);
            int shrink_stack = !(oparg & 1);
            STACK_SHRINK(shrink_stack);
            new_frame->localsplus[0] = owner;
            JUMPBY(INLINE_CACHE_ENTRIES_LOAD_ATTR);
            DISPATCH_INLINED(new_frame);
        }

        inst(LOAD_ATTR_GETATTRIBUTE_OVERRIDDEN, (unused/1, type_version/2, func_version/2, getattribute/4, owner -- unused if (oparg & 1), unused)) {
            assert(cframe.use_tracing == 0);
            DEOPT_IF(tstate->interp->eval_frame, LOAD_ATTR);
            PyTypeObject *cls = Py_TYPE(owner);
            DEOPT_IF(cls->tp_version_tag != type_version, LOAD_ATTR);
            assert(type_version != 0);
            assert(Py_IS_TYPE(getattribute, &PyFunction_Type));
            PyFunctionObject *f = (PyFunctionObject *)getattribute;
            assert(func_version != 0);
            DEOPT_IF(f->func_version != func_version, LOAD_ATTR);
            PyCodeObject *code = (PyCodeObject *)f->func_code;
            assert(code->co_argcount == 2);
            DEOPT_IF(!_PyThreadState_HasStackSpace(tstate, code->co_framesize), LOAD_ATTR);
            STAT_INC(LOAD_ATTR, hit);

            PyObject *name = GETITEM(names, oparg >> 1);
            Py_INCREF(f);
            _PyInterpreterFrame *new_frame = _PyFrame_PushUnchecked(tstate, f, 2);
            // Manipulate stack directly because we exit with DISPATCH_INLINED().
            SET_TOP(NULL);
            int shrink_stack = !(oparg & 1);
            STACK_SHRINK(shrink_stack);
            new_frame->localsplus[0] = owner;
            new_frame->localsplus[1] = Py_NewRef(name);
            JUMPBY(INLINE_CACHE_ENTRIES_LOAD_ATTR);
            DISPATCH_INLINED(new_frame);
        }

        inst(STORE_ATTR_INSTANCE_VALUE, (unused/1, type_version/2, index/1, value, owner --)) {
            assert(cframe.use_tracing == 0);
            PyTypeObject *tp = Py_TYPE(owner);
            assert(type_version != 0);
            DEOPT_IF(tp->tp_version_tag != type_version, STORE_ATTR);
            assert(tp->tp_flags & Py_TPFLAGS_MANAGED_DICT);
            PyDictOrValues dorv = *_PyObject_DictOrValuesPointer(owner);
            DEOPT_IF(!_PyDictOrValues_IsValues(dorv), STORE_ATTR);
            STAT_INC(STORE_ATTR, hit);
            PyDictValues *values = _PyDictOrValues_GetValues(dorv);
            PyObject *old_value = values->values[index];
            values->values[index] = value;
            if (old_value == NULL) {
                _PyDictValues_AddToInsertionOrder(values, index);
            }
            else {
                Py_DECREF(old_value);
            }
            Py_DECREF(owner);
        }

        inst(STORE_ATTR_WITH_HINT, (unused/1, type_version/2, hint/1, value, owner --)) {
            assert(cframe.use_tracing == 0);
            PyTypeObject *tp = Py_TYPE(owner);
            assert(type_version != 0);
            DEOPT_IF(tp->tp_version_tag != type_version, STORE_ATTR);
            assert(tp->tp_flags & Py_TPFLAGS_MANAGED_DICT);
            PyDictOrValues dorv = *_PyObject_DictOrValuesPointer(owner);
            DEOPT_IF(_PyDictOrValues_IsValues(dorv), STORE_ATTR);
            PyDictObject *dict = (PyDictObject *)_PyDictOrValues_GetDict(dorv);
            DEOPT_IF(dict == NULL, STORE_ATTR);
            assert(PyDict_CheckExact((PyObject *)dict));
            PyObject *name = GETITEM(names, oparg);
            DEOPT_IF(hint >= (size_t)dict->ma_keys->dk_nentries, STORE_ATTR);
            PyObject *old_value;
            uint64_t new_version;
            if (DK_IS_UNICODE(dict->ma_keys)) {
                PyDictUnicodeEntry *ep = DK_UNICODE_ENTRIES(dict->ma_keys) + hint;
                DEOPT_IF(ep->me_key != name, STORE_ATTR);
                old_value = ep->me_value;
                DEOPT_IF(old_value == NULL, STORE_ATTR);
                new_version = _PyDict_NotifyEvent(PyDict_EVENT_MODIFIED, dict, name, value);
                ep->me_value = value;
            }
            else {
                PyDictKeyEntry *ep = DK_ENTRIES(dict->ma_keys) + hint;
                DEOPT_IF(ep->me_key != name, STORE_ATTR);
                old_value = ep->me_value;
                DEOPT_IF(old_value == NULL, STORE_ATTR);
                new_version = _PyDict_NotifyEvent(PyDict_EVENT_MODIFIED, dict, name, value);
                ep->me_value = value;
            }
            Py_DECREF(old_value);
            STAT_INC(STORE_ATTR, hit);
            /* Ensure dict is GC tracked if it needs to be */
            if (!_PyObject_GC_IS_TRACKED(dict) && _PyObject_GC_MAY_BE_TRACKED(value)) {
                _PyObject_GC_TRACK(dict);
            }
            /* PEP 509 */
            dict->ma_version_tag = new_version;
            Py_DECREF(owner);
        }

        inst(STORE_ATTR_SLOT, (unused/1, type_version/2, index/1, value, owner --)) {
            assert(cframe.use_tracing == 0);
            PyTypeObject *tp = Py_TYPE(owner);
            assert(type_version != 0);
            DEOPT_IF(tp->tp_version_tag != type_version, STORE_ATTR);
            char *addr = (char *)owner + index;
            STAT_INC(STORE_ATTR, hit);
            PyObject *old_value = *(PyObject **)addr;
            *(PyObject **)addr = value;
            Py_XDECREF(old_value);
            Py_DECREF(owner);
        }

        inst(COMPARE_OP, (unused/1, left, right -- res)) {
            STAT_INC(COMPARE_OP, deferred);
            assert((oparg >> 4) <= Py_GE);
            res = PyObject_RichCompare(left, right, oparg>>4);
            Py_DECREF(left);
            Py_DECREF(right);
            ERROR_IF(res == NULL, error);
        }

        // No cache size here, since this is a family of super-instructions.
        family(compare_and_branch) = {
            COMPARE_AND_BRANCH,
            COMPARE_AND_BRANCH_FLOAT,
            COMPARE_AND_BRANCH_INT,
            COMPARE_AND_BRANCH_STR,
        };

        inst(COMPARE_AND_BRANCH, (unused/2, left, right -- )) {
            #if ENABLE_SPECIALIZATION
            _PyCompareOpCache *cache = (_PyCompareOpCache *)next_instr;
            if (ADAPTIVE_COUNTER_IS_ZERO(cache->counter)) {
                assert(cframe.use_tracing == 0);
                next_instr--;
                _Py_Specialize_CompareAndBranch(left, right, next_instr, oparg);
                DISPATCH_SAME_OPARG();
            }
            STAT_INC(COMPARE_AND_BRANCH, deferred);
            DECREMENT_ADAPTIVE_COUNTER(cache->counter);
            #endif  /* ENABLE_SPECIALIZATION */
            assert((oparg >> 4) <= Py_GE);
            PyObject *cond = PyObject_RichCompare(left, right, oparg>>4);
            Py_DECREF(left);
            Py_DECREF(right);
            ERROR_IF(cond == NULL, error);
            assert(next_instr[1].op.code == POP_JUMP_IF_FALSE ||
                   next_instr[1].op.code == POP_JUMP_IF_TRUE);
            bool jump_on_true = next_instr[1].op.code == POP_JUMP_IF_TRUE;
            int offset = next_instr[1].op.arg;
            int err = PyObject_IsTrue(cond);
            Py_DECREF(cond);
            if (err < 0) {
                goto error;
            }
            if (jump_on_true == (err != 0)) {
                JUMPBY(offset);
            }
        }

        inst(COMPARE_AND_BRANCH_FLOAT, (unused/2, left, right -- )) {
            assert(cframe.use_tracing == 0);
            DEOPT_IF(!PyFloat_CheckExact(left), COMPARE_AND_BRANCH);
            DEOPT_IF(!PyFloat_CheckExact(right), COMPARE_AND_BRANCH);
            STAT_INC(COMPARE_AND_BRANCH, hit);
            double dleft = PyFloat_AS_DOUBLE(left);
            double dright = PyFloat_AS_DOUBLE(right);
            // 1 if NaN, 2 if <, 4 if >, 8 if ==; this matches low four bits of the oparg
            int sign_ish = COMPARISON_BIT(dleft, dright);
            _Py_DECREF_SPECIALIZED(left, _PyFloat_ExactDealloc);
            _Py_DECREF_SPECIALIZED(right, _PyFloat_ExactDealloc);
            if (sign_ish & oparg) {
                int offset = next_instr[1].op.arg;
                JUMPBY(offset);
            }
        }

        // Similar to COMPARE_AND_BRANCH_FLOAT
        inst(COMPARE_AND_BRANCH_INT, (unused/2, left, right -- )) {
            assert(cframe.use_tracing == 0);
            DEOPT_IF(!PyLong_CheckExact(left), COMPARE_AND_BRANCH);
            DEOPT_IF(!PyLong_CheckExact(right), COMPARE_AND_BRANCH);
            DEOPT_IF((size_t)(Py_SIZE(left) + 1) > 2, COMPARE_AND_BRANCH);
            DEOPT_IF((size_t)(Py_SIZE(right) + 1) > 2, COMPARE_AND_BRANCH);
            STAT_INC(COMPARE_AND_BRANCH, hit);
            assert(Py_ABS(Py_SIZE(left)) <= 1 && Py_ABS(Py_SIZE(right)) <= 1);
            Py_ssize_t ileft = Py_SIZE(left) * ((PyLongObject *)left)->long_value.ob_digit[0];
            Py_ssize_t iright = Py_SIZE(right) * ((PyLongObject *)right)->long_value.ob_digit[0];
            // 2 if <, 4 if >, 8 if ==; this matches the low 4 bits of the oparg
            int sign_ish = COMPARISON_BIT(ileft, iright);
            _Py_DECREF_SPECIALIZED(left, (destructor)PyObject_Free);
            _Py_DECREF_SPECIALIZED(right, (destructor)PyObject_Free);
            if (sign_ish & oparg) {
                int offset = next_instr[1].op.arg;
                JUMPBY(offset);
            }
        }

        // Similar to COMPARE_AND_BRANCH_FLOAT, but for ==, != only
        inst(COMPARE_AND_BRANCH_STR, (unused/2, left, right -- )) {
            assert(cframe.use_tracing == 0);
            DEOPT_IF(!PyUnicode_CheckExact(left), COMPARE_AND_BRANCH);
            DEOPT_IF(!PyUnicode_CheckExact(right), COMPARE_AND_BRANCH);
            STAT_INC(COMPARE_AND_BRANCH, hit);
            int res = _PyUnicode_Equal(left, right);
            assert((oparg >>4) == Py_EQ || (oparg >>4) == Py_NE);
            _Py_DECREF_SPECIALIZED(left, _PyUnicode_ExactDealloc);
            _Py_DECREF_SPECIALIZED(right, _PyUnicode_ExactDealloc);
            assert(res == 0 || res == 1);
            assert((oparg & 0xf) == COMPARISON_NOT_EQUALS || (oparg & 0xf) == COMPARISON_EQUALS);
            assert(COMPARISON_NOT_EQUALS + 1 == COMPARISON_EQUALS);
            if ((res + COMPARISON_NOT_EQUALS) & oparg) {
                int offset = next_instr[1].op.arg;
                JUMPBY(offset);
            }
        }

        inst(IS_OP, (left, right -- b)) {
            int res = Py_Is(left, right) ^ oparg;
            DECREF_INPUTS();
            b = Py_NewRef(res ? Py_True : Py_False);
        }

        inst(CONTAINS_OP, (left, right -- b)) {
            int res = PySequence_Contains(right, left);
            DECREF_INPUTS();
            ERROR_IF(res < 0, error);
            b = Py_NewRef((res^oparg) ? Py_True : Py_False);
        }

        inst(CHECK_EG_MATCH, (exc_value, match_type -- rest, match)) {
            if (check_except_star_type_valid(tstate, match_type) < 0) {
                DECREF_INPUTS();
                ERROR_IF(true, error);
            }

            match = NULL;
            rest = NULL;
            int res = exception_group_match(exc_value, match_type,
                                            &match, &rest);
            DECREF_INPUTS();
            ERROR_IF(res < 0, error);

            assert((match == NULL) == (rest == NULL));
            ERROR_IF(match == NULL, error);

            if (!Py_IsNone(match)) {
                PyErr_SetExcInfo(NULL, Py_NewRef(match), NULL);
            }
        }

        inst(CHECK_EXC_MATCH, (left, right -- left, b)) {
            assert(PyExceptionInstance_Check(left));
            if (check_except_type_valid(tstate, right) < 0) {
                 DECREF_INPUTS();
                 ERROR_IF(true, error);
            }

            int res = PyErr_GivenExceptionMatches(left, right);
            DECREF_INPUTS();
            b = Py_NewRef(res ? Py_True : Py_False);
        }

         inst(IMPORT_NAME, (level, fromlist -- res)) {
            PyObject *name = GETITEM(names, oparg);
            res = import_name(tstate, frame, name, fromlist, level);
            DECREF_INPUTS();
            ERROR_IF(res == NULL, error);
        }

        inst(IMPORT_FROM, (from -- from, res)) {
            PyObject *name = GETITEM(names, oparg);
            res = import_from(tstate, from, name);
            ERROR_IF(res == NULL, error);
        }

        inst(JUMP_FORWARD, (--)) {
            JUMPBY(oparg);
        }

        inst(JUMP_BACKWARD, (--)) {
            assert(oparg < INSTR_OFFSET());
            JUMPBY(-oparg);
            CHECK_EVAL_BREAKER();
        }

        inst(POP_JUMP_IF_FALSE, (cond -- )) {
            if (Py_IsTrue(cond)) {
                _Py_DECREF_NO_DEALLOC(cond);
            }
            else if (Py_IsFalse(cond)) {
                _Py_DECREF_NO_DEALLOC(cond);
                JUMPBY(oparg);
            }
            else {
                int err = PyObject_IsTrue(cond);
                Py_DECREF(cond);
                if (err == 0) {
                    JUMPBY(oparg);
                }
                else {
                    ERROR_IF(err < 0, error);
                }
            }
        }

        inst(POP_JUMP_IF_TRUE, (cond -- )) {
            if (Py_IsFalse(cond)) {
                _Py_DECREF_NO_DEALLOC(cond);
            }
            else if (Py_IsTrue(cond)) {
                _Py_DECREF_NO_DEALLOC(cond);
                JUMPBY(oparg);
            }
            else {
                int err = PyObject_IsTrue(cond);
                Py_DECREF(cond);
                if (err > 0) {
                    JUMPBY(oparg);
                }
                else {
                    ERROR_IF(err < 0, error);
                }
            }
        }

        inst(POP_JUMP_IF_NOT_NONE, (value -- )) {
            if (!Py_IsNone(value)) {
                Py_DECREF(value);
                JUMPBY(oparg);
            }
            else {
                _Py_DECREF_NO_DEALLOC(value);
            }
        }

        inst(POP_JUMP_IF_NONE, (value -- )) {
            if (Py_IsNone(value)) {
                _Py_DECREF_NO_DEALLOC(value);
                JUMPBY(oparg);
            }
            else {
                Py_DECREF(value);
            }
        }

        inst(JUMP_IF_FALSE_OR_POP, (cond -- cond if (jump))) {
            bool jump = false;
            int err;
            if (Py_IsTrue(cond)) {
                _Py_DECREF_NO_DEALLOC(cond);
            }
            else if (Py_IsFalse(cond)) {
                JUMPBY(oparg);
                jump = true;
            }
            else {
                err = PyObject_IsTrue(cond);
                if (err > 0) {
                    Py_DECREF(cond);
                }
                else if (err == 0) {
                    JUMPBY(oparg);
                    jump = true;
                }
                else {
                    goto error;
                }
            }
        }

        inst(JUMP_IF_TRUE_OR_POP, (cond -- cond if (jump))) {
            bool jump = false;
            int err;
            if (Py_IsFalse(cond)) {
                _Py_DECREF_NO_DEALLOC(cond);
            }
            else if (Py_IsTrue(cond)) {
                JUMPBY(oparg);
                jump = true;
            }
            else {
                err = PyObject_IsTrue(cond);
                if (err > 0) {
                    JUMPBY(oparg);
                    jump = true;
                }
                else if (err == 0) {
                    Py_DECREF(cond);
                }
                else {
                    goto error;
                }
            }
        }

        inst(JUMP_BACKWARD_NO_INTERRUPT, (--)) {
            /* This bytecode is used in the `yield from` or `await` loop.
             * If there is an interrupt, we want it handled in the innermost
             * generator or coroutine, so we deliberately do not check it here.
             * (see bpo-30039).
             */
            JUMPBY(-oparg);
        }

        inst(GET_LEN, (obj -- obj, len_o)) {
            // PUSH(len(TOS))
            Py_ssize_t len_i = PyObject_Length(obj);
            ERROR_IF(len_i < 0, error);
            len_o = PyLong_FromSsize_t(len_i);
            ERROR_IF(len_o == NULL, error);
        }

        inst(MATCH_CLASS, (subject, type, names -- attrs)) {
            // Pop TOS and TOS1. Set TOS to a tuple of attributes on success, or
            // None on failure.
            assert(PyTuple_CheckExact(names));
            attrs = match_class(tstate, subject, type, oparg, names);
            DECREF_INPUTS();
            if (attrs) {
                assert(PyTuple_CheckExact(attrs));  // Success!
            }
            else {
                ERROR_IF(_PyErr_Occurred(tstate), error);  // Error!
                attrs = Py_NewRef(Py_None);  // Failure!
            }
        }

        inst(MATCH_MAPPING, (subject -- subject, res)) {
            int match = Py_TYPE(subject)->tp_flags & Py_TPFLAGS_MAPPING;
            res = Py_NewRef(match ? Py_True : Py_False);
            PREDICT(POP_JUMP_IF_FALSE);
        }

        inst(MATCH_SEQUENCE, (subject -- subject, res)) {
            int match = Py_TYPE(subject)->tp_flags & Py_TPFLAGS_SEQUENCE;
            res = Py_NewRef(match ? Py_True : Py_False);
            PREDICT(POP_JUMP_IF_FALSE);
        }

        inst(MATCH_KEYS, (subject, keys -- subject, keys, values_or_none)) {
            // On successful match, PUSH(values). Otherwise, PUSH(None).
            values_or_none = match_keys(tstate, subject, keys);
            ERROR_IF(values_or_none == NULL, error);
        }

        inst(GET_ITER, (iterable -- iter)) {
            /* before: [obj]; after [getiter(obj)] */
            iter = PyObject_GetIter(iterable);
            DECREF_INPUTS();
            ERROR_IF(iter == NULL, error);
        }

        inst(GET_YIELD_FROM_ITER, (iterable -- iter)) {
            /* before: [obj]; after [getiter(obj)] */
            if (PyCoro_CheckExact(iterable)) {
                /* `iterable` is a coroutine */
                if (!(frame->f_code->co_flags & (CO_COROUTINE | CO_ITERABLE_COROUTINE))) {
                    /* and it is used in a 'yield from' expression of a
                       regular generator. */
                    _PyErr_SetString(tstate, PyExc_TypeError,
                                     "cannot 'yield from' a coroutine object "
                                     "in a non-coroutine generator");
                    goto error;
                }
                iter = iterable;
            }
            else if (PyGen_CheckExact(iterable)) {
                iter = iterable;
            }
            else {
                /* `iterable` is not a generator. */
                iter = PyObject_GetIter(iterable);
                if (iter == NULL) {
                    goto error;
                }
                Py_DECREF(iterable);
            }
            PREDICT(LOAD_CONST);
        }

        // Most members of this family are "secretly" super-instructions.
        // When the loop is exhausted, they jump, and the jump target is
        // always END_FOR, which pops two values off the stack.
        // This is optimized by skipping that instruction and combining
        // its effect (popping 'iter' instead of pushing 'next'.)

        family(for_iter, INLINE_CACHE_ENTRIES_FOR_ITER) = {
            FOR_ITER,
            FOR_ITER_LIST,
            FOR_ITER_TUPLE,
            FOR_ITER_RANGE,
            FOR_ITER_GEN,
        };

        inst(FOR_ITER, (unused/1, iter -- iter, next)) {
            #if ENABLE_SPECIALIZATION
            _PyForIterCache *cache = (_PyForIterCache *)next_instr;
            if (ADAPTIVE_COUNTER_IS_ZERO(cache->counter)) {
                assert(cframe.use_tracing == 0);
                next_instr--;
                _Py_Specialize_ForIter(iter, next_instr, oparg);
                DISPATCH_SAME_OPARG();
            }
            STAT_INC(FOR_ITER, deferred);
            DECREMENT_ADAPTIVE_COUNTER(cache->counter);
            #endif  /* ENABLE_SPECIALIZATION */
            /* before: [iter]; after: [iter, iter()] *or* [] (and jump over END_FOR.) */
            next = (*Py_TYPE(iter)->tp_iternext)(iter);
            if (next == NULL) {
                if (_PyErr_Occurred(tstate)) {
                    if (!_PyErr_ExceptionMatches(tstate, PyExc_StopIteration)) {
                        goto error;
                    }
                    else if (tstate->c_tracefunc != NULL) {
                        call_exc_trace(tstate->c_tracefunc, tstate->c_traceobj, tstate, frame);
                    }
                    _PyErr_Clear(tstate);
                }
                /* iterator ended normally */
                assert(next_instr[INLINE_CACHE_ENTRIES_FOR_ITER + oparg].op.code == END_FOR);
                Py_DECREF(iter);
                STACK_SHRINK(1);
                /* Jump forward oparg, then skip following END_FOR instruction */
                JUMPBY(INLINE_CACHE_ENTRIES_FOR_ITER + oparg + 1);
                DISPATCH();
            }
            // Common case: no jump, leave it to the code generator
        }

        inst(FOR_ITER_LIST, (unused/1, iter -- iter, next)) {
            assert(cframe.use_tracing == 0);
            DEOPT_IF(Py_TYPE(iter) != &PyListIter_Type, FOR_ITER);
            _PyListIterObject *it = (_PyListIterObject *)iter;
            STAT_INC(FOR_ITER, hit);
            PyListObject *seq = it->it_seq;
            if (seq) {
                if (it->it_index < PyList_GET_SIZE(seq)) {
                    next = Py_NewRef(PyList_GET_ITEM(seq, it->it_index++));
                    goto end_for_iter_list;  // End of this instruction
                }
                it->it_seq = NULL;
                Py_DECREF(seq);
            }
            Py_DECREF(iter);
            STACK_SHRINK(1);
            /* Jump forward oparg, then skip following END_FOR instruction */
            JUMPBY(INLINE_CACHE_ENTRIES_FOR_ITER + oparg + 1);
            DISPATCH();
        end_for_iter_list:
            // Common case: no jump, leave it to the code generator
        }

        inst(FOR_ITER_TUPLE, (unused/1, iter -- iter, next)) {
            assert(cframe.use_tracing == 0);
            _PyTupleIterObject *it = (_PyTupleIterObject *)iter;
            DEOPT_IF(Py_TYPE(it) != &PyTupleIter_Type, FOR_ITER);
            STAT_INC(FOR_ITER, hit);
            PyTupleObject *seq = it->it_seq;
            if (seq) {
                if (it->it_index < PyTuple_GET_SIZE(seq)) {
                    next = Py_NewRef(PyTuple_GET_ITEM(seq, it->it_index++));
                    goto end_for_iter_tuple;  // End of this instruction
                }
                it->it_seq = NULL;
                Py_DECREF(seq);
            }
            Py_DECREF(iter);
            STACK_SHRINK(1);
            /* Jump forward oparg, then skip following END_FOR instruction */
            JUMPBY(INLINE_CACHE_ENTRIES_FOR_ITER + oparg + 1);
            DISPATCH();
        end_for_iter_tuple:
            // Common case: no jump, leave it to the code generator
        }

        // This is slightly different, when the loop isn't terminated we
        // jump over the immediately following STORE_FAST instruction.
        inst(FOR_ITER_RANGE, (unused/1, iter -- iter, unused)) {
            assert(cframe.use_tracing == 0);
            _PyRangeIterObject *r = (_PyRangeIterObject *)iter;
            DEOPT_IF(Py_TYPE(r) != &PyRangeIter_Type, FOR_ITER);
            STAT_INC(FOR_ITER, hit);
            _Py_CODEUNIT next = next_instr[INLINE_CACHE_ENTRIES_FOR_ITER];
            assert(_PyOpcode_Deopt[next.op.code] == STORE_FAST);
            if (r->len <= 0) {
                STACK_SHRINK(1);
                Py_DECREF(r);
                // Jump over END_FOR instruction.
                JUMPBY(INLINE_CACHE_ENTRIES_FOR_ITER + oparg + 1);
            }
            else {
                long value = r->start;
                r->start = value + r->step;
                r->len--;
                if (_PyLong_AssignValue(&GETLOCAL(next.op.arg), value) < 0) {
                    goto error;
                }
                // The STORE_FAST is already done.
                JUMPBY(INLINE_CACHE_ENTRIES_FOR_ITER + 1);
            }
            DISPATCH();
        }

        // This is *not* a super-instruction, unique in the family.
        inst(FOR_ITER_GEN, (unused/1, iter -- iter, unused)) {
            assert(cframe.use_tracing == 0);
            PyGenObject *gen = (PyGenObject *)iter;
            DEOPT_IF(Py_TYPE(gen) != &PyGen_Type, FOR_ITER);
            DEOPT_IF(gen->gi_frame_state >= FRAME_EXECUTING, FOR_ITER);
            STAT_INC(FOR_ITER, hit);
            _PyInterpreterFrame *gen_frame = (_PyInterpreterFrame *)gen->gi_iframe;
            frame->yield_offset = oparg;
            _PyFrame_StackPush(gen_frame, Py_NewRef(Py_None));
            gen->gi_frame_state = FRAME_EXECUTING;
            gen->gi_exc_state.previous_item = tstate->exc_info;
            tstate->exc_info = &gen->gi_exc_state;
            JUMPBY(INLINE_CACHE_ENTRIES_FOR_ITER + oparg);
            assert(next_instr->op.code == END_FOR);
            DISPATCH_INLINED(gen_frame);
        }

        inst(BEFORE_ASYNC_WITH, (mgr -- exit, res)) {
            PyObject *enter = _PyObject_LookupSpecial(mgr, &_Py_ID(__aenter__));
            if (enter == NULL) {
                if (!_PyErr_Occurred(tstate)) {
                    _PyErr_Format(tstate, PyExc_TypeError,
                                  "'%.200s' object does not support the "
                                  "asynchronous context manager protocol",
                                  Py_TYPE(mgr)->tp_name);
                }
                goto error;
            }
            exit = _PyObject_LookupSpecial(mgr, &_Py_ID(__aexit__));
            if (exit == NULL) {
                if (!_PyErr_Occurred(tstate)) {
                    _PyErr_Format(tstate, PyExc_TypeError,
                                  "'%.200s' object does not support the "
                                  "asynchronous context manager protocol "
                                  "(missed __aexit__ method)",
                                  Py_TYPE(mgr)->tp_name);
                }
                Py_DECREF(enter);
                goto error;
            }
            DECREF_INPUTS();
            res = _PyObject_CallNoArgs(enter);
            Py_DECREF(enter);
            if (res == NULL) {
                Py_DECREF(exit);
                ERROR_IF(true, error);
            }
            PREDICT(GET_AWAITABLE);
        }

        inst(BEFORE_WITH, (mgr -- exit, res)) {
            /* pop the context manager, push its __exit__ and the
             * value returned from calling its __enter__
             */
            PyObject *enter = _PyObject_LookupSpecial(mgr, &_Py_ID(__enter__));
            if (enter == NULL) {
                if (!_PyErr_Occurred(tstate)) {
                    _PyErr_Format(tstate, PyExc_TypeError,
                                  "'%.200s' object does not support the "
                                  "context manager protocol",
                                  Py_TYPE(mgr)->tp_name);
                }
                goto error;
            }
            exit = _PyObject_LookupSpecial(mgr, &_Py_ID(__exit__));
            if (exit == NULL) {
                if (!_PyErr_Occurred(tstate)) {
                    _PyErr_Format(tstate, PyExc_TypeError,
                                  "'%.200s' object does not support the "
                                  "context manager protocol "
                                  "(missed __exit__ method)",
                                  Py_TYPE(mgr)->tp_name);
                }
                Py_DECREF(enter);
                goto error;
            }
            DECREF_INPUTS();
            res = _PyObject_CallNoArgs(enter);
            Py_DECREF(enter);
            if (res == NULL) {
                Py_DECREF(exit);
                ERROR_IF(true, error);
            }
        }

        inst(WITH_EXCEPT_START, (exit_func, lasti, unused, val -- exit_func, lasti, unused, val, res)) {
            /* At the top of the stack are 4 values:
               - val: TOP = exc_info()
               - unused: SECOND = previous exception
               - lasti: THIRD = lasti of exception in exc_info()
               - exit_func: FOURTH = the context.__exit__ bound method
               We call FOURTH(type(TOP), TOP, GetTraceback(TOP)).
               Then we push the __exit__ return value.
            */
            PyObject *exc, *tb;

            assert(val && PyExceptionInstance_Check(val));
            exc = PyExceptionInstance_Class(val);
            tb = PyException_GetTraceback(val);
            Py_XDECREF(tb);
            assert(PyLong_Check(lasti));
            (void)lasti; // Shut up compiler warning if asserts are off
            PyObject *stack[4] = {NULL, exc, val, tb};
            res = PyObject_Vectorcall(exit_func, stack + 1,
                    3 | PY_VECTORCALL_ARGUMENTS_OFFSET, NULL);
            ERROR_IF(res == NULL, error);
        }

        inst(PUSH_EXC_INFO, (new_exc -- prev_exc, new_exc)) {
            _PyErr_StackItem *exc_info = tstate->exc_info;
            if (exc_info->exc_value != NULL) {
                prev_exc = exc_info->exc_value;
            }
            else {
                prev_exc = Py_NewRef(Py_None);
            }
            assert(PyExceptionInstance_Check(new_exc));
            exc_info->exc_value = Py_NewRef(new_exc);
        }

        inst(LOAD_ATTR_METHOD_WITH_VALUES, (unused/1, type_version/2, keys_version/2, descr/4, self -- res2 if (oparg & 1), res)) {
            /* Cached method object */
            assert(cframe.use_tracing == 0);
            PyTypeObject *self_cls = Py_TYPE(self);
            assert(type_version != 0);
            DEOPT_IF(self_cls->tp_version_tag != type_version, LOAD_ATTR);
            assert(self_cls->tp_flags & Py_TPFLAGS_MANAGED_DICT);
            PyDictOrValues dorv = *_PyObject_DictOrValuesPointer(self);
            DEOPT_IF(!_PyDictOrValues_IsValues(dorv), LOAD_ATTR);
            PyHeapTypeObject *self_heap_type = (PyHeapTypeObject *)self_cls;
            DEOPT_IF(self_heap_type->ht_cached_keys->dk_version !=
                     keys_version, LOAD_ATTR);
            STAT_INC(LOAD_ATTR, hit);
            assert(descr != NULL);
            res2 = Py_NewRef(descr);
            assert(_PyType_HasFeature(Py_TYPE(res2), Py_TPFLAGS_METHOD_DESCRIPTOR));
            res = self;
            assert(oparg & 1);
        }

        inst(LOAD_ATTR_METHOD_NO_DICT, (unused/1, type_version/2, unused/2, descr/4, self -- res2 if (oparg & 1), res)) {
            assert(cframe.use_tracing == 0);
            PyTypeObject *self_cls = Py_TYPE(self);
            DEOPT_IF(self_cls->tp_version_tag != type_version, LOAD_ATTR);
            assert(self_cls->tp_dictoffset == 0);
            STAT_INC(LOAD_ATTR, hit);
            assert(descr != NULL);
            assert(_PyType_HasFeature(Py_TYPE(descr), Py_TPFLAGS_METHOD_DESCRIPTOR));
            res2 = Py_NewRef(descr);
            res = self;
            assert(oparg & 1);
        }

        inst(LOAD_ATTR_METHOD_LAZY_DICT, (unused/1, type_version/2, unused/2, descr/4, self -- res2 if (oparg & 1), res)) {
            assert(cframe.use_tracing == 0);
            PyTypeObject *self_cls = Py_TYPE(self);
            DEOPT_IF(self_cls->tp_version_tag != type_version, LOAD_ATTR);
            Py_ssize_t dictoffset = self_cls->tp_dictoffset;
            assert(dictoffset > 0);
            PyObject *dict = *(PyObject **)((char *)self + dictoffset);
            /* This object has a __dict__, just not yet created */
            DEOPT_IF(dict != NULL, LOAD_ATTR);
            STAT_INC(LOAD_ATTR, hit);
            assert(descr != NULL);
            assert(_PyType_HasFeature(Py_TYPE(descr), Py_TPFLAGS_METHOD_DESCRIPTOR));
            res2 = Py_NewRef(descr);
            res = self;
            assert(oparg & 1);
        }

        inst(KW_NAMES, (--)) {
            assert(kwnames == NULL);
            assert(oparg < PyTuple_GET_SIZE(consts));
            kwnames = GETITEM(consts, oparg);
        }

<<<<<<< HEAD
        // stack effect: (__0, __1, __array[oparg] --)
        inst(COMPREHENSION) {
            PyObject *code = PEEK(2);
            PyObject *closure = oparg ? PEEK(3) : NULL;
            _PyInterpreterFrame *new_frame = _PyEvalFramePushAndInit(
                tstate, Py_NewRef(frame->f_funcobj), code, closure, NULL,
                stack_pointer - 1, 1, NULL
            );
            Py_XDECREF(code);
            Py_XDECREF(closure);
            STACK_SHRINK(oparg + 2);
            if (new_frame == NULL) {
                goto error;
            }
            DISPATCH_INLINED(new_frame);
        }

        // stack effect: (__0, __array[oparg] -- )
        inst(CALL) {
=======
        // Cache layout: counter/1, func_version/2, min_args/1
        // Neither CALL_INTRINSIC_1/2 nor CALL_FUNCTION_EX are members!
        family(call, INLINE_CACHE_ENTRIES_CALL) = {
            CALL,
            CALL_BOUND_METHOD_EXACT_ARGS,
            CALL_PY_EXACT_ARGS,
            CALL_PY_WITH_DEFAULTS,
            CALL_NO_KW_TYPE_1,
            CALL_NO_KW_STR_1,
            CALL_NO_KW_TUPLE_1,
            CALL_BUILTIN_CLASS,
            CALL_NO_KW_BUILTIN_O,
            CALL_NO_KW_BUILTIN_FAST,
            CALL_BUILTIN_FAST_WITH_KEYWORDS,
            CALL_NO_KW_LEN,
            CALL_NO_KW_ISINSTANCE,
            CALL_NO_KW_LIST_APPEND,
            CALL_NO_KW_METHOD_DESCRIPTOR_O,
            CALL_METHOD_DESCRIPTOR_FAST_WITH_KEYWORDS,
            CALL_NO_KW_METHOD_DESCRIPTOR_NOARGS,
            CALL_NO_KW_METHOD_DESCRIPTOR_FAST,
        };

        // On entry, the stack is either
        //   [NULL, callable, arg1, arg2, ...]
        // or
        //   [method, self, arg1, arg2, ...]
        // (Some args may be keywords, see KW_NAMES, which sets 'kwnames'.)
        // On exit, the stack is [result].
        // When calling Python, inline the call using DISPATCH_INLINED().
        inst(CALL, (unused/1, unused/2, unused/1, method, callable, args[oparg] -- res)) {
            int is_meth = method != NULL;
            int total_args = oparg;
            if (is_meth) {
                callable = method;
                args--;
                total_args++;
            }
>>>>>>> 022b44f2
            #if ENABLE_SPECIALIZATION
            _PyCallCache *cache = (_PyCallCache *)next_instr;
            if (ADAPTIVE_COUNTER_IS_ZERO(cache->counter)) {
                assert(cframe.use_tracing == 0);
                next_instr--;
                _Py_Specialize_Call(callable, next_instr, total_args, kwnames);
                DISPATCH_SAME_OPARG();
            }
            STAT_INC(CALL, deferred);
            DECREMENT_ADAPTIVE_COUNTER(cache->counter);
            #endif  /* ENABLE_SPECIALIZATION */
            if (!is_meth && Py_TYPE(callable) == &PyMethod_Type) {
                is_meth = 1;  // For consistenct; it's dead, though
                args--;
                total_args++;
                PyObject *self = ((PyMethodObject *)callable)->im_self;
                args[0] = Py_NewRef(self);
                method = ((PyMethodObject *)callable)->im_func;
                args[-1] = Py_NewRef(method);
                Py_DECREF(callable);
                callable = method;
            }
            int positional_args = total_args - KWNAMES_LEN();
            // Check if the call can be inlined or not
            if (Py_TYPE(callable) == &PyFunction_Type &&
                tstate->interp->eval_frame == NULL &&
                ((PyFunctionObject *)callable)->vectorcall == _PyFunction_Vectorcall)
            {
<<<<<<< HEAD
                int code_flags = ((PyCodeObject*)PyFunction_GET_CODE(function))->co_flags;
                PyObject *locals = code_flags & CO_OPTIMIZED ? NULL : Py_NewRef(PyFunction_GET_GLOBALS(function));
                STACK_SHRINK(total_args);
                PyFunctionObject *func = (PyFunctionObject *)function;
                _PyInterpreterFrame *new_frame = _PyEvalFramePushAndInit(
                    tstate, func, func->func_code, func->func_closure, locals,
                    stack_pointer, positional_args, kwnames
=======
                int code_flags = ((PyCodeObject*)PyFunction_GET_CODE(callable))->co_flags;
                PyObject *locals = code_flags & CO_OPTIMIZED ? NULL : Py_NewRef(PyFunction_GET_GLOBALS(callable));
                _PyInterpreterFrame *new_frame = _PyEvalFramePushAndInit(
                    tstate, (PyFunctionObject *)callable, locals,
                    args, positional_args, kwnames
>>>>>>> 022b44f2
                );
                kwnames = NULL;
                // Manipulate stack directly since we leave using DISPATCH_INLINED().
                STACK_SHRINK(oparg + 2);
                // The frame has stolen all the arguments from the stack,
                // so there is no need to clean them up.
                if (new_frame == NULL) {
                    goto error;
                }
                JUMPBY(INLINE_CACHE_ENTRIES_CALL);
                DISPATCH_INLINED(new_frame);
            }
            /* Callable is not a normal Python function */
            if (cframe.use_tracing) {
                res = trace_call_function(
                    tstate, callable, args,
                    positional_args, kwnames);
            }
            else {
                res = PyObject_Vectorcall(
                    callable, args,
                    positional_args | PY_VECTORCALL_ARGUMENTS_OFFSET,
                    kwnames);
            }
            kwnames = NULL;
            assert((res != NULL) ^ (_PyErr_Occurred(tstate) != NULL));
            Py_DECREF(callable);
            for (int i = 0; i < total_args; i++) {
                Py_DECREF(args[i]);
            }
            ERROR_IF(res == NULL, error);
            CHECK_EVAL_BREAKER();
        }

        // Start out with [NULL, bound_method, arg1, arg2, ...]
        // Transform to [callable, self, arg1, arg2, ...]
        // Then fall through to CALL_PY_EXACT_ARGS
        inst(CALL_BOUND_METHOD_EXACT_ARGS, (unused/1, unused/2, unused/1, method, callable, unused[oparg] -- unused)) {
            DEOPT_IF(method != NULL, CALL);
            DEOPT_IF(Py_TYPE(callable) != &PyMethod_Type, CALL);
            STAT_INC(CALL, hit);
            PyObject *self = ((PyMethodObject *)callable)->im_self;
            PEEK(oparg + 1) = Py_NewRef(self);  // callable
            PyObject *meth = ((PyMethodObject *)callable)->im_func;
            PEEK(oparg + 2) = Py_NewRef(meth);  // method
            Py_DECREF(callable);
            GO_TO_INSTRUCTION(CALL_PY_EXACT_ARGS);
        }

        inst(CALL_PY_EXACT_ARGS, (unused/1, func_version/2, unused/1, method, callable, args[oparg] -- unused)) {
            assert(kwnames == NULL);
            DEOPT_IF(tstate->interp->eval_frame, CALL);
            int is_meth = method != NULL;
            int argcount = oparg;
            if (is_meth) {
                callable = method;
                args--;
                argcount++;
            }
            DEOPT_IF(!PyFunction_Check(callable), CALL);
            PyFunctionObject *func = (PyFunctionObject *)callable;
            DEOPT_IF(func->func_version != func_version, CALL);
            PyCodeObject *code = (PyCodeObject *)func->func_code;
            DEOPT_IF(code->co_argcount != argcount, CALL);
            DEOPT_IF(!_PyThreadState_HasStackSpace(tstate, code->co_framesize), CALL);
            STAT_INC(CALL, hit);
            _PyInterpreterFrame *new_frame = _PyFrame_PushUnchecked(tstate, func, argcount);
            for (int i = 0; i < argcount; i++) {
                new_frame->localsplus[i] = args[i];
            }
            // Manipulate stack directly since we leave using DISPATCH_INLINED().
            STACK_SHRINK(oparg + 2);
            JUMPBY(INLINE_CACHE_ENTRIES_CALL);
            DISPATCH_INLINED(new_frame);
        }

        inst(CALL_PY_WITH_DEFAULTS, (unused/1, func_version/2, min_args/1, method, callable, args[oparg] -- unused)) {
            assert(kwnames == NULL);
            DEOPT_IF(tstate->interp->eval_frame, CALL);
            int is_meth = method != NULL;
            int argcount = oparg;
            if (is_meth) {
                callable = method;
                args--;
                argcount++;
            }
            DEOPT_IF(!PyFunction_Check(callable), CALL);
            PyFunctionObject *func = (PyFunctionObject *)callable;
            DEOPT_IF(func->func_version != func_version, CALL);
            PyCodeObject *code = (PyCodeObject *)func->func_code;
            DEOPT_IF(argcount > code->co_argcount, CALL);
            DEOPT_IF(argcount < min_args, CALL);
            DEOPT_IF(!_PyThreadState_HasStackSpace(tstate, code->co_framesize), CALL);
            STAT_INC(CALL, hit);
            _PyInterpreterFrame *new_frame = _PyFrame_PushUnchecked(tstate, func, code->co_argcount);
            for (int i = 0; i < argcount; i++) {
                new_frame->localsplus[i] = args[i];
            }
            for (int i = argcount; i < code->co_argcount; i++) {
                PyObject *def = PyTuple_GET_ITEM(func->func_defaults, i - min_args);
                new_frame->localsplus[i] = Py_NewRef(def);
            }
            // Manipulate stack and cache directly since we leave using DISPATCH_INLINED().
            STACK_SHRINK(oparg + 2);
            JUMPBY(INLINE_CACHE_ENTRIES_CALL);
            DISPATCH_INLINED(new_frame);
        }

        inst(CALL_NO_KW_TYPE_1, (unused/1, unused/2, unused/1, null, callable, args[oparg] -- res)) {
            assert(kwnames == NULL);
            assert(cframe.use_tracing == 0);
            assert(oparg == 1);
            DEOPT_IF(null != NULL, CALL);
            PyObject *obj = args[0];
            DEOPT_IF(callable != (PyObject *)&PyType_Type, CALL);
            STAT_INC(CALL, hit);
            res = Py_NewRef(Py_TYPE(obj));
            Py_DECREF(obj);
            Py_DECREF(&PyType_Type);  // I.e., callable
        }

        inst(CALL_NO_KW_STR_1, (unused/1, unused/2, unused/1, null, callable, args[oparg] -- res)) {
            assert(kwnames == NULL);
            assert(cframe.use_tracing == 0);
            assert(oparg == 1);
            DEOPT_IF(null != NULL, CALL);
            DEOPT_IF(callable != (PyObject *)&PyUnicode_Type, CALL);
            STAT_INC(CALL, hit);
            PyObject *arg = args[0];
            res = PyObject_Str(arg);
            Py_DECREF(arg);
            Py_DECREF(&PyUnicode_Type);  // I.e., callable
            ERROR_IF(res == NULL, error);
            CHECK_EVAL_BREAKER();
        }

        inst(CALL_NO_KW_TUPLE_1, (unused/1, unused/2, unused/1, null, callable, args[oparg] -- res)) {
            assert(kwnames == NULL);
            assert(oparg == 1);
            DEOPT_IF(null != NULL, CALL);
            DEOPT_IF(callable != (PyObject *)&PyTuple_Type, CALL);
            STAT_INC(CALL, hit);
            PyObject *arg = args[0];
            res = PySequence_Tuple(arg);
            Py_DECREF(arg);
            Py_DECREF(&PyTuple_Type);  // I.e., tuple
            ERROR_IF(res == NULL, error);
            CHECK_EVAL_BREAKER();
        }

        inst(CALL_BUILTIN_CLASS, (unused/1, unused/2, unused/1, method, callable, args[oparg] -- res)) {
            int is_meth = method != NULL;
            int total_args = oparg;
            if (is_meth) {
                callable = method;
                args--;
                total_args++;
            }
            int kwnames_len = KWNAMES_LEN();
            DEOPT_IF(!PyType_Check(callable), CALL);
            PyTypeObject *tp = (PyTypeObject *)callable;
            DEOPT_IF(tp->tp_vectorcall == NULL, CALL);
            STAT_INC(CALL, hit);
            res = tp->tp_vectorcall((PyObject *)tp, args,
                                    total_args - kwnames_len, kwnames);
            kwnames = NULL;
            /* Free the arguments. */
            for (int i = 0; i < total_args; i++) {
                Py_DECREF(args[i]);
            }
            Py_DECREF(tp);
            ERROR_IF(res == NULL, error);
            CHECK_EVAL_BREAKER();
        }

        inst(CALL_NO_KW_BUILTIN_O, (unused/1, unused/2, unused/1, method, callable, args[oparg] -- res)) {
            assert(cframe.use_tracing == 0);
            /* Builtin METH_O functions */
            assert(kwnames == NULL);
            int is_meth = method != NULL;
            int total_args = oparg;
            if (is_meth) {
                callable = method;
                args--;
                total_args++;
            }
            DEOPT_IF(total_args != 1, CALL);
            DEOPT_IF(!PyCFunction_CheckExact(callable), CALL);
            DEOPT_IF(PyCFunction_GET_FLAGS(callable) != METH_O, CALL);
            STAT_INC(CALL, hit);
            PyCFunction cfunc = PyCFunction_GET_FUNCTION(callable);
            // This is slower but CPython promises to check all non-vectorcall
            // function calls.
            if (_Py_EnterRecursiveCallTstate(tstate, " while calling a Python object")) {
                goto error;
            }
            PyObject *arg = args[0];
            res = _PyCFunction_TrampolineCall(cfunc, PyCFunction_GET_SELF(callable), arg);
            _Py_LeaveRecursiveCallTstate(tstate);
            assert((res != NULL) ^ (_PyErr_Occurred(tstate) != NULL));

            Py_DECREF(arg);
            Py_DECREF(callable);
            ERROR_IF(res == NULL, error);
            CHECK_EVAL_BREAKER();
        }

        inst(CALL_NO_KW_BUILTIN_FAST, (unused/1, unused/2, unused/1, method, callable, args[oparg] -- res)) {
            assert(cframe.use_tracing == 0);
            /* Builtin METH_FASTCALL functions, without keywords */
            assert(kwnames == NULL);
            int is_meth = method != NULL;
            int total_args = oparg;
            if (is_meth) {
                callable = method;
                args--;
                total_args++;
            }
            DEOPT_IF(!PyCFunction_CheckExact(callable), CALL);
            DEOPT_IF(PyCFunction_GET_FLAGS(callable) != METH_FASTCALL, CALL);
            STAT_INC(CALL, hit);
            PyCFunction cfunc = PyCFunction_GET_FUNCTION(callable);
            /* res = func(self, args, nargs) */
            res = ((_PyCFunctionFast)(void(*)(void))cfunc)(
                PyCFunction_GET_SELF(callable),
                args,
                total_args);
            assert((res != NULL) ^ (_PyErr_Occurred(tstate) != NULL));

            /* Free the arguments. */
            for (int i = 0; i < total_args; i++) {
                Py_DECREF(args[i]);
            }
            Py_DECREF(callable);
            ERROR_IF(res == NULL, error);
                /* Not deopting because this doesn't mean our optimization was
                   wrong. `res` can be NULL for valid reasons. Eg. getattr(x,
                   'invalid'). In those cases an exception is set, so we must
                   handle it.
                */
            CHECK_EVAL_BREAKER();
        }

        inst(CALL_BUILTIN_FAST_WITH_KEYWORDS, (unused/1, unused/2, unused/1, method, callable, args[oparg] -- res)) {
            assert(cframe.use_tracing == 0);
            /* Builtin METH_FASTCALL | METH_KEYWORDS functions */
            int is_meth = method != NULL;
            int total_args = oparg;
            if (is_meth) {
                callable = method;
                args--;
                total_args++;
            }
            DEOPT_IF(!PyCFunction_CheckExact(callable), CALL);
            DEOPT_IF(PyCFunction_GET_FLAGS(callable) !=
                (METH_FASTCALL | METH_KEYWORDS), CALL);
            STAT_INC(CALL, hit);
            /* res = func(self, args, nargs, kwnames) */
            _PyCFunctionFastWithKeywords cfunc =
                (_PyCFunctionFastWithKeywords)(void(*)(void))
                PyCFunction_GET_FUNCTION(callable);
            res = cfunc(
                PyCFunction_GET_SELF(callable),
                args,
                total_args - KWNAMES_LEN(),
                kwnames
            );
            assert((res != NULL) ^ (_PyErr_Occurred(tstate) != NULL));
            kwnames = NULL;

            /* Free the arguments. */
            for (int i = 0; i < total_args; i++) {
                Py_DECREF(args[i]);
            }
            Py_DECREF(callable);
            ERROR_IF(res == NULL, error);
            CHECK_EVAL_BREAKER();
        }

        inst(CALL_NO_KW_LEN, (unused/1, unused/2, unused/1, method, callable, args[oparg] -- res)) {
            assert(cframe.use_tracing == 0);
            assert(kwnames == NULL);
            /* len(o) */
            int is_meth = method != NULL;
            int total_args = oparg;
            if (is_meth) {
                callable = method;
                args--;
                total_args++;
            }
            DEOPT_IF(total_args != 1, CALL);
            PyInterpreterState *interp = _PyInterpreterState_GET();
            DEOPT_IF(callable != interp->callable_cache.len, CALL);
            STAT_INC(CALL, hit);
            PyObject *arg = args[0];
            Py_ssize_t len_i = PyObject_Length(arg);
            if (len_i < 0) {
                goto error;
            }
            res = PyLong_FromSsize_t(len_i);
            assert((res != NULL) ^ (_PyErr_Occurred(tstate) != NULL));

            Py_DECREF(callable);
            Py_DECREF(arg);
            ERROR_IF(res == NULL, error);
        }

        inst(CALL_NO_KW_ISINSTANCE, (unused/1, unused/2, unused/1, method, callable, args[oparg] -- res)) {
            assert(cframe.use_tracing == 0);
            assert(kwnames == NULL);
            /* isinstance(o, o2) */
            int is_meth = method != NULL;
            int total_args = oparg;
            if (is_meth) {
                callable = method;
                args--;
                total_args++;
            }
            DEOPT_IF(total_args != 2, CALL);
            PyInterpreterState *interp = _PyInterpreterState_GET();
            DEOPT_IF(callable != interp->callable_cache.isinstance, CALL);
            STAT_INC(CALL, hit);
            PyObject *cls = args[1];
            PyObject *inst = args[0];
            int retval = PyObject_IsInstance(inst, cls);
            if (retval < 0) {
                goto error;
            }
            res = PyBool_FromLong(retval);
            assert((res != NULL) ^ (_PyErr_Occurred(tstate) != NULL));

            Py_DECREF(inst);
            Py_DECREF(cls);
            Py_DECREF(callable);
            ERROR_IF(res == NULL, error);
        }

        // This is secretly a super-instruction
        inst(CALL_NO_KW_LIST_APPEND, (unused/1, unused/2, unused/1, method, self, args[oparg] -- unused)) {
            assert(cframe.use_tracing == 0);
            assert(kwnames == NULL);
            assert(oparg == 1);
            assert(method != NULL);
            PyInterpreterState *interp = _PyInterpreterState_GET();
            DEOPT_IF(method != interp->callable_cache.list_append, CALL);
            DEOPT_IF(!PyList_Check(self), CALL);
            STAT_INC(CALL, hit);
            if (_PyList_AppendTakeRef((PyListObject *)self, args[0]) < 0) {
                goto pop_1_error;  // Since arg is DECREF'ed already
            }
            Py_DECREF(self);
            Py_DECREF(method);
            STACK_SHRINK(3);
            // CALL + POP_TOP
            JUMPBY(INLINE_CACHE_ENTRIES_CALL + 1);
            assert(next_instr[-1].op.code == POP_TOP);
            DISPATCH();
        }

        inst(CALL_NO_KW_METHOD_DESCRIPTOR_O, (unused/1, unused/2, unused/1, method, unused, args[oparg] -- res)) {
            assert(kwnames == NULL);
            int is_meth = method != NULL;
            int total_args = oparg;
            if (is_meth) {
                args--;
                total_args++;
            }
            PyMethodDescrObject *callable =
                (PyMethodDescrObject *)PEEK(total_args + 1);
            DEOPT_IF(total_args != 2, CALL);
            DEOPT_IF(!Py_IS_TYPE(callable, &PyMethodDescr_Type), CALL);
            PyMethodDef *meth = callable->d_method;
            DEOPT_IF(meth->ml_flags != METH_O, CALL);
            PyObject *arg = args[1];
            PyObject *self = args[0];
            DEOPT_IF(!Py_IS_TYPE(self, callable->d_common.d_type), CALL);
            STAT_INC(CALL, hit);
            PyCFunction cfunc = meth->ml_meth;
            // This is slower but CPython promises to check all non-vectorcall
            // function calls.
            if (_Py_EnterRecursiveCallTstate(tstate, " while calling a Python object")) {
                goto error;
            }
            res = _PyCFunction_TrampolineCall(cfunc, self, arg);
            _Py_LeaveRecursiveCallTstate(tstate);
            assert((res != NULL) ^ (_PyErr_Occurred(tstate) != NULL));
            Py_DECREF(self);
            Py_DECREF(arg);
            Py_DECREF(callable);
            ERROR_IF(res == NULL, error);
            CHECK_EVAL_BREAKER();
        }

        inst(CALL_METHOD_DESCRIPTOR_FAST_WITH_KEYWORDS, (unused/1, unused/2, unused/1, method, unused, args[oparg] -- res)) {
            int is_meth = method != NULL;
            int total_args = oparg;
            if (is_meth) {
                args--;
                total_args++;
            }
            PyMethodDescrObject *callable =
                (PyMethodDescrObject *)PEEK(total_args + 1);
            DEOPT_IF(!Py_IS_TYPE(callable, &PyMethodDescr_Type), CALL);
            PyMethodDef *meth = callable->d_method;
            DEOPT_IF(meth->ml_flags != (METH_FASTCALL|METH_KEYWORDS), CALL);
            PyTypeObject *d_type = callable->d_common.d_type;
            PyObject *self = args[0];
            DEOPT_IF(!Py_IS_TYPE(self, d_type), CALL);
            STAT_INC(CALL, hit);
            int nargs = total_args - 1;
            _PyCFunctionFastWithKeywords cfunc =
                (_PyCFunctionFastWithKeywords)(void(*)(void))meth->ml_meth;
            res = cfunc(self, args + 1, nargs - KWNAMES_LEN(), kwnames);
            assert((res != NULL) ^ (_PyErr_Occurred(tstate) != NULL));
            kwnames = NULL;

            /* Free the arguments. */
            for (int i = 0; i < total_args; i++) {
                Py_DECREF(args[i]);
            }
            Py_DECREF(callable);
            ERROR_IF(res == NULL, error);
            CHECK_EVAL_BREAKER();
        }

        inst(CALL_NO_KW_METHOD_DESCRIPTOR_NOARGS, (unused/1, unused/2, unused/1, method, unused, args[oparg] -- res)) {
            assert(kwnames == NULL);
            assert(oparg == 0 || oparg == 1);
            int is_meth = method != NULL;
            int total_args = oparg;
            if (is_meth) {
                args--;
                total_args++;
            }
            DEOPT_IF(total_args != 1, CALL);
            PyMethodDescrObject *callable = (PyMethodDescrObject *)SECOND();
            DEOPT_IF(!Py_IS_TYPE(callable, &PyMethodDescr_Type), CALL);
            PyMethodDef *meth = callable->d_method;
            PyObject *self = args[0];
            DEOPT_IF(!Py_IS_TYPE(self, callable->d_common.d_type), CALL);
            DEOPT_IF(meth->ml_flags != METH_NOARGS, CALL);
            STAT_INC(CALL, hit);
            PyCFunction cfunc = meth->ml_meth;
            // This is slower but CPython promises to check all non-vectorcall
            // function calls.
            if (_Py_EnterRecursiveCallTstate(tstate, " while calling a Python object")) {
                goto error;
            }
            res = _PyCFunction_TrampolineCall(cfunc, self, NULL);
            _Py_LeaveRecursiveCallTstate(tstate);
            assert((res != NULL) ^ (_PyErr_Occurred(tstate) != NULL));
            Py_DECREF(self);
            Py_DECREF(callable);
            ERROR_IF(res == NULL, error);
            CHECK_EVAL_BREAKER();
        }

        inst(CALL_NO_KW_METHOD_DESCRIPTOR_FAST, (unused/1, unused/2, unused/1, method, unused, args[oparg] -- res)) {
            assert(kwnames == NULL);
            int is_meth = method != NULL;
            int total_args = oparg;
            if (is_meth) {
                args--;
                total_args++;
            }
            PyMethodDescrObject *callable =
                (PyMethodDescrObject *)PEEK(total_args + 1);
            /* Builtin METH_FASTCALL methods, without keywords */
            DEOPT_IF(!Py_IS_TYPE(callable, &PyMethodDescr_Type), CALL);
            PyMethodDef *meth = callable->d_method;
            DEOPT_IF(meth->ml_flags != METH_FASTCALL, CALL);
            PyObject *self = args[0];
            DEOPT_IF(!Py_IS_TYPE(self, callable->d_common.d_type), CALL);
            STAT_INC(CALL, hit);
            _PyCFunctionFast cfunc =
                (_PyCFunctionFast)(void(*)(void))meth->ml_meth;
            int nargs = total_args - 1;
            res = cfunc(self, args + 1, nargs);
            assert((res != NULL) ^ (_PyErr_Occurred(tstate) != NULL));
            /* Clear the stack of the arguments. */
            for (int i = 0; i < total_args; i++) {
                Py_DECREF(args[i]);
            }
            Py_DECREF(callable);
            ERROR_IF(res == NULL, error);
            CHECK_EVAL_BREAKER();
        }

        inst(CALL_FUNCTION_EX, (unused, func, callargs, kwargs if (oparg & 1) -- result)) {
            if (oparg & 1) {
                // DICT_MERGE is called before this opcode if there are kwargs.
                // It converts all dict subtypes in kwargs into regular dicts.
                assert(PyDict_CheckExact(kwargs));
            }
            if (!PyTuple_CheckExact(callargs)) {
                if (check_args_iterable(tstate, func, callargs) < 0) {
                    goto error;
                }
                PyObject *tuple = PySequence_Tuple(callargs);
                if (tuple == NULL) {
                    goto error;
                }
                Py_SETREF(callargs, tuple);
            }
            assert(PyTuple_CheckExact(callargs));

            result = do_call_core(tstate, func, callargs, kwargs, cframe.use_tracing);
            Py_DECREF(func);
            Py_DECREF(callargs);
            Py_XDECREF(kwargs);

            assert(PEEK(3 + (oparg & 1)) == NULL);
            ERROR_IF(result == NULL, error);
            CHECK_EVAL_BREAKER();
        }

        inst(MAKE_FUNCTION, (defaults    if (oparg & 0x01),
                             kwdefaults  if (oparg & 0x02),
                             annotations if (oparg & 0x04),
                             closure     if (oparg & 0x08),
                             codeobj -- func)) {

            PyFunctionObject *func_obj = (PyFunctionObject *)
                PyFunction_New(codeobj, GLOBALS());

            Py_DECREF(codeobj);
            if (func_obj == NULL) {
                goto error;
            }

            if (oparg & 0x08) {
                assert(PyTuple_CheckExact(closure));
                func_obj->func_closure = closure;
            }
            if (oparg & 0x04) {
                assert(PyTuple_CheckExact(annotations));
                func_obj->func_annotations = annotations;
            }
            if (oparg & 0x02) {
                assert(PyDict_CheckExact(kwdefaults));
                func_obj->func_kwdefaults = kwdefaults;
            }
            if (oparg & 0x01) {
                assert(PyTuple_CheckExact(defaults));
                func_obj->func_defaults = defaults;
            }

            func_obj->func_version = ((PyCodeObject *)codeobj)->co_version;
            func = (PyObject *)func_obj;
        }

        inst(RETURN_GENERATOR, (--)) {
            assert(PyFunction_Check(frame->f_funcobj));
            PyFunctionObject *func = (PyFunctionObject *)frame->f_funcobj;
            PyGenObject *gen = (PyGenObject *)_Py_MakeCoro(func);
            if (gen == NULL) {
                goto error;
            }
            assert(EMPTY());
            _PyFrame_SetStackPointer(frame, stack_pointer);
            _PyInterpreterFrame *gen_frame = (_PyInterpreterFrame *)gen->gi_iframe;
            _PyFrame_Copy(frame, gen_frame);
            assert(frame->frame_obj == NULL);
            gen->gi_frame_state = FRAME_CREATED;
            gen_frame->owner = FRAME_OWNED_BY_GENERATOR;
            _Py_LeaveRecursiveCallPy(tstate);
            assert(frame != &entry_frame);
            _PyInterpreterFrame *prev = frame->previous;
            _PyThreadState_PopFrame(tstate, frame);
            frame = cframe.current_frame = prev;
            _PyFrame_StackPush(frame, (PyObject *)gen);
            goto resume_frame;
        }

        inst(BUILD_SLICE, (start, stop, step if (oparg == 3) -- slice)) {
            slice = PySlice_New(start, stop, step);
            Py_DECREF(start);
            Py_DECREF(stop);
            Py_XDECREF(step);
            ERROR_IF(slice == NULL, error);
        }

        inst(FORMAT_VALUE, (value, fmt_spec if ((oparg & FVS_MASK) == FVS_HAVE_SPEC) -- result)) {
            /* Handles f-string value formatting. */
            PyObject *(*conv_fn)(PyObject *);
            int which_conversion = oparg & FVC_MASK;

            /* See if any conversion is specified. */
            switch (which_conversion) {
            case FVC_NONE:  conv_fn = NULL;           break;
            case FVC_STR:   conv_fn = PyObject_Str;   break;
            case FVC_REPR:  conv_fn = PyObject_Repr;  break;
            case FVC_ASCII: conv_fn = PyObject_ASCII; break;
            default:
                _PyErr_Format(tstate, PyExc_SystemError,
                              "unexpected conversion flag %d",
                              which_conversion);
                goto error;
            }

            /* If there's a conversion function, call it and replace
               value with that result. Otherwise, just use value,
               without conversion. */
            if (conv_fn != NULL) {
                result = conv_fn(value);
                Py_DECREF(value);
                if (result == NULL) {
                    Py_XDECREF(fmt_spec);
                    ERROR_IF(true, error);
                }
                value = result;
            }

            /* If value is a unicode object, and there's no fmt_spec,
               then we know the result of format(value) is value
               itself. In that case, skip calling format(). I plan to
               move this optimization in to PyObject_Format()
               itself. */
            if (PyUnicode_CheckExact(value) && fmt_spec == NULL) {
                /* Do nothing, just transfer ownership to result. */
                result = value;
            } else {
                /* Actually call format(). */
                result = PyObject_Format(value, fmt_spec);
                Py_DECREF(value);
                Py_XDECREF(fmt_spec);
                ERROR_IF(result == NULL, error);
            }
        }

        inst(COPY, (bottom, unused[oparg-1] -- bottom, unused[oparg-1], top)) {
            assert(oparg > 0);
            top = Py_NewRef(bottom);
        }

        inst(BINARY_OP, (unused/1, lhs, rhs -- res)) {
            #if ENABLE_SPECIALIZATION
            _PyBinaryOpCache *cache = (_PyBinaryOpCache *)next_instr;
            if (ADAPTIVE_COUNTER_IS_ZERO(cache->counter)) {
                assert(cframe.use_tracing == 0);
                next_instr--;
                _Py_Specialize_BinaryOp(lhs, rhs, next_instr, oparg, &GETLOCAL(0));
                DISPATCH_SAME_OPARG();
            }
            STAT_INC(BINARY_OP, deferred);
            DECREMENT_ADAPTIVE_COUNTER(cache->counter);
            #endif  /* ENABLE_SPECIALIZATION */
            assert(0 <= oparg);
            assert((unsigned)oparg < Py_ARRAY_LENGTH(binary_ops));
            assert(binary_ops[oparg]);
            res = binary_ops[oparg](lhs, rhs);
            Py_DECREF(lhs);
            Py_DECREF(rhs);
            ERROR_IF(res == NULL, error);
        }

        inst(SWAP, (bottom, unused[oparg-2], top --
                    top, unused[oparg-2], bottom)) {
            assert(oparg >= 2);
        }

        inst(EXTENDED_ARG, (--)) {
            assert(oparg);
            assert(cframe.use_tracing == 0);
            opcode = next_instr->op.code;
            oparg = oparg << 8 | next_instr->op.arg;
            PRE_DISPATCH_GOTO();
            DISPATCH_GOTO();
        }

        inst(CACHE, (--)) {
            Py_UNREACHABLE();
        }


// END BYTECODES //

    }
 dispatch_opcode:
 error:
 exception_unwind:
 exit_unwind:
 handle_eval_breaker:
 resume_frame:
 resume_with_error:
 start_frame:
 unbound_local_error:
    ;
}

// Future families go below this point //

family(store_fast) = { STORE_FAST, STORE_FAST__LOAD_FAST, STORE_FAST__STORE_FAST };<|MERGE_RESOLUTION|>--- conflicted
+++ resolved
@@ -2382,14 +2382,10 @@
             kwnames = GETITEM(consts, oparg);
         }
 
-<<<<<<< HEAD
-        // stack effect: (__0, __1, __array[oparg] --)
-        inst(COMPREHENSION) {
-            PyObject *code = PEEK(2);
-            PyObject *closure = oparg ? PEEK(3) : NULL;
+        inst(COMPREHENSION, (closure if (oparg), code, unused -- res)) {
             _PyInterpreterFrame *new_frame = _PyEvalFramePushAndInit(
-                tstate, Py_NewRef(frame->f_funcobj), code, closure, NULL,
-                stack_pointer - 1, 1, NULL
+                tstate, (PyFunctionObject *)Py_NewRef(frame->f_funcobj), code,
+                closure, NULL, stack_pointer - 1, 1, NULL
             );
             Py_XDECREF(code);
             Py_XDECREF(closure);
@@ -2400,9 +2396,6 @@
             DISPATCH_INLINED(new_frame);
         }
 
-        // stack effect: (__0, __array[oparg] -- )
-        inst(CALL) {
-=======
         // Cache layout: counter/1, func_version/2, min_args/1
         // Neither CALL_INTRINSIC_1/2 nor CALL_FUNCTION_EX are members!
         family(call, INLINE_CACHE_ENTRIES_CALL) = {
@@ -2441,7 +2434,6 @@
                 args--;
                 total_args++;
             }
->>>>>>> 022b44f2
             #if ENABLE_SPECIALIZATION
             _PyCallCache *cache = (_PyCallCache *)next_instr;
             if (ADAPTIVE_COUNTER_IS_ZERO(cache->counter)) {
@@ -2470,21 +2462,12 @@
                 tstate->interp->eval_frame == NULL &&
                 ((PyFunctionObject *)callable)->vectorcall == _PyFunction_Vectorcall)
             {
-<<<<<<< HEAD
-                int code_flags = ((PyCodeObject*)PyFunction_GET_CODE(function))->co_flags;
-                PyObject *locals = code_flags & CO_OPTIMIZED ? NULL : Py_NewRef(PyFunction_GET_GLOBALS(function));
-                STACK_SHRINK(total_args);
-                PyFunctionObject *func = (PyFunctionObject *)function;
+                int code_flags = ((PyCodeObject*)PyFunction_GET_CODE(callable))->co_flags;
+                PyObject *locals = code_flags & CO_OPTIMIZED ? NULL : Py_NewRef(PyFunction_GET_GLOBALS(callable));
+                PyFunctionObject *func = (PyFunctionObject *)callable;
                 _PyInterpreterFrame *new_frame = _PyEvalFramePushAndInit(
                     tstate, func, func->func_code, func->func_closure, locals,
-                    stack_pointer, positional_args, kwnames
-=======
-                int code_flags = ((PyCodeObject*)PyFunction_GET_CODE(callable))->co_flags;
-                PyObject *locals = code_flags & CO_OPTIMIZED ? NULL : Py_NewRef(PyFunction_GET_GLOBALS(callable));
-                _PyInterpreterFrame *new_frame = _PyEvalFramePushAndInit(
-                    tstate, (PyFunctionObject *)callable, locals,
                     args, positional_args, kwnames
->>>>>>> 022b44f2
                 );
                 kwnames = NULL;
                 // Manipulate stack directly since we leave using DISPATCH_INLINED().
