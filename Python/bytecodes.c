--- conflicted
+++ resolved
@@ -1793,12 +1793,7 @@
             COMPARE_AND_BRANCH_STR,
         };
 
-<<<<<<< HEAD
-        inst(COMPARE_OP, (unused/2, left, right -- res)) {
-            #if ENABLE_SPECIALIZATION
-=======
         inst(COMPARE_AND_BRANCH, (unused/2, left, right -- )) {
->>>>>>> 75c8133e
             _PyCompareOpCache *cache = (_PyCompareOpCache *)next_instr;
             if (ADAPTIVE_COUNTER_IS_ZERO(cache->counter)) {
                 assert(cframe.use_tracing == 0);
@@ -1808,14 +1803,8 @@
             }
             STAT_INC(COMPARE_AND_BRANCH, deferred);
             DECREMENT_ADAPTIVE_COUNTER(cache->counter);
-<<<<<<< HEAD
-            #endif  /* ENABLE_SPECIALIZATION */
-            assert(oparg <= Py_GE);
-            res = PyObject_RichCompare(left, right, oparg);
-=======
             assert((oparg >> 4) <= Py_GE);
             PyObject *cond = PyObject_RichCompare(left, right, oparg>>4);
->>>>>>> 75c8133e
             Py_DECREF(left);
             Py_DECREF(right);
             ERROR_IF(cond == NULL, error);
