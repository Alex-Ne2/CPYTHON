--- conflicted
+++ resolved
@@ -2130,8 +2130,6 @@
             PyTypeObject *tp = Py_TYPE(PyStackRef_AsPyObjectBorrow(owner));
             assert(type_version != 0);
             EXIT_IF(FT_ATOMIC_LOAD_UINT_RELAXED(tp->tp_version_tag) != type_version);
-<<<<<<< HEAD
-=======
         }
 
         op(_GUARD_TYPE_VERSION_AND_LOCK, (type_version/2, owner -- owner)) {
@@ -2143,7 +2141,6 @@
                 UNLOCK_OBJECT(owner_o);
                 EXIT_IF(true);
             }
->>>>>>> 39e69a7c
         }
 
         op(_CHECK_MANAGED_OBJECT_HAS_VALUES, (owner -- owner)) {
