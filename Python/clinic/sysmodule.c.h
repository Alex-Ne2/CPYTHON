/*[clinic input]
preserve
[clinic start generated code]*/

#if defined(Py_BUILD_CORE) && !defined(Py_BUILD_CORE_MODULE)
#  include "pycore_gc.h"          // PyGC_Head
#  include "pycore_runtime.h"     // _Py_ID()
#endif
#include "pycore_modsupport.h"    // _PyArg_UnpackKeywords()
#include "pycore_tuple.h"         // _PyTuple_FromArray()

PyDoc_STRVAR(sys_addaudithook__doc__,
"addaudithook($module, /, hook)\n"
"--\n"
"\n"
"Adds a new audit hook callback.");

#define SYS_ADDAUDITHOOK_METHODDEF    \
    {"addaudithook", _PyCFunction_CAST(sys_addaudithook), METH_FASTCALL|METH_KEYWORDS, sys_addaudithook__doc__},

static PyObject *
sys_addaudithook_impl(PyObject *module, PyObject *hook);

static PyObject *
sys_addaudithook(PyObject *module, PyObject *const *args, Py_ssize_t nargs, PyObject *kwnames)
{
    PyObject *return_value = NULL;
    #if defined(Py_BUILD_CORE) && !defined(Py_BUILD_CORE_MODULE)

    #define NUM_KEYWORDS 1
    static struct {
        PyGC_Head _this_is_not_used;
        PyObject_VAR_HEAD
        Py_hash_t ob_hash;
        PyObject *ob_item[NUM_KEYWORDS];
    } _kwtuple = {
        .ob_base = PyVarObject_HEAD_INIT(&PyTuple_Type, NUM_KEYWORDS)
        .ob_hash = -1,
        .ob_item = { &_Py_ID(hook), },
    };
    #undef NUM_KEYWORDS
    #define KWTUPLE (&_kwtuple.ob_base.ob_base)

    #else  // !Py_BUILD_CORE
    #  define KWTUPLE NULL
    #endif  // !Py_BUILD_CORE

    static const char * const _keywords[] = {"hook", NULL};
    static _PyArg_Parser _parser = {
        .keywords = _keywords,
        .fname = "addaudithook",
        .kwtuple = KWTUPLE,
    };
    #undef KWTUPLE
    PyObject *argsbuf[1];
    PyObject *hook;

    args = _PyArg_UnpackKeywords(args, nargs, NULL, kwnames, &_parser,
            /*minpos*/ 1, /*maxpos*/ 1, /*minkw*/ 0, /*varpos*/ 0, argsbuf);
    if (!args) {
        goto exit;
    }
    hook = args[0];
    return_value = sys_addaudithook_impl(module, hook);

exit:
    return return_value;
}

PyDoc_STRVAR(sys_audit__doc__,
"audit($module, event, /, *args)\n"
"--\n"
"\n"
"Passes the event to any audit hooks that are attached.");

#define SYS_AUDIT_METHODDEF    \
    {"audit", _PyCFunction_CAST(sys_audit), METH_FASTCALL, sys_audit__doc__},

static PyObject *
sys_audit_impl(PyObject *module, const char *event, PyObject *args);

static PyObject *
sys_audit(PyObject *module, PyObject *const *args, Py_ssize_t nargs)
{
    PyObject *return_value = NULL;
    const char *event;
    PyObject *__clinic_args = NULL;

    if (!_PyArg_CheckPositional("audit", nargs, 1, PY_SSIZE_T_MAX)) {
        goto exit;
    }
    if (!PyUnicode_Check(args[0])) {
        _PyArg_BadArgument("audit", "argument 1", "str", args[0]);
        goto exit;
    }
    Py_ssize_t event_length;
    event = PyUnicode_AsUTF8AndSize(args[0], &event_length);
    if (event == NULL) {
        goto exit;
    }
    if (strlen(event) != (size_t)event_length) {
        PyErr_SetString(PyExc_ValueError, "embedded null character");
        goto exit;
    }
    __clinic_args = _PyTuple_FromArray(args + 1, nargs - 1);
    if (__clinic_args == NULL) {
        goto exit;
    }
    return_value = sys_audit_impl(module, event, __clinic_args);

exit:
    /* Cleanup for args */
    Py_XDECREF(__clinic_args);

    return return_value;
}

PyDoc_STRVAR(sys_displayhook__doc__,
"displayhook($module, object, /)\n"
"--\n"
"\n"
"Print an object to sys.stdout and also save it in builtins._");

#define SYS_DISPLAYHOOK_METHODDEF    \
    {"displayhook", (PyCFunction)sys_displayhook, METH_O, sys_displayhook__doc__},

PyDoc_STRVAR(sys_excepthook__doc__,
"excepthook($module, exctype, value, traceback, /)\n"
"--\n"
"\n"
"Handle an exception by displaying it with a traceback on sys.stderr.");

#define SYS_EXCEPTHOOK_METHODDEF    \
    {"excepthook", _PyCFunction_CAST(sys_excepthook), METH_FASTCALL, sys_excepthook__doc__},

static PyObject *
sys_excepthook_impl(PyObject *module, PyObject *exctype, PyObject *value,
                    PyObject *traceback);

static PyObject *
sys_excepthook(PyObject *module, PyObject *const *args, Py_ssize_t nargs)
{
    PyObject *return_value = NULL;
    PyObject *exctype;
    PyObject *value;
    PyObject *traceback;

    if (!_PyArg_CheckPositional("excepthook", nargs, 3, 3)) {
        goto exit;
    }
    exctype = args[0];
    value = args[1];
    traceback = args[2];
    return_value = sys_excepthook_impl(module, exctype, value, traceback);

exit:
    return return_value;
}

PyDoc_STRVAR(sys_exception__doc__,
"exception($module, /)\n"
"--\n"
"\n"
"Return the current exception.\n"
"\n"
"Return the most recent exception caught by an except clause\n"
"in the current stack frame or in an older stack frame, or None\n"
"if no such exception exists.");

#define SYS_EXCEPTION_METHODDEF    \
    {"exception", (PyCFunction)sys_exception, METH_NOARGS, sys_exception__doc__},

static PyObject *
sys_exception_impl(PyObject *module);

static PyObject *
sys_exception(PyObject *module, PyObject *Py_UNUSED(ignored))
{
    return sys_exception_impl(module);
}

PyDoc_STRVAR(sys_exc_info__doc__,
"exc_info($module, /)\n"
"--\n"
"\n"
"Return current exception information: (type, value, traceback).\n"
"\n"
"Return information about the most recent exception caught by an except\n"
"clause in the current stack frame or in an older stack frame.");

#define SYS_EXC_INFO_METHODDEF    \
    {"exc_info", (PyCFunction)sys_exc_info, METH_NOARGS, sys_exc_info__doc__},

static PyObject *
sys_exc_info_impl(PyObject *module);

static PyObject *
sys_exc_info(PyObject *module, PyObject *Py_UNUSED(ignored))
{
    return sys_exc_info_impl(module);
}

PyDoc_STRVAR(sys_unraisablehook__doc__,
"unraisablehook($module, unraisable, /)\n"
"--\n"
"\n"
"Handle an unraisable exception.\n"
"\n"
"The unraisable argument has the following attributes:\n"
"\n"
"* exc_type: Exception type.\n"
"* exc_value: Exception value, can be None.\n"
"* exc_traceback: Exception traceback, can be None.\n"
"* err_msg: Error message, can be None.\n"
"* object: Object causing the exception, can be None.");

#define SYS_UNRAISABLEHOOK_METHODDEF    \
    {"unraisablehook", (PyCFunction)sys_unraisablehook, METH_O, sys_unraisablehook__doc__},

PyDoc_STRVAR(sys_exit__doc__,
"exit($module, status=None, /)\n"
"--\n"
"\n"
"Exit the interpreter by raising SystemExit(status).\n"
"\n"
"If the status is omitted or None, it defaults to zero (i.e., success).\n"
"If the status is an integer, it will be used as the system exit status.\n"
"If it is another kind of object, it will be printed and the system\n"
"exit status will be one (i.e., failure).");

#define SYS_EXIT_METHODDEF    \
    {"exit", _PyCFunction_CAST(sys_exit), METH_FASTCALL, sys_exit__doc__},

static PyObject *
sys_exit_impl(PyObject *module, PyObject *status);

static PyObject *
sys_exit(PyObject *module, PyObject *const *args, Py_ssize_t nargs)
{
    PyObject *return_value = NULL;
    PyObject *status = Py_None;

    if (!_PyArg_CheckPositional("exit", nargs, 0, 1)) {
        goto exit;
    }
    if (nargs < 1) {
        goto skip_optional;
    }
    status = args[0];
skip_optional:
    return_value = sys_exit_impl(module, status);

exit:
    return return_value;
}

PyDoc_STRVAR(sys_getdefaultencoding__doc__,
"getdefaultencoding($module, /)\n"
"--\n"
"\n"
"Return the current default encoding used by the Unicode implementation.");

#define SYS_GETDEFAULTENCODING_METHODDEF    \
    {"getdefaultencoding", (PyCFunction)sys_getdefaultencoding, METH_NOARGS, sys_getdefaultencoding__doc__},

static PyObject *
sys_getdefaultencoding_impl(PyObject *module);

static PyObject *
sys_getdefaultencoding(PyObject *module, PyObject *Py_UNUSED(ignored))
{
    return sys_getdefaultencoding_impl(module);
}

PyDoc_STRVAR(sys_getfilesystemencoding__doc__,
"getfilesystemencoding($module, /)\n"
"--\n"
"\n"
"Return the encoding used to convert Unicode filenames to OS filenames.");

#define SYS_GETFILESYSTEMENCODING_METHODDEF    \
    {"getfilesystemencoding", (PyCFunction)sys_getfilesystemencoding, METH_NOARGS, sys_getfilesystemencoding__doc__},

static PyObject *
sys_getfilesystemencoding_impl(PyObject *module);

static PyObject *
sys_getfilesystemencoding(PyObject *module, PyObject *Py_UNUSED(ignored))
{
    return sys_getfilesystemencoding_impl(module);
}

PyDoc_STRVAR(sys_getfilesystemencodeerrors__doc__,
"getfilesystemencodeerrors($module, /)\n"
"--\n"
"\n"
"Return the error mode used Unicode to OS filename conversion.");

#define SYS_GETFILESYSTEMENCODEERRORS_METHODDEF    \
    {"getfilesystemencodeerrors", (PyCFunction)sys_getfilesystemencodeerrors, METH_NOARGS, sys_getfilesystemencodeerrors__doc__},

static PyObject *
sys_getfilesystemencodeerrors_impl(PyObject *module);

static PyObject *
sys_getfilesystemencodeerrors(PyObject *module, PyObject *Py_UNUSED(ignored))
{
    return sys_getfilesystemencodeerrors_impl(module);
}

PyDoc_STRVAR(sys_intern__doc__,
"intern($module, string, /)\n"
"--\n"
"\n"
"``Intern\'\' the given string.\n"
"\n"
"This enters the string in the (global) table of interned strings whose\n"
"purpose is to speed up dictionary lookups. Return the string itself or\n"
"the previously interned string object with the same value.");

#define SYS_INTERN_METHODDEF    \
    {"intern", (PyCFunction)sys_intern, METH_O, sys_intern__doc__},

static PyObject *
sys_intern_impl(PyObject *module, PyObject *s);

static PyObject *
sys_intern(PyObject *module, PyObject *arg)
{
    PyObject *return_value = NULL;
    PyObject *s;

    if (!PyUnicode_Check(arg)) {
        _PyArg_BadArgument("intern", "argument", "str", arg);
        goto exit;
    }
    s = arg;
    return_value = sys_intern_impl(module, s);

exit:
    return return_value;
}

PyDoc_STRVAR(sys__is_interned__doc__,
"_is_interned($module, string, /)\n"
"--\n"
"\n"
"Return True if the given string is \"interned\".");

#define SYS__IS_INTERNED_METHODDEF    \
    {"_is_interned", (PyCFunction)sys__is_interned, METH_O, sys__is_interned__doc__},

static int
sys__is_interned_impl(PyObject *module, PyObject *string);

static PyObject *
sys__is_interned(PyObject *module, PyObject *arg)
{
    PyObject *return_value = NULL;
    PyObject *string;
    int _return_value;

    if (!PyUnicode_Check(arg)) {
        _PyArg_BadArgument("_is_interned", "argument", "str", arg);
        goto exit;
    }
    string = arg;
    _return_value = sys__is_interned_impl(module, string);
    if ((_return_value == -1) && PyErr_Occurred()) {
        goto exit;
    }
    return_value = PyBool_FromLong((long)_return_value);

exit:
    return return_value;
}

PyDoc_STRVAR(sys__is_immortal__doc__,
"_is_immortal($module, op, /)\n"
"--\n"
"\n"
"Return True if the given object is \"immortal\" per PEP 683.\n"
"\n"
"This function should be used for specialized purposes only.");

#define SYS__IS_IMMORTAL_METHODDEF    \
    {"_is_immortal", (PyCFunction)sys__is_immortal, METH_O, sys__is_immortal__doc__},

static int
sys__is_immortal_impl(PyObject *module, PyObject *op);

static PyObject *
sys__is_immortal(PyObject *module, PyObject *op)
{
    PyObject *return_value = NULL;
    int _return_value;

    _return_value = sys__is_immortal_impl(module, op);
    if ((_return_value == -1) && PyErr_Occurred()) {
        goto exit;
    }
    return_value = PyBool_FromLong((long)_return_value);

exit:
    return return_value;
}

PyDoc_STRVAR(sys_settrace__doc__,
"settrace($module, function, /)\n"
"--\n"
"\n"
"Set the global debug tracing function.\n"
"\n"
"It will be called on each function call.  See the debugger chapter\n"
"in the library manual.");

#define SYS_SETTRACE_METHODDEF    \
    {"settrace", (PyCFunction)sys_settrace, METH_O, sys_settrace__doc__},

PyDoc_STRVAR(sys__settraceallthreads__doc__,
"_settraceallthreads($module, function, /)\n"
"--\n"
"\n"
"Set the global debug tracing function in all running threads belonging to the current interpreter.\n"
"\n"
"It will be called on each function call. See the debugger chapter\n"
"in the library manual.");

#define SYS__SETTRACEALLTHREADS_METHODDEF    \
    {"_settraceallthreads", (PyCFunction)sys__settraceallthreads, METH_O, sys__settraceallthreads__doc__},

PyDoc_STRVAR(sys_gettrace__doc__,
"gettrace($module, /)\n"
"--\n"
"\n"
"Return the global debug tracing function set with sys.settrace.\n"
"\n"
"See the debugger chapter in the library manual.");

#define SYS_GETTRACE_METHODDEF    \
    {"gettrace", (PyCFunction)sys_gettrace, METH_NOARGS, sys_gettrace__doc__},

static PyObject *
sys_gettrace_impl(PyObject *module);

static PyObject *
sys_gettrace(PyObject *module, PyObject *Py_UNUSED(ignored))
{
    return sys_gettrace_impl(module);
}

PyDoc_STRVAR(sys_setprofile__doc__,
"setprofile($module, function, /)\n"
"--\n"
"\n"
"Set the profiling function.\n"
"\n"
"It will be called on each function call and return.  See the profiler\n"
"chapter in the library manual.");

#define SYS_SETPROFILE_METHODDEF    \
    {"setprofile", (PyCFunction)sys_setprofile, METH_O, sys_setprofile__doc__},

PyDoc_STRVAR(sys__setprofileallthreads__doc__,
"_setprofileallthreads($module, function, /)\n"
"--\n"
"\n"
"Set the profiling function in all running threads belonging to the current interpreter.\n"
"\n"
"It will be called on each function call and return.  See the profiler\n"
"chapter in the library manual.");

#define SYS__SETPROFILEALLTHREADS_METHODDEF    \
    {"_setprofileallthreads", (PyCFunction)sys__setprofileallthreads, METH_O, sys__setprofileallthreads__doc__},

PyDoc_STRVAR(sys_getprofile__doc__,
"getprofile($module, /)\n"
"--\n"
"\n"
"Return the profiling function set with sys.setprofile.\n"
"\n"
"See the profiler chapter in the library manual.");

#define SYS_GETPROFILE_METHODDEF    \
    {"getprofile", (PyCFunction)sys_getprofile, METH_NOARGS, sys_getprofile__doc__},

static PyObject *
sys_getprofile_impl(PyObject *module);

static PyObject *
sys_getprofile(PyObject *module, PyObject *Py_UNUSED(ignored))
{
    return sys_getprofile_impl(module);
}

PyDoc_STRVAR(sys_setswitchinterval__doc__,
"setswitchinterval($module, interval, /)\n"
"--\n"
"\n"
"Set the ideal thread switching delay inside the Python interpreter.\n"
"\n"
"The actual frequency of switching threads can be lower if the\n"
"interpreter executes long sequences of uninterruptible code\n"
"(this is implementation-specific and workload-dependent).\n"
"\n"
"The parameter must represent the desired switching delay in seconds\n"
"A typical value is 0.005 (5 milliseconds).");

#define SYS_SETSWITCHINTERVAL_METHODDEF    \
    {"setswitchinterval", (PyCFunction)sys_setswitchinterval, METH_O, sys_setswitchinterval__doc__},

static PyObject *
sys_setswitchinterval_impl(PyObject *module, double interval);

static PyObject *
sys_setswitchinterval(PyObject *module, PyObject *arg)
{
    PyObject *return_value = NULL;
    double interval;

    if (PyFloat_CheckExact(arg)) {
        interval = PyFloat_AS_DOUBLE(arg);
    }
    else
    {
        interval = PyFloat_AsDouble(arg);
        if (interval == -1.0 && PyErr_Occurred()) {
            goto exit;
        }
    }
    return_value = sys_setswitchinterval_impl(module, interval);

exit:
    return return_value;
}

PyDoc_STRVAR(sys_getswitchinterval__doc__,
"getswitchinterval($module, /)\n"
"--\n"
"\n"
"Return the current thread switch interval; see sys.setswitchinterval().");

#define SYS_GETSWITCHINTERVAL_METHODDEF    \
    {"getswitchinterval", (PyCFunction)sys_getswitchinterval, METH_NOARGS, sys_getswitchinterval__doc__},

static double
sys_getswitchinterval_impl(PyObject *module);

static PyObject *
sys_getswitchinterval(PyObject *module, PyObject *Py_UNUSED(ignored))
{
    PyObject *return_value = NULL;
    double _return_value;

    _return_value = sys_getswitchinterval_impl(module);
    if ((_return_value == -1.0) && PyErr_Occurred()) {
        goto exit;
    }
    return_value = PyFloat_FromDouble(_return_value);

exit:
    return return_value;
}

PyDoc_STRVAR(sys_setrecursionlimit__doc__,
"setrecursionlimit($module, limit, /)\n"
"--\n"
"\n"
"Set the maximum depth of the Python interpreter stack to n.\n"
"\n"
"This limit prevents infinite recursion from causing an overflow of the C\n"
"stack and crashing Python.  The highest possible limit is platform-\n"
"dependent.");

#define SYS_SETRECURSIONLIMIT_METHODDEF    \
    {"setrecursionlimit", (PyCFunction)sys_setrecursionlimit, METH_O, sys_setrecursionlimit__doc__},

static PyObject *
sys_setrecursionlimit_impl(PyObject *module, int new_limit);

static PyObject *
sys_setrecursionlimit(PyObject *module, PyObject *arg)
{
    PyObject *return_value = NULL;
    int new_limit;

    new_limit = PyLong_AsInt(arg);
    if (new_limit == -1 && PyErr_Occurred()) {
        goto exit;
    }
    return_value = sys_setrecursionlimit_impl(module, new_limit);

exit:
    return return_value;
}

PyDoc_STRVAR(sys_set_coroutine_origin_tracking_depth__doc__,
"set_coroutine_origin_tracking_depth($module, /, depth)\n"
"--\n"
"\n"
"Enable or disable origin tracking for coroutine objects in this thread.\n"
"\n"
"Coroutine objects will track \'depth\' frames of traceback information\n"
"about where they came from, available in their cr_origin attribute.\n"
"\n"
"Set a depth of 0 to disable.");

#define SYS_SET_COROUTINE_ORIGIN_TRACKING_DEPTH_METHODDEF    \
    {"set_coroutine_origin_tracking_depth", _PyCFunction_CAST(sys_set_coroutine_origin_tracking_depth), METH_FASTCALL|METH_KEYWORDS, sys_set_coroutine_origin_tracking_depth__doc__},

static PyObject *
sys_set_coroutine_origin_tracking_depth_impl(PyObject *module, int depth);

static PyObject *
sys_set_coroutine_origin_tracking_depth(PyObject *module, PyObject *const *args, Py_ssize_t nargs, PyObject *kwnames)
{
    PyObject *return_value = NULL;
    #if defined(Py_BUILD_CORE) && !defined(Py_BUILD_CORE_MODULE)

    #define NUM_KEYWORDS 1
    static struct {
        PyGC_Head _this_is_not_used;
        PyObject_VAR_HEAD
        Py_hash_t ob_hash;
        PyObject *ob_item[NUM_KEYWORDS];
    } _kwtuple = {
        .ob_base = PyVarObject_HEAD_INIT(&PyTuple_Type, NUM_KEYWORDS)
        .ob_hash = -1,
        .ob_item = { &_Py_ID(depth), },
    };
    #undef NUM_KEYWORDS
    #define KWTUPLE (&_kwtuple.ob_base.ob_base)

    #else  // !Py_BUILD_CORE
    #  define KWTUPLE NULL
    #endif  // !Py_BUILD_CORE

    static const char * const _keywords[] = {"depth", NULL};
    static _PyArg_Parser _parser = {
        .keywords = _keywords,
        .fname = "set_coroutine_origin_tracking_depth",
        .kwtuple = KWTUPLE,
    };
    #undef KWTUPLE
    PyObject *argsbuf[1];
    int depth;

    args = _PyArg_UnpackKeywords(args, nargs, NULL, kwnames, &_parser,
            /*minpos*/ 1, /*maxpos*/ 1, /*minkw*/ 0, /*varpos*/ 0, argsbuf);
    if (!args) {
        goto exit;
    }
    depth = PyLong_AsInt(args[0]);
    if (depth == -1 && PyErr_Occurred()) {
        goto exit;
    }
    return_value = sys_set_coroutine_origin_tracking_depth_impl(module, depth);

exit:
    return return_value;
}

PyDoc_STRVAR(sys_get_coroutine_origin_tracking_depth__doc__,
"get_coroutine_origin_tracking_depth($module, /)\n"
"--\n"
"\n"
"Check status of origin tracking for coroutine objects in this thread.");

#define SYS_GET_COROUTINE_ORIGIN_TRACKING_DEPTH_METHODDEF    \
    {"get_coroutine_origin_tracking_depth", (PyCFunction)sys_get_coroutine_origin_tracking_depth, METH_NOARGS, sys_get_coroutine_origin_tracking_depth__doc__},

static int
sys_get_coroutine_origin_tracking_depth_impl(PyObject *module);

static PyObject *
sys_get_coroutine_origin_tracking_depth(PyObject *module, PyObject *Py_UNUSED(ignored))
{
    PyObject *return_value = NULL;
    int _return_value;

    _return_value = sys_get_coroutine_origin_tracking_depth_impl(module);
    if ((_return_value == -1) && PyErr_Occurred()) {
        goto exit;
    }
    return_value = PyLong_FromLong((long)_return_value);

exit:
    return return_value;
}

PyDoc_STRVAR(sys_get_asyncgen_hooks__doc__,
"get_asyncgen_hooks($module, /)\n"
"--\n"
"\n"
"Return the installed asynchronous generators hooks.\n"
"\n"
"This returns a namedtuple of the form (firstiter, finalizer).");

#define SYS_GET_ASYNCGEN_HOOKS_METHODDEF    \
    {"get_asyncgen_hooks", (PyCFunction)sys_get_asyncgen_hooks, METH_NOARGS, sys_get_asyncgen_hooks__doc__},

static PyObject *
sys_get_asyncgen_hooks_impl(PyObject *module);

static PyObject *
sys_get_asyncgen_hooks(PyObject *module, PyObject *Py_UNUSED(ignored))
{
    return sys_get_asyncgen_hooks_impl(module);
}

PyDoc_STRVAR(sys_getrecursionlimit__doc__,
"getrecursionlimit($module, /)\n"
"--\n"
"\n"
"Return the current value of the recursion limit.\n"
"\n"
"The recursion limit is the maximum depth of the Python interpreter\n"
"stack.  This limit prevents infinite recursion from causing an overflow\n"
"of the C stack and crashing Python.");

#define SYS_GETRECURSIONLIMIT_METHODDEF    \
    {"getrecursionlimit", (PyCFunction)sys_getrecursionlimit, METH_NOARGS, sys_getrecursionlimit__doc__},

static PyObject *
sys_getrecursionlimit_impl(PyObject *module);

static PyObject *
sys_getrecursionlimit(PyObject *module, PyObject *Py_UNUSED(ignored))
{
    return sys_getrecursionlimit_impl(module);
}

#if defined(MS_WINDOWS)

PyDoc_STRVAR(sys_getwindowsversion__doc__,
"getwindowsversion($module, /)\n"
"--\n"
"\n"
"Return info about the running version of Windows as a named tuple.\n"
"\n"
"The members are named: major, minor, build, platform, service_pack,\n"
"service_pack_major, service_pack_minor, suite_mask, product_type and\n"
"platform_version. For backward compatibility, only the first 5 items\n"
"are available by indexing. All elements are numbers, except\n"
"service_pack and platform_type which are strings, and platform_version\n"
"which is a 3-tuple. Platform is always 2. Product_type may be 1 for a\n"
"workstation, 2 for a domain controller, 3 for a server.\n"
"Platform_version is a 3-tuple containing a version number that is\n"
"intended for identifying the OS rather than feature detection.");

#define SYS_GETWINDOWSVERSION_METHODDEF    \
    {"getwindowsversion", (PyCFunction)sys_getwindowsversion, METH_NOARGS, sys_getwindowsversion__doc__},

static PyObject *
sys_getwindowsversion_impl(PyObject *module);

static PyObject *
sys_getwindowsversion(PyObject *module, PyObject *Py_UNUSED(ignored))
{
    return sys_getwindowsversion_impl(module);
}

#endif /* defined(MS_WINDOWS) */

#if defined(MS_WINDOWS)

PyDoc_STRVAR(sys__enablelegacywindowsfsencoding__doc__,
"_enablelegacywindowsfsencoding($module, /)\n"
"--\n"
"\n"
"Changes the default filesystem encoding to mbcs:replace.\n"
"\n"
"This is done for consistency with earlier versions of Python. See PEP\n"
"529 for more information.\n"
"\n"
"This is equivalent to defining the PYTHONLEGACYWINDOWSFSENCODING\n"
"environment variable before launching Python.");

#define SYS__ENABLELEGACYWINDOWSFSENCODING_METHODDEF    \
    {"_enablelegacywindowsfsencoding", (PyCFunction)sys__enablelegacywindowsfsencoding, METH_NOARGS, sys__enablelegacywindowsfsencoding__doc__},

static PyObject *
sys__enablelegacywindowsfsencoding_impl(PyObject *module);

static PyObject *
sys__enablelegacywindowsfsencoding(PyObject *module, PyObject *Py_UNUSED(ignored))
{
    return sys__enablelegacywindowsfsencoding_impl(module);
}

#endif /* defined(MS_WINDOWS) */

#if defined(HAVE_DLOPEN)

PyDoc_STRVAR(sys_setdlopenflags__doc__,
"setdlopenflags($module, flags, /)\n"
"--\n"
"\n"
"Set the flags used by the interpreter for dlopen calls.\n"
"\n"
"This is used, for example, when the interpreter loads extension\n"
"modules. Among other things, this will enable a lazy resolving of\n"
"symbols when importing a module, if called as sys.setdlopenflags(0).\n"
"To share symbols across extension modules, call as\n"
"sys.setdlopenflags(os.RTLD_GLOBAL).  Symbolic names for the flag\n"
"modules can be found in the os module (RTLD_xxx constants, e.g.\n"
"os.RTLD_LAZY).");

#define SYS_SETDLOPENFLAGS_METHODDEF    \
    {"setdlopenflags", (PyCFunction)sys_setdlopenflags, METH_O, sys_setdlopenflags__doc__},

static PyObject *
sys_setdlopenflags_impl(PyObject *module, int new_val);

static PyObject *
sys_setdlopenflags(PyObject *module, PyObject *arg)
{
    PyObject *return_value = NULL;
    int new_val;

    new_val = PyLong_AsInt(arg);
    if (new_val == -1 && PyErr_Occurred()) {
        goto exit;
    }
    return_value = sys_setdlopenflags_impl(module, new_val);

exit:
    return return_value;
}

#endif /* defined(HAVE_DLOPEN) */

#if defined(HAVE_DLOPEN)

PyDoc_STRVAR(sys_getdlopenflags__doc__,
"getdlopenflags($module, /)\n"
"--\n"
"\n"
"Return the current value of the flags that are used for dlopen calls.\n"
"\n"
"The flag constants are defined in the os module.");

#define SYS_GETDLOPENFLAGS_METHODDEF    \
    {"getdlopenflags", (PyCFunction)sys_getdlopenflags, METH_NOARGS, sys_getdlopenflags__doc__},

static PyObject *
sys_getdlopenflags_impl(PyObject *module);

static PyObject *
sys_getdlopenflags(PyObject *module, PyObject *Py_UNUSED(ignored))
{
    return sys_getdlopenflags_impl(module);
}

#endif /* defined(HAVE_DLOPEN) */

#if defined(USE_MALLOPT)

PyDoc_STRVAR(sys_mdebug__doc__,
"mdebug($module, flag, /)\n"
"--\n"
"\n");

#define SYS_MDEBUG_METHODDEF    \
    {"mdebug", (PyCFunction)sys_mdebug, METH_O, sys_mdebug__doc__},

static PyObject *
sys_mdebug_impl(PyObject *module, int flag);

static PyObject *
sys_mdebug(PyObject *module, PyObject *arg)
{
    PyObject *return_value = NULL;
    int flag;

    flag = PyLong_AsInt(arg);
    if (flag == -1 && PyErr_Occurred()) {
        goto exit;
    }
    return_value = sys_mdebug_impl(module, flag);

exit:
    return return_value;
}

#endif /* defined(USE_MALLOPT) */

PyDoc_STRVAR(sys_get_int_max_str_digits__doc__,
"get_int_max_str_digits($module, /)\n"
"--\n"
"\n"
"Return the maximum string digits limit for non-binary int<->str conversions.");

#define SYS_GET_INT_MAX_STR_DIGITS_METHODDEF    \
    {"get_int_max_str_digits", (PyCFunction)sys_get_int_max_str_digits, METH_NOARGS, sys_get_int_max_str_digits__doc__},

static PyObject *
sys_get_int_max_str_digits_impl(PyObject *module);

static PyObject *
sys_get_int_max_str_digits(PyObject *module, PyObject *Py_UNUSED(ignored))
{
    return sys_get_int_max_str_digits_impl(module);
}

PyDoc_STRVAR(sys_set_int_max_str_digits__doc__,
"set_int_max_str_digits($module, /, maxdigits)\n"
"--\n"
"\n"
"Set the maximum string digits limit for non-binary int<->str conversions.");

#define SYS_SET_INT_MAX_STR_DIGITS_METHODDEF    \
    {"set_int_max_str_digits", _PyCFunction_CAST(sys_set_int_max_str_digits), METH_FASTCALL|METH_KEYWORDS, sys_set_int_max_str_digits__doc__},

static PyObject *
sys_set_int_max_str_digits_impl(PyObject *module, int maxdigits);

static PyObject *
sys_set_int_max_str_digits(PyObject *module, PyObject *const *args, Py_ssize_t nargs, PyObject *kwnames)
{
    PyObject *return_value = NULL;
    #if defined(Py_BUILD_CORE) && !defined(Py_BUILD_CORE_MODULE)

    #define NUM_KEYWORDS 1
    static struct {
        PyGC_Head _this_is_not_used;
        PyObject_VAR_HEAD
        Py_hash_t ob_hash;
        PyObject *ob_item[NUM_KEYWORDS];
    } _kwtuple = {
        .ob_base = PyVarObject_HEAD_INIT(&PyTuple_Type, NUM_KEYWORDS)
        .ob_hash = -1,
        .ob_item = { &_Py_ID(maxdigits), },
    };
    #undef NUM_KEYWORDS
    #define KWTUPLE (&_kwtuple.ob_base.ob_base)

    #else  // !Py_BUILD_CORE
    #  define KWTUPLE NULL
    #endif  // !Py_BUILD_CORE

    static const char * const _keywords[] = {"maxdigits", NULL};
    static _PyArg_Parser _parser = {
        .keywords = _keywords,
        .fname = "set_int_max_str_digits",
        .kwtuple = KWTUPLE,
    };
    #undef KWTUPLE
    PyObject *argsbuf[1];
    int maxdigits;

    args = _PyArg_UnpackKeywords(args, nargs, NULL, kwnames, &_parser,
            /*minpos*/ 1, /*maxpos*/ 1, /*minkw*/ 0, /*varpos*/ 0, argsbuf);
    if (!args) {
        goto exit;
    }
    maxdigits = PyLong_AsInt(args[0]);
    if (maxdigits == -1 && PyErr_Occurred()) {
        goto exit;
    }
    return_value = sys_set_int_max_str_digits_impl(module, maxdigits);

exit:
    return return_value;
}

PyDoc_STRVAR(sys_getrefcount__doc__,
"getrefcount($module, object, /)\n"
"--\n"
"\n"
"Return the reference count of object.\n"
"\n"
"The count returned is generally one higher than you might expect,\n"
"because it includes the (temporary) reference as an argument to\n"
"getrefcount().");

#define SYS_GETREFCOUNT_METHODDEF    \
    {"getrefcount", (PyCFunction)sys_getrefcount, METH_O, sys_getrefcount__doc__},

static Py_ssize_t
sys_getrefcount_impl(PyObject *module, PyObject *object);

static PyObject *
sys_getrefcount(PyObject *module, PyObject *object)
{
    PyObject *return_value = NULL;
    Py_ssize_t _return_value;

    _return_value = sys_getrefcount_impl(module, object);
    if ((_return_value == -1) && PyErr_Occurred()) {
        goto exit;
    }
    return_value = PyLong_FromSsize_t(_return_value);

exit:
    return return_value;
}

#if defined(Py_REF_DEBUG)

PyDoc_STRVAR(sys_gettotalrefcount__doc__,
"gettotalrefcount($module, /)\n"
"--\n"
"\n");

#define SYS_GETTOTALREFCOUNT_METHODDEF    \
    {"gettotalrefcount", (PyCFunction)sys_gettotalrefcount, METH_NOARGS, sys_gettotalrefcount__doc__},

static Py_ssize_t
sys_gettotalrefcount_impl(PyObject *module);

static PyObject *
sys_gettotalrefcount(PyObject *module, PyObject *Py_UNUSED(ignored))
{
    PyObject *return_value = NULL;
    Py_ssize_t _return_value;

    _return_value = sys_gettotalrefcount_impl(module);
    if ((_return_value == -1) && PyErr_Occurred()) {
        goto exit;
    }
    return_value = PyLong_FromSsize_t(_return_value);

exit:
    return return_value;
}

#endif /* defined(Py_REF_DEBUG) */

PyDoc_STRVAR(sys_getallocatedblocks__doc__,
"getallocatedblocks($module, /)\n"
"--\n"
"\n"
"Return the number of memory blocks currently allocated.");

#define SYS_GETALLOCATEDBLOCKS_METHODDEF    \
    {"getallocatedblocks", (PyCFunction)sys_getallocatedblocks, METH_NOARGS, sys_getallocatedblocks__doc__},

static Py_ssize_t
sys_getallocatedblocks_impl(PyObject *module);

static PyObject *
sys_getallocatedblocks(PyObject *module, PyObject *Py_UNUSED(ignored))
{
    PyObject *return_value = NULL;
    Py_ssize_t _return_value;

    _return_value = sys_getallocatedblocks_impl(module);
    if ((_return_value == -1) && PyErr_Occurred()) {
        goto exit;
    }
    return_value = PyLong_FromSsize_t(_return_value);

exit:
    return return_value;
}

PyDoc_STRVAR(sys_getunicodeinternedsize__doc__,
"getunicodeinternedsize($module, /, *, _only_immortal=False)\n"
"--\n"
"\n"
"Return the number of elements of the unicode interned dictionary");

#define SYS_GETUNICODEINTERNEDSIZE_METHODDEF    \
    {"getunicodeinternedsize", _PyCFunction_CAST(sys_getunicodeinternedsize), METH_FASTCALL|METH_KEYWORDS, sys_getunicodeinternedsize__doc__},

static Py_ssize_t
sys_getunicodeinternedsize_impl(PyObject *module, int _only_immortal);

static PyObject *
sys_getunicodeinternedsize(PyObject *module, PyObject *const *args, Py_ssize_t nargs, PyObject *kwnames)
{
    PyObject *return_value = NULL;
    #if defined(Py_BUILD_CORE) && !defined(Py_BUILD_CORE_MODULE)

    #define NUM_KEYWORDS 1
    static struct {
        PyGC_Head _this_is_not_used;
        PyObject_VAR_HEAD
        Py_hash_t ob_hash;
        PyObject *ob_item[NUM_KEYWORDS];
    } _kwtuple = {
        .ob_base = PyVarObject_HEAD_INIT(&PyTuple_Type, NUM_KEYWORDS)
        .ob_hash = -1,
        .ob_item = { &_Py_ID(_only_immortal), },
    };
    #undef NUM_KEYWORDS
    #define KWTUPLE (&_kwtuple.ob_base.ob_base)

    #else  // !Py_BUILD_CORE
    #  define KWTUPLE NULL
    #endif  // !Py_BUILD_CORE

    static const char * const _keywords[] = {"_only_immortal", NULL};
    static _PyArg_Parser _parser = {
        .keywords = _keywords,
        .fname = "getunicodeinternedsize",
        .kwtuple = KWTUPLE,
    };
    #undef KWTUPLE
    PyObject *argsbuf[1];
    Py_ssize_t noptargs = nargs + (kwnames ? PyTuple_GET_SIZE(kwnames) : 0) - 0;
    int _only_immortal = 0;
    Py_ssize_t _return_value;

    args = _PyArg_UnpackKeywords(args, nargs, NULL, kwnames, &_parser,
            /*minpos*/ 0, /*maxpos*/ 0, /*minkw*/ 0, /*varpos*/ 0, argsbuf);
    if (!args) {
        goto exit;
    }
    if (!noptargs) {
        goto skip_optional_kwonly;
    }
    _only_immortal = PyObject_IsTrue(args[0]);
    if (_only_immortal < 0) {
        goto exit;
    }
skip_optional_kwonly:
    _return_value = sys_getunicodeinternedsize_impl(module, _only_immortal);
    if ((_return_value == -1) && PyErr_Occurred()) {
        goto exit;
    }
    return_value = PyLong_FromSsize_t(_return_value);

exit:
    return return_value;
}

PyDoc_STRVAR(sys__getframe__doc__,
"_getframe($module, depth=0, /)\n"
"--\n"
"\n"
"Return a frame object from the call stack.\n"
"\n"
"If optional integer depth is given, return the frame object that many\n"
"calls below the top of the stack.  If that is deeper than the call\n"
"stack, ValueError is raised.  The default for depth is zero, returning\n"
"the frame at the top of the call stack.\n"
"\n"
"This function should be used for internal and specialized purposes\n"
"only.");

#define SYS__GETFRAME_METHODDEF    \
    {"_getframe", _PyCFunction_CAST(sys__getframe), METH_FASTCALL, sys__getframe__doc__},

static PyObject *
sys__getframe_impl(PyObject *module, int depth);

static PyObject *
sys__getframe(PyObject *module, PyObject *const *args, Py_ssize_t nargs)
{
    PyObject *return_value = NULL;
    int depth = 0;

    if (!_PyArg_CheckPositional("_getframe", nargs, 0, 1)) {
        goto exit;
    }
    if (nargs < 1) {
        goto skip_optional;
    }
    depth = PyLong_AsInt(args[0]);
    if (depth == -1 && PyErr_Occurred()) {
        goto exit;
    }
skip_optional:
    return_value = sys__getframe_impl(module, depth);

exit:
    return return_value;
}

PyDoc_STRVAR(sys__current_frames__doc__,
"_current_frames($module, /)\n"
"--\n"
"\n"
"Return a dict mapping each thread\'s thread id to its current stack frame.\n"
"\n"
"This function should be used for specialized purposes only.");

#define SYS__CURRENT_FRAMES_METHODDEF    \
    {"_current_frames", (PyCFunction)sys__current_frames, METH_NOARGS, sys__current_frames__doc__},

static PyObject *
sys__current_frames_impl(PyObject *module);

static PyObject *
sys__current_frames(PyObject *module, PyObject *Py_UNUSED(ignored))
{
    return sys__current_frames_impl(module);
}

PyDoc_STRVAR(sys__current_exceptions__doc__,
"_current_exceptions($module, /)\n"
"--\n"
"\n"
"Return a dict mapping each thread\'s identifier to its current raised exception.\n"
"\n"
"This function should be used for specialized purposes only.");

#define SYS__CURRENT_EXCEPTIONS_METHODDEF    \
    {"_current_exceptions", (PyCFunction)sys__current_exceptions, METH_NOARGS, sys__current_exceptions__doc__},

static PyObject *
sys__current_exceptions_impl(PyObject *module);

static PyObject *
sys__current_exceptions(PyObject *module, PyObject *Py_UNUSED(ignored))
{
    return sys__current_exceptions_impl(module);
}

PyDoc_STRVAR(sys_call_tracing__doc__,
"call_tracing($module, func, args, /)\n"
"--\n"
"\n"
"Call func(*args), while tracing is enabled.\n"
"\n"
"The tracing state is saved, and restored afterwards.  This is intended\n"
"to be called from a debugger from a checkpoint, to recursively debug\n"
"some other code.");

#define SYS_CALL_TRACING_METHODDEF    \
    {"call_tracing", _PyCFunction_CAST(sys_call_tracing), METH_FASTCALL, sys_call_tracing__doc__},

static PyObject *
sys_call_tracing_impl(PyObject *module, PyObject *func, PyObject *funcargs);

static PyObject *
sys_call_tracing(PyObject *module, PyObject *const *args, Py_ssize_t nargs)
{
    PyObject *return_value = NULL;
    PyObject *func;
    PyObject *funcargs;

    if (!_PyArg_CheckPositional("call_tracing", nargs, 2, 2)) {
        goto exit;
    }
    func = args[0];
    if (!PyTuple_Check(args[1])) {
        _PyArg_BadArgument("call_tracing", "argument 2", "tuple", args[1]);
        goto exit;
    }
    funcargs = args[1];
    return_value = sys_call_tracing_impl(module, func, funcargs);

exit:
    return return_value;
}

PyDoc_STRVAR(sys__debugmallocstats__doc__,
"_debugmallocstats($module, /)\n"
"--\n"
"\n"
"Print summary info to stderr about the state of pymalloc\'s structures.\n"
"\n"
"In Py_DEBUG mode, also perform some expensive internal consistency\n"
"checks.");

#define SYS__DEBUGMALLOCSTATS_METHODDEF    \
    {"_debugmallocstats", (PyCFunction)sys__debugmallocstats, METH_NOARGS, sys__debugmallocstats__doc__},

static PyObject *
sys__debugmallocstats_impl(PyObject *module);

static PyObject *
sys__debugmallocstats(PyObject *module, PyObject *Py_UNUSED(ignored))
{
    return sys__debugmallocstats_impl(module);
}

PyDoc_STRVAR(sys__clear_type_cache__doc__,
"_clear_type_cache($module, /)\n"
"--\n"
"\n"
"Clear the internal type lookup cache.");

#define SYS__CLEAR_TYPE_CACHE_METHODDEF    \
    {"_clear_type_cache", (PyCFunction)sys__clear_type_cache, METH_NOARGS, sys__clear_type_cache__doc__},

static PyObject *
sys__clear_type_cache_impl(PyObject *module);

static PyObject *
sys__clear_type_cache(PyObject *module, PyObject *Py_UNUSED(ignored))
{
    return sys__clear_type_cache_impl(module);
}

PyDoc_STRVAR(sys__clear_internal_caches__doc__,
"_clear_internal_caches($module, /)\n"
"--\n"
"\n"
"Clear all internal performance-related caches.");

#define SYS__CLEAR_INTERNAL_CACHES_METHODDEF    \
    {"_clear_internal_caches", (PyCFunction)sys__clear_internal_caches, METH_NOARGS, sys__clear_internal_caches__doc__},

static PyObject *
sys__clear_internal_caches_impl(PyObject *module);

static PyObject *
sys__clear_internal_caches(PyObject *module, PyObject *Py_UNUSED(ignored))
{
    return sys__clear_internal_caches_impl(module);
}

PyDoc_STRVAR(sys_is_finalizing__doc__,
"is_finalizing($module, /)\n"
"--\n"
"\n"
"Return True if Python is exiting.");

#define SYS_IS_FINALIZING_METHODDEF    \
    {"is_finalizing", (PyCFunction)sys_is_finalizing, METH_NOARGS, sys_is_finalizing__doc__},

static PyObject *
sys_is_finalizing_impl(PyObject *module);

static PyObject *
sys_is_finalizing(PyObject *module, PyObject *Py_UNUSED(ignored))
{
    return sys_is_finalizing_impl(module);
}

#if defined(Py_STATS)

PyDoc_STRVAR(sys__stats_on__doc__,
"_stats_on($module, /)\n"
"--\n"
"\n"
"Turns on stats gathering (stats gathering is off by default).");

#define SYS__STATS_ON_METHODDEF    \
    {"_stats_on", (PyCFunction)sys__stats_on, METH_NOARGS, sys__stats_on__doc__},

static PyObject *
sys__stats_on_impl(PyObject *module);

static PyObject *
sys__stats_on(PyObject *module, PyObject *Py_UNUSED(ignored))
{
    return sys__stats_on_impl(module);
}

#endif /* defined(Py_STATS) */

#if defined(Py_STATS)

PyDoc_STRVAR(sys__stats_off__doc__,
"_stats_off($module, /)\n"
"--\n"
"\n"
"Turns off stats gathering (stats gathering is off by default).");

#define SYS__STATS_OFF_METHODDEF    \
    {"_stats_off", (PyCFunction)sys__stats_off, METH_NOARGS, sys__stats_off__doc__},

static PyObject *
sys__stats_off_impl(PyObject *module);

static PyObject *
sys__stats_off(PyObject *module, PyObject *Py_UNUSED(ignored))
{
    return sys__stats_off_impl(module);
}

#endif /* defined(Py_STATS) */

#if defined(Py_STATS)

PyDoc_STRVAR(sys__stats_clear__doc__,
"_stats_clear($module, /)\n"
"--\n"
"\n"
"Clears the stats.");

#define SYS__STATS_CLEAR_METHODDEF    \
    {"_stats_clear", (PyCFunction)sys__stats_clear, METH_NOARGS, sys__stats_clear__doc__},

static PyObject *
sys__stats_clear_impl(PyObject *module);

static PyObject *
sys__stats_clear(PyObject *module, PyObject *Py_UNUSED(ignored))
{
    return sys__stats_clear_impl(module);
}

#endif /* defined(Py_STATS) */

#if defined(Py_STATS)

PyDoc_STRVAR(sys__stats_dump__doc__,
"_stats_dump($module, /)\n"
"--\n"
"\n"
"Dump stats to file, and clears the stats.\n"
"\n"
"Return False if no statistics were not dumped because stats gathering was off.");

#define SYS__STATS_DUMP_METHODDEF    \
    {"_stats_dump", (PyCFunction)sys__stats_dump, METH_NOARGS, sys__stats_dump__doc__},

static int
sys__stats_dump_impl(PyObject *module);

static PyObject *
sys__stats_dump(PyObject *module, PyObject *Py_UNUSED(ignored))
{
    PyObject *return_value = NULL;
    int _return_value;

    _return_value = sys__stats_dump_impl(module);
    if ((_return_value == -1) && PyErr_Occurred()) {
        goto exit;
    }
    return_value = PyBool_FromLong((long)_return_value);

exit:
    return return_value;
}

#endif /* defined(Py_STATS) */

#if defined(ANDROID_API_LEVEL)

PyDoc_STRVAR(sys_getandroidapilevel__doc__,
"getandroidapilevel($module, /)\n"
"--\n"
"\n"
"Return the build time API version of Android as an integer.");

#define SYS_GETANDROIDAPILEVEL_METHODDEF    \
    {"getandroidapilevel", (PyCFunction)sys_getandroidapilevel, METH_NOARGS, sys_getandroidapilevel__doc__},

static PyObject *
sys_getandroidapilevel_impl(PyObject *module);

static PyObject *
sys_getandroidapilevel(PyObject *module, PyObject *Py_UNUSED(ignored))
{
    return sys_getandroidapilevel_impl(module);
}

#endif /* defined(ANDROID_API_LEVEL) */

PyDoc_STRVAR(sys_activate_stack_trampoline__doc__,
"activate_stack_trampoline($module, backend, /)\n"
"--\n"
"\n"
"Activate stack profiler trampoline *backend*.");

#define SYS_ACTIVATE_STACK_TRAMPOLINE_METHODDEF    \
    {"activate_stack_trampoline", (PyCFunction)sys_activate_stack_trampoline, METH_O, sys_activate_stack_trampoline__doc__},

static PyObject *
sys_activate_stack_trampoline_impl(PyObject *module, const char *backend);

static PyObject *
sys_activate_stack_trampoline(PyObject *module, PyObject *arg)
{
    PyObject *return_value = NULL;
    const char *backend;

    if (!PyUnicode_Check(arg)) {
        _PyArg_BadArgument("activate_stack_trampoline", "argument", "str", arg);
        goto exit;
    }
    Py_ssize_t backend_length;
    backend = PyUnicode_AsUTF8AndSize(arg, &backend_length);
    if (backend == NULL) {
        goto exit;
    }
    if (strlen(backend) != (size_t)backend_length) {
        PyErr_SetString(PyExc_ValueError, "embedded null character");
        goto exit;
    }
    return_value = sys_activate_stack_trampoline_impl(module, backend);

exit:
    return return_value;
}

PyDoc_STRVAR(sys_deactivate_stack_trampoline__doc__,
"deactivate_stack_trampoline($module, /)\n"
"--\n"
"\n"
"Deactivate the current stack profiler trampoline backend.\n"
"\n"
"If no stack profiler is activated, this function has no effect.");

#define SYS_DEACTIVATE_STACK_TRAMPOLINE_METHODDEF    \
    {"deactivate_stack_trampoline", (PyCFunction)sys_deactivate_stack_trampoline, METH_NOARGS, sys_deactivate_stack_trampoline__doc__},

static PyObject *
sys_deactivate_stack_trampoline_impl(PyObject *module);

static PyObject *
sys_deactivate_stack_trampoline(PyObject *module, PyObject *Py_UNUSED(ignored))
{
    return sys_deactivate_stack_trampoline_impl(module);
}

PyDoc_STRVAR(sys_is_stack_trampoline_active__doc__,
"is_stack_trampoline_active($module, /)\n"
"--\n"
"\n"
"Return *True* if a stack profiler trampoline is active.");

#define SYS_IS_STACK_TRAMPOLINE_ACTIVE_METHODDEF    \
    {"is_stack_trampoline_active", (PyCFunction)sys_is_stack_trampoline_active, METH_NOARGS, sys_is_stack_trampoline_active__doc__},

static PyObject *
sys_is_stack_trampoline_active_impl(PyObject *module);

static PyObject *
sys_is_stack_trampoline_active(PyObject *module, PyObject *Py_UNUSED(ignored))
{
    return sys_is_stack_trampoline_active_impl(module);
}

PyDoc_STRVAR(sys_is_remote_debug_enabled__doc__,
"is_remote_debug_enabled($module, /)\n"
"--\n"
"\n"
"Return True if remote debugging is enabled, False otherwise.\n"
"\n"
"If no stack profiler is activated, this function has no effect.");

#define SYS_IS_REMOTE_DEBUG_ENABLED_METHODDEF    \
    {"is_remote_debug_enabled", (PyCFunction)sys_is_remote_debug_enabled, METH_NOARGS, sys_is_remote_debug_enabled__doc__},

static PyObject *
sys_is_remote_debug_enabled_impl(PyObject *module);

static PyObject *
sys_is_remote_debug_enabled(PyObject *module, PyObject *Py_UNUSED(ignored))
{
    return sys_is_remote_debug_enabled_impl(module);
}

PyDoc_STRVAR(sys_remote_exec__doc__,
"remote_exec($module, /, pid, script)\n"
"--\n"
"\n"
"Executes a file containing Python code in a given remote Python process.\n"
"\n"
"This function returns immediately, and the code will be executed by the\n"
"target process\'s main thread at the next available opportunity, similarly\n"
"to how signals are handled. There is no interface to determine when the\n"
"code has been executed. The caller is responsible for making sure that\n"
"the file still exists whenever the remote process tries to read it and that\n"
"it hasn\'t been overwritten.\n"
"\n"
"Args:\n"
"     pid (int): The process ID of the target Python process.\n"
"     script (str|bytes|PathLike): The path to a file containing\n"
"         the Python code to be executed.");

#define SYS_REMOTE_EXEC_METHODDEF    \
    {"remote_exec", _PyCFunction_CAST(sys_remote_exec), METH_FASTCALL|METH_KEYWORDS, sys_remote_exec__doc__},

static PyObject *
sys_remote_exec_impl(PyObject *module, int pid, PyObject *script);

static PyObject *
sys_remote_exec(PyObject *module, PyObject *const *args, Py_ssize_t nargs, PyObject *kwnames)
{
    PyObject *return_value = NULL;
    #if defined(Py_BUILD_CORE) && !defined(Py_BUILD_CORE_MODULE)

    #define NUM_KEYWORDS 2
    static struct {
        PyGC_Head _this_is_not_used;
        PyObject_VAR_HEAD
        PyObject *ob_item[NUM_KEYWORDS];
    } _kwtuple = {
        .ob_base = PyVarObject_HEAD_INIT(&PyTuple_Type, NUM_KEYWORDS)
        .ob_item = { &_Py_ID(pid), &_Py_ID(script), },
    };
    #undef NUM_KEYWORDS
    #define KWTUPLE (&_kwtuple.ob_base.ob_base)

    #else  // !Py_BUILD_CORE
    #  define KWTUPLE NULL
    #endif  // !Py_BUILD_CORE

    static const char * const _keywords[] = {"pid", "script", NULL};
    static _PyArg_Parser _parser = {
        .keywords = _keywords,
        .fname = "remote_exec",
        .kwtuple = KWTUPLE,
    };
    #undef KWTUPLE
    PyObject *argsbuf[2];
    int pid;
    PyObject *script;

    args = _PyArg_UnpackKeywords(args, nargs, NULL, kwnames, &_parser,
            /*minpos*/ 2, /*maxpos*/ 2, /*minkw*/ 0, /*varpos*/ 0, argsbuf);
    if (!args) {
        goto exit;
    }
    pid = PyLong_AsInt(args[0]);
    if (pid == -1 && PyErr_Occurred()) {
        goto exit;
    }
    script = args[1];
    return_value = sys_remote_exec_impl(module, pid, script);

exit:
    return return_value;
}

PyDoc_STRVAR(sys__dump_tracelets__doc__,
"_dump_tracelets($module, /, outpath)\n"
"--\n"
"\n"
"Dump the graph of tracelets in graphviz format");

#define SYS__DUMP_TRACELETS_METHODDEF    \
    {"_dump_tracelets", _PyCFunction_CAST(sys__dump_tracelets), METH_FASTCALL|METH_KEYWORDS, sys__dump_tracelets__doc__},

static PyObject *
sys__dump_tracelets_impl(PyObject *module, PyObject *outpath);

static PyObject *
sys__dump_tracelets(PyObject *module, PyObject *const *args, Py_ssize_t nargs, PyObject *kwnames)
{
    PyObject *return_value = NULL;
    #if defined(Py_BUILD_CORE) && !defined(Py_BUILD_CORE_MODULE)

    #define NUM_KEYWORDS 1
    static struct {
        PyGC_Head _this_is_not_used;
        PyObject_VAR_HEAD
        Py_hash_t ob_hash;
        PyObject *ob_item[NUM_KEYWORDS];
    } _kwtuple = {
        .ob_base = PyVarObject_HEAD_INIT(&PyTuple_Type, NUM_KEYWORDS)
        .ob_hash = -1,
        .ob_item = { &_Py_ID(outpath), },
    };
    #undef NUM_KEYWORDS
    #define KWTUPLE (&_kwtuple.ob_base.ob_base)

    #else  // !Py_BUILD_CORE
    #  define KWTUPLE NULL
    #endif  // !Py_BUILD_CORE

    static const char * const _keywords[] = {"outpath", NULL};
    static _PyArg_Parser _parser = {
        .keywords = _keywords,
        .fname = "_dump_tracelets",
        .kwtuple = KWTUPLE,
    };
    #undef KWTUPLE
    PyObject *argsbuf[1];
    PyObject *outpath;

    args = _PyArg_UnpackKeywords(args, nargs, NULL, kwnames, &_parser,
            /*minpos*/ 1, /*maxpos*/ 1, /*minkw*/ 0, /*varpos*/ 0, argsbuf);
    if (!args) {
        goto exit;
    }
    outpath = args[0];
    return_value = sys__dump_tracelets_impl(module, outpath);

exit:
    return return_value;
}

PyDoc_STRVAR(sys__getframemodulename__doc__,
"_getframemodulename($module, /, depth=0)\n"
"--\n"
"\n"
"Return the name of the module for a calling frame.\n"
"\n"
"The default depth returns the module containing the call to this API.\n"
"A more typical use in a library will pass a depth of 1 to get the user\'s\n"
"module rather than the library module.\n"
"\n"
"If no frame, module, or name can be found, returns None.");

#define SYS__GETFRAMEMODULENAME_METHODDEF    \
    {"_getframemodulename", _PyCFunction_CAST(sys__getframemodulename), METH_FASTCALL|METH_KEYWORDS, sys__getframemodulename__doc__},

static PyObject *
sys__getframemodulename_impl(PyObject *module, int depth);

static PyObject *
sys__getframemodulename(PyObject *module, PyObject *const *args, Py_ssize_t nargs, PyObject *kwnames)
{
    PyObject *return_value = NULL;
    #if defined(Py_BUILD_CORE) && !defined(Py_BUILD_CORE_MODULE)

    #define NUM_KEYWORDS 1
    static struct {
        PyGC_Head _this_is_not_used;
        PyObject_VAR_HEAD
        Py_hash_t ob_hash;
        PyObject *ob_item[NUM_KEYWORDS];
    } _kwtuple = {
        .ob_base = PyVarObject_HEAD_INIT(&PyTuple_Type, NUM_KEYWORDS)
        .ob_hash = -1,
        .ob_item = { &_Py_ID(depth), },
    };
    #undef NUM_KEYWORDS
    #define KWTUPLE (&_kwtuple.ob_base.ob_base)

    #else  // !Py_BUILD_CORE
    #  define KWTUPLE NULL
    #endif  // !Py_BUILD_CORE

    static const char * const _keywords[] = {"depth", NULL};
    static _PyArg_Parser _parser = {
        .keywords = _keywords,
        .fname = "_getframemodulename",
        .kwtuple = KWTUPLE,
    };
    #undef KWTUPLE
    PyObject *argsbuf[1];
    Py_ssize_t noptargs = nargs + (kwnames ? PyTuple_GET_SIZE(kwnames) : 0) - 0;
    int depth = 0;

    args = _PyArg_UnpackKeywords(args, nargs, NULL, kwnames, &_parser,
            /*minpos*/ 0, /*maxpos*/ 1, /*minkw*/ 0, /*varpos*/ 0, argsbuf);
    if (!args) {
        goto exit;
    }
    if (!noptargs) {
        goto skip_optional_pos;
    }
    depth = PyLong_AsInt(args[0]);
    if (depth == -1 && PyErr_Occurred()) {
        goto exit;
    }
skip_optional_pos:
    return_value = sys__getframemodulename_impl(module, depth);

exit:
    return return_value;
}

PyDoc_STRVAR(sys__get_cpu_count_config__doc__,
"_get_cpu_count_config($module, /)\n"
"--\n"
"\n"
"Private function for getting PyConfig.cpu_count");

#define SYS__GET_CPU_COUNT_CONFIG_METHODDEF    \
    {"_get_cpu_count_config", (PyCFunction)sys__get_cpu_count_config, METH_NOARGS, sys__get_cpu_count_config__doc__},

static int
sys__get_cpu_count_config_impl(PyObject *module);

static PyObject *
sys__get_cpu_count_config(PyObject *module, PyObject *Py_UNUSED(ignored))
{
    PyObject *return_value = NULL;
    int _return_value;

    _return_value = sys__get_cpu_count_config_impl(module);
    if ((_return_value == -1) && PyErr_Occurred()) {
        goto exit;
    }
    return_value = PyLong_FromLong((long)_return_value);

exit:
    return return_value;
}

PyDoc_STRVAR(sys__baserepl__doc__,
"_baserepl($module, /)\n"
"--\n"
"\n"
"Private function for getting the base REPL");

#define SYS__BASEREPL_METHODDEF    \
    {"_baserepl", (PyCFunction)sys__baserepl, METH_NOARGS, sys__baserepl__doc__},

static PyObject *
sys__baserepl_impl(PyObject *module);

static PyObject *
sys__baserepl(PyObject *module, PyObject *Py_UNUSED(ignored))
{
    return sys__baserepl_impl(module);
}

PyDoc_STRVAR(sys__is_gil_enabled__doc__,
"_is_gil_enabled($module, /)\n"
"--\n"
"\n"
"Return True if the GIL is currently enabled and False otherwise.");

#define SYS__IS_GIL_ENABLED_METHODDEF    \
    {"_is_gil_enabled", (PyCFunction)sys__is_gil_enabled, METH_NOARGS, sys__is_gil_enabled__doc__},

static int
sys__is_gil_enabled_impl(PyObject *module);

static PyObject *
sys__is_gil_enabled(PyObject *module, PyObject *Py_UNUSED(ignored))
{
    PyObject *return_value = NULL;
    int _return_value;

    _return_value = sys__is_gil_enabled_impl(module);
    if ((_return_value == -1) && PyErr_Occurred()) {
        goto exit;
    }
    return_value = PyBool_FromLong((long)_return_value);

exit:
    return return_value;
}

#ifndef SYS_GETWINDOWSVERSION_METHODDEF
    #define SYS_GETWINDOWSVERSION_METHODDEF
#endif /* !defined(SYS_GETWINDOWSVERSION_METHODDEF) */

#ifndef SYS__ENABLELEGACYWINDOWSFSENCODING_METHODDEF
    #define SYS__ENABLELEGACYWINDOWSFSENCODING_METHODDEF
#endif /* !defined(SYS__ENABLELEGACYWINDOWSFSENCODING_METHODDEF) */

#ifndef SYS_SETDLOPENFLAGS_METHODDEF
    #define SYS_SETDLOPENFLAGS_METHODDEF
#endif /* !defined(SYS_SETDLOPENFLAGS_METHODDEF) */

#ifndef SYS_GETDLOPENFLAGS_METHODDEF
    #define SYS_GETDLOPENFLAGS_METHODDEF
#endif /* !defined(SYS_GETDLOPENFLAGS_METHODDEF) */

#ifndef SYS_MDEBUG_METHODDEF
    #define SYS_MDEBUG_METHODDEF
#endif /* !defined(SYS_MDEBUG_METHODDEF) */

#ifndef SYS_GETTOTALREFCOUNT_METHODDEF
    #define SYS_GETTOTALREFCOUNT_METHODDEF
#endif /* !defined(SYS_GETTOTALREFCOUNT_METHODDEF) */

#ifndef SYS__STATS_ON_METHODDEF
    #define SYS__STATS_ON_METHODDEF
#endif /* !defined(SYS__STATS_ON_METHODDEF) */

#ifndef SYS__STATS_OFF_METHODDEF
    #define SYS__STATS_OFF_METHODDEF
#endif /* !defined(SYS__STATS_OFF_METHODDEF) */

#ifndef SYS__STATS_CLEAR_METHODDEF
    #define SYS__STATS_CLEAR_METHODDEF
#endif /* !defined(SYS__STATS_CLEAR_METHODDEF) */

#ifndef SYS__STATS_DUMP_METHODDEF
    #define SYS__STATS_DUMP_METHODDEF
#endif /* !defined(SYS__STATS_DUMP_METHODDEF) */

#ifndef SYS_GETANDROIDAPILEVEL_METHODDEF
    #define SYS_GETANDROIDAPILEVEL_METHODDEF
#endif /* !defined(SYS_GETANDROIDAPILEVEL_METHODDEF) */
<<<<<<< HEAD
/*[clinic end generated code: output=c62c63e3430ae73b input=a9049054013a1b77]*/
=======
/*[clinic end generated code: output=75e202eec4450f50 input=a9049054013a1b77]*/
>>>>>>> bab1398a
<|MERGE_RESOLUTION|>--- conflicted
+++ resolved
@@ -1523,9 +1523,7 @@
 "is_remote_debug_enabled($module, /)\n"
 "--\n"
 "\n"
-"Return True if remote debugging is enabled, False otherwise.\n"
-"\n"
-"If no stack profiler is activated, this function has no effect.");
+"Return True if remote debugging is enabled, False otherwise.");
 
 #define SYS_IS_REMOTE_DEBUG_ENABLED_METHODDEF    \
     {"is_remote_debug_enabled", (PyCFunction)sys_is_remote_debug_enabled, METH_NOARGS, sys_is_remote_debug_enabled__doc__},
@@ -1552,9 +1550,14 @@
 "the file still exists whenever the remote process tries to read it and that\n"
 "it hasn\'t been overwritten.\n"
 "\n"
+"The remote process must be running a CPython interpreter of the same major\n"
+"and minor version as the local process. If either the local or remote\n"
+"interpreter is pre-release (alpha, beta, or release candidate) then the\n"
+"local and remote interpreters must be the same exact version.\n"
+"\n"
 "Args:\n"
 "     pid (int): The process ID of the target Python process.\n"
-"     script (str|bytes|PathLike): The path to a file containing\n"
+"     script (str|bytes): The path to a file containing\n"
 "         the Python code to be executed.");
 
 #define SYS_REMOTE_EXEC_METHODDEF    \
@@ -1573,9 +1576,11 @@
     static struct {
         PyGC_Head _this_is_not_used;
         PyObject_VAR_HEAD
+        Py_hash_t ob_hash;
         PyObject *ob_item[NUM_KEYWORDS];
     } _kwtuple = {
         .ob_base = PyVarObject_HEAD_INIT(&PyTuple_Type, NUM_KEYWORDS)
+        .ob_hash = -1,
         .ob_item = { &_Py_ID(pid), &_Py_ID(script), },
     };
     #undef NUM_KEYWORDS
@@ -1859,8 +1864,4 @@
 #ifndef SYS_GETANDROIDAPILEVEL_METHODDEF
     #define SYS_GETANDROIDAPILEVEL_METHODDEF
 #endif /* !defined(SYS_GETANDROIDAPILEVEL_METHODDEF) */
-<<<<<<< HEAD
-/*[clinic end generated code: output=c62c63e3430ae73b input=a9049054013a1b77]*/
-=======
-/*[clinic end generated code: output=75e202eec4450f50 input=a9049054013a1b77]*/
->>>>>>> bab1398a
+/*[clinic end generated code: output=1aca52cefbeb800f input=a9049054013a1b77]*/