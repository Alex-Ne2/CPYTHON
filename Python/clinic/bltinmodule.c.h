/*[clinic input]
preserve
[clinic start generated code]*/

#if defined(Py_BUILD_CORE) && !defined(Py_BUILD_CORE_MODULE)
#  include "pycore_gc.h"            // PyGC_Head
#  include "pycore_runtime.h"       // _Py_ID()
#endif


PyDoc_STRVAR(builtin___import____doc__,
"__import__($module, /, name, globals=None, locals=None, fromlist=(),\n"
"           level=0)\n"
"--\n"
"\n"
"Import a module.\n"
"\n"
"Because this function is meant for use by the Python\n"
"interpreter and not for general use, it is better to use\n"
"importlib.import_module() to programmatically import a module.\n"
"\n"
"The globals argument is only used to determine the context;\n"
"they are not modified.  The locals argument is unused.  The fromlist\n"
"should be a list of names to emulate ``from name import ...``, or an\n"
"empty list to emulate ``import name``.\n"
"When importing a module from a package, note that __import__(\'A.B\', ...)\n"
"returns package A when fromlist is empty, but its submodule B when\n"
"fromlist is not empty.  The level argument is used to determine whether to\n"
"perform absolute or relative imports: 0 is absolute, while a positive number\n"
"is the number of parent directories to search relative to the current module.");

#define BUILTIN___IMPORT___METHODDEF    \
    {"__import__", _PyCFunction_CAST(builtin___import__), METH_FASTCALL|METH_KEYWORDS, builtin___import____doc__},

static PyObject *
builtin___import___impl(PyObject *module, PyObject *name, PyObject *globals,
                        PyObject *locals, PyObject *fromlist, int level);

static PyObject *
builtin___import__(PyObject *module, PyObject *const *args, Py_ssize_t nargs, PyObject *kwnames)
{
    PyObject *return_value = NULL;
    #if defined(Py_BUILD_CORE) && !defined(Py_BUILD_CORE_MODULE)

    #define NUM_KEYWORDS 5
    static struct {
        PyGC_Head _this_is_not_used;
        PyObject_VAR_HEAD
        PyObject *ob_item[NUM_KEYWORDS];
    } _kwtuple = {
        .ob_base = PyVarObject_HEAD_INIT(&PyTuple_Type, NUM_KEYWORDS)
        .ob_item = { &_Py_ID(name), &_Py_ID(globals), &_Py_ID(locals), &_Py_ID(fromlist), &_Py_ID(level), },
    };
    #undef NUM_KEYWORDS
    #define KWTUPLE (&_kwtuple.ob_base.ob_base)

    #else  // !Py_BUILD_CORE
    #  define KWTUPLE NULL
    #endif  // !Py_BUILD_CORE

    static const char * const _keywords[] = {"name", "globals", "locals", "fromlist", "level", NULL};
    static _PyArg_Parser _parser = {
        .keywords = _keywords,
        .fname = "__import__",
        .kwtuple = KWTUPLE,
    };
    #undef KWTUPLE
    PyObject *argsbuf[5];
    Py_ssize_t noptargs = nargs + (kwnames ? PyTuple_GET_SIZE(kwnames) : 0) - 1;
    PyObject *name;
    PyObject *globals = NULL;
    PyObject *locals = NULL;
    PyObject *fromlist = NULL;
    int level = 0;

    args = _PyArg_UnpackKeywords(args, nargs, NULL, kwnames, &_parser, 1, 5, 0, argsbuf);
    if (!args) {
        goto exit;
    }
    name = args[0];
    if (!noptargs) {
        goto skip_optional_pos;
    }
    if (args[1]) {
        globals = args[1];
        if (!--noptargs) {
            goto skip_optional_pos;
        }
    }
    if (args[2]) {
        locals = args[2];
        if (!--noptargs) {
            goto skip_optional_pos;
        }
    }
    if (args[3]) {
        fromlist = args[3];
        if (!--noptargs) {
            goto skip_optional_pos;
        }
    }
    level = _PyLong_AsInt(args[4]);
    if (level == -1 && PyErr_Occurred()) {
        goto exit;
    }
skip_optional_pos:
    return_value = builtin___import___impl(module, name, globals, locals, fromlist, level);

exit:
    return return_value;
}

PyDoc_STRVAR(builtin_abs__doc__,
"abs($module, x, /)\n"
"--\n"
"\n"
"Return the absolute value of the argument.");

#define BUILTIN_ABS_METHODDEF    \
    {"abs", (PyCFunction)builtin_abs, METH_O, builtin_abs__doc__},

PyDoc_STRVAR(builtin_all__doc__,
"all($module, iterable, /)\n"
"--\n"
"\n"
"Return True if bool(x) is True for all values x in the iterable.\n"
"\n"
"If the iterable is empty, return True.");

#define BUILTIN_ALL_METHODDEF    \
    {"all", (PyCFunction)builtin_all, METH_O, builtin_all__doc__},

PyDoc_STRVAR(builtin_any__doc__,
"any($module, iterable, /)\n"
"--\n"
"\n"
"Return True if bool(x) is True for any x in the iterable.\n"
"\n"
"If the iterable is empty, return False.");

#define BUILTIN_ANY_METHODDEF    \
    {"any", (PyCFunction)builtin_any, METH_O, builtin_any__doc__},

PyDoc_STRVAR(builtin_ascii__doc__,
"ascii($module, obj, /)\n"
"--\n"
"\n"
"Return an ASCII-only representation of an object.\n"
"\n"
"As repr(), return a string containing a printable representation of an\n"
"object, but escape the non-ASCII characters in the string returned by\n"
"repr() using \\\\x, \\\\u or \\\\U escapes. This generates a string similar\n"
"to that returned by repr() in Python 2.");

#define BUILTIN_ASCII_METHODDEF    \
    {"ascii", (PyCFunction)builtin_ascii, METH_O, builtin_ascii__doc__},

PyDoc_STRVAR(builtin_bin__doc__,
"bin($module, number, /)\n"
"--\n"
"\n"
"Return the binary representation of an integer.\n"
"\n"
"   >>> bin(2796202)\n"
"   \'0b1010101010101010101010\'");

#define BUILTIN_BIN_METHODDEF    \
    {"bin", (PyCFunction)builtin_bin, METH_O, builtin_bin__doc__},

PyDoc_STRVAR(builtin_callable__doc__,
"callable($module, obj, /)\n"
"--\n"
"\n"
"Return whether the object is callable (i.e., some kind of function).\n"
"\n"
"Note that classes are callable, as are instances of classes with a\n"
"__call__() method.");

#define BUILTIN_CALLABLE_METHODDEF    \
    {"callable", (PyCFunction)builtin_callable, METH_O, builtin_callable__doc__},

PyDoc_STRVAR(builtin_format__doc__,
"format($module, value, format_spec=\'\', /)\n"
"--\n"
"\n"
"Return type(value).__format__(value, format_spec)\n"
"\n"
"Many built-in types implement format_spec according to the\n"
"Format Specification Mini-language. See help(\'FORMATTING\').\n"
"\n"
"If type(value) does not supply a method named __format__\n"
"and format_spec is empty, then str(value) is returned.\n"
"See also help(\'SPECIALMETHODS\').");

#define BUILTIN_FORMAT_METHODDEF    \
    {"format", _PyCFunction_CAST(builtin_format), METH_FASTCALL, builtin_format__doc__},

static PyObject *
builtin_format_impl(PyObject *module, PyObject *value, PyObject *format_spec);

static PyObject *
builtin_format(PyObject *module, PyObject *const *args, Py_ssize_t nargs)
{
    PyObject *return_value = NULL;
    PyObject *value;
    PyObject *format_spec = NULL;

    if (!_PyArg_CheckPositional("format", nargs, 1, 2)) {
        goto exit;
    }
    value = args[0];
    if (nargs < 2) {
        goto skip_optional;
    }
    if (!PyUnicode_Check(args[1])) {
        _PyArg_BadArgument("format", "argument 2", "str", args[1]);
        goto exit;
    }
    if (PyUnicode_READY(args[1]) == -1) {
        goto exit;
    }
    format_spec = args[1];
skip_optional:
    return_value = builtin_format_impl(module, value, format_spec);

exit:
    return return_value;
}

PyDoc_STRVAR(builtin_chr__doc__,
"chr($module, i, /)\n"
"--\n"
"\n"
"Return a Unicode string of one character with ordinal i; 0 <= i <= 0x10ffff.");

#define BUILTIN_CHR_METHODDEF    \
    {"chr", (PyCFunction)builtin_chr, METH_O, builtin_chr__doc__},

static PyObject *
builtin_chr_impl(PyObject *module, int i);

static PyObject *
builtin_chr(PyObject *module, PyObject *arg)
{
    PyObject *return_value = NULL;
    int i;

    i = _PyLong_AsInt(arg);
    if (i == -1 && PyErr_Occurred()) {
        goto exit;
    }
    return_value = builtin_chr_impl(module, i);

exit:
    return return_value;
}

PyDoc_STRVAR(builtin_compile__doc__,
"compile($module, /, source, filename, mode, flags=0,\n"
"        dont_inherit=False, optimize=-1, *, _feature_version=-1)\n"
"--\n"
"\n"
"Compile source into a code object that can be executed by exec() or eval().\n"
"\n"
"The source code may represent a Python module, statement or expression.\n"
"The filename will be used for run-time error messages.\n"
"The mode must be \'exec\' to compile a module, \'single\' to compile a\n"
"single (interactive) statement, or \'eval\' to compile an expression.\n"
"The flags argument, if present, controls which future statements influence\n"
"the compilation of the code.\n"
"The dont_inherit argument, if true, stops the compilation inheriting\n"
"the effects of any future statements in effect in the code calling\n"
"compile; if absent or false these statements do influence the compilation,\n"
"in addition to any features explicitly specified.");

#define BUILTIN_COMPILE_METHODDEF    \
    {"compile", _PyCFunction_CAST(builtin_compile), METH_FASTCALL|METH_KEYWORDS, builtin_compile__doc__},

static PyObject *
builtin_compile_impl(PyObject *module, PyObject *source, PyObject *filename,
                     const char *mode, int flags, int dont_inherit,
                     int optimize, int feature_version);

static PyObject *
builtin_compile(PyObject *module, PyObject *const *args, Py_ssize_t nargs, PyObject *kwnames)
{
    PyObject *return_value = NULL;
    #if defined(Py_BUILD_CORE) && !defined(Py_BUILD_CORE_MODULE)

    #define NUM_KEYWORDS 7
    static struct {
        PyGC_Head _this_is_not_used;
        PyObject_VAR_HEAD
        PyObject *ob_item[NUM_KEYWORDS];
    } _kwtuple = {
        .ob_base = PyVarObject_HEAD_INIT(&PyTuple_Type, NUM_KEYWORDS)
        .ob_item = { &_Py_ID(source), &_Py_ID(filename), &_Py_ID(mode), &_Py_ID(flags), &_Py_ID(dont_inherit), &_Py_ID(optimize), &_Py_ID(_feature_version), },
    };
    #undef NUM_KEYWORDS
    #define KWTUPLE (&_kwtuple.ob_base.ob_base)

    #else  // !Py_BUILD_CORE
    #  define KWTUPLE NULL
    #endif  // !Py_BUILD_CORE

    static const char * const _keywords[] = {"source", "filename", "mode", "flags", "dont_inherit", "optimize", "_feature_version", NULL};
    static _PyArg_Parser _parser = {
        .keywords = _keywords,
        .fname = "compile",
        .kwtuple = KWTUPLE,
    };
    #undef KWTUPLE
    PyObject *argsbuf[7];
    Py_ssize_t noptargs = nargs + (kwnames ? PyTuple_GET_SIZE(kwnames) : 0) - 3;
    PyObject *source;
    PyObject *filename;
    const char *mode;
    int flags = 0;
    int dont_inherit = 0;
    int optimize = -1;
    int feature_version = -1;

    args = _PyArg_UnpackKeywords(args, nargs, NULL, kwnames, &_parser, 3, 6, 0, argsbuf);
    if (!args) {
        goto exit;
    }
    source = args[0];
    if (!PyUnicode_FSDecoder(args[1], &filename)) {
        goto exit;
    }
    if (!PyUnicode_Check(args[2])) {
        _PyArg_BadArgument("compile", "argument 'mode'", "str", args[2]);
        goto exit;
    }
    Py_ssize_t mode_length;
    mode = PyUnicode_AsUTF8AndSize(args[2], &mode_length);
    if (mode == NULL) {
        goto exit;
    }
    if (strlen(mode) != (size_t)mode_length) {
        PyErr_SetString(PyExc_ValueError, "embedded null character");
        goto exit;
    }
    if (!noptargs) {
        goto skip_optional_pos;
    }
    if (args[3]) {
        flags = _PyLong_AsInt(args[3]);
        if (flags == -1 && PyErr_Occurred()) {
            goto exit;
        }
        if (!--noptargs) {
            goto skip_optional_pos;
        }
    }
    if (args[4]) {
        dont_inherit = PyObject_IsTrue(args[4]);
        if (dont_inherit < 0) {
            goto exit;
        }
        if (!--noptargs) {
            goto skip_optional_pos;
        }
    }
    if (args[5]) {
        optimize = _PyLong_AsInt(args[5]);
        if (optimize == -1 && PyErr_Occurred()) {
            goto exit;
        }
        if (!--noptargs) {
            goto skip_optional_pos;
        }
    }
skip_optional_pos:
    if (!noptargs) {
        goto skip_optional_kwonly;
    }
    feature_version = _PyLong_AsInt(args[6]);
    if (feature_version == -1 && PyErr_Occurred()) {
        goto exit;
    }
skip_optional_kwonly:
    return_value = builtin_compile_impl(module, source, filename, mode, flags, dont_inherit, optimize, feature_version);

exit:
    return return_value;
}

PyDoc_STRVAR(builtin_dir__doc__,
"dir($module, arg=<unrepresentable>, /)\n"
"--\n"
"\n"
"Show attributes of an object.\n"
"\n"
"If called without an argument, return the names in the current scope.\n"
"Else, return an alphabetized list of names comprising (some of) the attributes\n"
"of the given object, and of attributes reachable from it.\n"
"If the object supplies a method named __dir__, it will be used; otherwise\n"
"the default dir() logic is used and returns:\n"
"  for a module object: the module\'s attributes.\n"
"  for a class object:  its attributes, and recursively the attributes\n"
"    of its bases.\n"
"  for any other object: its attributes, its class\'s attributes, and\n"
"    recursively the attributes of its class\'s base classes.");

#define BUILTIN_DIR_METHODDEF    \
    {"dir", _PyCFunction_CAST(builtin_dir), METH_FASTCALL, builtin_dir__doc__},

static PyObject *
builtin_dir_impl(PyObject *module, PyObject *arg);

static PyObject *
builtin_dir(PyObject *module, PyObject *const *args, Py_ssize_t nargs)
{
    PyObject *return_value = NULL;
    PyObject *arg = NULL;

    if (!_PyArg_CheckPositional("dir", nargs, 0, 1)) {
        goto exit;
    }
    if (nargs < 1) {
        goto skip_optional;
    }
    arg = args[0];
skip_optional:
    return_value = builtin_dir_impl(module, arg);

exit:
    return return_value;
}

PyDoc_STRVAR(builtin_divmod__doc__,
"divmod($module, x, y, /)\n"
"--\n"
"\n"
"Return the tuple (x//y, x%y).  Invariant: div*y + mod == x.");

#define BUILTIN_DIVMOD_METHODDEF    \
    {"divmod", _PyCFunction_CAST(builtin_divmod), METH_FASTCALL, builtin_divmod__doc__},

static PyObject *
builtin_divmod_impl(PyObject *module, PyObject *x, PyObject *y);

static PyObject *
builtin_divmod(PyObject *module, PyObject *const *args, Py_ssize_t nargs)
{
    PyObject *return_value = NULL;
    PyObject *x;
    PyObject *y;

    if (!_PyArg_CheckPositional("divmod", nargs, 2, 2)) {
        goto exit;
    }
    x = args[0];
    y = args[1];
    return_value = builtin_divmod_impl(module, x, y);

exit:
    return return_value;
}

PyDoc_STRVAR(builtin_eval__doc__,
"eval($module, source, globals=None, locals=None, /)\n"
"--\n"
"\n"
"Evaluate the given source in the context of globals and locals.\n"
"\n"
"The source may be a string representing a Python expression\n"
"or a code object as returned by compile().\n"
"The globals must be a dictionary and locals can be any mapping,\n"
"defaulting to the current globals and locals.\n"
"If only globals is given, locals defaults to it.");

#define BUILTIN_EVAL_METHODDEF    \
    {"eval", _PyCFunction_CAST(builtin_eval), METH_FASTCALL, builtin_eval__doc__},

static PyObject *
builtin_eval_impl(PyObject *module, PyObject *source, PyObject *globals,
                  PyObject *locals);

static PyObject *
builtin_eval(PyObject *module, PyObject *const *args, Py_ssize_t nargs)
{
    PyObject *return_value = NULL;
    PyObject *source;
    PyObject *globals = Py_None;
    PyObject *locals = Py_None;

    if (!_PyArg_CheckPositional("eval", nargs, 1, 3)) {
        goto exit;
    }
    source = args[0];
    if (nargs < 2) {
        goto skip_optional;
    }
    globals = args[1];
    if (nargs < 3) {
        goto skip_optional;
    }
    locals = args[2];
skip_optional:
    return_value = builtin_eval_impl(module, source, globals, locals);

exit:
    return return_value;
}

PyDoc_STRVAR(builtin_exec__doc__,
"exec($module, source, globals=None, locals=None, /, *, closure=None)\n"
"--\n"
"\n"
"Execute the given source in the context of globals and locals.\n"
"\n"
"The source may be a string representing one or more Python statements\n"
"or a code object as returned by compile().\n"
"The globals must be a dictionary and locals can be any mapping,\n"
"defaulting to the current globals and locals.\n"
"If only globals is given, locals defaults to it.\n"
"The closure must be a tuple of cellvars, and can only be used\n"
"when source is a code object requiring exactly that many cellvars.");

#define BUILTIN_EXEC_METHODDEF    \
    {"exec", _PyCFunction_CAST(builtin_exec), METH_FASTCALL|METH_KEYWORDS, builtin_exec__doc__},

static PyObject *
builtin_exec_impl(PyObject *module, PyObject *source, PyObject *globals,
                  PyObject *locals, PyObject *closure);

static PyObject *
builtin_exec(PyObject *module, PyObject *const *args, Py_ssize_t nargs, PyObject *kwnames)
{
    PyObject *return_value = NULL;
    #if defined(Py_BUILD_CORE) && !defined(Py_BUILD_CORE_MODULE)

    #define NUM_KEYWORDS 1
    static struct {
        PyGC_Head _this_is_not_used;
        PyObject_VAR_HEAD
        PyObject *ob_item[NUM_KEYWORDS];
    } _kwtuple = {
        .ob_base = PyVarObject_HEAD_INIT(&PyTuple_Type, NUM_KEYWORDS)
        .ob_item = { &_Py_ID(closure), },
    };
    #undef NUM_KEYWORDS
    #define KWTUPLE (&_kwtuple.ob_base.ob_base)

    #else  // !Py_BUILD_CORE
    #  define KWTUPLE NULL
    #endif  // !Py_BUILD_CORE

    static const char * const _keywords[] = {"", "", "", "closure", NULL};
    static _PyArg_Parser _parser = {
        .keywords = _keywords,
        .fname = "exec",
        .kwtuple = KWTUPLE,
    };
    #undef KWTUPLE
    PyObject *argsbuf[4];
    Py_ssize_t noptargs = nargs + (kwnames ? PyTuple_GET_SIZE(kwnames) : 0) - 1;
    PyObject *source;
    PyObject *globals = Py_None;
    PyObject *locals = Py_None;
    PyObject *closure = NULL;

    args = _PyArg_UnpackKeywords(args, nargs, NULL, kwnames, &_parser, 1, 3, 0, argsbuf);
    if (!args) {
        goto exit;
    }
    source = args[0];
    if (nargs < 2) {
        goto skip_optional_posonly;
    }
    noptargs--;
    globals = args[1];
    if (nargs < 3) {
        goto skip_optional_posonly;
    }
    noptargs--;
    locals = args[2];
skip_optional_posonly:
    if (!noptargs) {
        goto skip_optional_kwonly;
    }
    closure = args[3];
skip_optional_kwonly:
    return_value = builtin_exec_impl(module, source, globals, locals, closure);

exit:
    return return_value;
}

PyDoc_STRVAR(builtin_getattr__doc__,
"getattr($module, object, name, default=<unrepresentable>, /)\n"
"--\n"
"\n"
"Get a named attribute from an object.\n"
"\n"
"getattr(x, \'y\') is equivalent to x.y\n"
"When a default argument is given, it is returned when the attribute doesn\'t\n"
"exist; without it, an exception is raised in that case.");

#define BUILTIN_GETATTR_METHODDEF    \
    {"getattr", _PyCFunction_CAST(builtin_getattr), METH_FASTCALL, builtin_getattr__doc__},

static PyObject *
builtin_getattr_impl(PyObject *module, PyObject *object, PyObject *name,
                     PyObject *default_value);

static PyObject *
builtin_getattr(PyObject *module, PyObject *const *args, Py_ssize_t nargs)
{
    PyObject *return_value = NULL;
    PyObject *object;
    PyObject *name;
    PyObject *default_value = NULL;

    if (!_PyArg_CheckPositional("getattr", nargs, 2, 3)) {
        goto exit;
    }
    object = args[0];
    name = args[1];
    if (nargs < 3) {
        goto skip_optional;
    }
    default_value = args[2];
skip_optional:
    return_value = builtin_getattr_impl(module, object, name, default_value);

exit:
    return return_value;
}

PyDoc_STRVAR(builtin_globals__doc__,
"globals($module, /)\n"
"--\n"
"\n"
"Return the dictionary containing the current scope\'s global variables.\n"
"\n"
"NOTE: Updates to this dictionary *will* affect name lookups in the current\n"
"global scope and vice-versa.");

#define BUILTIN_GLOBALS_METHODDEF    \
    {"globals", (PyCFunction)builtin_globals, METH_NOARGS, builtin_globals__doc__},

static PyObject *
builtin_globals_impl(PyObject *module);

static PyObject *
builtin_globals(PyObject *module, PyObject *Py_UNUSED(ignored))
{
    return builtin_globals_impl(module);
}

PyDoc_STRVAR(builtin_hasattr__doc__,
"hasattr($module, obj, name, /)\n"
"--\n"
"\n"
"Return whether the object has an attribute with the given name.\n"
"\n"
"This is done by calling getattr(obj, name) and catching AttributeError.");

#define BUILTIN_HASATTR_METHODDEF    \
    {"hasattr", _PyCFunction_CAST(builtin_hasattr), METH_FASTCALL, builtin_hasattr__doc__},

static PyObject *
builtin_hasattr_impl(PyObject *module, PyObject *obj, PyObject *name);

static PyObject *
builtin_hasattr(PyObject *module, PyObject *const *args, Py_ssize_t nargs)
{
    PyObject *return_value = NULL;
    PyObject *obj;
    PyObject *name;

    if (!_PyArg_CheckPositional("hasattr", nargs, 2, 2)) {
        goto exit;
    }
    obj = args[0];
    name = args[1];
    return_value = builtin_hasattr_impl(module, obj, name);

exit:
    return return_value;
}

PyDoc_STRVAR(builtin_id__doc__,
"id($module, obj, /)\n"
"--\n"
"\n"
"Return the identity of an object.\n"
"\n"
"This is guaranteed to be unique among simultaneously existing objects.\n"
"(CPython uses the object\'s memory address.)");

#define BUILTIN_ID_METHODDEF    \
    {"id", (PyCFunction)builtin_id, METH_O, builtin_id__doc__},

PyDoc_STRVAR(builtin_next__doc__,
"next($module, iterator, default=<unrepresentable>, /)\n"
"--\n"
"\n"
"Return the next item from the iterator.\n"
"\n"
"If default is given and the iterator is exhausted,\n"
"it is returned instead of raising StopIteration.");

#define BUILTIN_NEXT_METHODDEF    \
    {"next", _PyCFunction_CAST(builtin_next), METH_FASTCALL, builtin_next__doc__},

static PyObject *
builtin_next_impl(PyObject *module, PyObject *iterator,
                  PyObject *default_value);

static PyObject *
builtin_next(PyObject *module, PyObject *const *args, Py_ssize_t nargs)
{
    PyObject *return_value = NULL;
    PyObject *iterator;
    PyObject *default_value = NULL;

    if (!_PyArg_CheckPositional("next", nargs, 1, 2)) {
        goto exit;
    }
    iterator = args[0];
    if (nargs < 2) {
        goto skip_optional;
    }
    default_value = args[1];
skip_optional:
    return_value = builtin_next_impl(module, iterator, default_value);

exit:
    return return_value;
}

PyDoc_STRVAR(builtin_setattr__doc__,
"setattr($module, obj, name, value, /)\n"
"--\n"
"\n"
"Sets the named attribute on the given object to the specified value.\n"
"\n"
"setattr(x, \'y\', v) is equivalent to ``x.y = v``");

#define BUILTIN_SETATTR_METHODDEF    \
    {"setattr", _PyCFunction_CAST(builtin_setattr), METH_FASTCALL, builtin_setattr__doc__},

static PyObject *
builtin_setattr_impl(PyObject *module, PyObject *obj, PyObject *name,
                     PyObject *value);

static PyObject *
builtin_setattr(PyObject *module, PyObject *const *args, Py_ssize_t nargs)
{
    PyObject *return_value = NULL;
    PyObject *obj;
    PyObject *name;
    PyObject *value;

    if (!_PyArg_CheckPositional("setattr", nargs, 3, 3)) {
        goto exit;
    }
    obj = args[0];
    name = args[1];
    value = args[2];
    return_value = builtin_setattr_impl(module, obj, name, value);

exit:
    return return_value;
}

PyDoc_STRVAR(builtin_delattr__doc__,
"delattr($module, obj, name, /)\n"
"--\n"
"\n"
"Deletes the named attribute from the given object.\n"
"\n"
"delattr(x, \'y\') is equivalent to ``del x.y``");

#define BUILTIN_DELATTR_METHODDEF    \
    {"delattr", _PyCFunction_CAST(builtin_delattr), METH_FASTCALL, builtin_delattr__doc__},

static PyObject *
builtin_delattr_impl(PyObject *module, PyObject *obj, PyObject *name);

static PyObject *
builtin_delattr(PyObject *module, PyObject *const *args, Py_ssize_t nargs)
{
    PyObject *return_value = NULL;
    PyObject *obj;
    PyObject *name;

    if (!_PyArg_CheckPositional("delattr", nargs, 2, 2)) {
        goto exit;
    }
    obj = args[0];
    name = args[1];
    return_value = builtin_delattr_impl(module, obj, name);

exit:
    return return_value;
}

PyDoc_STRVAR(builtin_hash__doc__,
"hash($module, obj, /)\n"
"--\n"
"\n"
"Return the hash value for the given object.\n"
"\n"
"Two objects that compare equal must also have the same hash value, but the\n"
"reverse is not necessarily true.");

#define BUILTIN_HASH_METHODDEF    \
    {"hash", (PyCFunction)builtin_hash, METH_O, builtin_hash__doc__},

PyDoc_STRVAR(builtin_hex__doc__,
"hex($module, number, /)\n"
"--\n"
"\n"
"Return the hexadecimal representation of an integer.\n"
"\n"
"   >>> hex(12648430)\n"
"   \'0xc0ffee\'");

#define BUILTIN_HEX_METHODDEF    \
    {"hex", (PyCFunction)builtin_hex, METH_O, builtin_hex__doc__},

PyDoc_STRVAR(builtin_iter__doc__,
"iter($module, object, sentinel=<unrepresentable>, /)\n"
"--\n"
"\n"
"Get an iterator from an object.\n"
"\n"
"In the first form, the argument must supply its own iterator, or be a sequence.\n"
"In the second form, the callable is called until it returns the sentinel.");

#define BUILTIN_ITER_METHODDEF    \
    {"iter", _PyCFunction_CAST(builtin_iter), METH_FASTCALL, builtin_iter__doc__},

static PyObject *
builtin_iter_impl(PyObject *module, PyObject *object, PyObject *sentinel);

static PyObject *
builtin_iter(PyObject *module, PyObject *const *args, Py_ssize_t nargs)
{
    PyObject *return_value = NULL;
    PyObject *object;
    PyObject *sentinel = NULL;

    if (!_PyArg_CheckPositional("iter", nargs, 1, 2)) {
        goto exit;
    }
    object = args[0];
    if (nargs < 2) {
        goto skip_optional;
    }
    sentinel = args[1];
skip_optional:
    return_value = builtin_iter_impl(module, object, sentinel);

exit:
    return return_value;
}

PyDoc_STRVAR(builtin_aiter__doc__,
"aiter($module, async_iterable, /)\n"
"--\n"
"\n"
"Return an AsyncIterator for an AsyncIterable object.");

#define BUILTIN_AITER_METHODDEF    \
    {"aiter", (PyCFunction)builtin_aiter, METH_O, builtin_aiter__doc__},

PyDoc_STRVAR(builtin_anext__doc__,
"anext($module, aiterator, default=<unrepresentable>, /)\n"
"--\n"
"\n"
"async anext(aiterator[, default])\n"
"\n"
"Return the next item from the async iterator.  If default is given and the async\n"
"iterator is exhausted, it is returned instead of raising StopAsyncIteration.");

#define BUILTIN_ANEXT_METHODDEF    \
    {"anext", _PyCFunction_CAST(builtin_anext), METH_FASTCALL, builtin_anext__doc__},

static PyObject *
builtin_anext_impl(PyObject *module, PyObject *aiterator,
                   PyObject *default_value);

static PyObject *
builtin_anext(PyObject *module, PyObject *const *args, Py_ssize_t nargs)
{
    PyObject *return_value = NULL;
    PyObject *aiterator;
    PyObject *default_value = NULL;

    if (!_PyArg_CheckPositional("anext", nargs, 1, 2)) {
        goto exit;
    }
    aiterator = args[0];
    if (nargs < 2) {
        goto skip_optional;
    }
    default_value = args[1];
skip_optional:
    return_value = builtin_anext_impl(module, aiterator, default_value);

exit:
    return return_value;
}

PyDoc_STRVAR(builtin_len__doc__,
"len($module, obj, /)\n"
"--\n"
"\n"
"Return the number of items in a container.");

#define BUILTIN_LEN_METHODDEF    \
    {"len", (PyCFunction)builtin_len, METH_O, builtin_len__doc__},

PyDoc_STRVAR(builtin_locals__doc__,
"locals($module, /)\n"
"--\n"
"\n"
"Return a dictionary containing the current scope\'s local variables.\n"
"\n"
"NOTE: Whether or not updates to this dictionary will affect name lookups in\n"
"the local scope and vice-versa is *implementation dependent* and not\n"
"covered by any backwards compatibility guarantees.");

#define BUILTIN_LOCALS_METHODDEF    \
    {"locals", (PyCFunction)builtin_locals, METH_NOARGS, builtin_locals__doc__},

static PyObject *
builtin_locals_impl(PyObject *module);

static PyObject *
builtin_locals(PyObject *module, PyObject *Py_UNUSED(ignored))
{
    return builtin_locals_impl(module);
}

PyDoc_STRVAR(builtin_oct__doc__,
"oct($module, number, /)\n"
"--\n"
"\n"
"Return the octal representation of an integer.\n"
"\n"
"   >>> oct(342391)\n"
"   \'0o1234567\'");

#define BUILTIN_OCT_METHODDEF    \
    {"oct", (PyCFunction)builtin_oct, METH_O, builtin_oct__doc__},

PyDoc_STRVAR(builtin_ord__doc__,
"ord($module, c, /)\n"
"--\n"
"\n"
"Return the Unicode code point for a one-character string.");

#define BUILTIN_ORD_METHODDEF    \
    {"ord", (PyCFunction)builtin_ord, METH_O, builtin_ord__doc__},

PyDoc_STRVAR(builtin_pow__doc__,
"pow($module, /, base, exp, mod=None)\n"
"--\n"
"\n"
"Equivalent to base**exp with 2 arguments or base**exp % mod with 3 arguments\n"
"\n"
"Some types, such as ints, are able to use a more efficient algorithm when\n"
"invoked using the three argument form.");

#define BUILTIN_POW_METHODDEF    \
    {"pow", _PyCFunction_CAST(builtin_pow), METH_FASTCALL|METH_KEYWORDS, builtin_pow__doc__},

static PyObject *
builtin_pow_impl(PyObject *module, PyObject *base, PyObject *exp,
                 PyObject *mod);

static PyObject *
builtin_pow(PyObject *module, PyObject *const *args, Py_ssize_t nargs, PyObject *kwnames)
{
    PyObject *return_value = NULL;
    #if defined(Py_BUILD_CORE) && !defined(Py_BUILD_CORE_MODULE)

    #define NUM_KEYWORDS 3
    static struct {
        PyGC_Head _this_is_not_used;
        PyObject_VAR_HEAD
        PyObject *ob_item[NUM_KEYWORDS];
    } _kwtuple = {
        .ob_base = PyVarObject_HEAD_INIT(&PyTuple_Type, NUM_KEYWORDS)
        .ob_item = { &_Py_ID(base), &_Py_ID(exp), &_Py_ID(mod), },
    };
    #undef NUM_KEYWORDS
    #define KWTUPLE (&_kwtuple.ob_base.ob_base)

    #else  // !Py_BUILD_CORE
    #  define KWTUPLE NULL
    #endif  // !Py_BUILD_CORE

    static const char * const _keywords[] = {"base", "exp", "mod", NULL};
    static _PyArg_Parser _parser = {
        .keywords = _keywords,
        .fname = "pow",
        .kwtuple = KWTUPLE,
    };
    #undef KWTUPLE
    PyObject *argsbuf[3];
    Py_ssize_t noptargs = nargs + (kwnames ? PyTuple_GET_SIZE(kwnames) : 0) - 2;
    PyObject *base;
    PyObject *exp;
    PyObject *mod = Py_None;

    args = _PyArg_UnpackKeywords(args, nargs, NULL, kwnames, &_parser, 2, 3, 0, argsbuf);
    if (!args) {
        goto exit;
    }
    base = args[0];
    exp = args[1];
    if (!noptargs) {
        goto skip_optional_pos;
    }
    mod = args[2];
skip_optional_pos:
    return_value = builtin_pow_impl(module, base, exp, mod);

exit:
    return return_value;
}

PyDoc_STRVAR(builtin_print__doc__,
"print($module, /, *args, sep=\' \', end=\'\\n\', file=None, flush=False)\n"
"--\n"
"\n"
"Prints the values to a stream, or to sys.stdout by default.\n"
"\n"
"  sep\n"
"    string inserted between values, default a space.\n"
"  end\n"
"    string appended after the last value, default a newline.\n"
"  file\n"
"    a file-like object (stream); defaults to the current sys.stdout.\n"
"  flush\n"
"    whether to forcibly flush the stream.");

#define BUILTIN_PRINT_METHODDEF    \
    {"print", _PyCFunction_CAST(builtin_print), METH_FASTCALL|METH_KEYWORDS, builtin_print__doc__},

static PyObject *
builtin_print_impl(PyObject *module, Py_ssize_t varargssize,
                   PyObject *const *args, PyObject *sep, PyObject *end,
                   PyObject *file, int flush);

static PyObject *
builtin_print(PyObject *module, PyObject *const *args, Py_ssize_t nargs, PyObject *kwnames)
{
    PyObject *return_value = NULL;
    #if defined(Py_BUILD_CORE) && !defined(Py_BUILD_CORE_MODULE)

    #define NUM_KEYWORDS 4
    static struct {
        PyGC_Head _this_is_not_used;
        PyObject_VAR_HEAD
        PyObject *ob_item[NUM_KEYWORDS];
    } _kwtuple = {
        .ob_base = PyVarObject_HEAD_INIT(&PyTuple_Type, NUM_KEYWORDS)
        .ob_item = { &_Py_ID(sep), &_Py_ID(end), &_Py_ID(file), &_Py_ID(flush), },
    };
    #undef NUM_KEYWORDS
    #define KWTUPLE (&_kwtuple.ob_base.ob_base)

    #else  // !Py_BUILD_CORE
    #  define KWTUPLE NULL
    #endif  // !Py_BUILD_CORE

    static const char * const _keywords[] = {"sep", "end", "file", "flush", NULL};
<<<<<<< HEAD
    static _PyArg_Parser _parser = {NULL, _keywords, "print", 0};
    PyObject *argsbuf[4];
    Py_ssize_t varargssize = Py_MAX(nargs - 0, 0);
    PyObject *const *fastargs;
=======
    static _PyArg_Parser _parser = {
        .keywords = _keywords,
        .fname = "print",
        .kwtuple = KWTUPLE,
    };
    #undef KWTUPLE
    PyObject *argsbuf[5];
>>>>>>> 5dcae3f0
    Py_ssize_t noptargs = 0 + (kwnames ? PyTuple_GET_SIZE(kwnames) : 0) - 0;
    PyObject *const *__clinic_args;
    PyObject *sep = Py_None;
    PyObject *end = Py_None;
    PyObject *file = Py_None;
    int flush = 0;

    fastargs = _PyArg_UnpackKeywordsWithVarargKwonly(args, nargs, NULL, kwnames, &_parser, 0, 0, 0, 0, argsbuf);
    if (!fastargs) {
        goto exit;
    }
    __clinic_args = args + 0;
    if (!noptargs) {
        goto skip_optional_kwonly;
    }
    if (fastargs[0]) {
        sep = fastargs[0];
        if (!--noptargs) {
            goto skip_optional_kwonly;
        }
    }
    if (fastargs[1]) {
        end = fastargs[1];
        if (!--noptargs) {
            goto skip_optional_kwonly;
        }
    }
    if (fastargs[2]) {
        file = fastargs[2];
        if (!--noptargs) {
            goto skip_optional_kwonly;
        }
    }
    flush = PyObject_IsTrue(fastargs[3]);
    if (flush < 0) {
        goto exit;
    }
skip_optional_kwonly:
    return_value = builtin_print_impl(module, varargssize, __clinic_args, sep, end, file, flush);

exit:
    return return_value;
}

PyDoc_STRVAR(builtin_input__doc__,
"input($module, prompt=\'\', /)\n"
"--\n"
"\n"
"Read a string from standard input.  The trailing newline is stripped.\n"
"\n"
"The prompt string, if given, is printed to standard output without a\n"
"trailing newline before reading input.\n"
"\n"
"If the user hits EOF (*nix: Ctrl-D, Windows: Ctrl-Z+Return), raise EOFError.\n"
"On *nix systems, readline is used if available.");

#define BUILTIN_INPUT_METHODDEF    \
    {"input", _PyCFunction_CAST(builtin_input), METH_FASTCALL, builtin_input__doc__},

static PyObject *
builtin_input_impl(PyObject *module, PyObject *prompt);

static PyObject *
builtin_input(PyObject *module, PyObject *const *args, Py_ssize_t nargs)
{
    PyObject *return_value = NULL;
    PyObject *prompt = NULL;

    if (!_PyArg_CheckPositional("input", nargs, 0, 1)) {
        goto exit;
    }
    if (nargs < 1) {
        goto skip_optional;
    }
    prompt = args[0];
skip_optional:
    return_value = builtin_input_impl(module, prompt);

exit:
    return return_value;
}

PyDoc_STRVAR(builtin_repr__doc__,
"repr($module, obj, /)\n"
"--\n"
"\n"
"Return the canonical string representation of the object.\n"
"\n"
"For many object types, including most builtins, eval(repr(obj)) == obj.");

#define BUILTIN_REPR_METHODDEF    \
    {"repr", (PyCFunction)builtin_repr, METH_O, builtin_repr__doc__},

PyDoc_STRVAR(builtin_round__doc__,
"round($module, /, number, ndigits=None)\n"
"--\n"
"\n"
"Round a number to a given precision in decimal digits.\n"
"\n"
"The return value is an integer if ndigits is omitted or None.  Otherwise\n"
"the return value has the same type as the number.  ndigits may be negative.");

#define BUILTIN_ROUND_METHODDEF    \
    {"round", _PyCFunction_CAST(builtin_round), METH_FASTCALL|METH_KEYWORDS, builtin_round__doc__},

static PyObject *
builtin_round_impl(PyObject *module, PyObject *number, PyObject *ndigits);

static PyObject *
builtin_round(PyObject *module, PyObject *const *args, Py_ssize_t nargs, PyObject *kwnames)
{
    PyObject *return_value = NULL;
    #if defined(Py_BUILD_CORE) && !defined(Py_BUILD_CORE_MODULE)

    #define NUM_KEYWORDS 2
    static struct {
        PyGC_Head _this_is_not_used;
        PyObject_VAR_HEAD
        PyObject *ob_item[NUM_KEYWORDS];
    } _kwtuple = {
        .ob_base = PyVarObject_HEAD_INIT(&PyTuple_Type, NUM_KEYWORDS)
        .ob_item = { &_Py_ID(number), &_Py_ID(ndigits), },
    };
    #undef NUM_KEYWORDS
    #define KWTUPLE (&_kwtuple.ob_base.ob_base)

    #else  // !Py_BUILD_CORE
    #  define KWTUPLE NULL
    #endif  // !Py_BUILD_CORE

    static const char * const _keywords[] = {"number", "ndigits", NULL};
    static _PyArg_Parser _parser = {
        .keywords = _keywords,
        .fname = "round",
        .kwtuple = KWTUPLE,
    };
    #undef KWTUPLE
    PyObject *argsbuf[2];
    Py_ssize_t noptargs = nargs + (kwnames ? PyTuple_GET_SIZE(kwnames) : 0) - 1;
    PyObject *number;
    PyObject *ndigits = Py_None;

    args = _PyArg_UnpackKeywords(args, nargs, NULL, kwnames, &_parser, 1, 2, 0, argsbuf);
    if (!args) {
        goto exit;
    }
    number = args[0];
    if (!noptargs) {
        goto skip_optional_pos;
    }
    ndigits = args[1];
skip_optional_pos:
    return_value = builtin_round_impl(module, number, ndigits);

exit:
    return return_value;
}

PyDoc_STRVAR(builtin_vars__doc__,
"vars($module, object=<unrepresentable>, /)\n"
"--\n"
"\n"
"Show vars.\n"
"\n"
"Without arguments, equivalent to locals().\n"
"With an argument, equivalent to object.__dict__.");

#define BUILTIN_VARS_METHODDEF    \
    {"vars", _PyCFunction_CAST(builtin_vars), METH_FASTCALL, builtin_vars__doc__},

static PyObject *
builtin_vars_impl(PyObject *module, PyObject *object);

static PyObject *
builtin_vars(PyObject *module, PyObject *const *args, Py_ssize_t nargs)
{
    PyObject *return_value = NULL;
    PyObject *object = NULL;

    if (!_PyArg_CheckPositional("vars", nargs, 0, 1)) {
        goto exit;
    }
    if (nargs < 1) {
        goto skip_optional;
    }
    object = args[0];
skip_optional:
    return_value = builtin_vars_impl(module, object);

exit:
    return return_value;
}

PyDoc_STRVAR(builtin_sum__doc__,
"sum($module, iterable, /, start=0)\n"
"--\n"
"\n"
"Return the sum of a \'start\' value (default: 0) plus an iterable of numbers\n"
"\n"
"When the iterable is empty, return the start value.\n"
"This function is intended specifically for use with numeric values and may\n"
"reject non-numeric types.");

#define BUILTIN_SUM_METHODDEF    \
    {"sum", _PyCFunction_CAST(builtin_sum), METH_FASTCALL|METH_KEYWORDS, builtin_sum__doc__},

static PyObject *
builtin_sum_impl(PyObject *module, PyObject *iterable, PyObject *start);

static PyObject *
builtin_sum(PyObject *module, PyObject *const *args, Py_ssize_t nargs, PyObject *kwnames)
{
    PyObject *return_value = NULL;
    #if defined(Py_BUILD_CORE) && !defined(Py_BUILD_CORE_MODULE)

    #define NUM_KEYWORDS 1
    static struct {
        PyGC_Head _this_is_not_used;
        PyObject_VAR_HEAD
        PyObject *ob_item[NUM_KEYWORDS];
    } _kwtuple = {
        .ob_base = PyVarObject_HEAD_INIT(&PyTuple_Type, NUM_KEYWORDS)
        .ob_item = { &_Py_ID(start), },
    };
    #undef NUM_KEYWORDS
    #define KWTUPLE (&_kwtuple.ob_base.ob_base)

    #else  // !Py_BUILD_CORE
    #  define KWTUPLE NULL
    #endif  // !Py_BUILD_CORE

    static const char * const _keywords[] = {"", "start", NULL};
    static _PyArg_Parser _parser = {
        .keywords = _keywords,
        .fname = "sum",
        .kwtuple = KWTUPLE,
    };
    #undef KWTUPLE
    PyObject *argsbuf[2];
    Py_ssize_t noptargs = nargs + (kwnames ? PyTuple_GET_SIZE(kwnames) : 0) - 1;
    PyObject *iterable;
    PyObject *start = NULL;

    args = _PyArg_UnpackKeywords(args, nargs, NULL, kwnames, &_parser, 1, 2, 0, argsbuf);
    if (!args) {
        goto exit;
    }
    iterable = args[0];
    if (!noptargs) {
        goto skip_optional_pos;
    }
    start = args[1];
skip_optional_pos:
    return_value = builtin_sum_impl(module, iterable, start);

exit:
    return return_value;
}

PyDoc_STRVAR(builtin_isinstance__doc__,
"isinstance($module, obj, class_or_tuple, /)\n"
"--\n"
"\n"
"Return whether an object is an instance of a class or of a subclass thereof.\n"
"\n"
"A tuple, as in ``isinstance(x, (A, B, ...))``, may be given as the target to\n"
"check against. This is equivalent to ``isinstance(x, A) or isinstance(x, B)\n"
"or ...`` etc.");

#define BUILTIN_ISINSTANCE_METHODDEF    \
    {"isinstance", _PyCFunction_CAST(builtin_isinstance), METH_FASTCALL, builtin_isinstance__doc__},

static PyObject *
builtin_isinstance_impl(PyObject *module, PyObject *obj,
                        PyObject *class_or_tuple);

static PyObject *
builtin_isinstance(PyObject *module, PyObject *const *args, Py_ssize_t nargs)
{
    PyObject *return_value = NULL;
    PyObject *obj;
    PyObject *class_or_tuple;

    if (!_PyArg_CheckPositional("isinstance", nargs, 2, 2)) {
        goto exit;
    }
    obj = args[0];
    class_or_tuple = args[1];
    return_value = builtin_isinstance_impl(module, obj, class_or_tuple);

exit:
    return return_value;
}

PyDoc_STRVAR(builtin_issubclass__doc__,
"issubclass($module, cls, class_or_tuple, /)\n"
"--\n"
"\n"
"Return whether \'cls\' is derived from another class or is the same class.\n"
"\n"
"A tuple, as in ``issubclass(x, (A, B, ...))``, may be given as the target to\n"
"check against. This is equivalent to ``issubclass(x, A) or issubclass(x, B)\n"
"or ...``.");

#define BUILTIN_ISSUBCLASS_METHODDEF    \
    {"issubclass", _PyCFunction_CAST(builtin_issubclass), METH_FASTCALL, builtin_issubclass__doc__},

static PyObject *
builtin_issubclass_impl(PyObject *module, PyObject *cls,
                        PyObject *class_or_tuple);

static PyObject *
builtin_issubclass(PyObject *module, PyObject *const *args, Py_ssize_t nargs)
{
    PyObject *return_value = NULL;
    PyObject *cls;
    PyObject *class_or_tuple;

    if (!_PyArg_CheckPositional("issubclass", nargs, 2, 2)) {
        goto exit;
    }
    cls = args[0];
    class_or_tuple = args[1];
    return_value = builtin_issubclass_impl(module, cls, class_or_tuple);

exit:
    return return_value;
}
<<<<<<< HEAD
/*[clinic end generated code: output=f743bba2a1a700c6 input=a9049054013a1b77]*/
=======
/*[clinic end generated code: output=84a04e7446debf58 input=a9049054013a1b77]*/
>>>>>>> 5dcae3f0
<|MERGE_RESOLUTION|>--- conflicted
+++ resolved
@@ -1074,20 +1074,15 @@
     #endif  // !Py_BUILD_CORE
 
     static const char * const _keywords[] = {"sep", "end", "file", "flush", NULL};
-<<<<<<< HEAD
-    static _PyArg_Parser _parser = {NULL, _keywords, "print", 0};
-    PyObject *argsbuf[4];
-    Py_ssize_t varargssize = Py_MAX(nargs - 0, 0);
-    PyObject *const *fastargs;
-=======
     static _PyArg_Parser _parser = {
         .keywords = _keywords,
         .fname = "print",
         .kwtuple = KWTUPLE,
     };
     #undef KWTUPLE
-    PyObject *argsbuf[5];
->>>>>>> 5dcae3f0
+    PyObject *argsbuf[4];
+    Py_ssize_t varargssize = Py_MAX(nargs - 0, 0);
+    PyObject *const *fastargs;
     Py_ssize_t noptargs = 0 + (kwnames ? PyTuple_GET_SIZE(kwnames) : 0) - 0;
     PyObject *const *__clinic_args;
     PyObject *sep = Py_None;
@@ -1416,8 +1411,4 @@
 exit:
     return return_value;
 }
-<<<<<<< HEAD
-/*[clinic end generated code: output=f743bba2a1a700c6 input=a9049054013a1b77]*/
-=======
-/*[clinic end generated code: output=84a04e7446debf58 input=a9049054013a1b77]*/
->>>>>>> 5dcae3f0
+/*[clinic end generated code: output=84a04e7446debf58 input=a9049054013a1b77]*/