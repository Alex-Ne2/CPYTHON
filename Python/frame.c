--- conflicted
+++ resolved
@@ -50,23 +50,11 @@
 {
     assert(frame->owner < FRAME_OWNED_BY_INTERPRETER);
     assert(frame->owner != FRAME_OWNED_BY_FRAME_OBJECT);
-<<<<<<< HEAD
-    assert(frame->owner != FRAME_CLEARED);
     _PyInterpreterFrame *new_frame = (_PyInterpreterFrame *)f->_f_frame_data;
     _PyFrame_Copy(frame, new_frame);
     f->f_frame = new_frame;
     new_frame->owner = FRAME_OWNED_BY_FRAME_OBJECT;
     if (_PyFrame_IsIncomplete(new_frame)) {
-=======
-    Py_ssize_t size = ((char*)frame->stackpointer) - (char *)frame;
-    memcpy((_PyInterpreterFrame *)f->_f_frame_data, frame, size);
-    frame = (_PyInterpreterFrame *)f->_f_frame_data;
-    frame->stackpointer = (_PyStackRef *)(((char *)frame) + size);
-    frame->f_executable = PyStackRef_DUP(frame->f_executable);
-    f->f_frame = frame;
-    frame->owner = FRAME_OWNED_BY_FRAME_OBJECT;
-    if (_PyFrame_IsIncomplete(frame)) {
->>>>>>> 0664c1af
         // This may be a newly-created generator or coroutine frame. Since it's
         // dead anyways, just pretend that the first RESUME ran:
         PyCodeObject *code = _PyFrame_GetCode(new_frame);
