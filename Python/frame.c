
#include "Python.h"
#include "frameobject.h"
#include "pycore_code.h"           // stats
#include "pycore_frame.h"
#include "pycore_object.h"        // _PyObject_GC_UNTRACK()
#include "opcode.h"

int
<<<<<<< HEAD
_PyInterpreterFrame_Traverse(_PyInterpreterFrame *f, visitproc visit, void *arg)
{
    Py_VISIT(fdata->frame_obj);
    Py_VISIT(fdata->globals);
    Py_VISIT(fdata->builtins);
    Py_VISIT(fdata->locals);
    Py_VISIT(fdata->code);
   /* locals */
    PyObject **locals = _PyInterpreterFrame_GetLocalsArray(fdata);
    for (int i = 0; i < fdata->nlocalsplus; i++) {
        Py_VISIT(locals[i]);
    }
    /* stack */
    for (int i = 0; i <fdata->stackdepth; i++) {
        Py_VISIT(fdata->stack[i]);
    }
=======
_PyFrame_Traverse(_PyInterpreterFrame *frame, visitproc visit, void *arg)
{
    Py_VISIT(frame->frame_obj);
    Py_VISIT(frame->f_locals);
    Py_VISIT(frame->f_func);
    Py_VISIT(frame->f_code);
   /* locals */
    PyObject **locals = _PyFrame_GetLocalsArray(frame);
    int i = 0;
    /* locals and stack */
    for (; i <frame->stacktop; i++) {
        Py_VISIT(locals[i]);
    }
>>>>>>> 69276324
    return 0;
}

PyFrameObject *
<<<<<<< HEAD
_PyInterpreterFrame_MakeAndSetFrameObject(_PyInterpreterFrame *fdata)
=======
_PyFrame_MakeAndSetFrameObject(_PyInterpreterFrame *frame)
>>>>>>> 69276324
{
    assert(fdata->frame_obj == NULL);
    PyObject *error_type, *error_value, *error_traceback;
    PyErr_Fetch(&error_type, &error_value, &error_traceback);
<<<<<<< HEAD
    PyFrameObject *f = _PyFrame_New_NoTrack(fdata, 0);
=======

    PyFrameObject *f = _PyFrame_New_NoTrack(frame->f_code);
>>>>>>> 69276324
    if (f == NULL) {
        Py_XDECREF(error_type);
        Py_XDECREF(error_value);
        Py_XDECREF(error_traceback);
    }
    else {
        f->f_owns_frame = 0;
        f->f_frame = frame;
        frame->frame_obj = f;
        PyErr_Restore(error_type, error_value, error_traceback);
    }
<<<<<<< HEAD
    fdata->frame_obj = f;
    return f;
}


static _PyInterpreterFrame *
copy_frame_to_heap(_PyInterpreterFrame *fdata)
{

    PyObject **locals = _PyInterpreterFrame_GetLocalsArray(fdata);
    Py_ssize_t size = ((char*)&fdata->stack[fdata->stackdepth]) - (char *)locals;
    PyObject **copy = PyMem_Malloc(size);
    if (copy == NULL) {
        PyErr_NoMemory();
        return NULL;
    }
    memcpy(copy, locals, size);
    _PyInterpreterFrame *res = (_PyInterpreterFrame *)(copy + fdata->nlocalsplus);
    return res;
}

static inline void
clear_specials(_PyInterpreterFrame *fdata)
{
    fdata->generator = NULL;
    Py_XDECREF(fdata->frame_obj);
    Py_XDECREF(fdata->locals);
    Py_DECREF(fdata->globals);
    Py_DECREF(fdata->builtins);
    Py_DECREF(fdata->code);
}

static void
take_ownership(PyFrameObject *f, struct _PyInterpreterFrame *fdata)
{
    assert(f->f_own_locals_memory == 0);
    assert(fdata->frame_obj == NULL);

    f->f_own_locals_memory = 1;
    f->f_fdata = fdata;
    assert(f->f_back == NULL);
    if (fdata->previous != NULL) {
        /* Link frame object's 'f_back' and remove link through frame data's 'previous' field */
        PyFrameObject *back = _PyInterpreterFrame_GetFrameObject(fdata->previous);
=======
    return f;
}

void
_PyFrame_Copy(_PyInterpreterFrame *src, _PyInterpreterFrame *dest)
{
    assert(src->stacktop >= src->f_code->co_nlocalsplus);
    Py_ssize_t size = ((char*)&src->localsplus[src->stacktop]) - (char *)src;
    memcpy(dest, src, size);
}


static void
take_ownership(PyFrameObject *f, _PyInterpreterFrame *frame)
{
    assert(f->f_owns_frame == 0);
    Py_ssize_t size = ((char*)&frame->localsplus[frame->stacktop]) - (char *)frame;
    memcpy((_PyInterpreterFrame *)f->_f_frame_data, frame, size);
    frame = (_PyInterpreterFrame *)f->_f_frame_data;
    f->f_owns_frame = 1;
    f->f_frame = frame;
    assert(f->f_back == NULL);
    if (frame->previous != NULL) {
        /* Link PyFrameObjects.f_back and remove link through _PyInterpreterFrame.previous */
        PyFrameObject *back = _PyFrame_GetFrameObject(frame->previous);
>>>>>>> 69276324
        if (back == NULL) {
            /* Memory error here. */
            assert(PyErr_ExceptionMatches(PyExc_MemoryError));
            /* Nothing we can do about it */
            PyErr_Clear();
        }
        else {
            f->f_back = (PyFrameObject *)Py_NewRef(back);
        }
        fdata->previous = NULL;
    }
    if (!_PyObject_GC_IS_TRACKED((PyObject *)f)) {
        _PyObject_GC_TRACK((PyObject *)f);
    }
}

<<<<<<< HEAD
int
_PyInterpreterFrame_Clear(_PyInterpreterFrame * fdata, int take)
{
    PyObject **localsarray = ((PyObject **)fdata)-fdata->nlocalsplus;
    if (fdata->frame_obj) {
        PyFrameObject *f = fdata->frame_obj;
        fdata->frame_obj = NULL;
        if (Py_REFCNT(f) > 1) {
            if (!take) {
                fdata = copy_frame_to_heap(fdata);
                if (fdata == NULL) {
                    return -1;
                }
            }
            take_ownership(f, fdata);
=======
void
_PyFrame_Clear(_PyInterpreterFrame *frame)
{
    /* It is the responsibility of the owning generator/coroutine
     * to have cleared the enclosing generator, if any. */
    assert(!frame->is_generator);
    if (frame->frame_obj) {
        PyFrameObject *f = frame->frame_obj;
        frame->frame_obj = NULL;
        if (Py_REFCNT(f) > 1) {
            take_ownership(f, frame);
>>>>>>> 69276324
            Py_DECREF(f);
            return;
        }
        Py_DECREF(f);
    }
<<<<<<< HEAD
    for (int i = 0; i < fdata->nlocalsplus; i++) {
        Py_XDECREF(localsarray[i]);
    }
    assert(fdata->stackdepth >= 0);
    for (int i = 0; i < fdata->stackdepth; i++) {
        Py_DECREF(fdata->stack[i]);
    }
    clear_specials(fdata);
    if (take) {
        PyMem_Free(_PyInterpreterFrame_GetLocalsArray(fdata));
=======
    assert(frame->stacktop >= 0);
    for (int i = 0; i < frame->stacktop; i++) {
        Py_XDECREF(frame->localsplus[i]);
    }
    Py_XDECREF(frame->frame_obj);
    Py_XDECREF(frame->f_locals);
    Py_DECREF(frame->f_func);
    Py_DECREF(frame->f_code);
}

/* Consumes reference to func */
_PyInterpreterFrame *
_PyFrame_Push(PyThreadState *tstate, PyFunctionObject *func)
{
    PyCodeObject *code = (PyCodeObject *)func->func_code;
    size_t size = code->co_nlocalsplus + code->co_stacksize + FRAME_SPECIALS_SIZE;
    CALL_STAT_INC(frames_pushed);
    _PyInterpreterFrame *new_frame = _PyThreadState_BumpFramePointer(tstate, size);
    if (new_frame == NULL) {
        Py_DECREF(func);
        return NULL;
>>>>>>> 69276324
    }
    _PyFrame_InitializeSpecials(new_frame, func, NULL, code->co_nlocalsplus);
    return new_frame;
}<|MERGE_RESOLUTION|>--- conflicted
+++ resolved
@@ -7,30 +7,12 @@
 #include "opcode.h"
 
 int
-<<<<<<< HEAD
-_PyInterpreterFrame_Traverse(_PyInterpreterFrame *f, visitproc visit, void *arg)
-{
-    Py_VISIT(fdata->frame_obj);
-    Py_VISIT(fdata->globals);
-    Py_VISIT(fdata->builtins);
-    Py_VISIT(fdata->locals);
-    Py_VISIT(fdata->code);
-   /* locals */
-    PyObject **locals = _PyInterpreterFrame_GetLocalsArray(fdata);
-    for (int i = 0; i < fdata->nlocalsplus; i++) {
-        Py_VISIT(locals[i]);
-    }
-    /* stack */
-    for (int i = 0; i <fdata->stackdepth; i++) {
-        Py_VISIT(fdata->stack[i]);
-    }
-=======
 _PyFrame_Traverse(_PyInterpreterFrame *frame, visitproc visit, void *arg)
 {
     Py_VISIT(frame->frame_obj);
-    Py_VISIT(frame->f_locals);
-    Py_VISIT(frame->f_func);
-    Py_VISIT(frame->f_code);
+    Py_VISIT(frame->locals);
+    Py_VISIT(frame->func);
+    Py_VISIT(frame->code);
    /* locals */
     PyObject **locals = _PyFrame_GetLocalsArray(frame);
     int i = 0;
@@ -38,26 +20,17 @@
     for (; i <frame->stacktop; i++) {
         Py_VISIT(locals[i]);
     }
->>>>>>> 69276324
     return 0;
 }
 
 PyFrameObject *
-<<<<<<< HEAD
-_PyInterpreterFrame_MakeAndSetFrameObject(_PyInterpreterFrame *fdata)
-=======
 _PyFrame_MakeAndSetFrameObject(_PyInterpreterFrame *frame)
->>>>>>> 69276324
 {
-    assert(fdata->frame_obj == NULL);
+    assert(frame->frame_obj == NULL);
     PyObject *error_type, *error_value, *error_traceback;
     PyErr_Fetch(&error_type, &error_value, &error_traceback);
-<<<<<<< HEAD
-    PyFrameObject *f = _PyFrame_New_NoTrack(fdata, 0);
-=======
 
-    PyFrameObject *f = _PyFrame_New_NoTrack(frame->f_code);
->>>>>>> 69276324
+    PyFrameObject *f = _PyFrame_New_NoTrack(frame->code);
     if (f == NULL) {
         Py_XDECREF(error_type);
         Py_XDECREF(error_value);
@@ -65,63 +38,17 @@
     }
     else {
         f->f_owns_frame = 0;
-        f->f_frame = frame;
+        f->f_fdata = frame;
         frame->frame_obj = f;
         PyErr_Restore(error_type, error_value, error_traceback);
     }
-<<<<<<< HEAD
-    fdata->frame_obj = f;
-    return f;
-}
-
-
-static _PyInterpreterFrame *
-copy_frame_to_heap(_PyInterpreterFrame *fdata)
-{
-
-    PyObject **locals = _PyInterpreterFrame_GetLocalsArray(fdata);
-    Py_ssize_t size = ((char*)&fdata->stack[fdata->stackdepth]) - (char *)locals;
-    PyObject **copy = PyMem_Malloc(size);
-    if (copy == NULL) {
-        PyErr_NoMemory();
-        return NULL;
-    }
-    memcpy(copy, locals, size);
-    _PyInterpreterFrame *res = (_PyInterpreterFrame *)(copy + fdata->nlocalsplus);
-    return res;
-}
-
-static inline void
-clear_specials(_PyInterpreterFrame *fdata)
-{
-    fdata->generator = NULL;
-    Py_XDECREF(fdata->frame_obj);
-    Py_XDECREF(fdata->locals);
-    Py_DECREF(fdata->globals);
-    Py_DECREF(fdata->builtins);
-    Py_DECREF(fdata->code);
-}
-
-static void
-take_ownership(PyFrameObject *f, struct _PyInterpreterFrame *fdata)
-{
-    assert(f->f_own_locals_memory == 0);
-    assert(fdata->frame_obj == NULL);
-
-    f->f_own_locals_memory = 1;
-    f->f_fdata = fdata;
-    assert(f->f_back == NULL);
-    if (fdata->previous != NULL) {
-        /* Link frame object's 'f_back' and remove link through frame data's 'previous' field */
-        PyFrameObject *back = _PyInterpreterFrame_GetFrameObject(fdata->previous);
-=======
     return f;
 }
 
 void
 _PyFrame_Copy(_PyInterpreterFrame *src, _PyInterpreterFrame *dest)
 {
-    assert(src->stacktop >= src->f_code->co_nlocalsplus);
+    assert(src->stacktop >= src->code->co_nlocalsplus);
     Py_ssize_t size = ((char*)&src->localsplus[src->stacktop]) - (char *)src;
     memcpy(dest, src, size);
 }
@@ -135,12 +62,11 @@
     memcpy((_PyInterpreterFrame *)f->_f_frame_data, frame, size);
     frame = (_PyInterpreterFrame *)f->_f_frame_data;
     f->f_owns_frame = 1;
-    f->f_frame = frame;
+    f->f_fdata = frame;
     assert(f->f_back == NULL);
     if (frame->previous != NULL) {
         /* Link PyFrameObjects.f_back and remove link through _PyInterpreterFrame.previous */
         PyFrameObject *back = _PyFrame_GetFrameObject(frame->previous);
->>>>>>> 69276324
         if (back == NULL) {
             /* Memory error here. */
             assert(PyErr_ExceptionMatches(PyExc_MemoryError));
@@ -150,30 +76,13 @@
         else {
             f->f_back = (PyFrameObject *)Py_NewRef(back);
         }
-        fdata->previous = NULL;
+        frame->previous = NULL;
     }
     if (!_PyObject_GC_IS_TRACKED((PyObject *)f)) {
         _PyObject_GC_TRACK((PyObject *)f);
     }
 }
 
-<<<<<<< HEAD
-int
-_PyInterpreterFrame_Clear(_PyInterpreterFrame * fdata, int take)
-{
-    PyObject **localsarray = ((PyObject **)fdata)-fdata->nlocalsplus;
-    if (fdata->frame_obj) {
-        PyFrameObject *f = fdata->frame_obj;
-        fdata->frame_obj = NULL;
-        if (Py_REFCNT(f) > 1) {
-            if (!take) {
-                fdata = copy_frame_to_heap(fdata);
-                if (fdata == NULL) {
-                    return -1;
-                }
-            }
-            take_ownership(f, fdata);
-=======
 void
 _PyFrame_Clear(_PyInterpreterFrame *frame)
 {
@@ -185,32 +94,19 @@
         frame->frame_obj = NULL;
         if (Py_REFCNT(f) > 1) {
             take_ownership(f, frame);
->>>>>>> 69276324
             Py_DECREF(f);
             return;
         }
         Py_DECREF(f);
     }
-<<<<<<< HEAD
-    for (int i = 0; i < fdata->nlocalsplus; i++) {
-        Py_XDECREF(localsarray[i]);
-    }
-    assert(fdata->stackdepth >= 0);
-    for (int i = 0; i < fdata->stackdepth; i++) {
-        Py_DECREF(fdata->stack[i]);
-    }
-    clear_specials(fdata);
-    if (take) {
-        PyMem_Free(_PyInterpreterFrame_GetLocalsArray(fdata));
-=======
     assert(frame->stacktop >= 0);
     for (int i = 0; i < frame->stacktop; i++) {
         Py_XDECREF(frame->localsplus[i]);
     }
     Py_XDECREF(frame->frame_obj);
-    Py_XDECREF(frame->f_locals);
-    Py_DECREF(frame->f_func);
-    Py_DECREF(frame->f_code);
+    Py_XDECREF(frame->locals);
+    Py_DECREF(frame->func);
+    Py_DECREF(frame->code);
 }
 
 /* Consumes reference to func */
@@ -224,7 +120,6 @@
     if (new_frame == NULL) {
         Py_DECREF(func);
         return NULL;
->>>>>>> 69276324
     }
     _PyFrame_InitializeSpecials(new_frame, func, NULL, code->co_nlocalsplus);
     return new_frame;
