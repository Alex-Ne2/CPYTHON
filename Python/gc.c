//  This implements the reference cycle garbage collector.
//  The Python module inteface to the collector is in gcmodule.c.
//  See https://devguide.python.org/internals/garbage-collector/

#include "Python.h"
#include "pycore_ceval.h"         // _Py_set_eval_breaker_bit()
#include "pycore_context.h"
#include "pycore_dict.h"          // _PyDict_MaybeUntrack()
#include "pycore_initconfig.h"
#include "pycore_interp.h"        // PyInterpreterState.gc
#include "pycore_object.h"
#include "pycore_pyerrors.h"
#include "pycore_pystate.h"       // _PyThreadState_GET()
#include "pycore_weakref.h"       // _PyWeakref_ClearRef()
#include "pydtrace.h"

typedef struct _gc_runtime_state GCState;

#ifdef Py_DEBUG
#  define GC_DEBUG
#endif

#define GC_NEXT _PyGCHead_NEXT
#define GC_PREV _PyGCHead_PREV

// update_refs() set this bit for all objects in current generation.
// subtract_refs() and move_unreachable() uses this to distinguish
// visited object is in GCing or not.
//
// move_unreachable() removes this flag from reachable objects.
// Only unreachable objects have this flag.
//
// No objects in interpreter have this flag after GC ends.
#define PREV_MASK_COLLECTING   _PyGC_PREV_MASK_COLLECTING

// Lowest bit of _gc_next is used for UNREACHABLE flag.
//
// This flag represents the object is in unreachable list in move_unreachable()
//
// Although this flag is used only in move_unreachable(), move_unreachable()
// doesn't clear this flag to skip unnecessary iteration.
// move_legacy_finalizers() removes this flag instead.
// Between them, unreachable list is not normal list and we can not use
// most gc_list_* functions for it.
#define NEXT_MASK_UNREACHABLE  2

#define AS_GC(op) _Py_AS_GC(op)
#define FROM_GC(gc) _Py_FROM_GC(gc)

// Automatically choose the generation that needs collecting.
#define GENERATION_AUTO (-1)

static inline int
gc_is_collecting(PyGC_Head *g)
{
    return (g->_gc_prev & PREV_MASK_COLLECTING) != 0;
}

static inline void
gc_clear_collecting(PyGC_Head *g)
{
    g->_gc_prev &= ~PREV_MASK_COLLECTING;
}

static inline Py_ssize_t
gc_get_refs(PyGC_Head *g)
{
    return (Py_ssize_t)(g->_gc_prev >> _PyGC_PREV_SHIFT);
}

static inline void
gc_set_refs(PyGC_Head *g, Py_ssize_t refs)
{
    g->_gc_prev = (g->_gc_prev & ~_PyGC_PREV_MASK)
        | ((uintptr_t)(refs) << _PyGC_PREV_SHIFT);
}

static inline void
gc_reset_refs(PyGC_Head *g, Py_ssize_t refs)
{
    g->_gc_prev = (g->_gc_prev & _PyGC_PREV_MASK_FINALIZED)
        | PREV_MASK_COLLECTING
        | ((uintptr_t)(refs) << _PyGC_PREV_SHIFT);
}

static inline void
gc_decref(PyGC_Head *g)
{
    _PyObject_ASSERT_WITH_MSG(FROM_GC(g),
                              gc_get_refs(g) > 0,
                              "refcount is too small");
    g->_gc_prev -= 1 << _PyGC_PREV_SHIFT;
}

static inline int
gc_old_space(PyGC_Head *g)
{
    return g->_gc_next & _PyGC_NEXT_MASK_OLD_SPACE_1;
}

static inline int
flip_old_space(int space)
{
    assert(space == 0 || space == 1);
    return space ^ _PyGC_NEXT_MASK_OLD_SPACE_1;
}

static inline void
gc_flip_old_space(PyGC_Head *g)
{
    g->_gc_next ^= _PyGC_NEXT_MASK_OLD_SPACE_1;
}

static inline void
gc_set_old_space(PyGC_Head *g, int space)
{
    assert(space == 0 || space == _PyGC_NEXT_MASK_OLD_SPACE_1);
    g->_gc_next &= ~_PyGC_NEXT_MASK_OLD_SPACE_1;
    g->_gc_next |= space;
}

static PyGC_Head *
GEN_HEAD(GCState *gcstate, int n)
{
    assert((gcstate->visited_space & (~1)) == 0);
    switch(n) {
        case 0:
            return &gcstate->young.head;
        case 1:
            return &gcstate->old[gcstate->visited_space].head;
        case 2:
            return &gcstate->old[gcstate->visited_space^1].head;
        default:
            Py_UNREACHABLE();
    }
}

static GCState *
get_gc_state(void)
{
    PyInterpreterState *interp = _PyInterpreterState_GET();
    return &interp->gc;
}


void
_PyGC_InitState(GCState *gcstate)
{
#define INIT_HEAD(GEN) \
    do { \
        GEN.head._gc_next = (uintptr_t)&GEN.head; \
        GEN.head._gc_prev = (uintptr_t)&GEN.head; \
    } while (0)

    assert(gcstate->young.count == 0);
    assert(gcstate->old[0].count == 0);
    assert(gcstate->old[1].count == 0);
    INIT_HEAD(gcstate->young);
    INIT_HEAD(gcstate->old[0]);
    INIT_HEAD(gcstate->old[1]);
    INIT_HEAD(gcstate->permanent_generation);

#undef INIT_HEAD
}


PyStatus
_PyGC_Init(PyInterpreterState *interp)
{
    GCState *gcstate = &interp->gc;

    gcstate->garbage = PyList_New(0);
    if (gcstate->garbage == NULL) {
        return _PyStatus_NO_MEMORY();
    }

    gcstate->callbacks = PyList_New(0);
    if (gcstate->callbacks == NULL) {
        return _PyStatus_NO_MEMORY();
    }

    return _PyStatus_OK();
}


/*
_gc_prev values
---------------

Between collections, _gc_prev is used for doubly linked list.

Lowest two bits of _gc_prev are used for flags.
PREV_MASK_COLLECTING is used only while collecting and cleared before GC ends
or _PyObject_GC_UNTRACK() is called.

During a collection, _gc_prev is temporary used for gc_refs, and the gc list
is singly linked until _gc_prev is restored.

gc_refs
    At the start of a collection, update_refs() copies the true refcount
    to gc_refs, for each object in the generation being collected.
    subtract_refs() then adjusts gc_refs so that it equals the number of
    times an object is referenced directly from outside the generation
    being collected.

PREV_MASK_COLLECTING
    Objects in generation being collected are marked PREV_MASK_COLLECTING in
    update_refs().


_gc_next values
---------------

_gc_next takes these values:

0
    The object is not tracked

!= 0
    Pointer to the next object in the GC list.
    Additionally, lowest bit is used temporary for
    NEXT_MASK_UNREACHABLE flag described below.

NEXT_MASK_UNREACHABLE
    move_unreachable() then moves objects not reachable (whether directly or
    indirectly) from outside the generation into an "unreachable" set and
    set this flag.

    Objects that are found to be reachable have gc_refs set to 1.
    When this flag is set for the reachable object, the object must be in
    "unreachable" set.
    The flag is unset and the object is moved back to "reachable" set.

    move_legacy_finalizers() will remove this flag from "unreachable" set.
*/

/*** list functions ***/

static inline void
gc_list_init(PyGC_Head *list)
{
    // List header must not have flags.
    // We can assign pointer by simple cast.
    list->_gc_prev = (uintptr_t)list;
    list->_gc_next = (uintptr_t)list;
}

static inline int
gc_list_is_empty(PyGC_Head *list)
{
    return (list->_gc_next == (uintptr_t)list);
}

/* Append `node` to `list`. */
static inline void
gc_list_append(PyGC_Head *node, PyGC_Head *list)
{
    assert((list->_gc_prev & ~_PyGC_PREV_MASK) == 0);
    PyGC_Head *last = (PyGC_Head *)list->_gc_prev;

    // last <-> node
    _PyGCHead_SET_PREV(node, last);
    _PyGCHead_SET_NEXT(last, node);

    // node <-> list
    _PyGCHead_SET_NEXT(node, list);
    list->_gc_prev = (uintptr_t)node;
}

/* Remove `node` from the gc list it's currently in. */
static inline void
gc_list_remove(PyGC_Head *node)
{
    PyGC_Head *prev = GC_PREV(node);
    PyGC_Head *next = GC_NEXT(node);

    _PyGCHead_SET_NEXT(prev, next);
    _PyGCHead_SET_PREV(next, prev);

    node->_gc_next = 0; /* object is not currently tracked */
}

/* Move `node` from the gc list it's currently in (which is not explicitly
 * named here) to the end of `list`.  This is semantically the same as
 * gc_list_remove(node) followed by gc_list_append(node, list).
 */
static void
gc_list_move(PyGC_Head *node, PyGC_Head *list)
{
    /* Unlink from current list. */
    PyGC_Head *from_prev = GC_PREV(node);
    PyGC_Head *from_next = GC_NEXT(node);
    _PyGCHead_SET_NEXT(from_prev, from_next);
    _PyGCHead_SET_PREV(from_next, from_prev);

    /* Relink at end of new list. */
    // list must not have flags.  So we can skip macros.
    PyGC_Head *to_prev = (PyGC_Head*)list->_gc_prev;
    _PyGCHead_SET_PREV(node, to_prev);
    _PyGCHead_SET_NEXT(to_prev, node);
    list->_gc_prev = (uintptr_t)node;
    _PyGCHead_SET_NEXT(node, list);
}

/* append list `from` onto list `to`; `from` becomes an empty list */
static void
gc_list_merge(PyGC_Head *from, PyGC_Head *to)
{
    assert(from != to);
    if (!gc_list_is_empty(from)) {
        PyGC_Head *to_tail = GC_PREV(to);
        PyGC_Head *from_head = GC_NEXT(from);
        PyGC_Head *from_tail = GC_PREV(from);
        assert(from_head != from);
        assert(from_tail != from);
        assert(gc_list_is_empty(to) ||
            gc_old_space(to_tail) == gc_old_space(from_tail));

        _PyGCHead_SET_NEXT(to_tail, from_head);
        _PyGCHead_SET_PREV(from_head, to_tail);

        _PyGCHead_SET_NEXT(from_tail, to);
        _PyGCHead_SET_PREV(to, from_tail);
    }
    gc_list_init(from);
}

static Py_ssize_t
gc_list_size(PyGC_Head *list)
{
    PyGC_Head *gc;
    Py_ssize_t n = 0;
    for (gc = GC_NEXT(list); gc != list; gc = GC_NEXT(gc)) {
        n++;
    }
    return n;
}

/* Walk the list and mark all objects as non-collecting */
static inline void
gc_list_clear_collecting(PyGC_Head *collectable)
{
    PyGC_Head *gc;
    for (gc = GC_NEXT(collectable); gc != collectable; gc = GC_NEXT(gc)) {
        gc_clear_collecting(gc);
    }
}

/* Append objects in a GC list to a Python list.
 * Return 0 if all OK, < 0 if error (out of memory for list)
 */
static int
append_objects(PyObject *py_list, PyGC_Head *gc_list)
{
    PyGC_Head *gc;
    for (gc = GC_NEXT(gc_list); gc != gc_list; gc = GC_NEXT(gc)) {
        PyObject *op = FROM_GC(gc);
        if (op != py_list) {
            if (PyList_Append(py_list, op)) {
                return -1; /* exception */
            }
        }
    }
    return 0;
}

// Constants for validate_list's flags argument.
enum flagstates {collecting_clear_unreachable_clear,
                 collecting_clear_unreachable_set,
                 collecting_set_unreachable_clear,
                 collecting_set_unreachable_set};

#ifdef GC_DEBUG
// validate_list checks list consistency.  And it works as document
// describing when flags are expected to be set / unset.
// `head` must be a doubly-linked gc list, although it's fine (expected!) if
// the prev and next pointers are "polluted" with flags.
// What's checked:
// - The `head` pointers are not polluted.
// - The objects' PREV_MASK_COLLECTING and NEXT_MASK_UNREACHABLE flags are all
//   `set or clear, as specified by the 'flags' argument.
// - The prev and next pointers are mutually consistent.
static void
validate_list(PyGC_Head *head, enum flagstates flags)
{
    assert((head->_gc_prev & ~_PyGC_PREV_MASK) == 0);
    assert((head->_gc_next & ~_PyGC_PREV_MASK) == 0);
    uintptr_t prev_value = 0, next_value = 0;
    switch (flags) {
        case collecting_clear_unreachable_clear:
            break;
        case collecting_set_unreachable_clear:
            prev_value = PREV_MASK_COLLECTING;
            break;
        case collecting_clear_unreachable_set:
            next_value = NEXT_MASK_UNREACHABLE;
            break;
        case collecting_set_unreachable_set:
            prev_value = PREV_MASK_COLLECTING;
            next_value = NEXT_MASK_UNREACHABLE;
            break;
        default:
            assert(! "bad internal flags argument");
    }
    PyGC_Head *prev = head;
    PyGC_Head *gc = GC_NEXT(head);
    while (gc != head) {
        PyGC_Head *trueprev = GC_PREV(gc);
        PyGC_Head *truenext = GC_NEXT(gc);
        assert(truenext != NULL);
        assert(trueprev == prev);
        assert((gc->_gc_prev & PREV_MASK_COLLECTING) == prev_value);
        assert((gc->_gc_next & NEXT_MASK_UNREACHABLE) == next_value);
        prev = gc;
        gc = truenext;
    }
    assert(prev == GC_PREV(head));
}

static void
validate_old(GCState *gcstate)
{
    for (int space = 0; space < 2; space++) {
        PyGC_Head *head = &gcstate->old[space].head;
        PyGC_Head *gc = GC_NEXT(head);
        while (gc != head) {
            PyGC_Head *next = GC_NEXT(gc);
            assert(gc_old_space(gc) == space);
            gc = next;
        }
    }
}

static void
validate_consistent_old_space(PyGC_Head *head)
{
    PyGC_Head *prev = head;
    PyGC_Head *gc = GC_NEXT(head);
    if (gc == head) {
        return;
    }
    int old_space = gc_old_space(gc);
    while (gc != head) {
        PyGC_Head *truenext = GC_NEXT(gc);
        assert(truenext != NULL);
        assert(gc_old_space(gc) == old_space);
        prev = gc;
        gc = truenext;
    }
    assert(prev == GC_PREV(head));
}

#else
#define validate_list(x, y) do{}while(0)
#define validate_old(g) do{}while(0)
#define validate_consistent_old_space(l) do{}while(0)
#endif

/*** end of list stuff ***/


/* Set all gc_refs = ob_refcnt.  After this, gc_refs is > 0 and
 * PREV_MASK_COLLECTING bit is set for all objects in containers.
 */
static void
update_refs(PyGC_Head *containers)
{
    PyGC_Head *next;
    PyGC_Head *gc = GC_NEXT(containers);

    while (gc != containers) {
        next = GC_NEXT(gc);
        assert(!_Py_IsImmortal(FROM_GC(gc)));
        gc_reset_refs(gc, Py_REFCNT(FROM_GC(gc)));
        /* Python's cyclic gc should never see an incoming refcount
         * of 0:  if something decref'ed to 0, it should have been
         * deallocated immediately at that time.
         * Possible cause (if the assert triggers):  a tp_dealloc
         * routine left a gc-aware object tracked during its teardown
         * phase, and did something-- or allowed something to happen --
         * that called back into Python.  gc can trigger then, and may
         * see the still-tracked dying object.  Before this assert
         * was added, such mistakes went on to allow gc to try to
         * delete the object again.  In a debug build, that caused
         * a mysterious segfault, when _Py_ForgetReference tried
         * to remove the object from the doubly-linked list of all
         * objects a second time.  In a release build, an actual
         * double deallocation occurred, which leads to corruption
         * of the allocator's internal bookkeeping pointers.  That's
         * so serious that maybe this should be a release-build
         * check instead of an assert?
         */
        _PyObject_ASSERT(FROM_GC(gc), gc_get_refs(gc) != 0);
        gc = next;
    }
}

/* A traversal callback for subtract_refs. */
static int
visit_decref(PyObject *op, void *parent)
{
    OBJECT_STAT_INC(object_visits);
    _PyObject_ASSERT(_PyObject_CAST(parent), !_PyObject_IsFreed(op));

    if (_PyObject_IS_GC(op)) {
        PyGC_Head *gc = AS_GC(op);
        /* We're only interested in gc_refs for objects in the
         * generation being collected, which can be recognized
         * because only they have positive gc_refs.
         */
        if (gc_is_collecting(gc)) {
            gc_decref(gc);
        }
    }
    return 0;
}

/* Subtract internal references from gc_refs.  After this, gc_refs is >= 0
 * for all objects in containers, and is GC_REACHABLE for all tracked gc
 * objects not in containers.  The ones with gc_refs > 0 are directly
 * reachable from outside containers, and so can't be collected.
 */
static void
subtract_refs(PyGC_Head *containers)
{
    traverseproc traverse;
    PyGC_Head *gc = GC_NEXT(containers);
    for (; gc != containers; gc = GC_NEXT(gc)) {
        PyObject *op = FROM_GC(gc);
        traverse = Py_TYPE(op)->tp_traverse;
        (void) traverse(op,
                        visit_decref,
                        op);
    }
}

/* A traversal callback for move_unreachable. */
static int
visit_reachable(PyObject *op, void *arg)
{
    PyGC_Head *reachable = arg;
    OBJECT_STAT_INC(object_visits);
    if (!_PyObject_IS_GC(op)) {
        return 0;
    }

    PyGC_Head *gc = AS_GC(op);
    const Py_ssize_t gc_refs = gc_get_refs(gc);

    // Ignore objects in other generation.
    // This also skips objects "to the left" of the current position in
    // move_unreachable's scan of the 'young' list - they've already been
    // traversed, and no longer have the PREV_MASK_COLLECTING flag.
    if (! gc_is_collecting(gc)) {
        return 0;
    }
    // It would be a logic error elsewhere if the collecting flag were set on
    // an untracked object.
    assert(gc->_gc_next != 0);

    if (gc->_gc_next & NEXT_MASK_UNREACHABLE) {
        /* This had gc_refs = 0 when move_unreachable got
         * to it, but turns out it's reachable after all.
         * Move it back to move_unreachable's 'young' list,
         * and move_unreachable will eventually get to it
         * again.
         */
        // Manually unlink gc from unreachable list because the list functions
        // don't work right in the presence of NEXT_MASK_UNREACHABLE flags.
        PyGC_Head *prev = GC_PREV(gc);
        PyGC_Head *next = GC_NEXT(gc);
        _PyObject_ASSERT(FROM_GC(prev),
                         prev->_gc_next & NEXT_MASK_UNREACHABLE);
        _PyObject_ASSERT(FROM_GC(next),
                         next->_gc_next & NEXT_MASK_UNREACHABLE);
        prev->_gc_next = gc->_gc_next;  // copy flag bits
        gc->_gc_next &= ~NEXT_MASK_UNREACHABLE;
        _PyGCHead_SET_PREV(next, prev);

        gc_list_append(gc, reachable);
        gc_set_refs(gc, 1);
    }
    else if (gc_refs == 0) {
        /* This is in move_unreachable's 'young' list, but
         * the traversal hasn't yet gotten to it.  All
         * we need to do is tell move_unreachable that it's
         * reachable.
         */
        gc_set_refs(gc, 1);
    }
    /* Else there's nothing to do.
     * If gc_refs > 0, it must be in move_unreachable's 'young'
     * list, and move_unreachable will eventually get to it.
     */
    else {
        _PyObject_ASSERT_WITH_MSG(op, gc_refs > 0, "refcount is too small");
    }
    return 0;
}

/* Move the unreachable objects from young to unreachable.  After this,
 * all objects in young don't have PREV_MASK_COLLECTING flag and
 * unreachable have the flag.
 * All objects in young after this are directly or indirectly reachable
 * from outside the original young; and all objects in unreachable are
 * not.
 *
 * This function restores _gc_prev pointer.  young and unreachable are
 * doubly linked list after this function.
 * But _gc_next in unreachable list has NEXT_MASK_UNREACHABLE flag.
 * So we can not gc_list_* functions for unreachable until we remove the flag.
 */
static void
move_unreachable(PyGC_Head *young, PyGC_Head *unreachable)
{
    // previous elem in the young list, used for restore gc_prev.
    PyGC_Head *prev = young;
    PyGC_Head *gc = GC_NEXT(young);

    /* Invariants:  all objects "to the left" of us in young are reachable
     * (directly or indirectly) from outside the young list as it was at entry.
     *
     * All other objects from the original young "to the left" of us are in
     * unreachable now, and have NEXT_MASK_UNREACHABLE.  All objects to the
     * left of us in 'young' now have been scanned, and no objects here
     * or to the right have been scanned yet.
     */

    validate_consistent_old_space(young);
    /* Record which old space we are in, and set NEXT_MASK_UNREACHABLE bit for convenience */
    uintptr_t flags = NEXT_MASK_UNREACHABLE | (gc->_gc_next & _PyGC_NEXT_MASK_OLD_SPACE_1);
    while (gc != young) {
        if (gc_get_refs(gc)) {
            /* gc is definitely reachable from outside the
             * original 'young'.  Mark it as such, and traverse
             * its pointers to find any other objects that may
             * be directly reachable from it.  Note that the
             * call to tp_traverse may append objects to young,
             * so we have to wait until it returns to determine
             * the next object to visit.
             */
            PyObject *op = FROM_GC(gc);
            traverseproc traverse = Py_TYPE(op)->tp_traverse;
            _PyObject_ASSERT_WITH_MSG(op, gc_get_refs(gc) > 0,
                                      "refcount is too small");
            // NOTE: visit_reachable may change gc->_gc_next when
            // young->_gc_prev == gc.  Don't do gc = GC_NEXT(gc) before!
            (void) traverse(op,
                    visit_reachable,
                    (void *)young);
            // relink gc_prev to prev element.
            _PyGCHead_SET_PREV(gc, prev);
            // gc is not COLLECTING state after here.
            gc_clear_collecting(gc);
            prev = gc;
        }
        else {
            /* This *may* be unreachable.  To make progress,
             * assume it is.  gc isn't directly reachable from
             * any object we've already traversed, but may be
             * reachable from an object we haven't gotten to yet.
             * visit_reachable will eventually move gc back into
             * young if that's so, and we'll see it again.
             */
            // Move gc to unreachable.
            // No need to gc->next->prev = prev because it is single linked.
            prev->_gc_next = gc->_gc_next;

            // We can't use gc_list_append() here because we use
            // NEXT_MASK_UNREACHABLE here.
            PyGC_Head *last = GC_PREV(unreachable);
            // NOTE: Since all objects in unreachable set has
            // NEXT_MASK_UNREACHABLE flag, we set it unconditionally.
            // But this may pollute the unreachable list head's 'next' pointer
            // too. That's semantically senseless but expedient here - the
            // damage is repaired when this function ends.
            last->_gc_next = flags | (uintptr_t)gc;
            _PyGCHead_SET_PREV(gc, last);
            gc->_gc_next = flags | (uintptr_t)unreachable;
            unreachable->_gc_prev = (uintptr_t)gc;
        }
        gc = _PyGCHead_NEXT(prev);
    }
    // young->_gc_prev must be last element remained in the list.
    young->_gc_prev = (uintptr_t)prev;
    young->_gc_next &= _PyGC_PREV_MASK;
    // don't let the pollution of the list head's next pointer leak
    unreachable->_gc_next &= _PyGC_PREV_MASK;
}

static void
untrack_tuples(PyGC_Head *head)
{
    PyGC_Head *next, *gc = GC_NEXT(head);
    while (gc != head) {
        PyObject *op = FROM_GC(gc);
        next = GC_NEXT(gc);
        if (PyTuple_CheckExact(op)) {
            _PyTuple_MaybeUntrack(op);
        }
        gc = next;
    }
}

/* Try to untrack all currently tracked dictionaries */
static void
untrack_dicts(PyGC_Head *head)
{
    PyGC_Head *next, *gc = GC_NEXT(head);
    while (gc != head) {
        PyObject *op = FROM_GC(gc);
        next = GC_NEXT(gc);
        if (PyDict_CheckExact(op)) {
            _PyDict_MaybeUntrack(op);
        }
        gc = next;
    }
}

/* Return true if object has a pre-PEP 442 finalization method. */
static int
has_legacy_finalizer(PyObject *op)
{
    return Py_TYPE(op)->tp_del != NULL;
}

/* Move the objects in unreachable with tp_del slots into `finalizers`.
 *
 * This function also removes NEXT_MASK_UNREACHABLE flag
 * from _gc_next in unreachable.
 */
static void
move_legacy_finalizers(PyGC_Head *unreachable, PyGC_Head *finalizers)
{
    PyGC_Head *gc, *next;
    assert((unreachable->_gc_next & NEXT_MASK_UNREACHABLE) == 0);

    /* March over unreachable.  Move objects with finalizers into
     * `finalizers`.
     */
    for (gc = GC_NEXT(unreachable); gc != unreachable; gc = next) {
        PyObject *op = FROM_GC(gc);

        _PyObject_ASSERT(op, gc->_gc_next & NEXT_MASK_UNREACHABLE);
        next = GC_NEXT(gc);
        gc->_gc_next &= ~NEXT_MASK_UNREACHABLE;

        if (has_legacy_finalizer(op)) {
            gc_clear_collecting(gc);
            gc_list_move(gc, finalizers);
        }
    }
}

static inline void
clear_unreachable_mask(PyGC_Head *unreachable)
{
    /* Check that the list head does not have the unreachable bit set */
    assert(((uintptr_t)unreachable & NEXT_MASK_UNREACHABLE) == 0);

    PyGC_Head *gc, *next;
    assert((unreachable->_gc_next & NEXT_MASK_UNREACHABLE) == 0);
    for (gc = GC_NEXT(unreachable); gc != unreachable; gc = next) {
        _PyObject_ASSERT((PyObject*)FROM_GC(gc), gc->_gc_next & NEXT_MASK_UNREACHABLE);
        next = GC_NEXT(gc);
        gc->_gc_next &= ~NEXT_MASK_UNREACHABLE;
    }
    validate_list(unreachable, collecting_set_unreachable_clear);
}

/* A traversal callback for move_legacy_finalizer_reachable. */
static int
visit_move(PyObject *op, void *arg)
{
    PyGC_Head *tolist = arg;
    OBJECT_STAT_INC(object_visits);
    if (_PyObject_IS_GC(op)) {
        PyGC_Head *gc = AS_GC(op);
        if (gc_is_collecting(gc)) {
            gc_list_move(gc, tolist);
            gc_clear_collecting(gc);
        }
    }
    return 0;
}

/* Move objects that are reachable from finalizers, from the unreachable set
 * into finalizers set.
 */
static void
move_legacy_finalizer_reachable(PyGC_Head *finalizers)
{
    traverseproc traverse;
    PyGC_Head *gc = GC_NEXT(finalizers);
    for (; gc != finalizers; gc = GC_NEXT(gc)) {
        /* Note that the finalizers list may grow during this. */
        traverse = Py_TYPE(FROM_GC(gc))->tp_traverse;
        (void) traverse(FROM_GC(gc),
                        visit_move,
                        (void *)finalizers);
    }
}

/* Clear all weakrefs to unreachable objects, and if such a weakref has a
 * callback, invoke it if necessary.  Note that it's possible for such
 * weakrefs to be outside the unreachable set -- indeed, those are precisely
 * the weakrefs whose callbacks must be invoked.  See gc_weakref.txt for
 * overview & some details.  Some weakrefs with callbacks may be reclaimed
 * directly by this routine; the number reclaimed is the return value.  Other
 * weakrefs with callbacks may be moved into the `old` generation.  Objects
 * moved into `old` have gc_refs set to GC_REACHABLE; the objects remaining in
 * unreachable are left at GC_TENTATIVELY_UNREACHABLE.  When this returns,
 * no object in `unreachable` is weakly referenced anymore.
 */
static int
handle_weakrefs(PyGC_Head *unreachable, PyGC_Head *old)
{
    PyGC_Head *gc;
    PyObject *op;               /* generally FROM_GC(gc) */
    PyWeakReference *wr;        /* generally a cast of op */
    PyGC_Head wrcb_to_call;     /* weakrefs with callbacks to call */
    PyGC_Head *next;
    int num_freed = 0;

    gc_list_init(&wrcb_to_call);

    /* Clear all weakrefs to the objects in unreachable.  If such a weakref
     * also has a callback, move it into `wrcb_to_call` if the callback
     * needs to be invoked.  Note that we cannot invoke any callbacks until
     * all weakrefs to unreachable objects are cleared, lest the callback
     * resurrect an unreachable object via a still-active weakref.  We
     * make another pass over wrcb_to_call, invoking callbacks, after this
     * pass completes.
     */
    for (gc = GC_NEXT(unreachable); gc != unreachable; gc = next) {
        PyWeakReference **wrlist;

        op = FROM_GC(gc);
        next = GC_NEXT(gc);

        if (PyWeakref_Check(op)) {
            /* A weakref inside the unreachable set must be cleared.  If we
             * allow its callback to execute inside delete_garbage(), it
             * could expose objects that have tp_clear already called on
             * them.  Or, it could resurrect unreachable objects.  One way
             * this can happen is if some container objects do not implement
             * tp_traverse.  Then, wr_object can be outside the unreachable
             * set but can be deallocated as a result of breaking the
             * reference cycle.  If we don't clear the weakref, the callback
             * will run and potentially cause a crash.  See bpo-38006 for
             * one example.
             */
            _PyWeakref_ClearRef((PyWeakReference *)op);
        }

        if (! _PyType_SUPPORTS_WEAKREFS(Py_TYPE(op))) {
            continue;
        }

        /* It supports weakrefs.  Does it have any?
         *
         * This is never triggered for static types so we can avoid the
         * (slightly) more costly _PyObject_GET_WEAKREFS_LISTPTR().
         */
        wrlist = _PyObject_GET_WEAKREFS_LISTPTR_FROM_OFFSET(op);

        /* `op` may have some weakrefs.  March over the list, clear
         * all the weakrefs, and move the weakrefs with callbacks
         * that must be called into wrcb_to_call.
         */
        for (wr = *wrlist; wr != NULL; wr = *wrlist) {
            PyGC_Head *wrasgc;                  /* AS_GC(wr) */

            /* _PyWeakref_ClearRef clears the weakref but leaves
             * the callback pointer intact.  Obscure:  it also
             * changes *wrlist.
             */
            _PyObject_ASSERT((PyObject *)wr, wr->wr_object == op);
            _PyWeakref_ClearRef(wr);
            _PyObject_ASSERT((PyObject *)wr, wr->wr_object == Py_None);
            if (wr->wr_callback == NULL) {
                /* no callback */
                continue;
            }

            /* Headache time.  `op` is going away, and is weakly referenced by
             * `wr`, which has a callback.  Should the callback be invoked?  If wr
             * is also trash, no:
             *
             * 1. There's no need to call it.  The object and the weakref are
             *    both going away, so it's legitimate to pretend the weakref is
             *    going away first.  The user has to ensure a weakref outlives its
             *    referent if they want a guarantee that the wr callback will get
             *    invoked.
             *
             * 2. It may be catastrophic to call it.  If the callback is also in
             *    cyclic trash (CT), then although the CT is unreachable from
             *    outside the current generation, CT may be reachable from the
             *    callback.  Then the callback could resurrect insane objects.
             *
             * Since the callback is never needed and may be unsafe in this case,
             * wr is simply left in the unreachable set.  Note that because we
             * already called _PyWeakref_ClearRef(wr), its callback will never
             * trigger.
             *
             * OTOH, if wr isn't part of CT, we should invoke the callback:  the
             * weakref outlived the trash.  Note that since wr isn't CT in this
             * case, its callback can't be CT either -- wr acted as an external
             * root to this generation, and therefore its callback did too.  So
             * nothing in CT is reachable from the callback either, so it's hard
             * to imagine how calling it later could create a problem for us.  wr
             * is moved to wrcb_to_call in this case.
             */
            if (gc_is_collecting(AS_GC((PyObject *)wr))) {
                /* it should already have been cleared above */
                assert(wr->wr_object == Py_None);
                continue;
            }

            /* Create a new reference so that wr can't go away
             * before we can process it again.
             */
            Py_INCREF(wr);

            /* Move wr to wrcb_to_call, for the next pass. */
            wrasgc = AS_GC((PyObject *)wr);
            assert(wrasgc != next); /* wrasgc is reachable, but
                                       next isn't, so they can't
                                       be the same */
            gc_list_move(wrasgc, &wrcb_to_call);
        }
    }

    /* Invoke the callbacks we decided to honor.  It's safe to invoke them
     * because they can't reference unreachable objects.
     */
    while (! gc_list_is_empty(&wrcb_to_call)) {
        PyObject *temp;
        PyObject *callback;

        gc = (PyGC_Head*)wrcb_to_call._gc_next;
        op = FROM_GC(gc);
        _PyObject_ASSERT(op, PyWeakref_Check(op));
        wr = (PyWeakReference *)op;
        callback = wr->wr_callback;
        _PyObject_ASSERT(op, callback != NULL);

        /* copy-paste of weakrefobject.c's handle_callback() */
        temp = PyObject_CallOneArg(callback, (PyObject *)wr);
        if (temp == NULL) {
            PyErr_WriteUnraisable(callback);
        }
        else {
            Py_DECREF(temp);
        }

        /* Give up the reference we created in the first pass.  When
         * op's refcount hits 0 (which it may or may not do right now),
         * op's tp_dealloc will decref op->wr_callback too.  Note
         * that the refcount probably will hit 0 now, and because this
         * weakref was reachable to begin with, gc didn't already
         * add it to its count of freed objects.  Example:  a reachable
         * weak value dict maps some key to this reachable weakref.
         * The callback removes this key->weakref mapping from the
         * dict, leaving no other references to the weakref (excepting
         * ours).
         */
        Py_DECREF(op);
        if (wrcb_to_call._gc_next == (uintptr_t)gc) {
            /* object is still alive -- move it */
            gc_list_move(gc, old);
        }
        else {
            ++num_freed;
        }
    }

    return num_freed;
}

static void
debug_cycle(const char *msg, PyObject *op)
{
    PySys_FormatStderr("gc: %s <%s %p>\n",
                       msg, Py_TYPE(op)->tp_name, op);
}

/* Handle uncollectable garbage (cycles with tp_del slots, and stuff reachable
 * only from such cycles).
 * If _PyGC_DEBUG_SAVEALL, all objects in finalizers are appended to the module
 * garbage list (a Python list), else only the objects in finalizers with
 * __del__ methods are appended to garbage.  All objects in finalizers are
 * merged into the old list regardless.
 */
static void
handle_legacy_finalizers(PyThreadState *tstate,
                         GCState *gcstate,
                         PyGC_Head *finalizers, PyGC_Head *old)
{
    assert(!_PyErr_Occurred(tstate));
    assert(gcstate->garbage != NULL);

    PyGC_Head *gc = GC_NEXT(finalizers);
    for (; gc != finalizers; gc = GC_NEXT(gc)) {
        PyObject *op = FROM_GC(gc);

        if ((gcstate->debug & _PyGC_DEBUG_SAVEALL) || has_legacy_finalizer(op)) {
            if (PyList_Append(gcstate->garbage, op) < 0) {
                _PyErr_Clear(tstate);
                break;
            }
        }
    }

    gc_list_merge(finalizers, old);
}

/* Run first-time finalizers (if any) on all the objects in collectable.
 * Note that this may remove some (or even all) of the objects from the
 * list, due to refcounts falling to 0.
 */
static void
finalize_garbage(PyThreadState *tstate, PyGC_Head *collectable)
{
    destructor finalize;
    PyGC_Head seen;

    /* While we're going through the loop, `finalize(op)` may cause op, or
     * other objects, to be reclaimed via refcounts falling to zero.  So
     * there's little we can rely on about the structure of the input
     * `collectable` list across iterations.  For safety, we always take the
     * first object in that list and move it to a temporary `seen` list.
     * If objects vanish from the `collectable` and `seen` lists we don't
     * care.
     */
    gc_list_init(&seen);

    while (!gc_list_is_empty(collectable)) {
        PyGC_Head *gc = GC_NEXT(collectable);
        PyObject *op = FROM_GC(gc);
        gc_list_move(gc, &seen);
        if (!_PyGCHead_FINALIZED(gc) &&
            (finalize = Py_TYPE(op)->tp_finalize) != NULL)
        {
            _PyGCHead_SET_FINALIZED(gc);
            Py_INCREF(op);
            finalize(op);
            assert(!_PyErr_Occurred(tstate));
            Py_DECREF(op);
        }
    }
    gc_list_merge(&seen, collectable);
}

/* Break reference cycles by clearing the containers involved.  This is
 * tricky business as the lists can be changing and we don't know which
 * objects may be freed.  It is possible I screwed something up here.
 */
static void
delete_garbage(PyThreadState *tstate, GCState *gcstate,
               PyGC_Head *collectable, PyGC_Head *old)
{
    assert(!_PyErr_Occurred(tstate));

    while (!gc_list_is_empty(collectable)) {
        PyGC_Head *gc = GC_NEXT(collectable);
        PyObject *op = FROM_GC(gc);

        _PyObject_ASSERT_WITH_MSG(op, Py_REFCNT(op) > 0,
                                  "refcount is too small");

        if (gcstate->debug & _PyGC_DEBUG_SAVEALL) {
            assert(gcstate->garbage != NULL);
            if (PyList_Append(gcstate->garbage, op) < 0) {
                _PyErr_Clear(tstate);
            }
        }
        else {
            inquiry clear;
            if ((clear = Py_TYPE(op)->tp_clear) != NULL) {
                Py_INCREF(op);
                (void) clear(op);
                if (_PyErr_Occurred(tstate)) {
                    PyErr_FormatUnraisable("Exception ignored in tp_clear of %s",
                                           Py_TYPE(op)->tp_name);
                }
                Py_DECREF(op);
            }
        }
        if (GC_NEXT(collectable) == gc) {
            /* object is still alive, move it, it may die later */
            gc_clear_collecting(gc);
            gc_list_move(gc, old);
        }
    }
}


/* Deduce which objects among "base" are unreachable from outside the list
   and move them to 'unreachable'. The process consist in the following steps:

1. Copy all reference counts to a different field (gc_prev is used to hold
   this copy to save memory).
2. Traverse all objects in "base" and visit all referred objects using
   "tp_traverse" and for every visited object, subtract 1 to the reference
   count (the one that we copied in the previous step). After this step, all
   objects that can be reached directly from outside must have strictly positive
   reference count, while all unreachable objects must have a count of exactly 0.
3. Identify all unreachable objects (the ones with 0 reference count) and move
   them to the "unreachable" list. This step also needs to move back to "base" all
   objects that were initially marked as unreachable but are referred transitively
   by the reachable objects (the ones with strictly positive reference count).

Contracts:

    * The "base" has to be a valid list with no mask set.

    * The "unreachable" list must be uninitialized (this function calls
      gc_list_init over 'unreachable').

IMPORTANT: This function leaves 'unreachable' with the NEXT_MASK_UNREACHABLE
flag set but it does not clear it to skip unnecessary iteration. Before the
flag is cleared (for example, by using 'clear_unreachable_mask' function or
by a call to 'move_legacy_finalizers'), the 'unreachable' list is not a normal
list and we can not use most gc_list_* functions for it. */
static inline void
deduce_unreachable(PyGC_Head *base, PyGC_Head *unreachable) {
    validate_list(base, collecting_clear_unreachable_clear);
    /* Using ob_refcnt and gc_refs, calculate which objects in the
     * container set are reachable from outside the set (i.e., have a
     * refcount greater than 0 when all the references within the
     * set are taken into account).
     */
    update_refs(base);  // gc_prev is used for gc_refs
    subtract_refs(base);

    /* Leave everything reachable from outside base in base, and move
     * everything else (in base) to unreachable.
     *
     * NOTE:  This used to move the reachable objects into a reachable
     * set instead.  But most things usually turn out to be reachable,
     * so it's more efficient to move the unreachable things.  It "sounds slick"
     * to move the unreachable objects, until you think about it - the reason it
     * pays isn't actually obvious.
     *
     * Suppose we create objects A, B, C in that order.  They appear in the young
     * generation in the same order.  If B points to A, and C to B, and C is
     * reachable from outside, then the adjusted refcounts will be 0, 0, and 1
     * respectively.
     *
     * When move_unreachable finds A, A is moved to the unreachable list.  The
     * same for B when it's first encountered.  Then C is traversed, B is moved
     * _back_ to the reachable list.  B is eventually traversed, and then A is
     * moved back to the reachable list.
     *
     * So instead of not moving at all, the reachable objects B and A are moved
     * twice each.  Why is this a win?  A straightforward algorithm to move the
     * reachable objects instead would move A, B, and C once each.
     *
     * The key is that this dance leaves the objects in order C, B, A - it's
     * reversed from the original order.  On all _subsequent_ scans, none of
     * them will move.  Since most objects aren't in cycles, this can save an
     * unbounded number of moves across an unbounded number of later collections.
     * It can cost more only the first time the chain is scanned.
     *
     * Drawback:  move_unreachable is also used to find out what's still trash
     * after finalizers may resurrect objects.  In _that_ case most unreachable
     * objects will remain unreachable, so it would be more efficient to move
     * the reachable objects instead.  But this is a one-time cost, probably not
     * worth complicating the code to speed just a little.
     */
    move_unreachable(base, unreachable);  // gc_prev is pointer again
    validate_list(base, collecting_clear_unreachable_clear);
    validate_list(unreachable, collecting_set_unreachable_set);
}

/* Handle objects that may have resurrected after a call to 'finalize_garbage', moving
   them to 'old_generation' and placing the rest on 'still_unreachable'.

   Contracts:
       * After this function 'unreachable' must not be used anymore and 'still_unreachable'
         will contain the objects that did not resurrect.

       * The "still_unreachable" list must be uninitialized (this function calls
         gc_list_init over 'still_unreachable').

IMPORTANT: After a call to this function, the 'still_unreachable' set will have the
PREV_MARK_COLLECTING set, but the objects in this set are going to be removed so
we can skip the expense of clearing the flag to avoid extra iteration. */
static inline void
handle_resurrected_objects(PyGC_Head *unreachable, PyGC_Head* still_unreachable,
                           PyGC_Head *old_generation)
{
    // Remove the PREV_MASK_COLLECTING from unreachable
    // to prepare it for a new call to 'deduce_unreachable'
    gc_list_clear_collecting(unreachable);

    // After the call to deduce_unreachable, the 'still_unreachable' set will
    // have the PREV_MARK_COLLECTING set, but the objects are going to be
    // removed so we can skip the expense of clearing the flag.
    PyGC_Head* resurrected = unreachable;
    deduce_unreachable(resurrected, still_unreachable);
    clear_unreachable_mask(still_unreachable);

    // Move the resurrected objects to the old generation for future collection.
    gc_list_merge(resurrected, old_generation);
}


#define UNTRACK_TUPLES 1
#define UNTRACK_DICTS 2

static void
gc_collect_region(PyThreadState *tstate,
                  PyGC_Head *from,
                  PyGC_Head *to,
                  int untrack,
                  struct gc_collection_stats *stats);

static inline Py_ssize_t
gc_list_set_space(PyGC_Head *list, int space)
{
    Py_ssize_t size = 0;
    PyGC_Head *gc;
    for (gc = GC_NEXT(list); gc != list; gc = GC_NEXT(gc)) {
        gc_set_old_space(gc, space);
        size++;
    }
    return size;
}


static void
add_stats(GCState *gcstate, int gen, struct gc_collection_stats *stats)
{
    gcstate->generation_stats[gen].collected += stats->collected;
    gcstate->generation_stats[gen].uncollectable += stats->uncollectable;
    gcstate->generation_stats[gen].collections += 1;
}


/* Multiply by 4 so that the default incremental threshold of 10
 * scans objects at 40% the rate that the young gen tenures them. */
#define SCAN_RATE_MULTIPLIER 4


static void
gc_collect_young(PyThreadState *tstate,
                 struct gc_collection_stats *stats)
{
    GCState *gcstate = &tstate->interp->gc;
    PyGC_Head *young = &gcstate->young.head;
    PyGC_Head *visited = &gcstate->old[gcstate->visited_space].head;
#ifdef Py_STATS
    {
        Py_ssize_t count = 0;
        PyGC_Head *gc;
        for (gc = GC_NEXT(young); gc != young; gc = GC_NEXT(gc)) {
            count++;
        }
    }
#endif

    PyGC_Head survivors;
    gc_list_init(&survivors);
    gc_collect_region(tstate, young, &survivors, UNTRACK_TUPLES, stats);
    Py_ssize_t survivor_count = 0;
    if (gcstate->visited_space) {
        /* objects in visited space have bit set, so we set it here */
        survivor_count = gc_list_set_space(&survivors, 1);
    }
    else {
        PyGC_Head *gc;
        for (gc = GC_NEXT(&survivors); gc != &survivors; gc = GC_NEXT(gc)) {
#ifdef GC_DEBUG
            assert(gc_old_space(gc) == 0);
#endif
            survivor_count++;
        }
    }
    gc_list_merge(&survivors, visited);
    validate_old(gcstate);
    gcstate->young.count = 0;
    gcstate->old[gcstate->visited_space].count++;
    Py_ssize_t scale_factor = gcstate->old[0].threshold;
    if (scale_factor < 1) {
        scale_factor = 1;
    }
    gcstate->work_to_do += survivor_count + survivor_count * SCAN_RATE_MULTIPLIER / scale_factor;
    add_stats(gcstate, 0, stats);
}

static inline int
is_in_visited(PyGC_Head *gc, int visited_space)
{
    assert(visited_space == 0 || flip_old_space(visited_space) == 0);
    return gc_old_space(gc) == visited_space;
}

struct container_and_flag {
    PyGC_Head *container;
    int visited_space;
};

/* A traversal callback for adding to container) */
static int
visit_add_to_container(PyObject *op, void *arg)
{
    OBJECT_STAT_INC(object_visits);
    struct container_and_flag *cf = (struct container_and_flag *)arg;
    int visited = cf->visited_space;
    assert(visited == get_gc_state()->visited_space);
    if (_PyObject_IS_GC(op)) {
        PyGC_Head *gc = AS_GC(op);
        if (_PyObject_GC_IS_TRACKED(op) &&
            gc_old_space(gc) != visited) {
            assert(!_Py_IsImmortal(op));
            gc_flip_old_space(gc);
            gc_list_move(gc, cf->container);
        }
    }
    return 0;
}

static uintptr_t
expand_region_transitively_reachable(PyGC_Head *container, PyGC_Head *gc, GCState *gcstate)
{
    validate_list(container, collecting_clear_unreachable_clear);
    struct container_and_flag arg = {
        .container = container,
        .visited_space = gcstate->visited_space,
    };
    uintptr_t size = 0;
    assert(GC_NEXT(gc) == container);
    while (gc != container) {
        /* Survivors will be moved to visited space, so they should
         * have been marked as visited */
        assert(is_in_visited(gc, gcstate->visited_space));
        PyObject *op = FROM_GC(gc);
        if (_Py_IsImmortal(op)) {
            PyGC_Head *next = GC_NEXT(gc);
            gc_list_move(gc, &get_gc_state()->permanent_generation.head);
            gc = next;
            continue;
        }
        traverseproc traverse = Py_TYPE(op)->tp_traverse;
        (void) traverse(op,
                        visit_add_to_container,
                        &arg);
        gc = GC_NEXT(gc);
        size++;
    }
    return size;
}

/* Do bookkeeping for a completed GC cycle */
static void
completed_cycle(GCState *gcstate)
{
    assert(gc_list_is_empty(&gcstate->old[gcstate->visited_space^1].head));
    assert(gc_list_is_empty(&gcstate->young.head));
    gcstate->visited_space = flip_old_space(gcstate->visited_space);
    if (gcstate->work_to_do > 0) {
        gcstate->work_to_do = 0;
    }
}

static void
gc_collect_increment(PyThreadState *tstate, struct gc_collection_stats *stats)
{
    GCState *gcstate = &tstate->interp->gc;
    assert(gc_list_is_empty(&gcstate->young.head));
    if (gcstate->work_to_do <= 0) {
        /* No work to do */
        return;
    }
    PyGC_Head *not_visited = &gcstate->old[gcstate->visited_space^1].head;
    PyGC_Head *visited = &gcstate->old[gcstate->visited_space].head;
    PyGC_Head increment;
    gc_list_init(&increment);
    if (gc_list_is_empty(not_visited)) {
        completed_cycle(gcstate);
        return;
    }
    Py_ssize_t region_size = 0;
    while (region_size < gcstate->work_to_do) {
        if (gc_list_is_empty(not_visited)) {
            break;
        }
        PyGC_Head *gc = _PyGCHead_NEXT(not_visited);
        gc_list_move(gc, &increment);
        gc_set_old_space(gc, gcstate->visited_space);
        region_size += expand_region_transitively_reachable(&increment, gc, gcstate);
    }
    assert(region_size = gc_list_size(&increment));
    PyGC_Head survivors;
    gc_list_init(&survivors);
    gc_collect_region(tstate, &increment, &survivors, UNTRACK_TUPLES, stats);
    gc_list_merge(&survivors, visited);
    assert(gc_list_is_empty(&increment));
    gcstate->work_to_do -= region_size;
    validate_old(gcstate);
    add_stats(gcstate, 1, stats);
    if (gc_list_is_empty(not_visited)) {
        completed_cycle(gcstate);
    }
}


static void
gc_collect_full(PyThreadState *tstate,
                struct gc_collection_stats *stats)
{
    GCState *gcstate = &tstate->interp->gc;
    validate_old(gcstate);
    PyGC_Head *young = &gcstate->young.head;
    PyGC_Head *old0 = &gcstate->old[0].head;
    PyGC_Head *old1 = &gcstate->old[1].head;
    /* merge all generations into old0 */
    gc_list_merge(young, old0);
    gcstate->young.count = 0;
    PyGC_Head *gc = GC_NEXT(old1);
    while (gc != old1) {
        PyGC_Head *next = GC_NEXT(gc);
        gc_set_old_space(gc, 0);
        gc = next;
    }
    gc_list_merge(old1, old0);

    gc_collect_region(tstate, old0, old0,
                      UNTRACK_TUPLES | UNTRACK_DICTS,
                      stats);
    gcstate->visited_space = 1;
    gcstate->young.count = 0;
    gcstate->old[0].count = 0;
    gcstate->old[1].count = 0;

    gcstate->work_to_do = - gcstate->young.threshold * 2;
    clear_freelists(tstate->interp);
    validate_old(gcstate);
    add_stats(gcstate, 2, stats);
}

/* This is the main function. Read this to understand how the
 * collection process works. */
static void
gc_collect_region(PyThreadState *tstate,
                  PyGC_Head *from,
                  PyGC_Head *to,
                  int untrack,
                  struct gc_collection_stats *stats)
{
    PyGC_Head unreachable; /* non-problematic unreachable trash */
    PyGC_Head finalizers;  /* objects with, & reachable from, __del__ */
    PyGC_Head *gc; /* initialize to prevent a compiler warning */
    GCState *gcstate = &tstate->interp->gc;

    assert(gcstate->garbage != NULL);
    assert(!_PyErr_Occurred(tstate));

    gc_list_init(&unreachable);
    deduce_unreachable(from, &unreachable);
    validate_consistent_old_space(from);
    if (untrack & UNTRACK_TUPLES) {
        untrack_tuples(from);
    }
    if (untrack & UNTRACK_DICTS) {
        untrack_dicts(from);
    }
    validate_consistent_old_space(to);
    if (from != to) {
        gc_list_merge(from, to);
    }
    validate_consistent_old_space(to);
    /* Move reachable objects to next generation. */

    /* All objects in unreachable are trash, but objects reachable from
     * legacy finalizers (e.g. tp_del) can't safely be deleted.
     */
    gc_list_init(&finalizers);
    // NEXT_MASK_UNREACHABLE is cleared here.
    // After move_legacy_finalizers(), unreachable is normal list.
    move_legacy_finalizers(&unreachable, &finalizers);
    /* finalizers contains the unreachable objects with a legacy finalizer;
     * unreachable objects reachable *from* those are also uncollectable,
     * and we move those into the finalizers list too.
     */
    move_legacy_finalizer_reachable(&finalizers);
    validate_list(&finalizers, collecting_clear_unreachable_clear);
    validate_list(&unreachable, collecting_set_unreachable_clear);
    /* Print debugging information. */
    if (gcstate->debug & _PyGC_DEBUG_COLLECTABLE) {
        for (gc = GC_NEXT(&unreachable); gc != &unreachable; gc = GC_NEXT(gc)) {
            debug_cycle("collectable", FROM_GC(gc));
        }
    }

    /* Clear weakrefs and invoke callbacks as necessary. */
    stats->collected += handle_weakrefs(&unreachable, to);
    validate_list(to, collecting_clear_unreachable_clear);
    validate_list(&unreachable, collecting_set_unreachable_clear);

    /* Call tp_finalize on objects which have one. */
    finalize_garbage(tstate, &unreachable);
    /* Handle any objects that may have resurrected after the call
     * to 'finalize_garbage' and continue the collection with the
     * objects that are still unreachable */
    PyGC_Head final_unreachable;
    gc_list_init(&final_unreachable);
    handle_resurrected_objects(&unreachable, &final_unreachable, to);

    /* Call tp_clear on objects in the final_unreachable set.  This will cause
    * the reference cycles to be broken.  It may also cause some objects
    * in finalizers to be freed.
    */
    stats->collected += gc_list_size(&final_unreachable);
    delete_garbage(tstate, gcstate, &final_unreachable, to);

    /* Collect statistics on uncollectable objects found and print
     * debugging information. */
    Py_ssize_t n = 0;
    for (gc = GC_NEXT(&finalizers); gc != &finalizers; gc = GC_NEXT(gc)) {
        n++;
        if (gcstate->debug & _PyGC_DEBUG_UNCOLLECTABLE)
            debug_cycle("uncollectable", FROM_GC(gc));
    }
    stats->uncollectable = n;
    /* Append instances in the uncollectable set to a Python
     * reachable list of garbage.  The programmer has to deal with
     * this if they insist on creating this type of structure.
     */
    handle_legacy_finalizers(tstate, gcstate, &finalizers, to);
    validate_list(to, collecting_clear_unreachable_clear);
}

<<<<<<< HEAD
/* Invoke progress callbacks to notify clients that garbage collection
 * is starting or stopping
 */
static void
do_gc_callback(GCState *gcstate, const char *phase,
                   int generation, struct gc_collection_stats *stats)
{
    assert(!PyErr_Occurred());
=======
    /* Clear free list only during the collection of the highest
     * generation */
    if (generation == NUM_GENERATIONS-1) {
        _PyGC_ClearAllFreeLists(tstate->interp);
    }
>>>>>>> 30e6cbdb

    /* The local variable cannot be rebound, check it for sanity */
    assert(PyList_CheckExact(gcstate->callbacks));
    PyObject *info = NULL;
    if (PyList_GET_SIZE(gcstate->callbacks) != 0) {
        info = Py_BuildValue("{sisnsn}",
            "generation", generation,
            "collected", stats->collected,
            "uncollectable", stats->uncollectable);
        if (info == NULL) {
            PyErr_FormatUnraisable("Exception ignored on invoking gc callbacks");
            return;
        }
    }

    PyObject *phase_obj = PyUnicode_FromString(phase);
    if (phase_obj == NULL) {
        Py_XDECREF(info);
        PyErr_FormatUnraisable("Exception ignored on invoking gc callbacks");
        return;
    }

    PyObject *stack[] = {phase_obj, info};
    for (Py_ssize_t i=0; i<PyList_GET_SIZE(gcstate->callbacks); i++) {
        PyObject *r, *cb = PyList_GET_ITEM(gcstate->callbacks, i);
        Py_INCREF(cb); /* make sure cb doesn't go away */
        r = PyObject_Vectorcall(cb, stack, 2, NULL);
        if (r == NULL) {
            PyErr_WriteUnraisable(cb);
        }
        else {
            Py_DECREF(r);
        }
        Py_DECREF(cb);
    }
    Py_DECREF(phase_obj);
    Py_XDECREF(info);
    assert(!PyErr_Occurred());
}

static void
invoke_gc_callback(GCState *gcstate, const char *phase,
                   int generation, struct gc_collection_stats *stats)
{
    if (gcstate->callbacks == NULL) {
        return;
    }
    do_gc_callback(gcstate, phase, generation, stats);
}

static int
referrersvisit(PyObject* obj, void *arg)
{
    PyObject *objs = arg;
    Py_ssize_t i;
    for (i = 0; i < PyTuple_GET_SIZE(objs); i++) {
        if (PyTuple_GET_ITEM(objs, i) == obj) {
            return 1;
        }
    }
    return 0;
}

static int
gc_referrers_for(PyObject *objs, PyGC_Head *list, PyObject *resultlist)
{
    PyGC_Head *gc;
    PyObject *obj;
    traverseproc traverse;
    for (gc = GC_NEXT(list); gc != list; gc = GC_NEXT(gc)) {
        obj = FROM_GC(gc);
        traverse = Py_TYPE(obj)->tp_traverse;
        if (obj == objs || obj == resultlist) {
            continue;
        }
        if (traverse(obj, referrersvisit, objs)) {
            if (PyList_Append(resultlist, obj) < 0) {
                return 0; /* error */
            }
        }
    }
    return 1; /* no error */
}

PyObject *
_PyGC_GetReferrers(PyInterpreterState *interp, PyObject *objs)
{
    PyObject *result = PyList_New(0);
    if (!result) {
        return NULL;
    }

    GCState *gcstate = &interp->gc;
    for (int i = 0; i < NUM_GENERATIONS; i++) {
        if (!(gc_referrers_for(objs, GEN_HEAD(gcstate, i), result))) {
            Py_DECREF(result);
            return NULL;
        }
    }
    return result;
}

PyObject *
_PyGC_GetObjects(PyInterpreterState *interp, Py_ssize_t generation)
{
    assert(generation >= -1 && generation < NUM_GENERATIONS);
    GCState *gcstate = &interp->gc;

    PyObject *result = PyList_New(0);
    if (result == NULL) {
        return NULL;
    }

    if (generation == -1) {
        /* If generation is -1, get all objects from all generations */
        for (int i = 0; i < NUM_GENERATIONS; i++) {
            if (append_objects(result, GEN_HEAD(gcstate, i))) {
                goto error;
            }
        }
    }
    else {
        if (append_objects(result, GEN_HEAD(gcstate, (int)generation))) {
            goto error;
        }
    }

    return result;
error:
    Py_DECREF(result);
    return NULL;
}

void
_PyGC_Freeze(PyInterpreterState *interp)
{
    GCState *gcstate = &interp->gc;
    gc_list_merge(&gcstate->young.head, &gcstate->permanent_generation.head);
    gcstate->young.count = 0;
    PyGC_Head*old0 = &gcstate->old[0].head;
    PyGC_Head*old1 = &gcstate->old[1].head;
    gc_list_merge(old0, &gcstate->permanent_generation.head);
    gcstate->old[0].count = 0;
    gc_list_set_space(old1, 0);
    gc_list_merge(old1, &gcstate->permanent_generation.head);
    gcstate->old[1].count = 0;
    validate_old(gcstate);
}

void
_PyGC_Unfreeze(PyInterpreterState *interp)
{
    GCState *gcstate = &interp->gc;
    gc_list_merge(&gcstate->permanent_generation.head,
                  &gcstate->old[0].head);
    validate_old(gcstate);
}

Py_ssize_t
_PyGC_GetFreezeCount(PyInterpreterState *interp)
{
    GCState *gcstate = &interp->gc;
    return gc_list_size(&gcstate->permanent_generation.head);
}

/* C API for controlling the state of the garbage collector */
int
PyGC_Enable(void)
{
    GCState *gcstate = get_gc_state();
    int old_state = gcstate->enabled;
    gcstate->enabled = 1;
    return old_state;
}

int
PyGC_Disable(void)
{
    GCState *gcstate = get_gc_state();
    int old_state = gcstate->enabled;
    gcstate->enabled = 0;
    return old_state;
}

int
PyGC_IsEnabled(void)
{
    GCState *gcstate = get_gc_state();
    return gcstate->enabled;
}

// Show stats for objects in each generations
static void
show_stats_each_generations(GCState *gcstate)
{
    char buf[100];
    size_t pos = 0;

    for (int i = 0; i < NUM_GENERATIONS && pos < sizeof(buf); i++) {
        pos += PyOS_snprintf(buf+pos, sizeof(buf)-pos,
                             " %zd",
                             gc_list_size(GEN_HEAD(gcstate, i)));
    }

    PySys_FormatStderr(
        "gc: objects in each generation:%s\n"
        "gc: objects in permanent generation: %zd\n",
        buf, gc_list_size(&gcstate->permanent_generation.head));
}

Py_ssize_t
_PyGC_Collect(PyThreadState *tstate, int generation, _PyGC_Reason reason)
{
    GCState *gcstate = &tstate->interp->gc;

    int expected = 0;
    if (!_Py_atomic_compare_exchange_int(&gcstate->collecting, &expected, 1)) {
        // Don't start a garbage collection if one is already in progress.
        return 0;
    }

    struct gc_collection_stats stats = { 0 };
    if (reason != _Py_GC_REASON_SHUTDOWN) {
        invoke_gc_callback(gcstate, "start", generation, &stats);
    }
    _PyTime_t t1 = 0;   /* initialize to prevent a compiler warning */
    if (gcstate->debug & _PyGC_DEBUG_STATS) {
        PySys_WriteStderr("gc: collecting generation %d...\n", generation);
        show_stats_each_generations(gcstate);
        t1 = _PyTime_GetPerfCounter();
    }
    if (PyDTrace_GC_START_ENABLED()) {
        PyDTrace_GC_START(generation);
    }
    GC_STAT_ADD(generation, collections, 1);
    PyObject *exc = _PyErr_GetRaisedException(tstate);
    switch(generation) {
        case 0:
            gc_collect_young(tstate, &stats);
            break;
        case 1:
            gc_collect_young(tstate, &stats);
            gc_collect_increment(tstate, &stats);
            break;
        case 2:
            gc_collect_full(tstate, &stats);
            break;
        default:
            Py_UNREACHABLE();
    }
    if (PyDTrace_GC_DONE_ENABLED()) {
        PyDTrace_GC_DONE(stats.uncollectable + stats.collected);
    }
    if (reason != _Py_GC_REASON_SHUTDOWN) {
        invoke_gc_callback(gcstate, "stop", generation, &stats);
    }
    _PyErr_SetRaisedException(tstate, exc);
    GC_STAT_ADD(generation, objects_collected, stats.collected);
#ifdef Py_STATS
    if (_Py_stats) {
        GC_STAT_ADD(generation, object_visits,
            _Py_stats->object_stats.object_visits);
        _Py_stats->object_stats.object_visits = 0;
    }
#endif
    validate_old(gcstate);
    if (gcstate->debug & _PyGC_DEBUG_STATS) {
        double d = _PyTime_AsSecondsDouble(_PyTime_GetPerfCounter() - t1);
        PySys_WriteStderr(
            "gc: done, %zd collected, %zd uncollectable, %.4fs elapsed\n",
            stats.collected, stats.uncollectable, d);
    }

    _Py_atomic_store_int(&gcstate->collecting, 0);
    return stats.uncollectable + stats.collected;
}

/* Public API to invoke gc.collect() from C */
Py_ssize_t
PyGC_Collect(void)
{
    return _PyGC_Collect(_PyThreadState_GET(), 2, _Py_GC_REASON_MANUAL);
}

void
_PyGC_CollectNoFail(PyThreadState *tstate)
{
    /* Ideally, this function is only called on interpreter shutdown,
       and therefore not recursively.  Unfortunately, when there are daemon
       threads, a daemon thread can start a cyclic garbage collection
       during interpreter shutdown (and then never finish it).
       See http://bugs.python.org/issue8713#msg195178 for an example.
       */
    _PyGC_Collect(_PyThreadState_GET(), 2, _Py_GC_REASON_SHUTDOWN);
}

void
_PyGC_DumpShutdownStats(PyInterpreterState *interp)
{
    GCState *gcstate = &interp->gc;
    if (!(gcstate->debug & _PyGC_DEBUG_SAVEALL)
        && gcstate->garbage != NULL && PyList_GET_SIZE(gcstate->garbage) > 0) {
        const char *message;
        if (gcstate->debug & _PyGC_DEBUG_UNCOLLECTABLE) {
            message = "gc: %zd uncollectable objects at shutdown";
        }
        else {
            message = "gc: %zd uncollectable objects at shutdown; " \
                "use gc.set_debug(gc.DEBUG_UNCOLLECTABLE) to list them";
        }
        /* PyErr_WarnFormat does too many things and we are at shutdown,
           the warnings module's dependencies (e.g. linecache) may be gone
           already. */
        if (PyErr_WarnExplicitFormat(PyExc_ResourceWarning, "gc", 0,
                                     "gc", NULL, message,
                                     PyList_GET_SIZE(gcstate->garbage)))
        {
            PyErr_WriteUnraisable(NULL);
        }
        if (gcstate->debug & _PyGC_DEBUG_UNCOLLECTABLE) {
            PyObject *repr = NULL, *bytes = NULL;
            repr = PyObject_Repr(gcstate->garbage);
            if (!repr || !(bytes = PyUnicode_EncodeFSDefault(repr))) {
                PyErr_WriteUnraisable(gcstate->garbage);
            }
            else {
                PySys_WriteStderr(
                    "      %s\n",
                    PyBytes_AS_STRING(bytes)
                    );
            }
            Py_XDECREF(repr);
            Py_XDECREF(bytes);
        }
    }
}


void
_PyGC_Fini(PyInterpreterState *interp)
{
    GCState *gcstate = &interp->gc;
    Py_CLEAR(gcstate->garbage);
    Py_CLEAR(gcstate->callbacks);

    /* We expect that none of this interpreters objects are shared
       with other interpreters.
       See https://github.com/python/cpython/issues/90228. */
}

/* for debugging */
void
_PyGC_Dump(PyGC_Head *g)
{
    _PyObject_Dump(FROM_GC(g));
}


#ifdef Py_DEBUG
static int
visit_validate(PyObject *op, void *parent_raw)
{
    PyObject *parent = _PyObject_CAST(parent_raw);
    if (_PyObject_IsFreed(op)) {
        _PyObject_ASSERT_FAILED_MSG(parent,
                                    "PyObject_GC_Track() object is not valid");
    }
    return 0;
}
#endif


/* extension modules might be compiled with GC support so these
   functions must always be available */

void
PyObject_GC_Track(void *op_raw)
{
    PyObject *op = _PyObject_CAST(op_raw);
    if (_PyObject_GC_IS_TRACKED(op)) {
        _PyObject_ASSERT_FAILED_MSG(op,
                                    "object already tracked "
                                    "by the garbage collector");
    }
    _PyObject_GC_TRACK(op);

#ifdef Py_DEBUG
    /* Check that the object is valid: validate objects traversed
       by tp_traverse() */
    traverseproc traverse = Py_TYPE(op)->tp_traverse;
    (void)traverse(op, visit_validate, op);
#endif
}

void
PyObject_GC_UnTrack(void *op_raw)
{
    PyObject *op = _PyObject_CAST(op_raw);
    /* Obscure:  the Py_TRASHCAN mechanism requires that we be able to
     * call PyObject_GC_UnTrack twice on an object.
     */
    if (_PyObject_GC_IS_TRACKED(op)) {
        _PyObject_GC_UNTRACK(op);
    }
}

int
PyObject_IS_GC(PyObject *obj)
{
    return _PyObject_IS_GC(obj);
}

void
_Py_ScheduleGC(PyInterpreterState *interp)
{
    _Py_set_eval_breaker_bit(interp, _PY_GC_SCHEDULED_BIT, 1);
}

void
_PyObject_GC_Link(PyObject *op)
{
    PyGC_Head *g = AS_GC(op);
    assert(((uintptr_t)g & (sizeof(uintptr_t)-1)) == 0);  // g must be correctly aligned

    PyThreadState *tstate = _PyThreadState_GET();
    GCState *gcstate = &tstate->interp->gc;
    g->_gc_next = 0;
    g->_gc_prev = 0;
    gcstate->young.count++; /* number of allocated GC objects */
    if (gcstate->young.count > gcstate->young.threshold &&
        gcstate->enabled &&
        gcstate->young.threshold &&
        !_Py_atomic_load_int_relaxed(&gcstate->collecting) &&
        !_PyErr_Occurred(tstate))
    {
        _Py_ScheduleGC(tstate->interp);
    }
}

void
_Py_RunGC(PyThreadState *tstate)
{
    if (tstate->interp->gc.enabled) {
        _PyGC_Collect(tstate, 1, _Py_GC_REASON_HEAP);
    }
}

static PyObject *
gc_alloc(size_t basicsize, size_t presize)
{
    PyThreadState *tstate = _PyThreadState_GET();
    if (basicsize > PY_SSIZE_T_MAX - presize) {
        return _PyErr_NoMemory(tstate);
    }
    size_t size = presize + basicsize;
    char *mem = PyObject_Malloc(size);
    if (mem == NULL) {
        return _PyErr_NoMemory(tstate);
    }
    ((PyObject **)mem)[0] = NULL;
    ((PyObject **)mem)[1] = NULL;
    PyObject *op = (PyObject *)(mem + presize);
    _PyObject_GC_Link(op);
    return op;
}

PyObject *
_PyObject_GC_New(PyTypeObject *tp)
{
    size_t presize = _PyType_PreHeaderSize(tp);
    PyObject *op = gc_alloc(_PyObject_SIZE(tp), presize);
    if (op == NULL) {
        return NULL;
    }
    _PyObject_Init(op, tp);
    return op;
}

PyVarObject *
_PyObject_GC_NewVar(PyTypeObject *tp, Py_ssize_t nitems)
{
    PyVarObject *op;

    if (nitems < 0) {
        PyErr_BadInternalCall();
        return NULL;
    }
    size_t presize = _PyType_PreHeaderSize(tp);
    size_t size = _PyObject_VAR_SIZE(tp, nitems);
    op = (PyVarObject *)gc_alloc(size, presize);
    if (op == NULL) {
        return NULL;
    }
    _PyObject_InitVar(op, tp, nitems);
    return op;
}

PyObject *
PyUnstable_Object_GC_NewWithExtraData(PyTypeObject *tp, size_t extra_size)
{
    size_t presize = _PyType_PreHeaderSize(tp);
    PyObject *op = gc_alloc(_PyObject_SIZE(tp) + extra_size, presize);
    if (op == NULL) {
        return NULL;
    }
    memset(op, 0, _PyObject_SIZE(tp) + extra_size);
    _PyObject_Init(op, tp);
    return op;
}

PyVarObject *
_PyObject_GC_Resize(PyVarObject *op, Py_ssize_t nitems)
{
    const size_t basicsize = _PyObject_VAR_SIZE(Py_TYPE(op), nitems);
    const size_t presize = _PyType_PreHeaderSize(((PyObject *)op)->ob_type);
    _PyObject_ASSERT((PyObject *)op, !_PyObject_GC_IS_TRACKED(op));
    if (basicsize > (size_t)PY_SSIZE_T_MAX - presize) {
        return (PyVarObject *)PyErr_NoMemory();
    }
    char *mem = (char *)op - presize;
    mem = (char *)PyObject_Realloc(mem,  presize + basicsize);
    if (mem == NULL) {
        return (PyVarObject *)PyErr_NoMemory();
    }
    op = (PyVarObject *) (mem + presize);
    Py_SET_SIZE(op, nitems);
    return op;
}

void
PyObject_GC_Del(void *op)
{
    size_t presize = _PyType_PreHeaderSize(((PyObject *)op)->ob_type);
    PyGC_Head *g = AS_GC(op);
    if (_PyObject_GC_IS_TRACKED(op)) {
        gc_list_remove(g);
#ifdef Py_DEBUG
        PyObject *exc = PyErr_GetRaisedException();
        if (PyErr_WarnExplicitFormat(PyExc_ResourceWarning, "gc", 0,
                                     "gc", NULL, "Object of type %s is not untracked before destruction",
                                     ((PyObject*)op)->ob_type->tp_name)) {
            PyErr_WriteUnraisable(NULL);
        }
        PyErr_SetRaisedException(exc);
#endif
    }
    GCState *gcstate = get_gc_state();
    if (gcstate->young.count > 0) {
        gcstate->young.count--;
    }
    PyObject_Free(((char *)op)-presize);
}

int
PyObject_GC_IsTracked(PyObject* obj)
{
    if (_PyObject_IS_GC(obj) && _PyObject_GC_IS_TRACKED(obj)) {
        return 1;
    }
    return 0;
}

int
PyObject_GC_IsFinalized(PyObject *obj)
{
    if (_PyObject_IS_GC(obj) && _PyGC_FINALIZED(obj)) {
         return 1;
    }
    return 0;
}

static int
visit_generation(gcvisitobjects_t callback, void *arg, struct gc_generation *gen)
{
    PyGC_Head *gc_list, *gc;
    gc_list = &gen->head;
    for (gc = GC_NEXT(gc_list); gc != gc_list; gc = GC_NEXT(gc)) {
        PyObject *op = FROM_GC(gc);
        Py_INCREF(op);
        int res = callback(op, arg);
        Py_DECREF(op);
        if (!res) {
            return -1;
        }
    }
    return 0;
}

void
PyUnstable_GC_VisitObjects(gcvisitobjects_t callback, void *arg)
{
    GCState *gcstate = get_gc_state();
    int origenstate = gcstate->enabled;
    gcstate->enabled = 0;
    if (visit_generation(callback, arg, &gcstate->young)) {
        goto done;
    }
    if (visit_generation(callback, arg, &gcstate->old[0])) {
        goto done;
    }
    visit_generation(callback, arg, &gcstate->old[1]);
done:
    gcstate->enabled = origenstate;
}<|MERGE_RESOLUTION|>--- conflicted
+++ resolved
@@ -1436,7 +1436,8 @@
     gcstate->old[1].count = 0;
 
     gcstate->work_to_do = - gcstate->young.threshold * 2;
-    clear_freelists(tstate->interp);
+
+    _PyGC_ClearAllFreeLists(tstate->interp);
     validate_old(gcstate);
     add_stats(gcstate, 2, stats);
 }
@@ -1533,7 +1534,6 @@
     validate_list(to, collecting_clear_unreachable_clear);
 }
 
-<<<<<<< HEAD
 /* Invoke progress callbacks to notify clients that garbage collection
  * is starting or stopping
  */
@@ -1542,13 +1542,6 @@
                    int generation, struct gc_collection_stats *stats)
 {
     assert(!PyErr_Occurred());
-=======
-    /* Clear free list only during the collection of the highest
-     * generation */
-    if (generation == NUM_GENERATIONS-1) {
-        _PyGC_ClearAllFreeLists(tstate->interp);
-    }
->>>>>>> 30e6cbdb
 
     /* The local variable cannot be rebound, check it for sanity */
     assert(PyList_CheckExact(gcstate->callbacks));
