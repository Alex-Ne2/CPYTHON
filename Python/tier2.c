--- conflicted
+++ resolved
@@ -464,14 +464,6 @@
 #endif
 
 #undef TARGET
-<<<<<<< HEAD
-#undef TYPESTACK_PEEK
-#undef TYPELOCALS_GET
-#undef TYPECONST_GET
-#undef TYPE_SET
-#undef TYPE_OVERWRITE
-=======
->>>>>>> 183d0094
 #undef STACK_ADJUST
 #undef STACK_GROW
 #undef STACK_SHRINK
@@ -1966,4 +1958,6 @@
 #undef TYPESTACK_POKE
 #undef TYPELOCALS_SET
 #undef TYPELOCALS_GET
-#undef TYPECONST_GET+#undef TYPECONST_GET
+#undef TYPE_SET
+#undef TYPE_OVERWRITE