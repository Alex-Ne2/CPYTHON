--- conflicted
+++ resolved
@@ -235,30 +235,18 @@
     }
 
     op(_BINARY_OP_ADD_INT, (left, right -- res)) {
-<<<<<<< HEAD
-        REPLACE_OPCODE_IF_EVALUATES_PURE(left, right);
-        res = sym_new_type(ctx, &PyLong_Type);
+        REPLACE_OPCODE_IF_EVALUATES_PURE(left, right);        
+        res = sym_new_compact_int(ctx);
     }
 
     op(_BINARY_OP_SUBTRACT_INT, (left, right -- res)) {
-        REPLACE_OPCODE_IF_EVALUATES_PURE(left, right);
-        res = sym_new_type(ctx, &PyLong_Type);
+        REPLACE_OPCODE_IF_EVALUATES_PURE(left, right);        
+        res = sym_new_compact_int(ctx);
     }
 
     op(_BINARY_OP_MULTIPLY_INT, (left, right -- res)) {
-        REPLACE_OPCODE_IF_EVALUATES_PURE(left, right);
-        res = sym_new_type(ctx, &PyLong_Type);
-=======
+        REPLACE_OPCODE_IF_EVALUATES_PURE(left, right);        
         res = sym_new_compact_int(ctx);
-    }
-
-    op(_BINARY_OP_SUBTRACT_INT, (left, right -- res)) {
-        res = sym_new_compact_int(ctx);
-    }
-
-    op(_BINARY_OP_MULTIPLY_INT, (left, right -- res)) {
-        res = sym_new_compact_int(ctx);
->>>>>>> b53b0c14
     }
 
     op(_BINARY_OP_ADD_FLOAT, (left, right -- res)) {
