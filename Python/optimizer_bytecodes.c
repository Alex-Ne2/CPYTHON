--- conflicted
+++ resolved
@@ -329,11 +329,7 @@
             OUT_OF_SPACE_IF_NULL(res);
         }
         else {
-<<<<<<< HEAD
-            if(!sym_set_const(value, Py_None)) {
-=======
             if (!sym_set_const(value, Py_None)) {
->>>>>>> cbf3d38c
                 goto hit_bottom;
             }
             OUT_OF_SPACE_IF_NULL(res = sym_new_const(ctx, Py_False));
