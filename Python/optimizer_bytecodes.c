--- conflicted
+++ resolved
@@ -390,13 +390,8 @@
     }
 
     op(_TO_BOOL_LIST, (value -- res)) {
-<<<<<<< HEAD
-        if (!optimize_to_bool(this_instr, ctx, value, &res)) {
-=======
         int already_bool = optimize_to_bool(this_instr, ctx, value, &res);
         if (!already_bool) {
-            sym_set_type(value, &PyList_Type);
->>>>>>> e2b35ee2
             res = sym_new_type(ctx, &PyBool_Type);
         }
     }
