
/* Traceback implementation */

#include "Python.h"

#include "code.h"                 // PyCode_Addr2Line etc
#include "pycore_interp.h"        // PyInterpreterState.gc
#include "frameobject.h"          // PyFrame_GetBack()
#include "pycore_frame.h"         // _PyFrame_GetCode()
#include "pycore_pyarena.h"       // _PyArena_Free()
#include "pycore_ast.h"           // asdl_seq_*
#include "pycore_compile.h"       // _PyAST_Optimize
#include "pycore_parser.h"        // _PyParser_ASTFromString
#include "../Parser/pegen.h"      // _PyPegen_byte_offset_to_character_offset()
#include "structmember.h"         // PyMemberDef
#include "osdefs.h"               // SEP
#ifdef HAVE_FCNTL_H
#include <fcntl.h>
#endif

#define OFF(x) offsetof(PyTracebackObject, x)

#define PUTS(fd, str) _Py_write_noraise(fd, str, (int)strlen(str))
#define MAX_STRING_LENGTH 500
#define MAX_FRAME_DEPTH 100
#define MAX_NTHREADS 100

/* Function from Parser/tokenizer.c */
extern char * PyTokenizer_FindEncodingFilename(int, PyObject *);

_Py_IDENTIFIER(TextIOWrapper);
_Py_IDENTIFIER(close);
_Py_IDENTIFIER(open);
_Py_IDENTIFIER(path);

/*[clinic input]
class TracebackType "PyTracebackObject *" "&PyTraceback_Type"
[clinic start generated code]*/
/*[clinic end generated code: output=da39a3ee5e6b4b0d input=928fa06c10151120]*/

#include "clinic/traceback.c.h"

static PyObject *
tb_create_raw(PyTracebackObject *next, PyFrameObject *frame, int lasti,
              int lineno)
{
    PyTracebackObject *tb;
    if ((next != NULL && !PyTraceBack_Check(next)) ||
                    frame == NULL || !PyFrame_Check(frame)) {
        PyErr_BadInternalCall();
        return NULL;
    }
    tb = PyObject_GC_New(PyTracebackObject, &PyTraceBack_Type);
    if (tb != NULL) {
        Py_XINCREF(next);
        tb->tb_next = next;
        Py_XINCREF(frame);
        tb->tb_frame = frame;
        tb->tb_lasti = lasti;
        tb->tb_lineno = lineno;
        PyObject_GC_Track(tb);
    }
    return (PyObject *)tb;
}

/*[clinic input]
@classmethod
TracebackType.__new__ as tb_new

  tb_next: object
  tb_frame: object(type='PyFrameObject *', subclass_of='&PyFrame_Type')
  tb_lasti: int
  tb_lineno: int

Create a new traceback object.
[clinic start generated code]*/

static PyObject *
tb_new_impl(PyTypeObject *type, PyObject *tb_next, PyFrameObject *tb_frame,
            int tb_lasti, int tb_lineno)
/*[clinic end generated code: output=fa077debd72d861a input=01cbe8ec8783fca7]*/
{
    if (tb_next == Py_None) {
        tb_next = NULL;
    } else if (!PyTraceBack_Check(tb_next)) {
        return PyErr_Format(PyExc_TypeError,
                            "expected traceback object or None, got '%s'",
                            Py_TYPE(tb_next)->tp_name);
    }

    return tb_create_raw((PyTracebackObject *)tb_next, tb_frame, tb_lasti,
                         tb_lineno);
}

static PyObject *
tb_dir(PyTracebackObject *self, PyObject *Py_UNUSED(ignored))
{
    return Py_BuildValue("[ssss]", "tb_frame", "tb_next",
                                   "tb_lasti", "tb_lineno");
}

static PyObject *
tb_next_get(PyTracebackObject *self, void *Py_UNUSED(_))
{
    PyObject* ret = (PyObject*)self->tb_next;
    if (!ret) {
        ret = Py_None;
    }
    Py_INCREF(ret);
    return ret;
}

static int
tb_next_set(PyTracebackObject *self, PyObject *new_next, void *Py_UNUSED(_))
{
    if (!new_next) {
        PyErr_Format(PyExc_TypeError, "can't delete tb_next attribute");
        return -1;
    }

    /* We accept None or a traceback object, and map None -> NULL (inverse of
       tb_next_get) */
    if (new_next == Py_None) {
        new_next = NULL;
    } else if (!PyTraceBack_Check(new_next)) {
        PyErr_Format(PyExc_TypeError,
                     "expected traceback object, got '%s'",
                     Py_TYPE(new_next)->tp_name);
        return -1;
    }

    /* Check for loops */
    PyTracebackObject *cursor = (PyTracebackObject *)new_next;
    while (cursor) {
        if (cursor == self) {
            PyErr_Format(PyExc_ValueError, "traceback loop detected");
            return -1;
        }
        cursor = cursor->tb_next;
    }

    PyObject *old_next = (PyObject*)self->tb_next;
    Py_XINCREF(new_next);
    self->tb_next = (PyTracebackObject *)new_next;
    Py_XDECREF(old_next);

    return 0;
}


static PyMethodDef tb_methods[] = {
   {"__dir__", (PyCFunction)tb_dir, METH_NOARGS},
   {NULL, NULL, 0, NULL},
};

static PyMemberDef tb_memberlist[] = {
    {"tb_frame",        T_OBJECT,       OFF(tb_frame),  READONLY|PY_AUDIT_READ},
    {"tb_lasti",        T_INT,          OFF(tb_lasti),  READONLY},
    {"tb_lineno",       T_INT,          OFF(tb_lineno), READONLY},
    {NULL}      /* Sentinel */
};

static PyGetSetDef tb_getsetters[] = {
    {"tb_next", (getter)tb_next_get, (setter)tb_next_set, NULL, NULL},
    {NULL}      /* Sentinel */
};

static void
tb_dealloc(PyTracebackObject *tb)
{
    PyObject_GC_UnTrack(tb);
    Py_TRASHCAN_BEGIN(tb, tb_dealloc)
    Py_XDECREF(tb->tb_next);
    Py_XDECREF(tb->tb_frame);
    PyObject_GC_Del(tb);
    Py_TRASHCAN_END
}

static int
tb_traverse(PyTracebackObject *tb, visitproc visit, void *arg)
{
    Py_VISIT(tb->tb_next);
    Py_VISIT(tb->tb_frame);
    return 0;
}

static int
tb_clear(PyTracebackObject *tb)
{
    Py_CLEAR(tb->tb_next);
    Py_CLEAR(tb->tb_frame);
    return 0;
}

PyTypeObject PyTraceBack_Type = {
    PyVarObject_HEAD_INIT(&PyType_Type, 0)
    "traceback",
    sizeof(PyTracebackObject),
    0,
    (destructor)tb_dealloc, /*tp_dealloc*/
    0,                  /*tp_vectorcall_offset*/
    0,    /*tp_getattr*/
    0,                  /*tp_setattr*/
    0,                  /*tp_as_async*/
    0,                  /*tp_repr*/
    0,                  /*tp_as_number*/
    0,                  /*tp_as_sequence*/
    0,                  /*tp_as_mapping*/
    0,                  /* tp_hash */
    0,                  /* tp_call */
    0,                  /* tp_str */
    PyObject_GenericGetAttr,                    /* tp_getattro */
    0,                  /* tp_setattro */
    0,                                          /* tp_as_buffer */
    Py_TPFLAGS_DEFAULT | Py_TPFLAGS_HAVE_GC,/* tp_flags */
    tb_new__doc__,                              /* tp_doc */
    (traverseproc)tb_traverse,                  /* tp_traverse */
    (inquiry)tb_clear,                          /* tp_clear */
    0,                                          /* tp_richcompare */
    0,                                          /* tp_weaklistoffset */
    0,                                          /* tp_iter */
    0,                                          /* tp_iternext */
    tb_methods,         /* tp_methods */
    tb_memberlist,      /* tp_members */
    tb_getsetters,                              /* tp_getset */
    0,                                          /* tp_base */
    0,                                          /* tp_dict */
    0,                                          /* tp_descr_get */
    0,                                          /* tp_descr_set */
    0,                                          /* tp_dictoffset */
    0,                                          /* tp_init */
    0,                                          /* tp_alloc */
    tb_new,                                     /* tp_new */
};


PyObject*
_PyTraceBack_FromFrame(PyObject *tb_next, PyFrameObject *frame)
{
    assert(tb_next == NULL || PyTraceBack_Check(tb_next));
    assert(frame != NULL);

    return tb_create_raw((PyTracebackObject *)tb_next, frame, frame->f_frame->f_lasti*2,
                         PyFrame_GetLineNumber(frame));
}


int
PyTraceBack_Here(PyFrameObject *frame)
{
    PyObject *exc, *val, *tb, *newtb;
    PyErr_Fetch(&exc, &val, &tb);
    newtb = _PyTraceBack_FromFrame(tb, frame);
    if (newtb == NULL) {
        _PyErr_ChainExceptions(exc, val, tb);
        return -1;
    }
    PyErr_Restore(exc, val, newtb);
    Py_XDECREF(tb);
    return 0;
}

/* Insert a frame into the traceback for (funcname, filename, lineno). */
void _PyTraceback_Add(const char *funcname, const char *filename, int lineno)
{
    PyObject *globals;
    PyCodeObject *code;
    PyFrameObject *frame;
    PyObject *exc, *val, *tb;

    /* Save and clear the current exception. Python functions must not be
       called with an exception set. Calling Python functions happens when
       the codec of the filesystem encoding is implemented in pure Python. */
    PyErr_Fetch(&exc, &val, &tb);

    globals = PyDict_New();
    if (!globals)
        goto error;
    code = PyCode_NewEmpty(filename, funcname, lineno);
    if (!code) {
        Py_DECREF(globals);
        goto error;
    }
    frame = PyFrame_New(PyThreadState_Get(), code, globals, NULL);
    Py_DECREF(globals);
    Py_DECREF(code);
    if (!frame)
        goto error;
    frame->f_lineno = lineno;

    PyErr_Restore(exc, val, tb);
    PyTraceBack_Here(frame);
    Py_DECREF(frame);
    return;

error:
    _PyErr_ChainExceptions(exc, val, tb);
}

static PyObject *
_Py_FindSourceFile(PyObject *filename, char* namebuf, size_t namelen, PyObject *io)
{
    Py_ssize_t i;
    PyObject *binary;
    PyObject *v;
    Py_ssize_t npath;
    size_t taillen;
    PyObject *syspath;
    PyObject *path;
    const char* tail;
    PyObject *filebytes;
    const char* filepath;
    Py_ssize_t len;
    PyObject* result;

    filebytes = PyUnicode_EncodeFSDefault(filename);
    if (filebytes == NULL) {
        PyErr_Clear();
        return NULL;
    }
    filepath = PyBytes_AS_STRING(filebytes);

    /* Search tail of filename in sys.path before giving up */
    tail = strrchr(filepath, SEP);
    if (tail == NULL)
        tail = filepath;
    else
        tail++;
    taillen = strlen(tail);

    syspath = _PySys_GetObjectId(&PyId_path);
    if (syspath == NULL || !PyList_Check(syspath))
        goto error;
    npath = PyList_Size(syspath);

    for (i = 0; i < npath; i++) {
        v = PyList_GetItem(syspath, i);
        if (v == NULL) {
            PyErr_Clear();
            break;
        }
        if (!PyUnicode_Check(v))
            continue;
        path = PyUnicode_EncodeFSDefault(v);
        if (path == NULL) {
            PyErr_Clear();
            continue;
        }
        len = PyBytes_GET_SIZE(path);
        if (len + 1 + (Py_ssize_t)taillen >= (Py_ssize_t)namelen - 1) {
            Py_DECREF(path);
            continue; /* Too long */
        }
        strcpy(namebuf, PyBytes_AS_STRING(path));
        Py_DECREF(path);
        if (strlen(namebuf) != (size_t)len)
            continue; /* v contains '\0' */
        if (len > 0 && namebuf[len-1] != SEP)
            namebuf[len++] = SEP;
        strcpy(namebuf+len, tail);

        binary = _PyObject_CallMethodId(io, &PyId_open, "ss", namebuf, "rb");
        if (binary != NULL) {
            result = binary;
            goto finally;
        }
        PyErr_Clear();
    }
    goto error;

error:
    result = NULL;
finally:
    Py_DECREF(filebytes);
    return result;
}

int
_Py_DisplaySourceLine(PyObject *f, PyObject *filename, int lineno, int indent, int *truncation, PyObject **line)
{
    int err = 0;
    int fd;
    int i;
    char *found_encoding;
    const char *encoding;
    PyObject *io;
    PyObject *binary;
    PyObject *fob = NULL;
    PyObject *lineobj = NULL;
    PyObject *res;
    char buf[MAXPATHLEN+1];
    int kind;
    const void *data;

    /* open the file */
    if (filename == NULL)
        return 0;

    io = PyImport_ImportModuleNoBlock("io");
    if (io == NULL)
        return -1;
    binary = _PyObject_CallMethodId(io, &PyId_open, "Os", filename, "rb");

    if (binary == NULL) {
        PyErr_Clear();

        binary = _Py_FindSourceFile(filename, buf, sizeof(buf), io);
        if (binary == NULL) {
            Py_DECREF(io);
            return -1;
        }
    }

    /* use the right encoding to decode the file as unicode */
    fd = PyObject_AsFileDescriptor(binary);
    if (fd < 0) {
        Py_DECREF(io);
        Py_DECREF(binary);
        return 0;
    }
    found_encoding = PyTokenizer_FindEncodingFilename(fd, filename);
    if (found_encoding == NULL)
        PyErr_Clear();
    encoding = (found_encoding != NULL) ? found_encoding : "utf-8";
    /* Reset position */
    if (lseek(fd, 0, SEEK_SET) == (off_t)-1) {
        Py_DECREF(io);
        Py_DECREF(binary);
        PyMem_Free(found_encoding);
        return 0;
    }
    fob = _PyObject_CallMethodId(io, &PyId_TextIOWrapper, "Os", binary, encoding);
    Py_DECREF(io);
    PyMem_Free(found_encoding);

    if (fob == NULL) {
        PyErr_Clear();

        res = _PyObject_CallMethodIdNoArgs(binary, &PyId_close);
        Py_DECREF(binary);
        if (res)
            Py_DECREF(res);
        else
            PyErr_Clear();
        return 0;
    }
    Py_DECREF(binary);

    /* get the line number lineno */
    for (i = 0; i < lineno; i++) {
        Py_XDECREF(lineobj);
        lineobj = PyFile_GetLine(fob, -1);
        if (!lineobj) {
            PyErr_Clear();
            err = -1;
            break;
        }
    }
    res = _PyObject_CallMethodIdNoArgs(fob, &PyId_close);
    if (res)
        Py_DECREF(res);
    else
        PyErr_Clear();
    Py_DECREF(fob);
    if (!lineobj || !PyUnicode_Check(lineobj)) {
        Py_XDECREF(lineobj);
        return err;
    }

    if (line) {
        Py_INCREF(lineobj);
        *line = lineobj;
    }

    /* remove the indentation of the line */
    kind = PyUnicode_KIND(lineobj);
    data = PyUnicode_DATA(lineobj);
    for (i=0; i < PyUnicode_GET_LENGTH(lineobj); i++) {
        Py_UCS4 ch = PyUnicode_READ(kind, data, i);
        if (ch != ' ' && ch != '\t' && ch != '\014')
            break;
    }
    if (i) {
        PyObject *truncated;
        truncated = PyUnicode_Substring(lineobj, i, PyUnicode_GET_LENGTH(lineobj));
        if (truncated) {
            Py_DECREF(lineobj);
            lineobj = truncated;
        } else {
            PyErr_Clear();
        }
    }

    if (truncation != NULL) {
        *truncation = i - indent;
    }

    /* Write some spaces before the line */
    strcpy(buf, "          ");
    assert (strlen(buf) == 10);
    while (indent > 0) {
        if (indent < 10)
            buf[indent] = '\0';
        err = PyFile_WriteString(buf, f);
        if (err != 0)
            break;
        indent -= 10;
    }

    /* finally display the line */
    if (err == 0)
        err = PyFile_WriteObject(lineobj, f, Py_PRINT_RAW);
    Py_DECREF(lineobj);
    if  (err == 0)
        err = PyFile_WriteString("\n", f);
    return err;
}

/* AST based Traceback Specialization
 *
 * When displaying a new traceback line, for certain syntactical constructs
 * (e.g a subscript, an arithmetic operation) we try to create a representation
 * that separates the primary source of error from the rest.
 * 
 * Example specialization of BinOp nodes:
 *  Traceback (most recent call last):
 *    File "/home/isidentical/cpython/cpython/t.py", line 10, in <module>
 *      add_values(1, 2, 'x', 3, 4)
 *      ^^^^^^^^^^^^^^^^^^^^^^^^^^^
 *    File "/home/isidentical/cpython/cpython/t.py", line 2, in add_values
 *      return a + b + c + d + e
 *             ~~~~~~^~~
 *  TypeError: 'NoneType' object is not subscriptable
 */

#define IS_WHITESPACE(c) (((c) == ' ') || ((c) == '\t') || ((c) == '\f'))

static int
extract_anchors_from_expr(const char *segment_str, expr_ty expr, Py_ssize_t *left_anchor, Py_ssize_t *right_anchor,
                          char** primary_error_char, char** secondary_error_char)
{
    switch (expr->kind) {
        case BinOp_kind: {
            expr_ty left = expr->v.BinOp.left;
            expr_ty right = expr->v.BinOp.right;
            for (int i = left->end_col_offset + 1; i < right->col_offset; i++) {
                if (IS_WHITESPACE(segment_str[i])) {
                    continue;
                }

                *left_anchor = i;
                *right_anchor = i + 1;

                // Check whether if this a two-character operator (e.g //)
                if (i + 1 < right->col_offset && !IS_WHITESPACE(segment_str[i + 1])) {
                    ++*right_anchor;
                }

                // Set the error characters
                *primary_error_char = "~";
                *secondary_error_char = "^";
                break;
            }
            return 1;
        }
        case Subscript_kind: {
            *left_anchor = expr->v.Subscript.value->end_col_offset;
            *right_anchor = expr->v.Subscript.slice->end_col_offset + 1;

            // Set the error characters
            *primary_error_char = "~";
            *secondary_error_char = "^";
            return 1;
        }
        default:
            return 0;
    }
}

static int
extract_anchors_from_stmt(const char *segment_str, stmt_ty statement, Py_ssize_t *left_anchor, Py_ssize_t *right_anchor,
                          char** primary_error_char, char** secondary_error_char)
{
    switch (statement->kind) {
        case Expr_kind: {
            return extract_anchors_from_expr(segment_str, statement->v.Expr.value, left_anchor, right_anchor,
                                             primary_error_char, secondary_error_char);
        }
        default:
            return 0;
    }
}

static int
extract_anchors_from_line(PyObject *filename, PyObject *line,
                          Py_ssize_t start_offset, Py_ssize_t end_offset,
                          Py_ssize_t *left_anchor, Py_ssize_t *right_anchor,
                          char** primary_error_char, char** secondary_error_char)
{
    int res = -1;
    PyArena *arena = NULL;
    PyObject *segment = PyUnicode_Substring(line, start_offset, end_offset);
    if (!segment) {
        goto done;
    }

    const char *segment_str = PyUnicode_AsUTF8(segment);
    if (!segment) {
        goto done;
    }

    arena = _PyArena_New();
    if (!arena) {
        goto done;
    }

    PyCompilerFlags flags = _PyCompilerFlags_INIT;

    _PyASTOptimizeState state;
    state.optimize = _Py_GetConfig()->optimization_level;
    state.ff_features = 0;

    mod_ty module = _PyParser_ASTFromString(segment_str, filename, Py_file_input,
                                            &flags, arena);
    if (!module) {
        goto done;
    }
    if (!_PyAST_Optimize(module, arena, &state)) {
        goto done;
    }

    assert(module->kind == Module_kind);
    if (asdl_seq_LEN(module->v.Module.body) == 1) {
        stmt_ty statement = asdl_seq_GET(module->v.Module.body, 0);
        res = extract_anchors_from_stmt(segment_str, statement, left_anchor, right_anchor,
                                        primary_error_char, secondary_error_char);
    } else {
        res = 0;
    }

done:
    if (res > 0) {
        *left_anchor += start_offset;
        *right_anchor += start_offset;
    }
    Py_XDECREF(segment);
    if (arena) {
        _PyArena_Free(arena);
    }
    return res;
}

#define _TRACEBACK_SOURCE_LINE_INDENT 4

static inline int
ignore_source_errors(void) {
    if (PyErr_Occurred()) {
        if (PyErr_ExceptionMatches(PyExc_KeyboardInterrupt)) {
            return -1;
        }
        PyErr_Clear();
    }
    return 0;
}

static inline int
print_error_location_carets(PyObject *f, int offset, Py_ssize_t start_offset, Py_ssize_t end_offset,
                            Py_ssize_t right_start_offset, Py_ssize_t left_end_offset,
                            const char *primary, const char *secondary) {
    int err = 0;
    int special_chars = (left_end_offset != -1 || right_start_offset != -1);
    while (++offset <= end_offset) {
        if (offset <= start_offset || offset > end_offset) {
            err = PyFile_WriteString(" ", f);
        } else if (special_chars && left_end_offset < offset && offset <= right_start_offset) {
            err = PyFile_WriteString(secondary, f);
        } else {
            err = PyFile_WriteString(primary, f);
        }
    }
    err = PyFile_WriteString("\n", f);
    return err;
}

static int
tb_displayline(PyTracebackObject* tb, PyObject *f, PyObject *filename, int lineno,
               PyFrameObject *frame, PyObject *name)
{
    int err;
    PyObject *line;

    if (filename == NULL || name == NULL)
        return -1;
    line = PyUnicode_FromFormat("  File \"%U\", line %d, in %U\n",
                                filename, lineno, name);
    if (line == NULL)
        return -1;
    err = PyFile_WriteObject(line, f, Py_PRINT_RAW);
    Py_DECREF(line);
    if (err != 0)
        return err;
    int truncation = _TRACEBACK_SOURCE_LINE_INDENT;
    PyObject* source_line = NULL;
<<<<<<< HEAD
    /* ignore errors since we can't report them, can we? */
    if (!_Py_DisplaySourceLine(f, filename, lineno, _TRACEBACK_SOURCE_LINE_INDENT,
                               &truncation, &source_line)) {
        int code_offset = tb->tb_lasti;
        PyCodeObject* code = frame->f_frame->f_code;

        int start_line;
        int end_line;
        int start_col_byte_offset;
        int end_col_byte_offset;
        if (!PyCode_Addr2Location(code, code_offset, &start_line, &start_col_byte_offset,
                                 &end_line, &end_col_byte_offset)) {
            goto done;
        }
        if (start_line != end_line) {
            goto done;
        }
=======
>>>>>>> 4cb7263f

    if (_Py_DisplaySourceLine(f, filename, lineno, _TRACEBACK_SOURCE_LINE_INDENT,
                               &truncation, &source_line) != 0) {
        /* ignore errors since we can't report them, can we? */
        err = ignore_source_errors();
        goto done;
    }

    int code_offset = tb->tb_lasti;
    PyCodeObject* code = _PyFrame_GetCode(frame);

    int start_line;
    int end_line;
    int start_col_byte_offset;
    int end_col_byte_offset;
    if (!PyCode_Addr2Location(code, code_offset, &start_line, &start_col_byte_offset,
                              &end_line, &end_col_byte_offset)) {
        goto done;
    }
    if (start_line != end_line) {
        goto done;
    }

    if (start_col_byte_offset < 0 || end_col_byte_offset < 0) {
        goto done;
    }

<<<<<<< HEAD
=======
    // When displaying errors, we will use the following generic structure:
    //
    //  ERROR LINE ERROR LINE ERROR LINE ERROR LINE ERROR LINE ERROR LINE ERROR LINE
    //        ~~~~~~~~~~~~~~~^^^^^^^^^^^^^^^^^^^^^^^^^~~~~~~~~~~~~~~~~~~~
    //        |              |-> left_end_offset     |                  |-> left_offset
    //        |-> start_offset                       |-> right_start_offset
    //
    // In general we will only have (start_offset, end_offset) but we can gather more information
    // by analyzing the AST of the text between *start_offset* and *end_offset*. If this succeeds
    // we could get *left_end_offset* and *right_start_offset* and some selection of characters for
    // the different ranges (primary_error_char and secondary_error_char). If we cannot obtain the
    // AST information or we cannot identify special ranges within it, then left_end_offset and
    // right_end_offset will be set to -1.

    // Convert the utf-8 byte offset to the actual character offset so we print the right number of carets.
    assert(source_line);
    Py_ssize_t start_offset = _PyPegen_byte_offset_to_character_offset(source_line, start_col_byte_offset);
    Py_ssize_t end_offset = _PyPegen_byte_offset_to_character_offset(source_line, end_col_byte_offset);
    Py_ssize_t left_end_offset = -1;
    Py_ssize_t right_start_offset = -1;

    char *primary_error_char = "^";
    char *secondary_error_char = primary_error_char;

    int res = extract_anchors_from_line(filename, source_line, start_offset, end_offset,
                                        &left_end_offset, &right_start_offset,
                                        &primary_error_char, &secondary_error_char);
    if (res < 0 && ignore_source_errors() < 0) {
        goto done;
    }

    err = print_error_location_carets(f, truncation, start_offset, end_offset,
                                      right_start_offset, left_end_offset,
                                      primary_error_char, secondary_error_char);

>>>>>>> 4cb7263f
done:
    Py_XDECREF(source_line);
    return err;
}

static const int TB_RECURSIVE_CUTOFF = 3; // Also hardcoded in traceback.py.

static int
tb_print_line_repeated(PyObject *f, long cnt)
{
    cnt -= TB_RECURSIVE_CUTOFF;
    PyObject *line = PyUnicode_FromFormat(
        (cnt > 1)
          ? "  [Previous line repeated %ld more times]\n"
          : "  [Previous line repeated %ld more time]\n",
        cnt);
    if (line == NULL) {
        return -1;
    }
    int err = PyFile_WriteObject(line, f, Py_PRINT_RAW);
    Py_DECREF(line);
    return err;
}

static int
tb_printinternal(PyTracebackObject *tb, PyObject *f, long limit)
{
    int err = 0;
    Py_ssize_t depth = 0;
    PyObject *last_file = NULL;
    int last_line = -1;
    PyObject *last_name = NULL;
    long cnt = 0;
    PyTracebackObject *tb1 = tb;
    while (tb1 != NULL) {
        depth++;
        tb1 = tb1->tb_next;
    }
    while (tb != NULL && depth > limit) {
        depth--;
        tb = tb->tb_next;
    }
    while (tb != NULL && err == 0) {
        PyCodeObject *code = PyFrame_GetCode(tb->tb_frame);
        if (last_file == NULL ||
            code->co_filename != last_file ||
            last_line == -1 || tb->tb_lineno != last_line ||
            last_name == NULL || code->co_name != last_name) {
            if (cnt > TB_RECURSIVE_CUTOFF) {
                err = tb_print_line_repeated(f, cnt);
            }
            last_file = code->co_filename;
            last_line = tb->tb_lineno;
            last_name = code->co_name;
            cnt = 0;
        }
        cnt++;
        if (err == 0 && cnt <= TB_RECURSIVE_CUTOFF) {
            err = tb_displayline(tb, f, code->co_filename, tb->tb_lineno,
                                 tb->tb_frame, code->co_name);
            if (err == 0) {
                err = PyErr_CheckSignals();
            }
        }
        Py_DECREF(code);
        tb = tb->tb_next;
    }
    if (err == 0 && cnt > TB_RECURSIVE_CUTOFF) {
        err = tb_print_line_repeated(f, cnt);
    }
    return err;
}

#define PyTraceBack_LIMIT 1000

int
PyTraceBack_Print(PyObject *v, PyObject *f)
{
    int err;
    PyObject *limitv;
    long limit = PyTraceBack_LIMIT;

    if (v == NULL)
        return 0;
    if (!PyTraceBack_Check(v)) {
        PyErr_BadInternalCall();
        return -1;
    }
    limitv = PySys_GetObject("tracebacklimit");
    if (limitv && PyLong_Check(limitv)) {
        int overflow;
        limit = PyLong_AsLongAndOverflow(limitv, &overflow);
        if (overflow > 0) {
            limit = LONG_MAX;
        }
        else if (limit <= 0) {
            return 0;
        }
    }
    err = PyFile_WriteString("Traceback (most recent call last):\n", f);
    if (!err)
        err = tb_printinternal((PyTracebackObject *)v, f, limit);
    return err;
}

/* Format an integer in range [0; 0xffffffff] to decimal and write it
   into the file fd.

   This function is signal safe. */

void
_Py_DumpDecimal(int fd, size_t value)
{
    /* maximum number of characters required for output of %lld or %p.
       We need at most ceil(log10(256)*SIZEOF_LONG_LONG) digits,
       plus 1 for the null byte.  53/22 is an upper bound for log10(256). */
    char buffer[1 + (sizeof(size_t)*53-1) / 22 + 1];
    char *ptr, *end;

    end = &buffer[Py_ARRAY_LENGTH(buffer) - 1];
    ptr = end;
    *ptr = '\0';
    do {
        --ptr;
        assert(ptr >= buffer);
        *ptr = '0' + (value % 10);
        value /= 10;
    } while (value);

    _Py_write_noraise(fd, ptr, end - ptr);
}

/* Format an integer as hexadecimal with width digits into fd file descriptor.
   The function is signal safe. */
void
_Py_DumpHexadecimal(int fd, uintptr_t value, Py_ssize_t width)
{
    char buffer[sizeof(uintptr_t) * 2 + 1], *ptr, *end;
    const Py_ssize_t size = Py_ARRAY_LENGTH(buffer) - 1;

    if (width > size)
        width = size;
    /* it's ok if width is negative */

    end = &buffer[size];
    ptr = end;
    *ptr = '\0';
    do {
        --ptr;
        assert(ptr >= buffer);
        *ptr = Py_hexdigits[value & 15];
        value >>= 4;
    } while ((end - ptr) < width || value);

    _Py_write_noraise(fd, ptr, end - ptr);
}

void
_Py_DumpASCII(int fd, PyObject *text)
{
    PyASCIIObject *ascii = (PyASCIIObject *)text;
    Py_ssize_t i, size;
    int truncated;
    int kind;
    void *data = NULL;
    wchar_t *wstr = NULL;
    Py_UCS4 ch;

    if (!PyUnicode_Check(text))
        return;

    size = ascii->length;
    kind = ascii->state.kind;
    if (kind == PyUnicode_WCHAR_KIND) {
        wstr = ((PyASCIIObject *)text)->wstr;
        if (wstr == NULL)
            return;
        size = ((PyCompactUnicodeObject *)text)->wstr_length;
    }
    else if (ascii->state.compact) {
        if (ascii->state.ascii)
            data = ((PyASCIIObject*)text) + 1;
        else
            data = ((PyCompactUnicodeObject*)text) + 1;
    }
    else {
        data = ((PyUnicodeObject *)text)->data.any;
        if (data == NULL)
            return;
    }

    if (MAX_STRING_LENGTH < size) {
        size = MAX_STRING_LENGTH;
        truncated = 1;
    }
    else {
        truncated = 0;
    }

    for (i=0; i < size; i++) {
        if (kind != PyUnicode_WCHAR_KIND)
            ch = PyUnicode_READ(kind, data, i);
        else
            ch = wstr[i];
        if (' ' <= ch && ch <= 126) {
            /* printable ASCII character */
            char c = (char)ch;
            _Py_write_noraise(fd, &c, 1);
        }
        else if (ch <= 0xff) {
            PUTS(fd, "\\x");
            _Py_DumpHexadecimal(fd, ch, 2);
        }
        else if (ch <= 0xffff) {
            PUTS(fd, "\\u");
            _Py_DumpHexadecimal(fd, ch, 4);
        }
        else {
            PUTS(fd, "\\U");
            _Py_DumpHexadecimal(fd, ch, 8);
        }
    }
    if (truncated) {
        PUTS(fd, "...");
    }
}

/* Write a frame into the file fd: "File "xxx", line xxx in xxx".

   This function is signal safe. */

static void
dump_frame(int fd, _PyFrame *frame)
{
    PyCodeObject *code = frame->f_code;
    PUTS(fd, "  File ");
    if (code->co_filename != NULL
        && PyUnicode_Check(code->co_filename))
    {
        PUTS(fd, "\"");
        _Py_DumpASCII(fd, code->co_filename);
        PUTS(fd, "\"");
    } else {
        PUTS(fd, "???");
    }

    int lineno = PyCode_Addr2Line(code, frame->f_lasti*2);
    PUTS(fd, ", line ");
    if (lineno >= 0) {
        _Py_DumpDecimal(fd, (size_t)lineno);
    }
    else {
        PUTS(fd, "???");
    }
    PUTS(fd, " in ");

    if (code->co_name != NULL
       && PyUnicode_Check(code->co_name)) {
        _Py_DumpASCII(fd, code->co_name);
    }
    else {
        PUTS(fd, "???");
    }

    PUTS(fd, "\n");
}

static void
dump_traceback(int fd, PyThreadState *tstate, int write_header)
{
    _PyFrame *frame;
    unsigned int depth;

    if (write_header) {
        PUTS(fd, "Stack (most recent call first):\n");
    }

    frame = tstate->frame;
    if (frame == NULL) {
        PUTS(fd, "<no Python frame>\n");
        return;
    }

    depth = 0;
    while (1) {
        if (MAX_FRAME_DEPTH <= depth) {
            PUTS(fd, "  ...\n");
            break;
        }
        dump_frame(fd, frame);
        frame = frame->previous;
        if (frame == NULL) {
            break;
        }
        depth++;
    }
}

/* Dump the traceback of a Python thread into fd. Use write() to write the
   traceback and retry if write() is interrupted by a signal (failed with
   EINTR), but don't call the Python signal handler.

   The caller is responsible to call PyErr_CheckSignals() to call Python signal
   handlers if signals were received. */
void
_Py_DumpTraceback(int fd, PyThreadState *tstate)
{
    dump_traceback(fd, tstate, 1);
}

/* Write the thread identifier into the file 'fd': "Current thread 0xHHHH:\" if
   is_current is true, "Thread 0xHHHH:\n" otherwise.

   This function is signal safe. */

static void
write_thread_id(int fd, PyThreadState *tstate, int is_current)
{
    if (is_current)
        PUTS(fd, "Current thread 0x");
    else
        PUTS(fd, "Thread 0x");
    _Py_DumpHexadecimal(fd,
                        tstate->thread_id,
                        sizeof(unsigned long) * 2);
    PUTS(fd, " (most recent call first):\n");
}

/* Dump the traceback of all Python threads into fd. Use write() to write the
   traceback and retry if write() is interrupted by a signal (failed with
   EINTR), but don't call the Python signal handler.

   The caller is responsible to call PyErr_CheckSignals() to call Python signal
   handlers if signals were received. */
const char*
_Py_DumpTracebackThreads(int fd, PyInterpreterState *interp,
                         PyThreadState *current_tstate)
{
    PyThreadState *tstate;
    unsigned int nthreads;

    if (current_tstate == NULL) {
        /* _Py_DumpTracebackThreads() is called from signal handlers by
           faulthandler.

           SIGSEGV, SIGFPE, SIGABRT, SIGBUS and SIGILL are synchronous signals
           and are thus delivered to the thread that caused the fault. Get the
           Python thread state of the current thread.

           PyThreadState_Get() doesn't give the state of the thread that caused
           the fault if the thread released the GIL, and so
           _PyThreadState_GET() cannot be used. Read the thread specific
           storage (TSS) instead: call PyGILState_GetThisThreadState(). */
        current_tstate = PyGILState_GetThisThreadState();
    }

    if (interp == NULL) {
        if (current_tstate == NULL) {
            interp = _PyGILState_GetInterpreterStateUnsafe();
            if (interp == NULL) {
                /* We need the interpreter state to get Python threads */
                return "unable to get the interpreter state";
            }
        }
        else {
            interp = current_tstate->interp;
        }
    }
    assert(interp != NULL);

    /* Get the current interpreter from the current thread */
    tstate = PyInterpreterState_ThreadHead(interp);
    if (tstate == NULL)
        return "unable to get the thread head state";

    /* Dump the traceback of each thread */
    tstate = PyInterpreterState_ThreadHead(interp);
    nthreads = 0;
    _Py_BEGIN_SUPPRESS_IPH
    do
    {
        if (nthreads != 0)
            PUTS(fd, "\n");
        if (nthreads >= MAX_NTHREADS) {
            PUTS(fd, "...\n");
            break;
        }
        write_thread_id(fd, tstate, tstate == current_tstate);
        if (tstate == current_tstate && tstate->interp->gc.collecting) {
            PUTS(fd, "  Garbage-collecting\n");
        }
        dump_traceback(fd, tstate, 0);
        tstate = PyThreadState_Next(tstate);
        nthreads++;
    } while (tstate != NULL);
    _Py_END_SUPPRESS_IPH

    return NULL;
}
<|MERGE_RESOLUTION|>--- conflicted
+++ resolved
@@ -701,26 +701,6 @@
         return err;
     int truncation = _TRACEBACK_SOURCE_LINE_INDENT;
     PyObject* source_line = NULL;
-<<<<<<< HEAD
-    /* ignore errors since we can't report them, can we? */
-    if (!_Py_DisplaySourceLine(f, filename, lineno, _TRACEBACK_SOURCE_LINE_INDENT,
-                               &truncation, &source_line)) {
-        int code_offset = tb->tb_lasti;
-        PyCodeObject* code = frame->f_frame->f_code;
-
-        int start_line;
-        int end_line;
-        int start_col_byte_offset;
-        int end_col_byte_offset;
-        if (!PyCode_Addr2Location(code, code_offset, &start_line, &start_col_byte_offset,
-                                 &end_line, &end_col_byte_offset)) {
-            goto done;
-        }
-        if (start_line != end_line) {
-            goto done;
-        }
-=======
->>>>>>> 4cb7263f
 
     if (_Py_DisplaySourceLine(f, filename, lineno, _TRACEBACK_SOURCE_LINE_INDENT,
                                &truncation, &source_line) != 0) {
@@ -730,7 +710,7 @@
     }
 
     int code_offset = tb->tb_lasti;
-    PyCodeObject* code = _PyFrame_GetCode(frame);
+    PyCodeObject* code = frame->f_frame->f_code;
 
     int start_line;
     int end_line;
@@ -748,8 +728,6 @@
         goto done;
     }
 
-<<<<<<< HEAD
-=======
     // When displaying errors, we will use the following generic structure:
     //
     //  ERROR LINE ERROR LINE ERROR LINE ERROR LINE ERROR LINE ERROR LINE ERROR LINE
@@ -785,7 +763,6 @@
                                       right_start_offset, left_end_offset,
                                       primary_error_char, secondary_error_char);
 
->>>>>>> 4cb7263f
 done:
     Py_XDECREF(source_line);
     return err;
