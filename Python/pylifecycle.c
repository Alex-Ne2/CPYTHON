--- conflicted
+++ resolved
@@ -1782,19 +1782,13 @@
     PyObject *file;
     int status = 0;
 
-<<<<<<< HEAD
     if (PySys_GetOptionalAttr(&_Py_ID(stdout), &file) < 0) {
-        PyErr_WriteUnraisable(NULL);
+        PyErr_FormatUnraisable("Exception ignored on flushing sys.stdout");
         status = -1;
     }
     else if (file != NULL && file != Py_None && !file_is_closed(file)) {
         if (_PyFile_Flush(file) < 0) {
-            PyErr_WriteUnraisable(file);
-=======
-    if (fout != NULL && fout != Py_None && !file_is_closed(fout)) {
-        if (_PyFile_Flush(fout) < 0) {
             PyErr_FormatUnraisable("Exception ignored on flushing sys.stdout");
->>>>>>> 8e57877e
             status = -1;
         }
     }
