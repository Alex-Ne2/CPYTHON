/* Python interpreter top-level routines, including init/exit */

#include "Python.h"
#include "pycore_audit.h"         // _PySys_ClearAuditHooks()
#include "pycore_call.h"          // _PyObject_CallMethod()
#include "pycore_ceval.h"         // _PyEval_FiniGIL()
#include "pycore_codecs.h"        // _PyCodec_Lookup()
#include "pycore_context.h"       // _PyContext_Init()
#include "pycore_dict.h"          // _PyDict_Fini()
#include "pycore_exceptions.h"    // _PyExc_InitTypes()
#include "pycore_fileutils.h"     // _Py_ResetForceASCII()
#include "pycore_floatobject.h"   // _PyFloat_InitTypes()
#include "pycore_freelist.h"      // _PyObject_ClearFreeLists()
#include "pycore_global_objects_fini_generated.h"  // _PyStaticObjects_CheckRefcnt()
#include "pycore_initconfig.h"    // _PyStatus_OK()
<<<<<<< HEAD
#include "pycore_interp_structs.h"
=======
#include "pycore_interpolation.h" // _PyInterpolation_InitTypes()
>>>>>>> 742d5b5c
#include "pycore_long.h"          // _PyLong_InitTypes()
#include "pycore_object.h"        // _PyDebug_PrintTotalRefs()
#include "pycore_obmalloc.h"      // _PyMem_init_obmalloc()
#include "pycore_optimizer.h"     // _Py_Executors_InvalidateAll
#include "pycore_pathconfig.h"    // _PyPathConfig_UpdateGlobal()
#include "pycore_pyerrors.h"      // _PyErr_Occurred()
#include "pycore_pylifecycle.h"   // _PyErr_Print()
#include "pycore_pymem.h"         // _PyObject_DebugMallocStats()
#include "pycore_pystate.h"       // _PyThreadState_GET()
#include "pycore_runtime.h"       // _Py_ID()
#include "pycore_runtime_init.h"  // _PyRuntimeState_INIT
#include "pycore_setobject.h"     // _PySet_NextEntry()
#include "pycore_sysmodule.h"     // _PySys_ClearAttrString()
#include "pycore_traceback.h"     // _Py_DumpTracebackThreads()
#include "pycore_typeobject.h"    // _PyTypes_InitTypes()
#include "pycore_typevarobject.h" // _Py_clear_generic_types()
#include "pycore_unicodeobject.h" // _PyUnicode_InitTypes()
#include "pycore_uniqueid.h"      // _PyObject_FinalizeUniqueIdPool()
#include "pycore_warnings.h"      // _PyWarnings_InitState()
#include "pycore_weakref.h"       // _PyWeakref_GET_REF()

#include "opcode.h"

#include <locale.h>               // setlocale()
#include <stdlib.h>               // getenv()
#ifdef HAVE_UNISTD_H
#  include <unistd.h>             // isatty()
#endif

#if defined(__APPLE__)
#  include <AvailabilityMacros.h>
#  include <TargetConditionals.h>
#  include <mach-o/loader.h>
// The os_log unified logging APIs were introduced in macOS 10.12, iOS 10.0,
// tvOS 10.0, and watchOS 3.0;
#  if defined(TARGET_OS_IPHONE) && TARGET_OS_IPHONE
#    define HAS_APPLE_SYSTEM_LOG 1
#  elif defined(TARGET_OS_OSX) && TARGET_OS_OSX
#    if defined(MAC_OS_X_VERSION_10_12) && MAC_OS_X_VERSION_MIN_REQUIRED >= MAC_OS_X_VERSION_10_12
#      define HAS_APPLE_SYSTEM_LOG 1
#    else
#      define HAS_APPLE_SYSTEM_LOG 0
#    endif
#  else
#    define HAS_APPLE_SYSTEM_LOG 0
#  endif

#  if HAS_APPLE_SYSTEM_LOG
#    include <os/log.h>
#  endif
#endif

#ifdef HAVE_SIGNAL_H
#  include <signal.h>             // SIG_IGN
#endif

#ifdef HAVE_LANGINFO_H
#  include <langinfo.h>           // nl_langinfo(CODESET)
#endif

#ifdef HAVE_FCNTL_H
#  include <fcntl.h>              // F_GETFD
#endif

#ifdef MS_WINDOWS
#  undef BYTE
#endif

#define PUTS(fd, str) (void)_Py_write_noraise(fd, str, (int)strlen(str))


/* Forward declarations */
static PyStatus add_main_module(PyInterpreterState *interp);
static PyStatus init_import_site(void);
static PyStatus init_set_builtins_open(void);
static PyStatus init_sys_streams(PyThreadState *tstate);
#ifdef __ANDROID__
static PyStatus init_android_streams(PyThreadState *tstate);
#endif
#if defined(__APPLE__) && HAS_APPLE_SYSTEM_LOG
static PyStatus init_apple_streams(PyThreadState *tstate);
#endif
static void wait_for_thread_shutdown(PyThreadState *tstate);
static void wait_for_native_shutdown(PyInterpreterState *interp);
static void finalize_subinterpreters(void);
static void call_ll_exitfuncs(_PyRuntimeState *runtime);


/* The following places the `_PyRuntime` structure in a location that can be
 * found without any external information. This is meant to ease access to the
 * interpreter state for various runtime debugging tools, but is *not* an
 * officially supported feature */

/* Suppress deprecation warning for PyBytesObject.ob_shash */
_Py_COMP_DIAG_PUSH
_Py_COMP_DIAG_IGNORE_DEPR_DECLS

GENERATE_DEBUG_SECTION(PyRuntime, _PyRuntimeState _PyRuntime)
= _PyRuntimeState_INIT(_PyRuntime, _Py_Debug_Cookie);
_Py_COMP_DIAG_POP


static int runtime_initialized = 0;

PyStatus
_PyRuntime_Initialize(void)
{
    /* XXX We only initialize once in the process, which aligns with
       the static initialization of the former globals now found in
       _PyRuntime.  However, _PyRuntime *should* be initialized with
       every Py_Initialize() call, but doing so breaks the runtime.
       This is because the runtime state is not properly finalized
       currently. */
    if (runtime_initialized) {
        return _PyStatus_OK();
    }
    runtime_initialized = 1;

    return _PyRuntimeState_Init(&_PyRuntime);
}

void
_PyRuntime_Finalize(void)
{
    _PyRuntimeState_Fini(&_PyRuntime);
    runtime_initialized = 0;
}

int
Py_IsFinalizing(void)
{
    return _PyRuntimeState_GetFinalizing(&_PyRuntime) != NULL;
}

/* Hack to force loading of object files */
int (*_PyOS_mystrnicmp_hack)(const char *, const char *, Py_ssize_t) = \
    PyOS_mystrnicmp; /* Python/pystrcmp.o */


/* APIs to access the initialization flags
 *
 * Can be called prior to Py_Initialize.
 */

int
_Py_IsCoreInitialized(void)
{
    return _PyRuntime.core_initialized;
}

int
Py_IsInitialized(void)
{
    return _PyRuntime.initialized;
}


/* Helper functions to better handle the legacy C locale
 *
 * The legacy C locale assumes ASCII as the default text encoding, which
 * causes problems not only for the CPython runtime, but also other
 * components like GNU readline.
 *
 * Accordingly, when the CLI detects it, it attempts to coerce it to a
 * more capable UTF-8 based alternative as follows:
 *
 *     if (_Py_LegacyLocaleDetected()) {
 *         _Py_CoerceLegacyLocale();
 *     }
 *
 * See the documentation of the PYTHONCOERCECLOCALE setting for more details.
 *
 * Locale coercion also impacts the default error handler for the standard
 * streams: while the usual default is "strict", the default for the legacy
 * C locale and for any of the coercion target locales is "surrogateescape".
 */

int
_Py_LegacyLocaleDetected(int warn)
{
#ifndef MS_WINDOWS
    if (!warn) {
        const char *locale_override = getenv("LC_ALL");
        if (locale_override != NULL && *locale_override != '\0') {
            /* Don't coerce C locale if the LC_ALL environment variable
               is set */
            return 0;
        }
    }

    /* On non-Windows systems, the C locale is considered a legacy locale */
    /* XXX (ncoghlan): some platforms (notably Mac OS X) don't appear to treat
     *                 the POSIX locale as a simple alias for the C locale, so
     *                 we may also want to check for that explicitly.
     */
    const char *ctype_loc = setlocale(LC_CTYPE, NULL);
    return ctype_loc != NULL && strcmp(ctype_loc, "C") == 0;
#else
    /* Windows uses code pages instead of locales, so no locale is legacy */
    return 0;
#endif
}

#ifndef MS_WINDOWS
static const char *_C_LOCALE_WARNING =
    "Python runtime initialized with LC_CTYPE=C (a locale with default ASCII "
    "encoding), which may cause Unicode compatibility problems. Using C.UTF-8, "
    "C.utf8, or UTF-8 (if available) as alternative Unicode-compatible "
    "locales is recommended.\n";

static void
emit_stderr_warning_for_legacy_locale(_PyRuntimeState *runtime)
{
    const PyPreConfig *preconfig = &runtime->preconfig;
    if (preconfig->coerce_c_locale_warn && _Py_LegacyLocaleDetected(1)) {
        PySys_FormatStderr("%s", _C_LOCALE_WARNING);
    }
}
#endif   /* !defined(MS_WINDOWS) */

typedef struct _CandidateLocale {
    const char *locale_name; /* The locale to try as a coercion target */
} _LocaleCoercionTarget;

static _LocaleCoercionTarget _TARGET_LOCALES[] = {
    {"C.UTF-8"},
    {"C.utf8"},
    {"UTF-8"},
    {NULL}
};


int
_Py_IsLocaleCoercionTarget(const char *ctype_loc)
{
    const _LocaleCoercionTarget *target = NULL;
    for (target = _TARGET_LOCALES; target->locale_name; target++) {
        if (strcmp(ctype_loc, target->locale_name) == 0) {
            return 1;
        }
    }
    return 0;
}


#ifdef PY_COERCE_C_LOCALE
static const char C_LOCALE_COERCION_WARNING[] =
    "Python detected LC_CTYPE=C: LC_CTYPE coerced to %.20s (set another locale "
    "or PYTHONCOERCECLOCALE=0 to disable this locale coercion behavior).\n";

static int
_coerce_default_locale_settings(int warn, const _LocaleCoercionTarget *target)
{
    const char *newloc = target->locale_name;

    /* Reset locale back to currently configured defaults */
    _Py_SetLocaleFromEnv(LC_ALL);

    /* Set the relevant locale environment variable */
    if (setenv("LC_CTYPE", newloc, 1)) {
        fprintf(stderr,
                "Error setting LC_CTYPE, skipping C locale coercion\n");
        return 0;
    }
    if (warn) {
        fprintf(stderr, C_LOCALE_COERCION_WARNING, newloc);
    }

    /* Reconfigure with the overridden environment variables */
    _Py_SetLocaleFromEnv(LC_ALL);
    return 1;
}
#endif

int
_Py_CoerceLegacyLocale(int warn)
{
    int coerced = 0;
#ifdef PY_COERCE_C_LOCALE
    char *oldloc = NULL;

    oldloc = _PyMem_RawStrdup(setlocale(LC_CTYPE, NULL));
    if (oldloc == NULL) {
        return coerced;
    }

    const char *locale_override = getenv("LC_ALL");
    if (locale_override == NULL || *locale_override == '\0') {
        /* LC_ALL is also not set (or is set to an empty string) */
        const _LocaleCoercionTarget *target = NULL;
        for (target = _TARGET_LOCALES; target->locale_name; target++) {
            const char *new_locale = setlocale(LC_CTYPE,
                                               target->locale_name);
            if (new_locale != NULL) {
#if !defined(_Py_FORCE_UTF8_LOCALE) && defined(HAVE_LANGINFO_H) && defined(CODESET)
                /* Also ensure that nl_langinfo works in this locale */
                char *codeset = nl_langinfo(CODESET);
                if (!codeset || *codeset == '\0') {
                    /* CODESET is not set or empty, so skip coercion */
                    new_locale = NULL;
                    _Py_SetLocaleFromEnv(LC_CTYPE);
                    continue;
                }
#endif
                /* Successfully configured locale, so make it the default */
                coerced = _coerce_default_locale_settings(warn, target);
                goto done;
            }
        }
    }
    /* No C locale warning here, as Py_Initialize will emit one later */

    setlocale(LC_CTYPE, oldloc);

done:
    PyMem_RawFree(oldloc);
#endif
    return coerced;
}

/* _Py_SetLocaleFromEnv() is a wrapper around setlocale(category, "") to
 * isolate the idiosyncrasies of different libc implementations. It reads the
 * appropriate environment variable and uses its value to select the locale for
 * 'category'. */
char *
_Py_SetLocaleFromEnv(int category)
{
    char *res;
#ifdef __ANDROID__
    const char *locale;
    const char **pvar;
#ifdef PY_COERCE_C_LOCALE
    const char *coerce_c_locale;
#endif
    const char *utf8_locale = "C.UTF-8";
    const char *env_var_set[] = {
        "LC_ALL",
        "LC_CTYPE",
        "LANG",
        NULL,
    };

    /* Android setlocale(category, "") doesn't check the environment variables
     * and incorrectly sets the "C" locale at API 24 and older APIs. We only
     * check the environment variables listed in env_var_set. */
    for (pvar=env_var_set; *pvar; pvar++) {
        locale = getenv(*pvar);
        if (locale != NULL && *locale != '\0') {
            if (strcmp(locale, utf8_locale) == 0 ||
                    strcmp(locale, "en_US.UTF-8") == 0) {
                return setlocale(category, utf8_locale);
            }
            return setlocale(category, "C");
        }
    }

    /* Android uses UTF-8, so explicitly set the locale to C.UTF-8 if none of
     * LC_ALL, LC_CTYPE, or LANG is set to a non-empty string.
     * Quote from POSIX section "8.2 Internationalization Variables":
     * "4. If the LANG environment variable is not set or is set to the empty
     * string, the implementation-defined default locale shall be used." */

#ifdef PY_COERCE_C_LOCALE
    coerce_c_locale = getenv("PYTHONCOERCECLOCALE");
    if (coerce_c_locale == NULL || strcmp(coerce_c_locale, "0") != 0) {
        /* Some other ported code may check the environment variables (e.g. in
         * extension modules), so we make sure that they match the locale
         * configuration */
        if (setenv("LC_CTYPE", utf8_locale, 1)) {
            fprintf(stderr, "Warning: failed setting the LC_CTYPE "
                            "environment variable to %s\n", utf8_locale);
        }
    }
#endif
    res = setlocale(category, utf8_locale);
#else /* !defined(__ANDROID__) */
    res = setlocale(category, "");
#endif
    _Py_ResetForceASCII();
    return res;
}


static int
interpreter_update_config(PyThreadState *tstate, int only_update_path_config)
{
    const PyConfig *config = &tstate->interp->config;

    if (!only_update_path_config) {
        PyStatus status = _PyConfig_Write(config, tstate->interp->runtime);
        if (_PyStatus_EXCEPTION(status)) {
            _PyErr_SetFromPyStatus(status);
            return -1;
        }
    }

    if (_Py_IsMainInterpreter(tstate->interp)) {
        PyStatus status = _PyPathConfig_UpdateGlobal(config);
        if (_PyStatus_EXCEPTION(status)) {
            _PyErr_SetFromPyStatus(status);
            return -1;
        }
    }

    tstate->interp->long_state.max_str_digits = config->int_max_str_digits;

    // Update the sys module for the new configuration
    if (_PySys_UpdateConfig(tstate) < 0) {
        return -1;
    }
    return 0;
}


/* Global initializations.  Can be undone by Py_Finalize().  Don't
   call this twice without an intervening Py_Finalize() call.

   Every call to Py_InitializeFromConfig, Py_Initialize or Py_InitializeEx
   must have a corresponding call to Py_Finalize.

   Locking: you must hold the interpreter lock while calling these APIs.
   (If the lock has not yet been initialized, that's equivalent to
   having the lock, but you cannot use multiple threads.)

*/

static PyStatus
pyinit_core_reconfigure(_PyRuntimeState *runtime,
                        PyThreadState **tstate_p,
                        const PyConfig *config)
{
    PyStatus status;
    PyThreadState *tstate = _PyThreadState_GET();
    if (!tstate) {
        return _PyStatus_ERR("failed to read thread state");
    }
    *tstate_p = tstate;

    PyInterpreterState *interp = tstate->interp;
    if (interp == NULL) {
        return _PyStatus_ERR("can't make main interpreter");
    }
    assert(interp->_ready);

    status = _PyConfig_Write(config, runtime);
    if (_PyStatus_EXCEPTION(status)) {
        return status;
    }

    status = _PyConfig_Copy(&interp->config, config);
    if (_PyStatus_EXCEPTION(status)) {
        return status;
    }
    config = _PyInterpreterState_GetConfig(interp);

    if (config->_install_importlib) {
        status = _PyPathConfig_UpdateGlobal(config);
        if (_PyStatus_EXCEPTION(status)) {
            return status;
        }
    }
    return _PyStatus_OK();
}


static PyStatus
pycore_init_runtime(_PyRuntimeState *runtime,
                    const PyConfig *config)
{
    if (runtime->initialized) {
        return _PyStatus_ERR("main interpreter already initialized");
    }

    PyStatus status = _PyConfig_Write(config, runtime);
    if (_PyStatus_EXCEPTION(status)) {
        return status;
    }

    /* Py_Finalize leaves _Py_Finalizing set in order to help daemon
     * threads behave a little more gracefully at interpreter shutdown.
     * We clobber it here so the new interpreter can start with a clean
     * slate.
     *
     * However, this may still lead to misbehaviour if there are daemon
     * threads still hanging around from a previous Py_Initialize/Finalize
     * pair :(
     */
    _PyRuntimeState_SetFinalizing(runtime, NULL);

    _Py_InitVersion();

    status = _Py_HashRandomization_Init(config);
    if (_PyStatus_EXCEPTION(status)) {
        return status;
    }

    status = _PyImport_Init();
    if (_PyStatus_EXCEPTION(status)) {
        return status;
    }

    status = _PyInterpreterState_Enable(runtime);
    if (_PyStatus_EXCEPTION(status)) {
        return status;
    }
    return _PyStatus_OK();
}


static PyStatus
init_interp_settings(PyInterpreterState *interp,
                     const PyInterpreterConfig *config)
{
    assert(interp->feature_flags == 0);

    if (config->use_main_obmalloc) {
        interp->feature_flags |= Py_RTFLAGS_USE_MAIN_OBMALLOC;
    }
    else if (!config->check_multi_interp_extensions) {
        /* The reason: PyModuleDef.m_base.m_copy leaks objects between
           interpreters. */
        return _PyStatus_ERR("per-interpreter obmalloc does not support "
                             "single-phase init extension modules");
    }
#ifdef Py_GIL_DISABLED
    if (!_Py_IsMainInterpreter(interp) &&
        !config->check_multi_interp_extensions)
    {
        return _PyStatus_ERR("The free-threaded build does not support "
                             "single-phase init extension modules in "
                             "subinterpreters");
    }
#endif

    if (config->allow_fork) {
        interp->feature_flags |= Py_RTFLAGS_FORK;
    }
    if (config->allow_exec) {
        interp->feature_flags |= Py_RTFLAGS_EXEC;
    }
    // Note that fork+exec is always allowed.

    if (config->allow_threads) {
        interp->feature_flags |= Py_RTFLAGS_THREADS;
    }
    if (config->allow_daemon_threads) {
        interp->feature_flags |= Py_RTFLAGS_DAEMON_THREADS;
    }

    if (config->check_multi_interp_extensions) {
        interp->feature_flags |= Py_RTFLAGS_MULTI_INTERP_EXTENSIONS;
    }

    switch (config->gil) {
    case PyInterpreterConfig_DEFAULT_GIL: break;
    case PyInterpreterConfig_SHARED_GIL: break;
    case PyInterpreterConfig_OWN_GIL: break;
    default:
        return _PyStatus_ERR("invalid interpreter config 'gil' value");
    }

    return _PyStatus_OK();
}


static void
init_interp_create_gil(PyThreadState *tstate, int gil)
{
    /* finalize_interp_delete() comment explains why _PyEval_FiniGIL() is
       only called here. */
    // XXX This is broken with a per-interpreter GIL.
    _PyEval_FiniGIL(tstate->interp);

    /* Auto-thread-state API */
    _PyGILState_SetTstate(tstate);

    int own_gil = (gil == PyInterpreterConfig_OWN_GIL);

    /* Create the GIL and take it */
    _PyEval_InitGIL(tstate, own_gil);
}

static int
builtins_dict_watcher(PyDict_WatchEvent event, PyObject *dict, PyObject *key, PyObject *new_value)
{
    PyInterpreterState *interp = _PyInterpreterState_GET();
#ifdef _Py_TIER2
    if (interp->rare_events.builtin_dict < _Py_MAX_ALLOWED_BUILTINS_MODIFICATIONS) {
        _Py_Executors_InvalidateAll(interp, 1);
    }
#endif
    RARE_EVENT_INTERP_INC(interp, builtin_dict);
    return 0;
}

static PyStatus
pycore_create_interpreter(_PyRuntimeState *runtime,
                          const PyConfig *src_config,
                          PyThreadState **tstate_p)
{
    PyStatus status;
    PyInterpreterState *interp;
    status = _PyInterpreterState_New(NULL, &interp);
    if (_PyStatus_EXCEPTION(status)) {
        return status;
    }
    assert(interp != NULL);
    assert(_Py_IsMainInterpreter(interp));
    _PyInterpreterState_SetWhence(interp, _PyInterpreterState_WHENCE_RUNTIME);
    interp->_ready = 1;

    status = _PyConfig_Copy(&interp->config, src_config);
    if (_PyStatus_EXCEPTION(status)) {
        return status;
    }

    /* Auto-thread-state API */
    status = _PyGILState_Init(interp);
    if (_PyStatus_EXCEPTION(status)) {
        return status;
    }

    PyInterpreterConfig config = _PyInterpreterConfig_LEGACY_INIT;
    // The main interpreter always has its own GIL and supports single-phase
    // init extensions.
    config.gil = PyInterpreterConfig_OWN_GIL;
    config.check_multi_interp_extensions = 0;
    status = init_interp_settings(interp, &config);
    if (_PyStatus_EXCEPTION(status)) {
        return status;
    }

    // This could be done in init_interpreter() (in pystate.c) if it
    // didn't depend on interp->feature_flags being set already.
    status = _PyObject_InitState(interp);
    if (_PyStatus_EXCEPTION(status)) {
        return status;
    }

    // initialize the interp->obmalloc state.  This must be done after
    // the settings are loaded (so that feature_flags are set) but before
    // any calls are made to obmalloc functions.
    if (_PyMem_init_obmalloc(interp) < 0) {
        return _PyStatus_NO_MEMORY();
    }

    status = _PyTraceMalloc_Init();
    if (_PyStatus_EXCEPTION(status)) {
        return status;
    }

    PyThreadState *tstate = _PyThreadState_New(interp,
                                               _PyThreadState_WHENCE_INIT);
    if (tstate == NULL) {
        return _PyStatus_ERR("can't make first thread");
    }
    runtime->main_tstate = tstate;
    _PyThreadState_Bind(tstate);

    init_interp_create_gil(tstate, config.gil);

    *tstate_p = tstate;
    return _PyStatus_OK();
}


static PyStatus
pycore_init_global_objects(PyInterpreterState *interp)
{
    PyStatus status;

    _PyFloat_InitState(interp);

    status = _PyUnicode_InitGlobalObjects(interp);
    if (_PyStatus_EXCEPTION(status)) {
        return status;
    }

    _PyUnicode_InitState(interp);

    if (_Py_IsMainInterpreter(interp)) {
        _Py_GetConstant_Init();
    }

    return _PyStatus_OK();
}


static PyStatus
pycore_init_types(PyInterpreterState *interp)
{
    PyStatus status;

    status = _PyTypes_InitTypes(interp);
    if (_PyStatus_EXCEPTION(status)) {
        return status;
    }

    status = _PyLong_InitTypes(interp);
    if (_PyStatus_EXCEPTION(status)) {
        return status;
    }

    status = _PyUnicode_InitTypes(interp);
    if (_PyStatus_EXCEPTION(status)) {
        return status;
    }

    status = _PyFloat_InitTypes(interp);
    if (_PyStatus_EXCEPTION(status)) {
        return status;
    }

    if (_PyExc_InitTypes(interp) < 0) {
        return _PyStatus_ERR("failed to initialize an exception type");
    }

    status = _PyExc_InitGlobalObjects(interp);
    if (_PyStatus_EXCEPTION(status)) {
        return status;
    }

    status = _PyExc_InitState(interp);
    if (_PyStatus_EXCEPTION(status)) {
        return status;
    }

    status = _PyErr_InitTypes(interp);
    if (_PyStatus_EXCEPTION(status)) {
        return status;
    }

    status = _PyContext_Init(interp);
    if (_PyStatus_EXCEPTION(status)) {
        return status;
    }

    status = _PyXI_InitTypes(interp);
    if (_PyStatus_EXCEPTION(status)) {
        return status;
    }

    status = _PyInterpolation_InitTypes(interp);
    if (_PyStatus_EXCEPTION(status)) {
        return status;
    }

    return _PyStatus_OK();
}

static PyStatus
pycore_init_builtins(PyThreadState *tstate)
{
    PyInterpreterState *interp = tstate->interp;

    PyObject *bimod = _PyBuiltin_Init(interp);
    if (bimod == NULL) {
        goto error;
    }

    PyObject *modules = _PyImport_GetModules(interp);
    if (_PyImport_FixupBuiltin(tstate, bimod, "builtins", modules) < 0) {
        goto error;
    }

    PyObject *builtins_dict = PyModule_GetDict(bimod);
    if (builtins_dict == NULL) {
        goto error;
    }
    interp->builtins = Py_NewRef(builtins_dict);

    PyObject *isinstance = PyDict_GetItemWithError(builtins_dict, &_Py_ID(isinstance));
    if (!isinstance) {
        goto error;
    }
    interp->callable_cache.isinstance = isinstance;

    PyObject *len = PyDict_GetItemWithError(builtins_dict, &_Py_ID(len));
    if (!len) {
        goto error;
    }
    interp->callable_cache.len = len;

    PyObject *all = PyDict_GetItemWithError(builtins_dict, &_Py_ID(all));
    if (!all) {
        goto error;
    }

    PyObject *any = PyDict_GetItemWithError(builtins_dict, &_Py_ID(any));
    if (!any) {
        goto error;
    }

    interp->common_consts[CONSTANT_ASSERTIONERROR] = PyExc_AssertionError;
    interp->common_consts[CONSTANT_NOTIMPLEMENTEDERROR] = PyExc_NotImplementedError;
    interp->common_consts[CONSTANT_BUILTIN_TUPLE] = (PyObject*)&PyTuple_Type;
    interp->common_consts[CONSTANT_BUILTIN_ALL] = all;
    interp->common_consts[CONSTANT_BUILTIN_ANY] = any;

    for (int i=0; i < NUM_COMMON_CONSTANTS; i++) {
        assert(interp->common_consts[i] != NULL);
    }

    PyObject *list_append = _PyType_Lookup(&PyList_Type, &_Py_ID(append));
    if (list_append == NULL) {
        goto error;
    }
    interp->callable_cache.list_append = list_append;

    PyObject *object__getattribute__ = _PyType_Lookup(&PyBaseObject_Type, &_Py_ID(__getattribute__));
    if (object__getattribute__ == NULL) {
        goto error;
    }
    interp->callable_cache.object__getattribute__ = object__getattribute__;

    if (_PyBuiltins_AddExceptions(bimod) < 0) {
        return _PyStatus_ERR("failed to add exceptions to builtins");
    }

    interp->builtins_copy = PyDict_Copy(interp->builtins);
    if (interp->builtins_copy == NULL) {
        goto error;
    }
    Py_DECREF(bimod);

    if (_PyImport_InitDefaultImportFunc(interp) < 0) {
        goto error;
    }

    assert(!_PyErr_Occurred(tstate));
    return _PyStatus_OK();

error:
    Py_XDECREF(bimod);
    return _PyStatus_ERR("can't initialize builtins module");
}


static PyStatus
pycore_interp_init(PyThreadState *tstate)
{
    _PyThreadStateImpl *_tstate = (_PyThreadStateImpl *)tstate;
    if (_tstate->c_stack_hard_limit == 0) {
        _Py_InitializeRecursionLimits(tstate);
    }
    PyInterpreterState *interp = tstate->interp;
    PyStatus status;
    PyObject *sysmod = NULL;

    // Create singletons before the first PyType_Ready() call, since
    // PyType_Ready() uses singletons like the Unicode empty string (tp_doc)
    // and the empty tuple singletons (tp_bases).
    status = pycore_init_global_objects(interp);
    if (_PyStatus_EXCEPTION(status)) {
        return status;
    }

    status = _PyCode_Init(interp);
    if (_PyStatus_EXCEPTION(status)) {
        return status;
    }

    status = _PyDtoa_Init(interp);
    if (_PyStatus_EXCEPTION(status)) {
        return status;
    }

    // The GC must be initialized before the first GC collection.
    status = _PyGC_Init(interp);
    if (_PyStatus_EXCEPTION(status)) {
        return status;
    }

    status = pycore_init_types(interp);
    if (_PyStatus_EXCEPTION(status)) {
        goto done;
    }

    if (_PyWarnings_InitState(interp) < 0) {
        return _PyStatus_ERR("can't initialize warnings");
    }

    status = _PyAtExit_Init(interp);
    if (_PyStatus_EXCEPTION(status)) {
        return status;
    }

    status = _PySys_Create(tstate, &sysmod);
    if (_PyStatus_EXCEPTION(status)) {
        goto done;
    }

    status = pycore_init_builtins(tstate);
    if (_PyStatus_EXCEPTION(status)) {
        goto done;
    }

    status = _PyXI_Init(interp);
    if (_PyStatus_EXCEPTION(status)) {
        goto done;
    }

    const PyConfig *config = _PyInterpreterState_GetConfig(interp);

    status = _PyImport_InitCore(tstate, sysmod, config->_install_importlib);
    if (_PyStatus_EXCEPTION(status)) {
        goto done;
    }

done:
    /* sys.modules['sys'] contains a strong reference to the module */
    Py_XDECREF(sysmod);
    return status;
}


static PyStatus
pyinit_config(_PyRuntimeState *runtime,
              PyThreadState **tstate_p,
              const PyConfig *config)
{
    PyStatus status = pycore_init_runtime(runtime, config);
    if (_PyStatus_EXCEPTION(status)) {
        return status;
    }

    PyThreadState *tstate;
    status = pycore_create_interpreter(runtime, config, &tstate);
    if (_PyStatus_EXCEPTION(status)) {
        return status;
    }
    *tstate_p = tstate;

    status = pycore_interp_init(tstate);
    if (_PyStatus_EXCEPTION(status)) {
        return status;
    }

    /* Only when we get here is the runtime core fully initialized */
    runtime->core_initialized = 1;
    return _PyStatus_OK();
}


PyStatus
_Py_PreInitializeFromPyArgv(const PyPreConfig *src_config, const _PyArgv *args)
{
    PyStatus status;

    if (src_config == NULL) {
        return _PyStatus_ERR("preinitialization config is NULL");
    }

    status = _PyRuntime_Initialize();
    if (_PyStatus_EXCEPTION(status)) {
        return status;
    }
    _PyRuntimeState *runtime = &_PyRuntime;

    if (runtime->preinitialized) {
        /* If it's already configured: ignored the new configuration */
        return _PyStatus_OK();
    }

    /* Note: preinitializing remains 1 on error, it is only set to 0
       at exit on success. */
    runtime->preinitializing = 1;

    PyPreConfig config;

    status = _PyPreConfig_InitFromPreConfig(&config, src_config);
    if (_PyStatus_EXCEPTION(status)) {
        return status;
    }

    status = _PyPreConfig_Read(&config, args);
    if (_PyStatus_EXCEPTION(status)) {
        return status;
    }

    status = _PyPreConfig_Write(&config);
    if (_PyStatus_EXCEPTION(status)) {
        return status;
    }

    runtime->preinitializing = 0;
    runtime->preinitialized = 1;
    return _PyStatus_OK();
}


PyStatus
Py_PreInitializeFromBytesArgs(const PyPreConfig *src_config, Py_ssize_t argc, char **argv)
{
    _PyArgv args = {.use_bytes_argv = 1, .argc = argc, .bytes_argv = argv};
    return _Py_PreInitializeFromPyArgv(src_config, &args);
}


PyStatus
Py_PreInitializeFromArgs(const PyPreConfig *src_config, Py_ssize_t argc, wchar_t **argv)
{
    _PyArgv args = {.use_bytes_argv = 0, .argc = argc, .wchar_argv = argv};
    return _Py_PreInitializeFromPyArgv(src_config, &args);
}


PyStatus
Py_PreInitialize(const PyPreConfig *src_config)
{
    return _Py_PreInitializeFromPyArgv(src_config, NULL);
}


PyStatus
_Py_PreInitializeFromConfig(const PyConfig *config,
                            const _PyArgv *args)
{
    assert(config != NULL);

    PyStatus status = _PyRuntime_Initialize();
    if (_PyStatus_EXCEPTION(status)) {
        return status;
    }
    _PyRuntimeState *runtime = &_PyRuntime;

    if (runtime->preinitialized) {
        /* Already initialized: do nothing */
        return _PyStatus_OK();
    }

    PyPreConfig preconfig;

    _PyPreConfig_InitFromConfig(&preconfig, config);

    if (!config->parse_argv) {
        return Py_PreInitialize(&preconfig);
    }
    else if (args == NULL) {
        _PyArgv config_args = {
            .use_bytes_argv = 0,
            .argc = config->argv.length,
            .wchar_argv = config->argv.items};
        return _Py_PreInitializeFromPyArgv(&preconfig, &config_args);
    }
    else {
        return _Py_PreInitializeFromPyArgv(&preconfig, args);
    }
}


/* Begin interpreter initialization
 *
 * On return, the first thread and interpreter state have been created,
 * but the compiler, signal handling, multithreading and
 * multiple interpreter support, and codec infrastructure are not yet
 * available.
 *
 * The import system will support builtin and frozen modules only.
 * The only supported io is writing to sys.stderr
 *
 * If any operation invoked by this function fails, a fatal error is
 * issued and the function does not return.
 *
 * Any code invoked from this function should *not* assume it has access
 * to the Python C API (unless the API is explicitly listed as being
 * safe to call without calling Py_Initialize first)
 */
static PyStatus
pyinit_core(_PyRuntimeState *runtime,
            const PyConfig *src_config,
            PyThreadState **tstate_p)
{
    PyStatus status;

    status = _Py_PreInitializeFromConfig(src_config, NULL);
    if (_PyStatus_EXCEPTION(status)) {
        return status;
    }

    PyConfig config;
    PyConfig_InitPythonConfig(&config);

    status = _PyConfig_Copy(&config, src_config);
    if (_PyStatus_EXCEPTION(status)) {
        goto done;
    }

    // Read the configuration, but don't compute the path configuration
    // (it is computed in the main init).
    status = _PyConfig_Read(&config, 0);
    if (_PyStatus_EXCEPTION(status)) {
        goto done;
    }

    if (!runtime->core_initialized) {
        status = pyinit_config(runtime, tstate_p, &config);
    }
    else {
        status = pyinit_core_reconfigure(runtime, tstate_p, &config);
    }
    if (_PyStatus_EXCEPTION(status)) {
        goto done;
    }

done:
    PyConfig_Clear(&config);
    return status;
}


/* Py_Initialize() has already been called: update the main interpreter
   configuration. Example of bpo-34008: Py_Main() called after
   Py_Initialize(). */
static PyStatus
pyinit_main_reconfigure(PyThreadState *tstate)
{
    if (interpreter_update_config(tstate, 0) < 0) {
        return _PyStatus_ERR("fail to reconfigure Python");
    }
    return _PyStatus_OK();
}


#ifdef Py_DEBUG
static void
run_presite(PyThreadState *tstate)
{
    PyInterpreterState *interp = tstate->interp;
    const PyConfig *config = _PyInterpreterState_GetConfig(interp);

    if (!config->run_presite) {
        return;
    }

    PyObject *presite_modname = PyUnicode_FromWideChar(
        config->run_presite,
        wcslen(config->run_presite)
    );
    if (presite_modname == NULL) {
        fprintf(stderr, "Could not convert pre-site module name to unicode\n");
    }
    else {
        PyObject *presite = PyImport_Import(presite_modname);
        if (presite == NULL) {
            fprintf(stderr, "pre-site import failed:\n");
            _PyErr_Print(tstate);
        }
        Py_XDECREF(presite);
        Py_DECREF(presite_modname);
    }
}
#endif


static PyStatus
init_interp_main(PyThreadState *tstate)
{
    assert(!_PyErr_Occurred(tstate));

    PyStatus status;
    int is_main_interp = _Py_IsMainInterpreter(tstate->interp);
    PyInterpreterState *interp = tstate->interp;
    const PyConfig *config = _PyInterpreterState_GetConfig(interp);

    if (!config->_install_importlib) {
        /* Special mode for freeze_importlib: run with no import system
         *
         * This means anything which needs support from extension modules
         * or pure Python code in the standard library won't work.
         */
        if (is_main_interp) {
            interp->runtime->initialized = 1;
        }
        return _PyStatus_OK();
    }

    // Initialize the import-related configuration.
    status = _PyConfig_InitImportConfig(&interp->config);
    if (_PyStatus_EXCEPTION(status)) {
        return status;
    }

    if (interpreter_update_config(tstate, 1) < 0) {
        return _PyStatus_ERR("failed to update the Python config");
    }

    status = _PyImport_InitExternal(tstate);
    if (_PyStatus_EXCEPTION(status)) {
        return status;
    }

    if (is_main_interp) {
        /* initialize the faulthandler module */
        status = _PyFaulthandler_Init(config->faulthandler);
        if (_PyStatus_EXCEPTION(status)) {
            return status;
        }
    }

    status = _PyUnicode_InitEncodings(tstate);
    if (_PyStatus_EXCEPTION(status)) {
        return status;
    }

    if (is_main_interp) {
        if (_PySignal_Init(config->install_signal_handlers) < 0) {
            return _PyStatus_ERR("can't initialize signals");
        }

        if (config->tracemalloc) {
           if (_PyTraceMalloc_Start(config->tracemalloc) < 0) {
                return _PyStatus_ERR("can't start tracemalloc");
            }
        }

#ifdef PY_HAVE_PERF_TRAMPOLINE
        if (config->perf_profiling) {
            _PyPerf_Callbacks *cur_cb;
            if (config->perf_profiling == 1) {
                cur_cb = &_Py_perfmap_callbacks;
            }
            else {
                cur_cb = &_Py_perfmap_jit_callbacks;
            }
            if (_PyPerfTrampoline_SetCallbacks(cur_cb) < 0 ||
                    _PyPerfTrampoline_Init(config->perf_profiling) < 0) {
                return _PyStatus_ERR("can't initialize the perf trampoline");
            }
        }
#endif
    }

    status = init_sys_streams(tstate);
    if (_PyStatus_EXCEPTION(status)) {
        return status;
    }

    status = init_set_builtins_open();
    if (_PyStatus_EXCEPTION(status)) {
        return status;
    }

#ifdef __ANDROID__
    status = init_android_streams(tstate);
    if (_PyStatus_EXCEPTION(status)) {
        return status;
    }
#endif
#if defined(__APPLE__) && HAS_APPLE_SYSTEM_LOG
    if (config->use_system_logger) {
        status = init_apple_streams(tstate);
        if (_PyStatus_EXCEPTION(status)) {
            return status;
        }
    }
#endif

#ifdef Py_DEBUG
    run_presite(tstate);
#endif

    status = add_main_module(interp);
    if (_PyStatus_EXCEPTION(status)) {
        return status;
    }

    if (is_main_interp) {
        /* Initialize warnings. */
        PyObject *warnoptions;
        if (_PySys_GetOptionalAttrString("warnoptions", &warnoptions) < 0) {
            return _PyStatus_ERR("can't initialize warnings");
        }
        if (warnoptions != NULL && PyList_Check(warnoptions) &&
            PyList_Size(warnoptions) > 0)
        {
            PyObject *warnings_module = PyImport_ImportModule("warnings");
            if (warnings_module == NULL) {
                fprintf(stderr, "'import warnings' failed; traceback:\n");
                _PyErr_Print(tstate);
            }
            Py_XDECREF(warnings_module);
        }
        Py_XDECREF(warnoptions);

        interp->runtime->initialized = 1;
    }

    if (config->site_import) {
        status = init_import_site();
        if (_PyStatus_EXCEPTION(status)) {
            return status;
        }
    }

    if (is_main_interp) {
#ifndef MS_WINDOWS
        emit_stderr_warning_for_legacy_locale(interp->runtime);
#endif
    }

    // Turn on experimental tier 2 (uops-based) optimizer
    // This is also needed when the JIT is enabled
#ifdef _Py_TIER2
    if (is_main_interp) {
        int enabled = 1;
#if _Py_TIER2 & 2
        enabled = 0;
#endif
        char *env = Py_GETENV("PYTHON_JIT");
        if (env && *env != '\0') {
            // PYTHON_JIT=0|1 overrides the default
            enabled = *env != '0';
        }
        if (enabled) {
#ifdef _Py_JIT
            // perf profiler works fine with tier 2 interpreter, so
            // only checking for a "real JIT".
            if (config->perf_profiling > 0) {
                (void)PyErr_WarnEx(
                    PyExc_RuntimeWarning,
                    "JIT deactivated as perf profiling support is active",
                    0);
            } else
#endif
            {
                interp->jit = true;
            }
        }
    }
#endif

    if (!is_main_interp) {
        // The main interpreter is handled in Py_Main(), for now.
        if (config->sys_path_0 != NULL) {
            PyObject *path0 = PyUnicode_FromWideChar(config->sys_path_0, -1);
            if (path0 == NULL) {
                return _PyStatus_ERR("can't initialize sys.path[0]");
            }
            PyObject *sysdict = interp->sysdict;
            if (sysdict == NULL) {
                Py_DECREF(path0);
                return _PyStatus_ERR("can't initialize sys.path[0]");
            }
            PyObject *sys_path = PyDict_GetItemWithError(sysdict, &_Py_ID(path));
            if (sys_path == NULL) {
                Py_DECREF(path0);
                return _PyStatus_ERR("can't initialize sys.path[0]");
            }
            int res = PyList_Insert(sys_path, 0, path0);
            Py_DECREF(path0);
            if (res) {
                return _PyStatus_ERR("can't initialize sys.path[0]");
            }
        }
    }


    interp->dict_state.watchers[0] = &builtins_dict_watcher;
    if (PyDict_Watch(0, interp->builtins) != 0) {
        return _PyStatus_ERR("failed to set builtin dict watcher");
    }

    assert(!_PyErr_Occurred(tstate));

    return _PyStatus_OK();
}


/* Update interpreter state based on supplied configuration settings
 *
 * After calling this function, most of the restrictions on the interpreter
 * are lifted. The only remaining incomplete settings are those related
 * to the main module (sys.argv[0], __main__ metadata)
 *
 * Calling this when the interpreter is not initializing, is already
 * initialized or without a valid current thread state is a fatal error.
 * Other errors should be reported as normal Python exceptions with a
 * non-zero return code.
 */
static PyStatus
pyinit_main(PyThreadState *tstate)
{
    PyInterpreterState *interp = tstate->interp;
    if (!interp->runtime->core_initialized) {
        return _PyStatus_ERR("runtime core not initialized");
    }

    if (interp->runtime->initialized) {
        return pyinit_main_reconfigure(tstate);
    }

    PyStatus status = init_interp_main(tstate);
    if (_PyStatus_EXCEPTION(status)) {
        return status;
    }
    return _PyStatus_OK();
}


PyStatus
Py_InitializeFromConfig(const PyConfig *config)
{
    if (config == NULL) {
        return _PyStatus_ERR("initialization config is NULL");
    }

    PyStatus status;

    status = _PyRuntime_Initialize();
    if (_PyStatus_EXCEPTION(status)) {
        return status;
    }
    _PyRuntimeState *runtime = &_PyRuntime;

    PyThreadState *tstate = NULL;
    status = pyinit_core(runtime, config, &tstate);
    if (_PyStatus_EXCEPTION(status)) {
        return status;
    }
    config = _PyInterpreterState_GetConfig(tstate->interp);

    if (config->_init_main) {
        status = pyinit_main(tstate);
        if (_PyStatus_EXCEPTION(status)) {
            return status;
        }
    }

    return _PyStatus_OK();
}


void
Py_InitializeEx(int install_sigs)
{
    PyStatus status;

    status = _PyRuntime_Initialize();
    if (_PyStatus_EXCEPTION(status)) {
        Py_ExitStatusException(status);
    }
    _PyRuntimeState *runtime = &_PyRuntime;

    if (runtime->initialized) {
        /* bpo-33932: Calling Py_Initialize() twice does nothing. */
        return;
    }

    PyConfig config;
    _PyConfig_InitCompatConfig(&config);

    config.install_signal_handlers = install_sigs;

    status = Py_InitializeFromConfig(&config);
    PyConfig_Clear(&config);
    if (_PyStatus_EXCEPTION(status)) {
        Py_ExitStatusException(status);
    }
}

void
Py_Initialize(void)
{
    Py_InitializeEx(1);
}


static void
finalize_modules_delete_special(PyThreadState *tstate, int verbose)
{
    // List of names to clear in sys
    static const char * const sys_deletes[] = {
        "path", "argv", "ps1", "ps2", "last_exc",
        "last_type", "last_value", "last_traceback",
        "__interactivehook__",
        // path_hooks and path_importer_cache are cleared
        // by _PyImport_FiniExternal().
        // XXX Clear meta_path in _PyImport_FiniCore().
        "meta_path",
        NULL
    };

    static const char * const sys_files[] = {
        "stdin", "__stdin__",
        "stdout", "__stdout__",
        "stderr", "__stderr__",
        NULL
    };

    PyInterpreterState *interp = tstate->interp;
    if (verbose) {
        PySys_WriteStderr("# clear builtins._\n");
    }
    if (PyDict_SetItemString(interp->builtins, "_", Py_None) < 0) {
        PyErr_FormatUnraisable("Exception ignored while "
                               "setting builtin variable _");
    }

    const char * const *p;
    for (p = sys_deletes; *p != NULL; p++) {
        if (_PySys_ClearAttrString(interp, *p, verbose) < 0) {
            PyErr_FormatUnraisable("Exception ignored while "
                                   "clearing sys.%s", *p);
        }
    }
    for (p = sys_files; *p != NULL; p+=2) {
        const char *name = p[0];
        const char *orig_name = p[1];
        if (verbose) {
            PySys_WriteStderr("# restore sys.%s\n", name);
        }
        PyObject *value;
        if (PyDict_GetItemStringRef(interp->sysdict, orig_name, &value) < 0) {
            PyErr_FormatUnraisable("Exception ignored while "
                                   "restoring sys.%s", name);
        }
        if (value == NULL) {
            value = Py_NewRef(Py_None);
        }
        if (PyDict_SetItemString(interp->sysdict, name, value) < 0) {
            PyErr_FormatUnraisable("Exception ignored while "
                                   "restoring sys.%s", name);
        }
        Py_DECREF(value);
    }
}


static PyObject*
finalize_remove_modules(PyObject *modules, int verbose)
{
    PyObject *weaklist = PyList_New(0);
    if (weaklist == NULL) {
        PyErr_FormatUnraisable("Exception ignored while removing modules");
    }

#define STORE_MODULE_WEAKREF(name, mod) \
        if (weaklist != NULL) { \
            PyObject *wr = PyWeakref_NewRef(mod, NULL); \
            if (wr) { \
                PyObject *tup = PyTuple_Pack(2, name, wr); \
                if (!tup || PyList_Append(weaklist, tup) < 0) { \
                    PyErr_FormatUnraisable("Exception ignored while removing modules"); \
                } \
                Py_XDECREF(tup); \
                Py_DECREF(wr); \
            } \
            else { \
                PyErr_FormatUnraisable("Exception ignored while removing modules"); \
            } \
        }

#define CLEAR_MODULE(name, mod) \
        if (PyModule_Check(mod)) { \
            if (verbose && PyUnicode_Check(name)) { \
                PySys_FormatStderr("# cleanup[2] removing %U\n", name); \
            } \
            STORE_MODULE_WEAKREF(name, mod); \
            if (PyObject_SetItem(modules, name, Py_None) < 0) { \
                PyErr_FormatUnraisable("Exception ignored while removing modules"); \
            } \
        }

    if (PyDict_CheckExact(modules)) {
        Py_ssize_t pos = 0;
        PyObject *key, *value;
        while (PyDict_Next(modules, &pos, &key, &value)) {
            CLEAR_MODULE(key, value);
        }
    }
    else {
        PyObject *iterator = PyObject_GetIter(modules);
        if (iterator == NULL) {
            PyErr_FormatUnraisable("Exception ignored while removing modules");
        }
        else {
            PyObject *key;
            while ((key = PyIter_Next(iterator))) {
                PyObject *value = PyObject_GetItem(modules, key);
                if (value == NULL) {
                    PyErr_FormatUnraisable("Exception ignored while removing modules");
                    continue;
                }
                CLEAR_MODULE(key, value);
                Py_DECREF(value);
                Py_DECREF(key);
            }
            if (PyErr_Occurred()) {
                PyErr_FormatUnraisable("Exception ignored while removing modules");
            }
            Py_DECREF(iterator);
        }
    }
#undef CLEAR_MODULE
#undef STORE_MODULE_WEAKREF

    return weaklist;
}


static void
finalize_clear_modules_dict(PyObject *modules)
{
    if (PyDict_CheckExact(modules)) {
        PyDict_Clear(modules);
    }
    else {
        if (PyObject_CallMethodNoArgs(modules, &_Py_ID(clear)) == NULL) {
            PyErr_FormatUnraisable("Exception ignored while clearing sys.modules");
        }
    }
}


static void
finalize_restore_builtins(PyThreadState *tstate)
{
    PyInterpreterState *interp = tstate->interp;
    PyObject *dict = PyDict_Copy(interp->builtins);
    if (dict == NULL) {
        PyErr_FormatUnraisable("Exception ignored while restoring builtins");
    }
    PyDict_Clear(interp->builtins);
    if (PyDict_Update(interp->builtins, interp->builtins_copy)) {
        PyErr_FormatUnraisable("Exception ignored while restoring builtins");
    }
    Py_XDECREF(dict);
}


static void
finalize_modules_clear_weaklist(PyInterpreterState *interp,
                                PyObject *weaklist, int verbose)
{
    // First clear modules imported later
    for (Py_ssize_t i = PyList_GET_SIZE(weaklist) - 1; i >= 0; i--) {
        PyObject *tup = PyList_GET_ITEM(weaklist, i);
        PyObject *name = PyTuple_GET_ITEM(tup, 0);
        PyObject *mod = _PyWeakref_GET_REF(PyTuple_GET_ITEM(tup, 1));
        if (mod == NULL) {
            continue;
        }
        assert(PyModule_Check(mod));
        PyObject *dict = _PyModule_GetDict(mod);  // borrowed reference
        if (dict == interp->builtins || dict == interp->sysdict) {
            Py_DECREF(mod);
            continue;
        }
        if (verbose && PyUnicode_Check(name)) {
            PySys_FormatStderr("# cleanup[3] wiping %U\n", name);
        }
        _PyModule_Clear(mod);
        Py_DECREF(mod);
    }
}


static void
finalize_clear_sys_builtins_dict(PyInterpreterState *interp, int verbose)
{
    // Clear sys dict
    if (verbose) {
        PySys_FormatStderr("# cleanup[3] wiping sys\n");
    }
    _PyModule_ClearDict(interp->sysdict);

    // Clear builtins dict
    if (verbose) {
        PySys_FormatStderr("# cleanup[3] wiping builtins\n");
    }
    _PyModule_ClearDict(interp->builtins);
}


/* Clear modules, as good as we can */
// XXX Move most of this to import.c.
static void
finalize_modules(PyThreadState *tstate)
{
    PyInterpreterState *interp = tstate->interp;

    // Invalidate all executors and turn off JIT:
    interp->jit = false;
#ifdef _Py_TIER2
    _Py_Executors_InvalidateAll(interp, 0);
#endif

    // Stop watching __builtin__ modifications
    PyDict_Unwatch(0, interp->builtins);

    PyObject *modules = _PyImport_GetModules(interp);
    if (modules == NULL) {
        // Already done
        return;
    }
    int verbose = _PyInterpreterState_GetConfig(interp)->verbose;

    // Delete some special builtins._ and sys attributes first.  These are
    // common places where user values hide and people complain when their
    // destructors fail.  Since the modules containing them are
    // deleted *last* of all, they would come too late in the normal
    // destruction order.  Sigh.
    //
    // XXX Perhaps these precautions are obsolete. Who knows?
    finalize_modules_delete_special(tstate, verbose);

    // Remove all modules from sys.modules, hoping that garbage collection
    // can reclaim most of them: set all sys.modules values to None.
    //
    // We prepare a list which will receive (name, weakref) tuples of
    // modules when they are removed from sys.modules.  The name is used
    // for diagnosis messages (in verbose mode), while the weakref helps
    // detect those modules which have been held alive.
    PyObject *weaklist = finalize_remove_modules(modules, verbose);

    // Clear the modules dict
    finalize_clear_modules_dict(modules);

    // Restore the original builtins dict, to ensure that any
    // user data gets cleared.
    finalize_restore_builtins(tstate);

    // Collect garbage
    _PyGC_CollectNoFail(tstate);

    // Dump GC stats before it's too late, since it uses the warnings
    // machinery.
    _PyGC_DumpShutdownStats(interp);

    if (weaklist != NULL) {
        // Now, if there are any modules left alive, clear their globals to
        // minimize potential leaks.  All C extension modules actually end
        // up here, since they are kept alive in the interpreter state.
        //
        // The special treatment of "builtins" here is because even
        // when it's not referenced as a module, its dictionary is
        // referenced by almost every module's __builtins__.  Since
        // deleting a module clears its dictionary (even if there are
        // references left to it), we need to delete the "builtins"
        // module last.  Likewise, we don't delete sys until the very
        // end because it is implicitly referenced (e.g. by print).
        //
        // Since dict is ordered in CPython 3.6+, modules are saved in
        // importing order.  First clear modules imported later.
        finalize_modules_clear_weaklist(interp, weaklist, verbose);
        Py_DECREF(weaklist);
    }

    // Clear sys and builtins modules dict
    finalize_clear_sys_builtins_dict(interp, verbose);

    // Clear module dict copies stored in the interpreter state:
    // clear PyInterpreterState.modules_by_index and
    // clear PyModuleDef.m_base.m_copy (of extensions not using the multi-phase
    // initialization API)
    _PyImport_ClearModulesByIndex(interp);

    // Clear and delete the modules directory.  Actual modules will
    // still be there only if imported during the execution of some
    // destructor.
    _PyImport_ClearModules(interp);

    // Collect garbage once more
    _PyGC_CollectNoFail(tstate);
}


/* Flush stdout and stderr */

static int
file_is_closed(PyObject *fobj)
{
    int r;
    PyObject *tmp = PyObject_GetAttrString(fobj, "closed");
    if (tmp == NULL) {
        PyErr_Clear();
        return 0;
    }
    r = PyObject_IsTrue(tmp);
    Py_DECREF(tmp);
    if (r < 0)
        PyErr_Clear();
    return r > 0;
}


static int
flush_std_files(void)
{
    PyObject *file;
    int status = 0;

    if (_PySys_GetOptionalAttr(&_Py_ID(stdout), &file) < 0) {
        status = -1;
    }
    else if (file != NULL && file != Py_None && !file_is_closed(file)) {
        if (_PyFile_Flush(file) < 0) {
            status = -1;
        }
    }
    if (status < 0) {
        PyErr_FormatUnraisable("Exception ignored while flushing sys.stdout");
    }
    Py_XDECREF(file);

    if (_PySys_GetOptionalAttr(&_Py_ID(stderr), &file) < 0) {
        PyErr_Clear();
        status = -1;
    }
    else if (file != NULL && file != Py_None && !file_is_closed(file)) {
        if (_PyFile_Flush(file) < 0) {
            PyErr_Clear();
            status = -1;
        }
    }
    Py_XDECREF(file);

    return status;
}

/* Undo the effect of Py_Initialize().

   Beware: if multiple interpreter and/or thread states exist, these
   are not wiped out; only the current thread and interpreter state
   are deleted.  But since everything else is deleted, those other
   interpreter and thread states should no longer be used.

   (XXX We should do better, e.g. wipe out all interpreters and
   threads.)

   Locking: as above.

*/


static void
finalize_interp_types(PyInterpreterState *interp)
{
    _PyTypes_FiniExtTypes(interp);
    _PyUnicode_FiniTypes(interp);
    _PySys_FiniTypes(interp);
    _PyXI_FiniTypes(interp);
    _PyExc_Fini(interp);
    _PyFloat_FiniType(interp);
    _PyLong_FiniTypes(interp);
    _PyThread_FiniType(interp);
    // XXX fini collections module static types (_PyStaticType_Dealloc())
    // XXX fini IO module static types (_PyStaticType_Dealloc())
    _PyErr_FiniTypes(interp);
    _PyTypes_FiniTypes(interp);

    _PyTypes_Fini(interp);
#ifdef Py_GIL_DISABLED
    _PyObject_FinalizeUniqueIdPool(interp);
#endif

    _PyCode_Fini(interp);

    // Call _PyUnicode_ClearInterned() before _PyDict_Fini() since it uses
    // a dict internally.
    _PyUnicode_ClearInterned(interp);

    _PyUnicode_Fini(interp);

#ifndef Py_GIL_DISABLED
    // With Py_GIL_DISABLED:
    // the freelists for the current thread state have already been cleared.
    struct _Py_freelists *freelists = _Py_freelists_GET();
    _PyObject_ClearFreeLists(freelists, 1);
#endif

#ifdef Py_DEBUG
    _PyStaticObjects_CheckRefcnt(interp);
#endif
}


static void
finalize_interp_clear(PyThreadState *tstate)
{
    int is_main_interp = _Py_IsMainInterpreter(tstate->interp);

    _PyXI_Fini(tstate->interp);
    _PyExc_ClearExceptionGroupType(tstate->interp);
    _Py_clear_generic_types(tstate->interp);

    /* Clear interpreter state and all thread states */
    _PyInterpreterState_Clear(tstate);

    /* Clear all loghooks */
    /* Both _PySys_Audit function and users still need PyObject, such as tuple.
       Call _PySys_ClearAuditHooks when PyObject available. */
    if (is_main_interp) {
        _PySys_ClearAuditHooks(tstate);
    }

    if (is_main_interp) {
        _Py_HashRandomization_Fini();
        _PyArg_Fini();
        _Py_ClearFileSystemEncoding();
        _PyPerfTrampoline_Fini();
        _PyPerfTrampoline_FreeArenas();
    }

    finalize_interp_types(tstate->interp);

    /* Finalize dtoa at last so that finalizers calling repr of float doesn't crash */
    _PyDtoa_Fini(tstate->interp);

    /* Free any delayed free requests immediately */
    _PyMem_FiniDelayed(tstate->interp);

    /* finalize_interp_types may allocate Python objects so we may need to
       abandon mimalloc segments again */
    _PyThreadState_ClearMimallocHeaps(tstate);
}


static void
finalize_interp_delete(PyInterpreterState *interp)
{
    /* Cleanup auto-thread-state */
    _PyGILState_Fini(interp);

    /* We can't call _PyEval_FiniGIL() here because destroying the GIL lock can
       fail when it is being awaited by another running daemon thread (see
       bpo-9901). Instead pycore_create_interpreter() destroys the previously
       created GIL, which ensures that Py_Initialize / Py_FinalizeEx can be
       called multiple times. */

    PyInterpreterState_Delete(interp);
}


/* Conceptually, there isn't a good reason for Py_Finalize()
   to be called in any other thread than the one where Py_Initialize()
   was called.  Consequently, it would make sense to fail if the thread
   or thread state (or interpreter) don't match.  However, such
   constraints have never been enforced, and, as unlikely as it may be,
   there may be users relying on the unconstrained behavior.  Thus,
   we do our best here to accommodate that possibility. */

static PyThreadState *
resolve_final_tstate(_PyRuntimeState *runtime)
{
    PyThreadState *main_tstate = runtime->main_tstate;
    assert(main_tstate != NULL);
    assert(main_tstate->thread_id == runtime->main_thread);
    PyInterpreterState *main_interp = _PyInterpreterState_Main();
    assert(main_tstate->interp == main_interp);

    PyThreadState *tstate = _PyThreadState_GET();
    if (_Py_IsMainThread()) {
        if (tstate != main_tstate) {
            /* This implies that Py_Finalize() was called while
               a non-main interpreter was active or while the main
               tstate was temporarily swapped out with another.
               Neither case should be allowed, but, until we get around
               to fixing that (and Py_Exit()), we're letting it go. */
            (void)PyThreadState_Swap(main_tstate);
        }
    }
    else {
        /* This is another unfortunate case where Py_Finalize() was
           called when it shouldn't have been.  We can't simply switch
           over to the main thread.  At the least, however, we can make
           sure the main interpreter is active. */
        if (!_Py_IsMainInterpreter(tstate->interp)) {
            /* We don't go to the trouble of updating runtime->main_tstate
               since it will be dead soon anyway. */
            main_tstate =
                _PyThreadState_New(main_interp, _PyThreadState_WHENCE_FINI);
            if (main_tstate != NULL) {
                _PyThreadState_Bind(main_tstate);
                (void)PyThreadState_Swap(main_tstate);
            }
            else {
                /* Fall back to the current tstate.  It's better than nothing. */
                main_tstate = tstate;
            }
        }
    }
    assert(main_tstate != NULL);

    /* We might want to warn if main_tstate->current_frame != NULL. */

    return main_tstate;
}

static int
_Py_Finalize(_PyRuntimeState *runtime)
{
    int status = 0;

    /* Bail out early if already finalized (or never initialized). */
    if (!runtime->initialized) {
        return status;
    }

    /* Get final thread state pointer. */
    PyThreadState *tstate = resolve_final_tstate(runtime);

    // Block some operations.
    tstate->interp->finalizing = 1;

    // Wrap up existing "threading"-module-created, non-daemon threads.
    wait_for_thread_shutdown(tstate);

    // Wait for the interpreter's reference count to reach zero
    wait_for_native_shutdown(tstate->interp);

    // Make any remaining pending calls.
    _Py_FinishPendingCalls(tstate);

    /* The interpreter is still entirely intact at this point, and the
     * exit funcs may be relying on that.  In particular, if some thread
     * or exit func is still waiting to do an import, the import machinery
     * expects Py_IsInitialized() to return true.  So don't say the
     * runtime is uninitialized until after the exit funcs have run.
     * Note that Threading.py uses an exit func to do a join on all the
     * threads created thru it, so this also protects pending imports in
     * the threads created via Threading.
     */

    _PyAtExit_Call(tstate->interp);

    assert(_PyThreadState_GET() == tstate);

    /* Copy the core config, PyInterpreterState_Delete() free
       the core config memory */
#ifdef Py_REF_DEBUG
    int show_ref_count = tstate->interp->config.show_ref_count;
#endif
#ifdef Py_TRACE_REFS
    int dump_refs = tstate->interp->config.dump_refs;
    wchar_t *dump_refs_file = tstate->interp->config.dump_refs_file;
#endif
#ifdef WITH_PYMALLOC
    int malloc_stats = tstate->interp->config.malloc_stats;
#endif

    /* Ensure that remaining threads are detached */
    _PyEval_StopTheWorldAll(runtime);

    /* Remaining daemon threads will be trapped in PyThread_hang_thread
       when they attempt to take the GIL (ex: PyEval_RestoreThread()). */
    _PyInterpreterState_SetFinalizing(tstate->interp, tstate);
    _PyRuntimeState_SetFinalizing(runtime, tstate);
    runtime->initialized = 0;
    runtime->core_initialized = 0;

    // XXX Call something like _PyImport_Disable() here?

    /* Remove the state of all threads of the interpreter, except for the
       current thread. In practice, only daemon threads should still be alive,
       except if wait_for_thread_shutdown() has been cancelled by CTRL+C.
       We start the world once we are the only thread state left,
       before we call destructors. */
    PyThreadState *list = _PyThreadState_RemoveExcept(tstate);
    for (PyThreadState *p = list; p != NULL; p = p->next) {
        _PyThreadState_SetShuttingDown(p);
    }
    _PyEval_StartTheWorldAll(runtime);

    /* Clear frames of other threads to call objects destructors. Destructors
       will be called in the current Python thread. Since
       _PyRuntimeState_SetFinalizing() has been called, no other Python thread
       can take the GIL at this point: if they try, they will hang in
       _PyThreadState_HangThread. */
    _PyThreadState_DeleteList(list, /*is_after_fork=*/0);

    /* At this point no Python code should be running at all.
       The only thread state left should be the main thread of the main
       interpreter (AKA tstate), in which this code is running right now.
       There may be other OS threads running but none of them will have
       thread states associated with them, nor will be able to create
       new thread states.

       Thus tstate is the only possible thread state from here on out.
       It may still be used during finalization to run Python code as
       needed or provide runtime state (e.g. sys.modules) but that will
       happen sparingly.  Furthermore, the order of finalization aims
       to not need a thread (or interpreter) state as soon as possible.
     */
    // XXX Make sure we are preventing the creating of any new thread states
    // (or interpreters).

    /* Flush sys.stdout and sys.stderr */
    if (flush_std_files() < 0) {
        status = -1;
    }

    /* Disable signal handling */
    _PySignal_Fini();

    /* Collect garbage.  This may call finalizers; it's nice to call these
     * before all modules are destroyed.
     * XXX If a __del__ or weakref callback is triggered here, and tries to
     * XXX import a module, bad things can happen, because Python no
     * XXX longer believes it's initialized.
     * XXX     Fatal Python error: Interpreter not initialized (version mismatch?)
     * XXX is easy to provoke that way.  I've also seen, e.g.,
     * XXX     Exception exceptions.ImportError: 'No module named sha'
     * XXX         in <function callback at 0x008F5718> ignored
     * XXX but I'm unclear on exactly how that one happens.  In any case,
     * XXX I haven't seen a real-life report of either of these.
     */
    PyGC_Collect();

    /* Destroy all modules */
    _PyImport_FiniExternal(tstate->interp);
    finalize_modules(tstate);

    /* Clean up any lingering subinterpreters. */
    finalize_subinterpreters();

    /* Print debug stats if any */
    _PyEval_Fini();

    /* Flush sys.stdout and sys.stderr (again, in case more was printed) */
    if (flush_std_files() < 0) {
        status = -1;
    }

    /* Collect final garbage.  This disposes of cycles created by
     * class definitions, for example.
     * XXX This is disabled because it caused too many problems.  If
     * XXX a __del__ or weakref callback triggers here, Python code has
     * XXX a hard time running, because even the sys module has been
     * XXX cleared out (sys.stdout is gone, sys.excepthook is gone, etc).
     * XXX One symptom is a sequence of information-free messages
     * XXX coming from threads (if a __del__ or callback is invoked,
     * XXX other threads can execute too, and any exception they encounter
     * XXX triggers a comedy of errors as subsystem after subsystem
     * XXX fails to find what it *expects* to find in sys to help report
     * XXX the exception and consequent unexpected failures).  I've also
     * XXX seen segfaults then, after adding print statements to the
     * XXX Python code getting called.
     */
#if 0
    _PyGC_CollectIfEnabled();
#endif

    /* Disable tracemalloc after all Python objects have been destroyed,
       so it is possible to use tracemalloc in objects destructor. */
    _PyTraceMalloc_Fini();

    /* Finalize any remaining import state */
    // XXX Move these up to where finalize_modules() is currently.
    _PyImport_FiniCore(tstate->interp);
    _PyImport_Fini();

    /* unload faulthandler module */
    _PyFaulthandler_Fini();

    /* dump hash stats */
    _PyHash_Fini();

#ifdef Py_TRACE_REFS
    /* Display all objects still alive -- this can invoke arbitrary
     * __repr__ overrides, so requires a mostly-intact interpreter.
     * Alas, a lot of stuff may still be alive now that will be cleaned
     * up later.
     */

    FILE *dump_refs_fp = NULL;
    if (dump_refs_file != NULL) {
        dump_refs_fp = _Py_wfopen(dump_refs_file, L"w");
        if (dump_refs_fp == NULL) {
            fprintf(stderr, "PYTHONDUMPREFSFILE: cannot create file: %ls\n", dump_refs_file);
        }
    }

    if (dump_refs) {
        _Py_PrintReferences(tstate->interp, stderr);
    }

    if (dump_refs_fp != NULL) {
        _Py_PrintReferences(tstate->interp, dump_refs_fp);
    }
#endif /* Py_TRACE_REFS */

    /* At this point there's almost no other Python code that will run,
       nor interpreter state needed.  The only possibility is the
       finalizers of the objects stored on tstate (and tstate->interp),
       which are triggered via finalize_interp_clear().

       For now we operate as though none of those finalizers actually
       need an operational thread state or interpreter.  In reality,
       those finalizers may rely on some part of tstate or
       tstate->interp, and/or may raise exceptions
       or otherwise fail.
     */
    // XXX Do this sooner during finalization.
    // XXX Ensure finalizer errors are handled properly.

    finalize_interp_clear(tstate);


#ifdef Py_TRACE_REFS
    /* Display addresses (& refcnts) of all objects still alive.
     * An address can be used to find the repr of the object, printed
     * above by _Py_PrintReferences. */
    if (dump_refs) {
        _Py_PrintReferenceAddresses(tstate->interp, stderr);
    }
    if (dump_refs_fp != NULL) {
        _Py_PrintReferenceAddresses(tstate->interp, dump_refs_fp);
        fclose(dump_refs_fp);
    }
#endif /* Py_TRACE_REFS */

#ifdef WITH_PYMALLOC
    if (malloc_stats) {
        _PyObject_DebugMallocStats(stderr);
    }
#endif

    finalize_interp_delete(tstate->interp);

#ifdef Py_REF_DEBUG
    if (show_ref_count) {
        _PyDebug_PrintTotalRefs();
    }
    _Py_FinalizeRefTotal(runtime);
#endif
    _Py_FinalizeAllocatedBlocks(runtime);

    call_ll_exitfuncs(runtime);

    _PyRuntime_Finalize();
    return status;
}

int
Py_FinalizeEx(void)
{
    return _Py_Finalize(&_PyRuntime);
}

void
Py_Finalize(void)
{
    (void)_Py_Finalize(&_PyRuntime);
}


/* Create and initialize a new interpreter and thread, and return the
   new thread.  This requires that Py_Initialize() has been called
   first.

   Unsuccessful initialization yields a NULL pointer.  Note that *no*
   exception information is available even in this case -- the
   exception information is held in the thread, and there is no
   thread.

   Locking: as above.

*/

static PyStatus
new_interpreter(PyThreadState **tstate_p,
                const PyInterpreterConfig *config, long whence)
{
    PyStatus status;

    status = _PyRuntime_Initialize();
    if (_PyStatus_EXCEPTION(status)) {
        return status;
    }
    _PyRuntimeState *runtime = &_PyRuntime;

    if (!runtime->initialized) {
        return _PyStatus_ERR("Py_Initialize must be called first");
    }

    /* Issue #10915, #15751: The GIL API doesn't work with multiple
       interpreters: disable PyGILState_Check(). */
    runtime->gilstate.check_enabled = 0;

    PyInterpreterState *interp = PyInterpreterState_New();
    if (interp == NULL) {
        *tstate_p = NULL;
        return _PyStatus_OK();
    }
    _PyInterpreterState_SetWhence(interp, whence);
    interp->_ready = 1;

    // XXX Might new_interpreter() have been called without the GIL held?
    PyThreadState *save_tstate = _PyThreadState_GET();
    PyThreadState *tstate = NULL;

    /* From this point until the init_interp_create_gil() call,
       we must not do anything that requires that the GIL be held
       (or otherwise exist).  That applies whether or not the new
       interpreter has its own GIL (e.g. the main interpreter). */
    if (save_tstate != NULL) {
        _PyThreadState_Detach(save_tstate);
    }

    /* Copy the current interpreter config into the new interpreter */
    const PyConfig *src_config;
    if (save_tstate != NULL) {
        src_config = _PyInterpreterState_GetConfig(save_tstate->interp);
    }
    else
    {
        /* No current thread state, copy from the main interpreter */
        PyInterpreterState *main_interp = _PyInterpreterState_Main();
        src_config = _PyInterpreterState_GetConfig(main_interp);
    }

    /* This does not require that the GIL be held. */
    status = _PyConfig_Copy(&interp->config, src_config);
    if (_PyStatus_EXCEPTION(status)) {
        goto error;
    }

    /* This does not require that the GIL be held. */
    status = init_interp_settings(interp, config);
    if (_PyStatus_EXCEPTION(status)) {
        goto error;
    }

    // This could be done in init_interpreter() (in pystate.c) if it
    // didn't depend on interp->feature_flags being set already.
    status = _PyObject_InitState(interp);
    if (_PyStatus_EXCEPTION(status)) {
        return status;
    }

    // initialize the interp->obmalloc state.  This must be done after
    // the settings are loaded (so that feature_flags are set) but before
    // any calls are made to obmalloc functions.
    if (_PyMem_init_obmalloc(interp) < 0) {
        status = _PyStatus_NO_MEMORY();
        goto error;
    }

    tstate = _PyThreadState_New(interp, _PyThreadState_WHENCE_INIT);
    if (tstate == NULL) {
        status = _PyStatus_NO_MEMORY();
        goto error;
    }

    _PyThreadState_Bind(tstate);
    init_interp_create_gil(tstate, config->gil);

    /* No objects have been created yet. */

    status = pycore_interp_init(tstate);
    if (_PyStatus_EXCEPTION(status)) {
        goto error;
    }

    status = init_interp_main(tstate);
    if (_PyStatus_EXCEPTION(status)) {
        goto error;
    }

    *tstate_p = tstate;
    return _PyStatus_OK();

error:
    *tstate_p = NULL;
    if (tstate != NULL) {
        PyThreadState_Clear(tstate);
        _PyThreadState_Detach(tstate);
        PyThreadState_Delete(tstate);
    }
    if (save_tstate != NULL) {
        _PyThreadState_Attach(save_tstate);
    }
    PyInterpreterState_Delete(interp);

    return status;
}

PyStatus
Py_NewInterpreterFromConfig(PyThreadState **tstate_p,
                            const PyInterpreterConfig *config)
{
    long whence = _PyInterpreterState_WHENCE_CAPI;
    return new_interpreter(tstate_p, config, whence);
}

PyThreadState *
Py_NewInterpreter(void)
{
    PyThreadState *tstate = NULL;
    long whence = _PyInterpreterState_WHENCE_LEGACY_CAPI;
    const PyInterpreterConfig config = _PyInterpreterConfig_LEGACY_INIT;
    PyStatus status = new_interpreter(&tstate, &config, whence);
    if (_PyStatus_EXCEPTION(status)) {
        Py_ExitStatusException(status);
    }
    return tstate;
}

/* Delete an interpreter and its last thread.  This requires that the
   given thread state is current, that the thread has no remaining
   frames, and that it is its interpreter's only remaining thread.
   It is a fatal error to violate these constraints.

   (Py_FinalizeEx() doesn't have these constraints -- it zaps
   everything, regardless.)

   Locking: as above.

*/

void
Py_EndInterpreter(PyThreadState *tstate)
{
    PyInterpreterState *interp = tstate->interp;

    if (tstate != _PyThreadState_GET()) {
        Py_FatalError("thread is not current");
    }
    if (tstate->current_frame != NULL) {
        Py_FatalError("thread still has a frame");
    }
    interp->finalizing = 1;

    // Wrap up existing "threading"-module-created, non-daemon threads.
    wait_for_thread_shutdown(tstate);

    // Wait for the interpreter's reference count to reach zero
    wait_for_native_shutdown(tstate->interp);

    // Make any remaining pending calls.
    _Py_FinishPendingCalls(tstate);

    _PyAtExit_Call(tstate->interp);

    if (tstate != interp->threads.head || tstate->next != NULL) {
        Py_FatalError("not the last thread");
    }

    /* Remaining daemon threads will automatically exit
       when they attempt to take the GIL (ex: PyEval_RestoreThread()). */
    _PyInterpreterState_SetFinalizing(interp, tstate);

    // XXX Call something like _PyImport_Disable() here?

    _PyImport_FiniExternal(tstate->interp);
    finalize_modules(tstate);
    _PyImport_FiniCore(tstate->interp);

    finalize_interp_clear(tstate);
    finalize_interp_delete(tstate->interp);
}

int
_Py_IsInterpreterFinalizing(PyInterpreterState *interp)
{
    /* We check the runtime first since, in a daemon thread,
       interp might be dangling pointer. */
    PyThreadState *finalizing = _PyRuntimeState_GetFinalizing(&_PyRuntime);
    if (finalizing == NULL) {
        finalizing = _PyInterpreterState_GetFinalizing(interp);
    }
    return finalizing != NULL;
}

static void
finalize_subinterpreters(void)
{
    PyThreadState *final_tstate = _PyThreadState_GET();
    PyInterpreterState *main_interp = _PyInterpreterState_Main();
    assert(final_tstate->interp == main_interp);
    _PyRuntimeState *runtime = main_interp->runtime;
    struct pyinterpreters *interpreters = &runtime->interpreters;

    /* Get the first interpreter in the list. */
    HEAD_LOCK(runtime);
    PyInterpreterState *interp = interpreters->head;
    if (interp == main_interp) {
        interp = interp->next;
    }
    HEAD_UNLOCK(runtime);

    /* Bail out if there are no subinterpreters left. */
    if (interp == NULL) {
        return;
    }

    /* Warn the user if they forgot to clean up subinterpreters. */
    (void)PyErr_WarnEx(
            PyExc_RuntimeWarning,
            "remaining subinterpreters; "
            "destroy them with _interpreters.destroy()",
            0);

    /* Swap out the current tstate, which we know must belong
       to the main interpreter. */
    _PyThreadState_Detach(final_tstate);

    /* Clean up all remaining subinterpreters. */
    while (interp != NULL) {
        assert(!_PyInterpreterState_IsRunningMain(interp));

        /* Find the tstate to use for fini.  We assume the interpreter
           will have at most one tstate at this point. */
        PyThreadState *tstate = interp->threads.head;
        if (tstate != NULL) {
            /* Ideally we would be able to use tstate as-is, and rely
               on it being in a ready state: no exception set, not
               running anything (tstate->current_frame), matching the
               current thread ID (tstate->thread_id).  To play it safe,
               we always delete it and use a fresh tstate instead. */
            assert(tstate != final_tstate);
            _PyThreadState_Attach(tstate);
            PyThreadState_Clear(tstate);
            _PyThreadState_Detach(tstate);
            PyThreadState_Delete(tstate);
        }
        tstate = _PyThreadState_NewBound(interp, _PyThreadState_WHENCE_FINI);

        /* Destroy the subinterpreter. */
        _PyThreadState_Attach(tstate);
        Py_EndInterpreter(tstate);
        assert(_PyThreadState_GET() == NULL);

        /* Advance to the next interpreter. */
        HEAD_LOCK(runtime);
        interp = interpreters->head;
        if (interp == main_interp) {
            interp = interp->next;
        }
        HEAD_UNLOCK(runtime);
    }

    /* Switch back to the main interpreter. */
    _PyThreadState_Attach(final_tstate);
}


/* Add the __main__ module */

static PyStatus
add_main_module(PyInterpreterState *interp)
{
    PyObject *m, *d;
    m = PyImport_AddModuleObject(&_Py_ID(__main__));
    if (m == NULL)
        return _PyStatus_ERR("can't create __main__ module");

    d = PyModule_GetDict(m);

    int has_builtins = PyDict_ContainsString(d, "__builtins__");
    if (has_builtins < 0) {
        return _PyStatus_ERR("Failed to test __main__.__builtins__");
    }
    if (!has_builtins) {
        PyObject *bimod = PyImport_ImportModule("builtins");
        if (bimod == NULL) {
            return _PyStatus_ERR("Failed to retrieve builtins module");
        }
        if (PyDict_SetItemString(d, "__builtins__", bimod) < 0) {
            return _PyStatus_ERR("Failed to initialize __main__.__builtins__");
        }
        Py_DECREF(bimod);
    }

    /* Main is a little special - BuiltinImporter is the most appropriate
     * initial setting for its __loader__ attribute. A more suitable value
     * will be set if __main__ gets further initialized later in the startup
     * process.
     */
    PyObject *loader;
    if (PyDict_GetItemStringRef(d, "__loader__", &loader) < 0) {
        return _PyStatus_ERR("Failed to test __main__.__loader__");
    }
    int has_loader = !(loader == NULL || loader == Py_None);
    Py_XDECREF(loader);
    if (!has_loader) {
        PyObject *loader = _PyImport_GetImportlibLoader(interp,
                                                        "BuiltinImporter");
        if (loader == NULL) {
            return _PyStatus_ERR("Failed to retrieve BuiltinImporter");
        }
        if (PyDict_SetItemString(d, "__loader__", loader) < 0) {
            return _PyStatus_ERR("Failed to initialize __main__.__loader__");
        }
        Py_DECREF(loader);
    }
    return _PyStatus_OK();
}

/* Import the site module (not into __main__ though) */

static PyStatus
init_import_site(void)
{
    PyObject *m;
    m = PyImport_ImportModule("site");
    if (m == NULL) {
        return _PyStatus_ERR("Failed to import the site module");
    }
    Py_DECREF(m);
    return _PyStatus_OK();
}

/* returns Py_None if the fd is not valid */
static PyObject*
create_stdio(const PyConfig *config, PyObject* io,
    int fd, int write_mode, const char* name,
    const wchar_t* encoding, const wchar_t* errors)
{
    PyObject *buf = NULL, *stream = NULL, *text = NULL, *raw = NULL, *res;
    const char* mode;
    const char* newline;
    PyObject *line_buffering, *write_through;
    int buffering, isatty;
    const int buffered_stdio = config->buffered_stdio;

    if (!_Py_IsValidFD(fd)) {
        Py_RETURN_NONE;
    }

    /* stdin is always opened in buffered mode, first because it shouldn't
       make a difference in common use cases, second because TextIOWrapper
       depends on the presence of a read1() method which only exists on
       buffered streams.
    */
    if (!buffered_stdio && write_mode)
        buffering = 0;
    else
        buffering = -1;
    if (write_mode)
        mode = "wb";
    else
        mode = "rb";
    buf = _PyObject_CallMethod(io, &_Py_ID(open), "isiOOOO",
                               fd, mode, buffering,
                               Py_None, Py_None, /* encoding, errors */
                               Py_None, Py_False); /* newline, closefd */
    if (buf == NULL)
        goto error;

    if (buffering) {
        raw = PyObject_GetAttr(buf, &_Py_ID(raw));
        if (raw == NULL)
            goto error;
    }
    else {
        raw = Py_NewRef(buf);
    }

#ifdef HAVE_WINDOWS_CONSOLE_IO
    /* Windows console IO is always UTF-8 encoded */
    PyTypeObject *winconsoleio_type = (PyTypeObject *)PyImport_ImportModuleAttr(
            &_Py_ID(_io), &_Py_ID(_WindowsConsoleIO));
    if (winconsoleio_type == NULL) {
        goto error;
    }
    int is_subclass = PyObject_TypeCheck(raw, winconsoleio_type);
    Py_DECREF(winconsoleio_type);
    if (is_subclass) {
        encoding = L"utf-8";
    }
#endif

    text = PyUnicode_FromString(name);
    if (text == NULL || PyObject_SetAttr(raw, &_Py_ID(name), text) < 0)
        goto error;
    res = PyObject_CallMethodNoArgs(raw, &_Py_ID(isatty));
    if (res == NULL)
        goto error;
    isatty = PyObject_IsTrue(res);
    Py_DECREF(res);
    if (isatty == -1)
        goto error;
    if (!buffered_stdio)
        write_through = Py_True;
    else
        write_through = Py_False;
    if (buffered_stdio && (isatty || fd == fileno(stderr)))
        line_buffering = Py_True;
    else
        line_buffering = Py_False;

    Py_CLEAR(raw);
    Py_CLEAR(text);

#ifdef MS_WINDOWS
    /* sys.stdin: enable universal newline mode, translate "\r\n" and "\r"
       newlines to "\n".
       sys.stdout and sys.stderr: translate "\n" to "\r\n". */
    newline = NULL;
#else
    /* sys.stdin: split lines at "\n".
       sys.stdout and sys.stderr: don't translate newlines (use "\n"). */
    newline = "\n";
#endif

    PyObject *encoding_str = PyUnicode_FromWideChar(encoding, -1);
    if (encoding_str == NULL) {
        Py_CLEAR(buf);
        goto error;
    }

    PyObject *errors_str = PyUnicode_FromWideChar(errors, -1);
    if (errors_str == NULL) {
        Py_CLEAR(buf);
        Py_CLEAR(encoding_str);
        goto error;
    }

    stream = _PyObject_CallMethod(io, &_Py_ID(TextIOWrapper), "OOOsOO",
                                  buf, encoding_str, errors_str,
                                  newline, line_buffering, write_through);
    Py_CLEAR(buf);
    Py_CLEAR(encoding_str);
    Py_CLEAR(errors_str);
    if (stream == NULL)
        goto error;

    if (write_mode)
        mode = "w";
    else
        mode = "r";
    text = PyUnicode_FromString(mode);
    if (!text || PyObject_SetAttr(stream, &_Py_ID(mode), text) < 0)
        goto error;
    Py_CLEAR(text);
    return stream;

error:
    Py_XDECREF(buf);
    Py_XDECREF(stream);
    Py_XDECREF(text);
    Py_XDECREF(raw);

    if (PyErr_ExceptionMatches(PyExc_OSError) && !_Py_IsValidFD(fd)) {
        /* Issue #24891: the file descriptor was closed after the first
           _Py_IsValidFD() check was called. Ignore the OSError and set the
           stream to None. */
        PyErr_Clear();
        Py_RETURN_NONE;
    }
    return NULL;
}

/* Set builtins.open to io.open */
static PyStatus
init_set_builtins_open(void)
{
    PyObject *wrapper;
    PyObject *bimod = NULL;
    PyStatus res = _PyStatus_OK();

    if (!(bimod = PyImport_ImportModule("builtins"))) {
        goto error;
    }

    if (!(wrapper = PyImport_ImportModuleAttrString("_io", "open"))) {
        goto error;
    }

    /* Set builtins.open */
    if (PyObject_SetAttrString(bimod, "open", wrapper) == -1) {
        Py_DECREF(wrapper);
        goto error;
    }
    Py_DECREF(wrapper);
    goto done;

error:
    res = _PyStatus_ERR("can't initialize io.open");

done:
    Py_XDECREF(bimod);
    return res;
}


/* Create sys.stdin, sys.stdout and sys.stderr */
static PyStatus
init_sys_streams(PyThreadState *tstate)
{
    PyObject *iomod = NULL;
    PyObject *std = NULL;
    int fd;
    PyObject * encoding_attr;
    PyStatus res = _PyStatus_OK();
    const PyConfig *config = _PyInterpreterState_GetConfig(tstate->interp);

    /* Check that stdin is not a directory
       Using shell redirection, you can redirect stdin to a directory,
       crashing the Python interpreter. Catch this common mistake here
       and output a useful error message. Note that under MS Windows,
       the shell already prevents that. */
#ifndef MS_WINDOWS
    struct _Py_stat_struct sb;
    if (_Py_fstat_noraise(fileno(stdin), &sb) == 0 &&
        S_ISDIR(sb.st_mode)) {
        return _PyStatus_ERR("<stdin> is a directory, cannot continue");
    }
#endif

    if (!(iomod = PyImport_ImportModule("_io"))) {
        goto error;
    }

    /* Set sys.stdin */
    fd = fileno(stdin);
    /* Under some conditions stdin, stdout and stderr may not be connected
     * and fileno() may point to an invalid file descriptor. For example
     * GUI apps don't have valid standard streams by default.
     */
    std = create_stdio(config, iomod, fd, 0, "<stdin>",
                       config->stdio_encoding,
                       config->stdio_errors);
    if (std == NULL)
        goto error;
    PySys_SetObject("__stdin__", std);
    _PySys_SetAttr(&_Py_ID(stdin), std);
    Py_DECREF(std);

    /* Set sys.stdout */
    fd = fileno(stdout);
    std = create_stdio(config, iomod, fd, 1, "<stdout>",
                       config->stdio_encoding,
                       config->stdio_errors);
    if (std == NULL)
        goto error;
    PySys_SetObject("__stdout__", std);
    _PySys_SetAttr(&_Py_ID(stdout), std);
    Py_DECREF(std);

#if 1 /* Disable this if you have trouble debugging bootstrap stuff */
    /* Set sys.stderr, replaces the preliminary stderr */
    fd = fileno(stderr);
    std = create_stdio(config, iomod, fd, 1, "<stderr>",
                       config->stdio_encoding,
                       L"backslashreplace");
    if (std == NULL)
        goto error;

    /* Same as hack above, pre-import stderr's codec to avoid recursion
       when import.c tries to write to stderr in verbose mode. */
    encoding_attr = PyObject_GetAttrString(std, "encoding");
    if (encoding_attr != NULL) {
        const char *std_encoding = PyUnicode_AsUTF8(encoding_attr);
        if (std_encoding != NULL) {
            PyObject *codec_info = _PyCodec_Lookup(std_encoding);
            Py_XDECREF(codec_info);
        }
        Py_DECREF(encoding_attr);
    }
    _PyErr_Clear(tstate);  /* Not a fatal error if codec isn't available */

    if (PySys_SetObject("__stderr__", std) < 0) {
        Py_DECREF(std);
        goto error;
    }
    if (_PySys_SetAttr(&_Py_ID(stderr), std) < 0) {
        Py_DECREF(std);
        goto error;
    }
    Py_DECREF(std);
#endif

    goto done;

error:
    res = _PyStatus_ERR("can't initialize sys standard streams");

done:
    Py_XDECREF(iomod);
    return res;
}


#ifdef __ANDROID__
#include <android/log.h>

static PyObject *
android_log_write_impl(PyObject *self, PyObject *args)
{
    int prio = 0;
    const char *tag = NULL;
    const char *text = NULL;
    if (!PyArg_ParseTuple(args, "isy", &prio, &tag, &text)) {
        return NULL;
    }

    // Despite its name, this function is part of the public API
    // (https://developer.android.com/ndk/reference/group/logging).
    __android_log_write(prio, tag, text);
    Py_RETURN_NONE;
}


static PyMethodDef android_log_write_method = {
    "android_log_write", android_log_write_impl, METH_VARARGS
};


static PyStatus
init_android_streams(PyThreadState *tstate)
{
    PyStatus status = _PyStatus_OK();
    PyObject *_android_support = NULL;
    PyObject *android_log_write = NULL;
    PyObject *result = NULL;

    _android_support = PyImport_ImportModule("_android_support");
    if (_android_support == NULL) {
        goto error;
    }

    android_log_write = PyCFunction_New(&android_log_write_method, NULL);
    if (android_log_write == NULL) {
        goto error;
    }

    // These log priorities match those used by Java's System.out and System.err.
    result = PyObject_CallMethod(
        _android_support, "init_streams", "Oii",
        android_log_write, ANDROID_LOG_INFO, ANDROID_LOG_WARN);
    if (result == NULL) {
        goto error;
    }

    goto done;

error:
    _PyErr_Print(tstate);
    status = _PyStatus_ERR("failed to initialize Android streams");

done:
    Py_XDECREF(result);
    Py_XDECREF(android_log_write);
    Py_XDECREF(_android_support);
    return status;
}

#endif  // __ANDROID__

#if defined(__APPLE__) && HAS_APPLE_SYSTEM_LOG

static PyObject *
apple_log_write_impl(PyObject *self, PyObject *args)
{
    int logtype = 0;
    const char *text = NULL;
    if (!PyArg_ParseTuple(args, "iy", &logtype, &text)) {
        return NULL;
    }

    // Pass the user-provided text through explicit %s formatting
    // to avoid % literals being interpreted as a formatting directive.
    os_log_with_type(OS_LOG_DEFAULT, logtype, "%s", text);
    Py_RETURN_NONE;
}


static PyMethodDef apple_log_write_method = {
    "apple_log_write", apple_log_write_impl, METH_VARARGS
};


static PyStatus
init_apple_streams(PyThreadState *tstate)
{
    PyStatus status = _PyStatus_OK();
    PyObject *_apple_support = NULL;
    PyObject *apple_log_write = NULL;
    PyObject *result = NULL;

    _apple_support = PyImport_ImportModule("_apple_support");
    if (_apple_support == NULL) {
        goto error;
    }

    apple_log_write = PyCFunction_New(&apple_log_write_method, NULL);
    if (apple_log_write == NULL) {
        goto error;
    }

    // Initialize the logging streams, sending stdout -> Default; stderr -> Error
    result = PyObject_CallMethod(
        _apple_support, "init_streams", "Oii",
        apple_log_write, OS_LOG_TYPE_DEFAULT, OS_LOG_TYPE_ERROR);
    if (result == NULL) {
        goto error;
    }
    goto done;

error:
    _PyErr_Print(tstate);
    status = _PyStatus_ERR("failed to initialize Apple log streams");

done:
    Py_XDECREF(result);
    Py_XDECREF(apple_log_write);
    Py_XDECREF(_apple_support);
    return status;
}

#endif  // __APPLE__ && HAS_APPLE_SYSTEM_LOG


static void
_Py_FatalError_DumpTracebacks(int fd, PyInterpreterState *interp,
                              PyThreadState *tstate)
{
    PUTS(fd, "\n");

    /* display the current Python stack */
#ifndef Py_GIL_DISABLED
    _Py_DumpTracebackThreads(fd, interp, tstate);
#else
    _Py_DumpTraceback(fd, tstate);
#endif
}

/* Print the current exception (if an exception is set) with its traceback,
   or display the current Python stack.

   Don't call PyErr_PrintEx() and the except hook, because Py_FatalError() is
   called on catastrophic cases.

   Return 1 if the traceback was displayed, 0 otherwise. */

static int
_Py_FatalError_PrintExc(PyThreadState *tstate)
{
    PyObject *exc = _PyErr_GetRaisedException(tstate);
    if (exc == NULL) {
        /* No current exception */
        return 0;
    }

    PyObject *ferr;
    if (_PySys_GetOptionalAttr(&_Py_ID(stderr), &ferr) < 0) {
        _PyErr_Clear(tstate);
    }
    if (ferr == NULL || ferr == Py_None) {
        /* sys.stderr is not set yet or set to None,
           no need to try to display the exception */
        Py_XDECREF(ferr);
        Py_DECREF(exc);
        return 0;
    }

    PyErr_DisplayException(exc);

    PyObject *tb = PyException_GetTraceback(exc);
    int has_tb = (tb != NULL) && (tb != Py_None);
    Py_XDECREF(tb);
    Py_DECREF(exc);

    /* sys.stderr may be buffered: call sys.stderr.flush() */
    if (_PyFile_Flush(ferr) < 0) {
        _PyErr_Clear(tstate);
    }
    Py_DECREF(ferr);

    return has_tb;
}

/* Print fatal error message and abort */

#ifdef MS_WINDOWS
static void
fatal_output_debug(const char *msg)
{
    /* buffer of 256 bytes allocated on the stack */
    WCHAR buffer[256 / sizeof(WCHAR)];
    size_t buflen = Py_ARRAY_LENGTH(buffer) - 1;
    size_t msglen;

    OutputDebugStringW(L"Fatal Python error: ");

    msglen = strlen(msg);
    while (msglen) {
        size_t i;

        if (buflen > msglen) {
            buflen = msglen;
        }

        /* Convert the message to wchar_t. This uses a simple one-to-one
           conversion, assuming that the this error message actually uses
           ASCII only. If this ceases to be true, we will have to convert. */
        for (i=0; i < buflen; ++i) {
            buffer[i] = msg[i];
        }
        buffer[i] = L'\0';
        OutputDebugStringW(buffer);

        msg += buflen;
        msglen -= buflen;
    }
    OutputDebugStringW(L"\n");
}
#endif


static void
fatal_error_dump_runtime(int fd, _PyRuntimeState *runtime)
{
    PUTS(fd, "Python runtime state: ");
    PyThreadState *finalizing = _PyRuntimeState_GetFinalizing(runtime);
    if (finalizing) {
        PUTS(fd, "finalizing (tstate=0x");
        _Py_DumpHexadecimal(fd, (uintptr_t)finalizing, sizeof(finalizing) * 2);
        PUTS(fd, ")");
    }
    else if (runtime->initialized) {
        PUTS(fd, "initialized");
    }
    else if (runtime->core_initialized) {
        PUTS(fd, "core initialized");
    }
    else if (runtime->preinitialized) {
        PUTS(fd, "preinitialized");
    }
    else if (runtime->preinitializing) {
        PUTS(fd, "preinitializing");
    }
    else {
        PUTS(fd, "unknown");
    }
    PUTS(fd, "\n");
}


static inline void _Py_NO_RETURN
fatal_error_exit(int status)
{
    if (status < 0) {
#if defined(MS_WINDOWS) && defined(Py_DEBUG)
        DebugBreak();
#endif
        abort();
    }
    else {
        exit(status);
    }
}

static inline int
acquire_dict_lock_for_dump(PyObject *obj)
{
#ifdef Py_GIL_DISABLED
    PyMutex *mutex = &obj->ob_mutex;
    if (_PyMutex_LockTimed(mutex, 0, 0) == PY_LOCK_ACQUIRED) {
        return 1;
    }
    return 0;
#else
    return 1;
#endif
}

static inline void
release_dict_lock_for_dump(PyObject *obj)
{
#ifdef Py_GIL_DISABLED
    PyMutex *mutex = &obj->ob_mutex;
    // We can not call PyMutex_Unlock because it's not async-signal-safe.
    // So not to wake up other threads, we just use a simple atomic store in here.
    _Py_atomic_store_uint8(&mutex->_bits, _Py_UNLOCKED);
#endif
}

// Dump the list of extension modules of sys.modules, excluding stdlib modules
// (sys.stdlib_module_names), into fd file descriptor.
//
// This function is called by a signal handler in faulthandler: avoid memory
// allocations and keep the implementation simple. For example, the list is not
// sorted on purpose.
void
_Py_DumpExtensionModules(int fd, PyInterpreterState *interp)
{
    if (interp == NULL) {
        return;
    }
    PyObject *modules = _PyImport_GetModules(interp);
    if (modules == NULL || !PyDict_Check(modules)) {
        return;
    }

    Py_ssize_t pos;
    PyObject *key, *value;

    // Avoid PyDict_GetItemString() which calls PyUnicode_FromString(),
    // memory cannot be allocated on the heap in a signal handler.
    // Iterate on the dict instead.
    PyObject *stdlib_module_names = NULL;
    if (interp->sysdict != NULL) {
        pos = 0;
        if (!acquire_dict_lock_for_dump(interp->sysdict)) {
            // If we cannot acquire the lock, just don't dump the list of extension modules.
            return;
        }
        while (_PyDict_Next(interp->sysdict, &pos, &key, &value, NULL)) {
            if (PyUnicode_Check(key)
               && PyUnicode_CompareWithASCIIString(key, "stdlib_module_names") == 0) {
                stdlib_module_names = value;
                break;
            }
        }
        release_dict_lock_for_dump(interp->sysdict);
    }
    // If we failed to get sys.stdlib_module_names or it's not a frozenset,
    // don't exclude stdlib modules.
    if (stdlib_module_names != NULL && !PyFrozenSet_Check(stdlib_module_names)) {
        stdlib_module_names = NULL;
    }

    // List extensions
    int header = 1;
    Py_ssize_t count = 0;
    pos = 0;
    if (!acquire_dict_lock_for_dump(modules)) {
        // If we cannot acquire the lock, just don't dump the list of extension modules.
        return;
    }
    while (_PyDict_Next(modules, &pos, &key, &value, NULL)) {
        if (!PyUnicode_Check(key)) {
            continue;
        }
        if (!_PyModule_IsExtension(value)) {
            continue;
        }
        // Use the module name from the sys.modules key,
        // don't attempt to get the module object name.
        if (stdlib_module_names != NULL) {
            int is_stdlib_ext = 0;

            Py_ssize_t i = 0;
            PyObject *item;
            Py_hash_t hash;
            // if stdlib_module_names is not NULL, it is always a frozenset.
            while (_PySet_NextEntry(stdlib_module_names, &i, &item, &hash)) {
                if (PyUnicode_Check(item)
                    && PyUnicode_Compare(key, item) == 0)
                {
                    is_stdlib_ext = 1;
                    break;
                }
            }
            if (is_stdlib_ext) {
                // Ignore stdlib extension
                continue;
            }
        }

        if (header) {
            PUTS(fd, "\nExtension modules: ");
            header = 0;
        }
        else {
            PUTS(fd, ", ");
        }

        _Py_DumpASCII(fd, key);
        count++;
    }
    release_dict_lock_for_dump(modules);

    if (count) {
        PUTS(fd, " (total: ");
        _Py_DumpDecimal(fd, count);
        PUTS(fd, ")");
        PUTS(fd, "\n");
    }
}


static void _Py_NO_RETURN
fatal_error(int fd, int header, const char *prefix, const char *msg,
            int status)
{
    static int reentrant = 0;

    if (reentrant) {
        /* Py_FatalError() caused a second fatal error.
           Example: flush_std_files() raises a recursion error. */
        fatal_error_exit(status);
    }
    reentrant = 1;

    if (header) {
        PUTS(fd, "Fatal Python error: ");
        if (prefix) {
            PUTS(fd, prefix);
            PUTS(fd, ": ");
        }
        if (msg) {
            PUTS(fd, msg);
        }
        else {
            PUTS(fd, "<message not set>");
        }
        PUTS(fd, "\n");
    }

    _PyRuntimeState *runtime = &_PyRuntime;
    fatal_error_dump_runtime(fd, runtime);

    /* Check if the current thread has a Python thread state
       and holds the GIL.

       tss_tstate is NULL if Py_FatalError() is called from a C thread which
       has no Python thread state.

       tss_tstate != tstate if the current Python thread does not hold the GIL.
       */
    PyThreadState *tstate = _PyThreadState_GET();
    PyInterpreterState *interp = NULL;
    PyThreadState *tss_tstate = PyGILState_GetThisThreadState();
    if (tstate != NULL) {
        interp = tstate->interp;
    }
    else if (tss_tstate != NULL) {
        interp = tss_tstate->interp;
    }
    int has_tstate_and_gil = (tss_tstate != NULL && tss_tstate == tstate);

    if (has_tstate_and_gil) {
        /* If an exception is set, print the exception with its traceback */
        if (!_Py_FatalError_PrintExc(tss_tstate)) {
            /* No exception is set, or an exception is set without traceback */
            _Py_FatalError_DumpTracebacks(fd, interp, tss_tstate);
        }
    }
    else {
        _Py_FatalError_DumpTracebacks(fd, interp, tss_tstate);
    }

    _Py_DumpExtensionModules(fd, interp);

    /* The main purpose of faulthandler is to display the traceback.
       This function already did its best to display a traceback.
       Disable faulthandler to prevent writing a second traceback
       on abort(). */
    _PyFaulthandler_Fini();

    /* Check if the current Python thread hold the GIL */
    if (has_tstate_and_gil) {
        /* Flush sys.stdout and sys.stderr */
        flush_std_files();
    }

#ifdef MS_WINDOWS
    fatal_output_debug(msg);
#endif /* MS_WINDOWS */

    fatal_error_exit(status);
}


#undef Py_FatalError

void _Py_NO_RETURN
Py_FatalError(const char *msg)
{
    fatal_error(fileno(stderr), 1, NULL, msg, -1);
}


void _Py_NO_RETURN
_Py_FatalErrorFunc(const char *func, const char *msg)
{
    fatal_error(fileno(stderr), 1, func, msg, -1);
}


void _Py_NO_RETURN
_Py_FatalErrorFormat(const char *func, const char *format, ...)
{
    static int reentrant = 0;
    if (reentrant) {
        /* _Py_FatalErrorFormat() caused a second fatal error */
        fatal_error_exit(-1);
    }
    reentrant = 1;

    FILE *stream = stderr;
    const int fd = fileno(stream);
    PUTS(fd, "Fatal Python error: ");
    if (func) {
        PUTS(fd, func);
        PUTS(fd, ": ");
    }

    va_list vargs;
    va_start(vargs, format);
    vfprintf(stream, format, vargs);
    va_end(vargs);

    fputs("\n", stream);
    fflush(stream);

    fatal_error(fd, 0, NULL, NULL, -1);
}


void _Py_NO_RETURN
_Py_FatalRefcountErrorFunc(const char *func, const char *msg)
{
    _Py_FatalErrorFormat(func,
                         "%s: bug likely caused by a refcount error "
                         "in a C extension",
                         msg);
}


void _Py_NO_RETURN
Py_ExitStatusException(PyStatus status)
{
    if (_PyStatus_IS_EXIT(status)) {
        exit(status.exitcode);
    }
    else if (_PyStatus_IS_ERROR(status)) {
        fatal_error(fileno(stderr), 1, status.func, status.err_msg, 1);
    }
    else {
        Py_FatalError("Py_ExitStatusException() must not be called on success");
    }
}


/* Wait until threading._shutdown completes, provided
   the threading module was imported in the first place.
   The shutdown routine will wait until all non-daemon
   "threading" threads have completed. */
static void
wait_for_thread_shutdown(PyThreadState *tstate)
{
    PyObject *result;
    PyObject *threading = PyImport_GetModule(&_Py_ID(threading));
    if (threading == NULL) {
        if (_PyErr_Occurred(tstate)) {
            PyErr_FormatUnraisable("Exception ignored on threading shutdown");
        }
        /* else: threading not imported */
        return;
    }
    result = PyObject_CallMethodNoArgs(threading, &_Py_ID(_shutdown));
    if (result == NULL) {
        PyErr_FormatUnraisable("Exception ignored on threading shutdown");
    }
    else {
        Py_DECREF(result);
    }
    Py_DECREF(threading);
}

/* Wait for all non-daemon native threads to finish.
   See PEP 788. */
static void
wait_for_native_shutdown(PyInterpreterState *interp)
{
    assert(interp != NULL);
    struct _Py_finalizing_threads *finalizing = &interp->threads.finalizing;
    _Py_atomic_store_int_release(&finalizing->shutting_down, 1);
    PyMutex_Lock(&finalizing->mutex);
    if (_Py_atomic_load_ssize_relaxed(&finalizing->countdown) == 0) {
        // Nothing to do.
        PyMutex_Unlock(&finalizing->mutex);
        return;
    }
    PyMutex_Unlock(&finalizing->mutex);

    PyEvent_Wait(&finalizing->finished);
}

int Py_AtExit(void (*func)(void))
{
    struct _atexit_runtime_state *state = &_PyRuntime.atexit;
    PyMutex_Lock(&state->mutex);
    if (state->ncallbacks >= NEXITFUNCS) {
        PyMutex_Unlock(&state->mutex);
        return -1;
    }
    state->callbacks[state->ncallbacks++] = func;
    PyMutex_Unlock(&state->mutex);
    return 0;
}

static void
call_ll_exitfuncs(_PyRuntimeState *runtime)
{
    atexit_callbackfunc exitfunc;
    struct _atexit_runtime_state *state = &runtime->atexit;

    PyMutex_Lock(&state->mutex);
    while (state->ncallbacks > 0) {
        /* pop last function from the list */
        state->ncallbacks--;
        exitfunc = state->callbacks[state->ncallbacks];
        state->callbacks[state->ncallbacks] = NULL;

        PyMutex_Unlock(&state->mutex);
        exitfunc();
        PyMutex_Lock(&state->mutex);
    }
    PyMutex_Unlock(&state->mutex);

    fflush(stdout);
    fflush(stderr);
}

void _Py_NO_RETURN
Py_Exit(int sts)
{
    PyThreadState *tstate = _PyThreadState_GET();
    if (tstate != NULL && _PyThreadState_IsRunningMain(tstate)) {
        _PyInterpreterState_SetNotRunningMain(tstate->interp);
    }
    if (_Py_Finalize(&_PyRuntime) < 0) {
        sts = 120;
    }

    exit(sts);
}


/*
 * The file descriptor fd is considered ``interactive'' if either
 *   a) isatty(fd) is TRUE, or
 *   b) the -i flag was given, and the filename associated with
 *      the descriptor is NULL or "<stdin>" or "???".
 */
int
Py_FdIsInteractive(FILE *fp, const char *filename)
{
    if (isatty(fileno(fp))) {
        return 1;
    }
    if (!_Py_GetConfig()->interactive) {
        return 0;
    }
    return ((filename == NULL)
            || (strcmp(filename, "<stdin>") == 0)
            || (strcmp(filename, "???") == 0));
}


int
_Py_FdIsInteractive(FILE *fp, PyObject *filename)
{
    if (isatty(fileno(fp))) {
        return 1;
    }
    if (!_Py_GetConfig()->interactive) {
        return 0;
    }
    return ((filename == NULL)
            || (PyUnicode_CompareWithASCIIString(filename, "<stdin>") == 0)
            || (PyUnicode_CompareWithASCIIString(filename, "???") == 0));
}


/* Wrappers around sigaction() or signal(). */

PyOS_sighandler_t
PyOS_getsig(int sig)
{
#ifdef HAVE_SIGACTION
    struct sigaction context;
    if (sigaction(sig, NULL, &context) == -1)
        return SIG_ERR;
    return context.sa_handler;
#else
    PyOS_sighandler_t handler;
/* Special signal handling for the secure CRT in Visual Studio 2005 */
#if defined(_MSC_VER) && _MSC_VER >= 1400
    switch (sig) {
    /* Only these signals are valid */
    case SIGINT:
    case SIGILL:
    case SIGFPE:
    case SIGSEGV:
    case SIGTERM:
    case SIGBREAK:
    case SIGABRT:
        break;
    /* Don't call signal() with other values or it will assert */
    default:
        return SIG_ERR;
    }
#endif /* _MSC_VER && _MSC_VER >= 1400 */
    handler = signal(sig, SIG_IGN);
    if (handler != SIG_ERR)
        signal(sig, handler);
    return handler;
#endif
}

/*
 * All of the code in this function must only use async-signal-safe functions,
 * listed at `man 7 signal` or
 * http://www.opengroup.org/onlinepubs/009695399/functions/xsh_chap02_04.html.
 */
PyOS_sighandler_t
PyOS_setsig(int sig, PyOS_sighandler_t handler)
{
#ifdef HAVE_SIGACTION
    /* Some code in Modules/signalmodule.c depends on sigaction() being
     * used here if HAVE_SIGACTION is defined.  Fix that if this code
     * changes to invalidate that assumption.
     */
    struct sigaction context, ocontext;
    context.sa_handler = handler;
    sigemptyset(&context.sa_mask);
    /* Using SA_ONSTACK is friendlier to other C/C++/Golang-VM code that
     * extension module or embedding code may use where tiny thread stacks
     * are used.  https://bugs.python.org/issue43390 */
    context.sa_flags = SA_ONSTACK;
    if (sigaction(sig, &context, &ocontext) == -1)
        return SIG_ERR;
    return ocontext.sa_handler;
#else
    PyOS_sighandler_t oldhandler;
    oldhandler = signal(sig, handler);
#ifdef HAVE_SIGINTERRUPT
    siginterrupt(sig, 1);
#endif
    return oldhandler;
#endif
}<|MERGE_RESOLUTION|>--- conflicted
+++ resolved
@@ -13,11 +13,8 @@
 #include "pycore_freelist.h"      // _PyObject_ClearFreeLists()
 #include "pycore_global_objects_fini_generated.h"  // _PyStaticObjects_CheckRefcnt()
 #include "pycore_initconfig.h"    // _PyStatus_OK()
-<<<<<<< HEAD
 #include "pycore_interp_structs.h"
-=======
 #include "pycore_interpolation.h" // _PyInterpolation_InitTypes()
->>>>>>> 742d5b5c
 #include "pycore_long.h"          // _PyLong_InitTypes()
 #include "pycore_object.h"        // _PyDebug_PrintTotalRefs()
 #include "pycore_obmalloc.h"      // _PyMem_init_obmalloc()
