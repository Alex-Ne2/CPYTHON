--- conflicted
+++ resolved
@@ -1110,9 +1110,6 @@
 static inline int
 is_core_module(PyInterpreterState *interp, PyObject *name, PyObject *filename)
 {
-<<<<<<< HEAD
-    return get_core_module_dict(interp, name, filename) != NULL;
-=======
     /* This might be called before the core dict copies are in place,
        so we can't rely on get_core_module_dict() here. */
     if (filename == name) {
@@ -1124,7 +1121,6 @@
         }
     }
     return 0;
->>>>>>> 581a91a6
 }
 
 static int
@@ -1150,11 +1146,8 @@
     // when the extension module doesn't support sub-interpreters.
     if (def->m_size == -1) {
         if (!is_core_module(tstate->interp, name, filename)) {
-<<<<<<< HEAD
-=======
             assert(PyUnicode_CompareWithASCIIString(name, "sys") != 0);
             assert(PyUnicode_CompareWithASCIIString(name, "builtins") != 0);
->>>>>>> 581a91a6
             if (def->m_base.m_copy) {
                 /* Somebody already imported the module,
                    likely under a different name.
@@ -1517,7 +1510,6 @@
 /********************/
 /* the magic number */
 /********************/
-<<<<<<< HEAD
 
 /* Helper for pythonrun.c -- return magic number and tag. */
 
@@ -1918,408 +1910,6 @@
 
 static const struct _frozen *
 look_up_frozen(const char *name)
-=======
-
-/* Helper for pythonrun.c -- return magic number and tag. */
-
-long
-PyImport_GetMagicNumber(void)
->>>>>>> 581a91a6
-{
-    long res;
-    PyInterpreterState *interp = _PyInterpreterState_GET();
-    PyObject *external, *pyc_magic;
-
-    external = PyObject_GetAttrString(IMPORTLIB(interp), "_bootstrap_external");
-    if (external == NULL)
-        return -1;
-    pyc_magic = PyObject_GetAttrString(external, "_RAW_MAGIC_NUMBER");
-    Py_DECREF(external);
-    if (pyc_magic == NULL)
-        return -1;
-    res = PyLong_AsLong(pyc_magic);
-    Py_DECREF(pyc_magic);
-    return res;
-}
-
-
-extern const char * _PySys_ImplCacheTag;
-
-const char *
-PyImport_GetMagicTag(void)
-{
-    return _PySys_ImplCacheTag;
-}
-
-
-/*********************************/
-/* a Python module's code object */
-/*********************************/
-
-/* Execute a code object in a module and return the module object
- * WITH INCREMENTED REFERENCE COUNT.  If an error occurs, name is
- * removed from sys.modules, to avoid leaving damaged module objects
- * in sys.modules.  The caller may wish to restore the original
- * module object (if any) in this case; PyImport_ReloadModule is an
- * example.
- *
- * Note that PyImport_ExecCodeModuleWithPathnames() is the preferred, richer
- * interface.  The other two exist primarily for backward compatibility.
- */
-PyObject *
-PyImport_ExecCodeModule(const char *name, PyObject *co)
-{
-    return PyImport_ExecCodeModuleWithPathnames(
-        name, co, (char *)NULL, (char *)NULL);
-}
-
-PyObject *
-PyImport_ExecCodeModuleEx(const char *name, PyObject *co, const char *pathname)
-{
-    return PyImport_ExecCodeModuleWithPathnames(
-        name, co, pathname, (char *)NULL);
-}
-
-PyObject *
-PyImport_ExecCodeModuleWithPathnames(const char *name, PyObject *co,
-                                     const char *pathname,
-                                     const char *cpathname)
-{
-    PyObject *m = NULL;
-    PyObject *nameobj, *pathobj = NULL, *cpathobj = NULL, *external= NULL;
-
-    nameobj = PyUnicode_FromString(name);
-    if (nameobj == NULL)
-        return NULL;
-
-    if (cpathname != NULL) {
-        cpathobj = PyUnicode_DecodeFSDefault(cpathname);
-        if (cpathobj == NULL)
-            goto error;
-    }
-    else
-        cpathobj = NULL;
-
-    if (pathname != NULL) {
-        pathobj = PyUnicode_DecodeFSDefault(pathname);
-        if (pathobj == NULL)
-            goto error;
-    }
-    else if (cpathobj != NULL) {
-        PyInterpreterState *interp = _PyInterpreterState_GET();
-
-        if (interp == NULL) {
-            Py_FatalError("no current interpreter");
-        }
-
-        external= PyObject_GetAttrString(IMPORTLIB(interp),
-                                         "_bootstrap_external");
-        if (external != NULL) {
-            pathobj = _PyObject_CallMethodOneArg(
-                external, &_Py_ID(_get_sourcefile), cpathobj);
-            Py_DECREF(external);
-        }
-        if (pathobj == NULL)
-            PyErr_Clear();
-    }
-    else
-        pathobj = NULL;
-
-    m = PyImport_ExecCodeModuleObject(nameobj, co, pathobj, cpathobj);
-error:
-    Py_DECREF(nameobj);
-    Py_XDECREF(pathobj);
-    Py_XDECREF(cpathobj);
-    return m;
-}
-
-static PyObject *
-module_dict_for_exec(PyThreadState *tstate, PyObject *name)
-{
-    PyObject *m, *d;
-
-    m = import_add_module(tstate, name);
-    if (m == NULL)
-        return NULL;
-    /* If the module is being reloaded, we get the old module back
-       and re-use its dict to exec the new code. */
-    d = PyModule_GetDict(m);
-    int r = PyDict_Contains(d, &_Py_ID(__builtins__));
-    if (r == 0) {
-        r = PyDict_SetItem(d, &_Py_ID(__builtins__), PyEval_GetBuiltins());
-    }
-    if (r < 0) {
-        remove_module(tstate, name);
-        Py_DECREF(m);
-        return NULL;
-    }
-
-    Py_INCREF(d);
-    Py_DECREF(m);
-    return d;
-}
-
-static PyObject *
-exec_code_in_module(PyThreadState *tstate, PyObject *name,
-                    PyObject *module_dict, PyObject *code_object)
-{
-    PyObject *v, *m;
-
-    v = PyEval_EvalCode(code_object, module_dict, module_dict);
-    if (v == NULL) {
-        remove_module(tstate, name);
-        return NULL;
-    }
-    Py_DECREF(v);
-
-    m = import_get_module(tstate, name);
-    if (m == NULL && !_PyErr_Occurred(tstate)) {
-        _PyErr_Format(tstate, PyExc_ImportError,
-                      "Loaded module %R not found in sys.modules",
-                      name);
-    }
-
-    return m;
-}
-
-PyObject*
-PyImport_ExecCodeModuleObject(PyObject *name, PyObject *co, PyObject *pathname,
-                              PyObject *cpathname)
-{
-    PyThreadState *tstate = _PyThreadState_GET();
-    PyObject *d, *external, *res;
-
-    d = module_dict_for_exec(tstate, name);
-    if (d == NULL) {
-        return NULL;
-    }
-
-    if (pathname == NULL) {
-        pathname = ((PyCodeObject *)co)->co_filename;
-    }
-    external = PyObject_GetAttrString(IMPORTLIB(tstate->interp),
-                                      "_bootstrap_external");
-    if (external == NULL) {
-        Py_DECREF(d);
-        return NULL;
-    }
-    res = PyObject_CallMethodObjArgs(external, &_Py_ID(_fix_up_module),
-                                     d, name, pathname, cpathname, NULL);
-    Py_DECREF(external);
-    if (res != NULL) {
-        Py_DECREF(res);
-        res = exec_code_in_module(tstate, name, d, co);
-    }
-    Py_DECREF(d);
-    return res;
-}
-
-
-static void
-update_code_filenames(PyCodeObject *co, PyObject *oldname, PyObject *newname)
-{
-    PyObject *constants, *tmp;
-    Py_ssize_t i, n;
-
-    if (PyUnicode_Compare(co->co_filename, oldname))
-        return;
-
-    Py_XSETREF(co->co_filename, Py_NewRef(newname));
-
-    constants = co->co_consts;
-    n = PyTuple_GET_SIZE(constants);
-    for (i = 0; i < n; i++) {
-        tmp = PyTuple_GET_ITEM(constants, i);
-        if (PyCode_Check(tmp))
-            update_code_filenames((PyCodeObject *)tmp,
-                                  oldname, newname);
-    }
-}
-
-static void
-update_compiled_module(PyCodeObject *co, PyObject *newname)
-{
-    PyObject *oldname;
-
-    if (PyUnicode_Compare(co->co_filename, newname) == 0)
-        return;
-
-    oldname = co->co_filename;
-    Py_INCREF(oldname);
-    update_code_filenames(co, oldname, newname);
-    Py_DECREF(oldname);
-}
-
-
-/******************/
-/* frozen modules */
-/******************/
-
-/* Return true if the name is an alias.  In that case, "alias" is set
-   to the original module name.  If it is an alias but the original
-   module isn't known then "alias" is set to NULL while true is returned. */
-static bool
-resolve_module_alias(const char *name, const struct _module_alias *aliases,
-                     const char **alias)
-{
-    const struct _module_alias *entry;
-    for (entry = aliases; ; entry++) {
-        if (entry->name == NULL) {
-            /* It isn't an alias. */
-            return false;
-        }
-        if (strcmp(name, entry->name) == 0) {
-            if (alias != NULL) {
-                *alias = entry->orig;
-            }
-            return true;
-        }
-    }
-}
-
-static bool
-use_frozen(void)
-{
-    PyInterpreterState *interp = _PyInterpreterState_GET();
-    int override = OVERRIDE_FROZEN_MODULES(interp);
-    if (override > 0) {
-        return true;
-    }
-    else if (override < 0) {
-        return false;
-    }
-    else {
-        return interp->config.use_frozen_modules;
-    }
-}
-
-static PyObject *
-list_frozen_module_names(void)
-{
-    PyObject *names = PyList_New(0);
-    if (names == NULL) {
-        return NULL;
-    }
-    bool enabled = use_frozen();
-    const struct _frozen *p;
-#define ADD_MODULE(name) \
-    do { \
-        PyObject *nameobj = PyUnicode_FromString(name); \
-        if (nameobj == NULL) { \
-            goto error; \
-        } \
-        int res = PyList_Append(names, nameobj); \
-        Py_DECREF(nameobj); \
-        if (res != 0) { \
-            goto error; \
-        } \
-    } while(0)
-    // We always use the bootstrap modules.
-    for (p = _PyImport_FrozenBootstrap; ; p++) {
-        if (p->name == NULL) {
-            break;
-        }
-        ADD_MODULE(p->name);
-    }
-    // Frozen stdlib modules may be disabled.
-    for (p = _PyImport_FrozenStdlib; ; p++) {
-        if (p->name == NULL) {
-            break;
-        }
-        if (enabled) {
-            ADD_MODULE(p->name);
-        }
-    }
-    for (p = _PyImport_FrozenTest; ; p++) {
-        if (p->name == NULL) {
-            break;
-        }
-        if (enabled) {
-            ADD_MODULE(p->name);
-        }
-    }
-#undef ADD_MODULE
-    // Add any custom modules.
-    if (PyImport_FrozenModules != NULL) {
-        for (p = PyImport_FrozenModules; ; p++) {
-            if (p->name == NULL) {
-                break;
-            }
-            PyObject *nameobj = PyUnicode_FromString(p->name);
-            if (nameobj == NULL) {
-                goto error;
-            }
-            int found = PySequence_Contains(names, nameobj);
-            if (found < 0) {
-                Py_DECREF(nameobj);
-                goto error;
-            }
-            else if (found) {
-                Py_DECREF(nameobj);
-            }
-            else {
-                int res = PyList_Append(names, nameobj);
-                Py_DECREF(nameobj);
-                if (res != 0) {
-                    goto error;
-                }
-            }
-        }
-    }
-    return names;
-
-error:
-    Py_DECREF(names);
-    return NULL;
-}
-
-typedef enum {
-    FROZEN_OKAY,
-    FROZEN_BAD_NAME,    // The given module name wasn't valid.
-    FROZEN_NOT_FOUND,   // It wasn't in PyImport_FrozenModules.
-    FROZEN_DISABLED,    // -X frozen_modules=off (and not essential)
-    FROZEN_EXCLUDED,    /* The PyImport_FrozenModules entry has NULL "code"
-                           (module is present but marked as unimportable, stops search). */
-    FROZEN_INVALID,     /* The PyImport_FrozenModules entry is bogus
-                           (eg. does not contain executable code). */
-} frozen_status;
-
-static inline void
-set_frozen_error(frozen_status status, PyObject *modname)
-{
-    const char *err = NULL;
-    switch (status) {
-        case FROZEN_BAD_NAME:
-        case FROZEN_NOT_FOUND:
-            err = "No such frozen object named %R";
-            break;
-        case FROZEN_DISABLED:
-            err = "Frozen modules are disabled and the frozen object named %R is not essential";
-            break;
-        case FROZEN_EXCLUDED:
-            err = "Excluded frozen object named %R";
-            break;
-        case FROZEN_INVALID:
-            err = "Frozen object named %R is invalid";
-            break;
-        case FROZEN_OKAY:
-            // There was no error.
-            break;
-        default:
-            Py_UNREACHABLE();
-    }
-    if (err != NULL) {
-        PyObject *msg = PyUnicode_FromFormat(err, modname);
-        if (msg == NULL) {
-            PyErr_Clear();
-        }
-        PyErr_SetImportError(msg, modname, NULL);
-        Py_XDECREF(msg);
-    }
-}
-
-static const struct _frozen *
-look_up_frozen(const char *name)
 {
     const struct _frozen *p;
     // We always use the bootstrap modules.
