--- conflicted
+++ resolved
@@ -1576,11 +1576,7 @@
 #endif
     mod = p0();
     if (mod == NULL) {
-<<<<<<< HEAD
-        goto error;
-=======
         goto finally;
->>>>>>> 5a90de0d
     }
 
     if (PyObject_TypeCheck(mod, &PyModuleDef_Type)) {
@@ -1591,14 +1587,6 @@
             goto finally;
         }
     }
-<<<<<<< HEAD
-
-    /* Remember pointer to module init function. */
-    PyModuleDef *def = PyModule_GetDef(mod);
-    if (def == NULL) {
-        goto error;
-    }
-=======
     else {
         assert(PyModule_Check(mod));
         def = PyModule_GetDef(mod);
@@ -1636,26 +1624,18 @@
     }
 
 finally:
+#ifdef Py_GIL_DISABLE
+    if (mod != NULL) {
+        _PyImport_CheckGILForModule(((PyModuleObject*)mod)->md_gil, name);
+    }
+    else {
+        _PyEval_DisableGIL(tstate);
+    }
+#endif
     _Py_ext_module_loader_info_clear(&info);
     return mod;
 }
->>>>>>> 5a90de0d
-
-    def->m_base.m_init = p0;
-    if (_PyImport_FixupExtensionObject(mod, name, name, modules) < 0) {
-        goto error;
-    }
-#ifdef Py_GIL_DISABLE
-    _PyImport_CheckGILForModule(((PyModuleObject*)mod)->md_gil, name);
-#endif
-    return mod;
-
- error:
-#ifdef Py_GIL_DISABLE
-    _PyEval_DisableGIL(tstate);
-#endif
-    return NULL;
-}
+
 
 /*****************************/
 /* the builtin modules table */
