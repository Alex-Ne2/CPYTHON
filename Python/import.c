/* Module definition and import implementation */

#include "Python.h"

#include "Python-ast.h"
#undef Yield   /* undefine macro conflicting with <winbase.h> */
#include "pycore_import.h"        // _PyImport_BootstrapImp()
#include "pycore_initconfig.h"
#include "pycore_pyerrors.h"
#include "pycore_pyhash.h"
#include "pycore_pylifecycle.h"
#include "pycore_pymem.h"         // _PyMem_SetDefaultAllocator()
#include "pycore_interp.h"        // _PyInterpreterState_ClearModules()
#include "pycore_pystate.h"       // _PyInterpreterState_GET()
#include "pycore_sysmodule.h"
#include "errcode.h"
#include "marshal.h"
#include "code.h"
#include "importdl.h"
#include "pydtrace.h"

#ifdef HAVE_FCNTL_H
#include <fcntl.h>
#endif
#ifdef __cplusplus
extern "C" {
#endif

#define CACHEDIR "__pycache__"

/* Forward references */
static PyObject *import_add_module(PyThreadState *tstate, PyObject *name);

/* See _PyImport_FixupExtensionObject() below */
static PyObject *extensions = NULL;

/* This table is defined in config.c: */
extern struct _inittab _PyImport_Inittab[];

struct _inittab *PyImport_Inittab = _PyImport_Inittab;
static struct _inittab *inittab_copy = NULL;

_Py_IDENTIFIER(__path__);
_Py_IDENTIFIER(__spec__);

/*[clinic input]
module _imp
[clinic start generated code]*/
/*[clinic end generated code: output=da39a3ee5e6b4b0d input=9c332475d8686284]*/

#include "clinic/import.c.h"

/* Initialize things */

PyStatus
_PyImportZip_Init(PyThreadState *tstate)
{
    PyObject *path_hooks, *zipimport;
    int err = 0;

    path_hooks = PySys_GetObject("path_hooks");
    if (path_hooks == NULL) {
        _PyErr_SetString(tstate, PyExc_RuntimeError,
                         "unable to get sys.path_hooks");
        goto error;
    }

    int verbose = _PyInterpreterState_GetConfig(tstate->interp)->verbose;
    if (verbose) {
        PySys_WriteStderr("# installing zipimport hook\n");
    }

    zipimport = PyImport_ImportModule("zipimport");
    if (zipimport == NULL) {
        _PyErr_Clear(tstate); /* No zip import module -- okay */
        if (verbose) {
            PySys_WriteStderr("# can't import zipimport\n");
        }
    }
    else {
        _Py_IDENTIFIER(zipimporter);
        PyObject *zipimporter = _PyObject_GetAttrId(zipimport,
                                                    &PyId_zipimporter);
        Py_DECREF(zipimport);
        if (zipimporter == NULL) {
            _PyErr_Clear(tstate); /* No zipimporter object -- okay */
            if (verbose) {
                PySys_WriteStderr("# can't import zipimport.zipimporter\n");
            }
        }
        else {
            /* sys.path_hooks.insert(0, zipimporter) */
            err = PyList_Insert(path_hooks, 0, zipimporter);
            Py_DECREF(zipimporter);
            if (err < 0) {
                goto error;
            }
            if (verbose) {
                PySys_WriteStderr("# installed zipimport hook\n");
            }
        }
    }

    return _PyStatus_OK();

  error:
    PyErr_Print();
    return _PyStatus_ERR("initializing zipimport failed");
}

/* Locking primitives to prevent parallel imports of the same module
   in different threads to return with a partially loaded module.
   These calls are serialized by the global interpreter lock. */

static PyThread_type_lock import_lock = NULL;
static unsigned long import_lock_thread = PYTHREAD_INVALID_THREAD_ID;
static int import_lock_level = 0;

void
_PyImport_AcquireLock(void)
{
    unsigned long me = PyThread_get_thread_ident();
    if (me == PYTHREAD_INVALID_THREAD_ID)
        return; /* Too bad */
    if (import_lock == NULL) {
        import_lock = PyThread_allocate_lock();
        if (import_lock == NULL)
            return;  /* Nothing much we can do. */
    }
    if (import_lock_thread == me) {
        import_lock_level++;
        return;
    }
    if (import_lock_thread != PYTHREAD_INVALID_THREAD_ID ||
        !PyThread_acquire_lock(import_lock, 0))
    {
        PyThreadState *tstate = PyEval_SaveThread();
        PyThread_acquire_lock(import_lock, WAIT_LOCK);
        PyEval_RestoreThread(tstate);
    }
    assert(import_lock_level == 0);
    import_lock_thread = me;
    import_lock_level = 1;
}

int
_PyImport_ReleaseLock(void)
{
    unsigned long me = PyThread_get_thread_ident();
    if (me == PYTHREAD_INVALID_THREAD_ID || import_lock == NULL)
        return 0; /* Too bad */
    if (import_lock_thread != me)
        return -1;
    import_lock_level--;
    assert(import_lock_level >= 0);
    if (import_lock_level == 0) {
        import_lock_thread = PYTHREAD_INVALID_THREAD_ID;
        PyThread_release_lock(import_lock);
    }
    return 1;
}

#ifdef HAVE_FORK
/* This function is called from PyOS_AfterFork_Child() to ensure that newly
   created child processes do not share locks with the parent.
   We now acquire the import lock around fork() calls but on some platforms
   (Solaris 9 and earlier? see isue7242) that still left us with problems. */
PyStatus
_PyImport_ReInitLock(void)
{
    if (import_lock != NULL) {
        if (_PyThread_at_fork_reinit(&import_lock) < 0) {
            return _PyStatus_ERR("failed to create a new lock");
        }
    }

    if (import_lock_level > 1) {
        /* Forked as a side effect of import */
        unsigned long me = PyThread_get_thread_ident();
        PyThread_acquire_lock(import_lock, WAIT_LOCK);
        import_lock_thread = me;
        import_lock_level--;
    } else {
        import_lock_thread = PYTHREAD_INVALID_THREAD_ID;
        import_lock_level = 0;
    }
    return _PyStatus_OK();
}
#endif

/*[clinic input]
_imp.lock_held

Return True if the import lock is currently held, else False.

On platforms without threads, return False.
[clinic start generated code]*/

static PyObject *
_imp_lock_held_impl(PyObject *module)
/*[clinic end generated code: output=8b89384b5e1963fc input=9b088f9b217d9bdf]*/
{
    return PyBool_FromLong(import_lock_thread != PYTHREAD_INVALID_THREAD_ID);
}

/*[clinic input]
_imp.acquire_lock

Acquires the interpreter's import lock for the current thread.

This lock should be used by import hooks to ensure thread-safety when importing
modules. On platforms without threads, this function does nothing.
[clinic start generated code]*/

static PyObject *
_imp_acquire_lock_impl(PyObject *module)
/*[clinic end generated code: output=1aff58cb0ee1b026 input=4a2d4381866d5fdc]*/
{
    _PyImport_AcquireLock();
    Py_RETURN_NONE;
}

/*[clinic input]
_imp.release_lock

Release the interpreter's import lock.

On platforms without threads, this function does nothing.
[clinic start generated code]*/

static PyObject *
_imp_release_lock_impl(PyObject *module)
/*[clinic end generated code: output=7faab6d0be178b0a input=934fb11516dd778b]*/
{
    if (_PyImport_ReleaseLock() < 0) {
        PyErr_SetString(PyExc_RuntimeError,
                        "not holding the import lock");
        return NULL;
    }
    Py_RETURN_NONE;
}

void
_PyImport_Fini(void)
{
    Py_CLEAR(extensions);
    if (import_lock != NULL) {
        PyThread_free_lock(import_lock);
        import_lock = NULL;
    }
}

void
_PyImport_Fini2(void)
{
    /* Use the same memory allocator than PyImport_ExtendInittab(). */
    PyMemAllocatorEx old_alloc;
    _PyMem_SetDefaultAllocator(PYMEM_DOMAIN_RAW, &old_alloc);

    /* Free memory allocated by PyImport_ExtendInittab() */
    PyMem_RawFree(inittab_copy);
    inittab_copy = NULL;

    PyMem_SetAllocator(PYMEM_DOMAIN_RAW, &old_alloc);
}

/* Helper for sys */

PyObject *
PyImport_GetModuleDict(void)
{
    PyInterpreterState *interp = _PyInterpreterState_GET();
    if (interp->modules == NULL) {
        Py_FatalError("interpreter has no modules dictionary");
    }
    return interp->modules;
}

/* In some corner cases it is important to be sure that the import
   machinery has been initialized (or not cleaned up yet).  For
   example, see issue #4236 and PyModule_Create2(). */

int
_PyImport_IsInitialized(PyInterpreterState *interp)
{
    if (interp->modules == NULL)
        return 0;
    return 1;
}

PyObject *
_PyImport_GetModuleId(struct _Py_Identifier *nameid)
{
    PyObject *name = _PyUnicode_FromId(nameid); /* borrowed */
    if (name == NULL) {
        return NULL;
    }
    return PyImport_GetModule(name);
}

int
_PyImport_SetModule(PyObject *name, PyObject *m)
{
    PyThreadState *tstate = _PyThreadState_GET();
    PyObject *modules = tstate->interp->modules;
    return PyObject_SetItem(modules, name, m);
}

int
_PyImport_SetModuleString(const char *name, PyObject *m)
{
    PyThreadState *tstate = _PyThreadState_GET();
    PyObject *modules = tstate->interp->modules;
    return PyMapping_SetItemString(modules, name, m);
}

static PyObject *
import_get_module(PyThreadState *tstate, PyObject *name)
{
    PyObject *modules = tstate->interp->modules;
    if (modules == NULL) {
        _PyErr_SetString(tstate, PyExc_RuntimeError,
                         "unable to get sys.modules");
        return NULL;
    }

    PyObject *m;
    Py_INCREF(modules);
    if (PyDict_CheckExact(modules)) {
        m = PyDict_GetItemWithError(modules, name);  /* borrowed */
        Py_XINCREF(m);
    }
    else {
        m = PyObject_GetItem(modules, name);
        if (m == NULL && _PyErr_ExceptionMatches(tstate, PyExc_KeyError)) {
            _PyErr_Clear(tstate);
        }
    }
    Py_DECREF(modules);
    return m;
}


static int
import_ensure_initialized(PyThreadState *tstate, PyObject *mod, PyObject *name)
{
    PyInterpreterState *interp = tstate->interp;
    PyObject *spec;

    _Py_IDENTIFIER(_lock_unlock_module);

    /* Optimization: only call _bootstrap._lock_unlock_module() if
       __spec__._initializing is true.
       NOTE: because of this, initializing must be set *before*
       stuffing the new module in sys.modules.
    */
    spec = _PyObject_GetAttrId(mod, &PyId___spec__);
    int busy = _PyModuleSpec_IsInitializing(spec);
    Py_XDECREF(spec);
    if (busy) {
        /* Wait until module is done importing. */
        PyObject *value = _PyObject_CallMethodIdOneArg(
            interp->importlib, &PyId__lock_unlock_module, name);
        if (value == NULL) {
            return -1;
        }
        Py_DECREF(value);
    }
    return 0;
}


/* Helper for pythonrun.c -- return magic number and tag. */

long
PyImport_GetMagicNumber(void)
{
    long res;
    PyInterpreterState *interp = _PyInterpreterState_GET();
    PyObject *external, *pyc_magic;

    external = PyObject_GetAttrString(interp->importlib, "_bootstrap_external");
    if (external == NULL)
        return -1;
    pyc_magic = PyObject_GetAttrString(external, "_RAW_MAGIC_NUMBER");
    Py_DECREF(external);
    if (pyc_magic == NULL)
        return -1;
    res = PyLong_AsLong(pyc_magic);
    Py_DECREF(pyc_magic);
    return res;
}


extern const char * _PySys_ImplCacheTag;

const char *
PyImport_GetMagicTag(void)
{
    return _PySys_ImplCacheTag;
}


/* Magic for extension modules (built-in as well as dynamically
   loaded).  To prevent initializing an extension module more than
   once, we keep a static dictionary 'extensions' keyed by the tuple
   (module name, module name)  (for built-in modules) or by
   (filename, module name) (for dynamically loaded modules), containing these
   modules.  A copy of the module's dictionary is stored by calling
   _PyImport_FixupExtensionObject() immediately after the module initialization
   function succeeds.  A copy can be retrieved from there by calling
   import_find_extension().

   Modules which do support multiple initialization set their m_size
   field to a non-negative number (indicating the size of the
   module-specific state). They are still recorded in the extensions
   dictionary, to avoid loading shared libraries twice.
*/

int
_PyImport_FixupExtensionObject(PyObject *mod, PyObject *name,
                               PyObject *filename, PyObject *modules)
{
    if (mod == NULL || !PyModule_Check(mod)) {
        PyErr_BadInternalCall();
        return -1;
    }

    struct PyModuleDef *def = PyModule_GetDef(mod);
    if (!def) {
        PyErr_BadInternalCall();
        return -1;
    }

    PyThreadState *tstate = _PyThreadState_GET();
    if (PyObject_SetItem(modules, name, mod) < 0) {
        return -1;
    }
    if (_PyState_AddModule(tstate, mod, def) < 0) {
        PyMapping_DelItem(modules, name);
        return -1;
    }

    if (_Py_IsMainInterpreter(tstate)) {
        if (def->m_size == -1) {
            if (def->m_base.m_copy) {
                /* Somebody already imported the module,
                   likely under a different name.
                   XXX this should really not happen. */
                Py_CLEAR(def->m_base.m_copy);
            }
            PyObject *dict = PyModule_GetDict(mod);
            if (dict == NULL) {
                return -1;
            }
            def->m_base.m_copy = PyDict_Copy(dict);
            if (def->m_base.m_copy == NULL) {
                return -1;
            }
        }

        if (extensions == NULL) {
            extensions = PyDict_New();
            if (extensions == NULL) {
                return -1;
            }
        }

        PyObject *key = PyTuple_Pack(2, filename, name);
        if (key == NULL) {
            return -1;
        }
        int res = PyDict_SetItem(extensions, key, (PyObject *)def);
        Py_DECREF(key);
        if (res < 0) {
            return -1;
        }
    }

    return 0;
}

int
_PyImport_FixupBuiltin(PyObject *mod, const char *name, PyObject *modules)
{
    int res;
    PyObject *nameobj;
    nameobj = PyUnicode_InternFromString(name);
    if (nameobj == NULL)
        return -1;
    res = _PyImport_FixupExtensionObject(mod, nameobj, nameobj, modules);
    Py_DECREF(nameobj);
    return res;
}

static PyObject *
import_find_extension(PyThreadState *tstate, PyObject *name,
                      PyObject *filename)
{
    if (extensions == NULL) {
        return NULL;
    }

    PyObject *key = PyTuple_Pack(2, filename, name);
    if (key == NULL) {
        return NULL;
    }
    PyModuleDef* def = (PyModuleDef *)PyDict_GetItemWithError(extensions, key);
    Py_DECREF(key);
    if (def == NULL) {
        return NULL;
    }

    PyObject *mod, *mdict;
    PyObject *modules = tstate->interp->modules;

    if (def->m_size == -1) {
        /* Module does not support repeated initialization */
        if (def->m_base.m_copy == NULL)
            return NULL;
        mod = import_add_module(tstate, name);
        if (mod == NULL)
            return NULL;
        mdict = PyModule_GetDict(mod);
        if (mdict == NULL) {
            Py_DECREF(mod);
            return NULL;
        }
        if (PyDict_Update(mdict, def->m_base.m_copy)) {
            Py_DECREF(mod);
            return NULL;
        }
    }
    else {
        if (def->m_base.m_init == NULL)
            return NULL;
        mod = def->m_base.m_init();
        if (mod == NULL)
            return NULL;
        if (PyObject_SetItem(modules, name, mod) == -1) {
            Py_DECREF(mod);
            return NULL;
        }
    }
    if (_PyState_AddModule(tstate, mod, def) < 0) {
        PyMapping_DelItem(modules, name);
        Py_DECREF(mod);
        return NULL;
    }

    int verbose = _PyInterpreterState_GetConfig(tstate->interp)->verbose;
    if (verbose) {
        PySys_FormatStderr("import %U # previously loaded (%R)\n",
                           name, filename);
    }
    return mod;
}


/* Get the module object corresponding to a module name.
   First check the modules dictionary if there's one there,
   if not, create a new one and insert it in the modules dictionary. */

static PyObject *
import_add_module(PyThreadState *tstate, PyObject *name)
{
    PyObject *modules = tstate->interp->modules;
    if (modules == NULL) {
        _PyErr_SetString(tstate, PyExc_RuntimeError,
                         "no import module dictionary");
        return NULL;
    }

    PyObject *m;
    if (PyDict_CheckExact(modules)) {
        m = PyDict_GetItemWithError(modules, name);
        Py_XINCREF(m);
    }
    else {
        m = PyObject_GetItem(modules, name);
        // For backward-compatibility we copy the behavior
        // of PyDict_GetItemWithError().
        if (_PyErr_ExceptionMatches(tstate, PyExc_KeyError)) {
            _PyErr_Clear(tstate);
        }
    }
    if (_PyErr_Occurred(tstate)) {
        return NULL;
    }
    if (m != NULL && PyModule_Check(m)) {
        return m;
    }
    Py_XDECREF(m);
    m = PyModule_NewObject(name);
    if (m == NULL)
        return NULL;
    if (PyObject_SetItem(modules, name, m) != 0) {
        Py_DECREF(m);
        return NULL;
    }

    return m;
}

PyObject *
PyImport_AddModuleObject(PyObject *name)
{
    PyThreadState *tstate = _PyThreadState_GET();
    PyObject *mod = import_add_module(tstate, name);
    if (mod) {
        PyObject *ref = PyWeakref_NewRef(mod, NULL);
        Py_DECREF(mod);
        if (ref == NULL) {
            return NULL;
        }
        mod = PyWeakref_GetObject(ref);
        Py_DECREF(ref);
    }
    return mod; /* borrowed reference */
}


PyObject *
PyImport_AddModule(const char *name)
{
    PyObject *nameobj = PyUnicode_FromString(name);
    if (nameobj == NULL) {
        return NULL;
    }
    PyObject *module = PyImport_AddModuleObject(nameobj);
    Py_DECREF(nameobj);
    return module;
}


/* Remove name from sys.modules, if it's there.
 * Can be called with an exception raised.
 * If fail to remove name a new exception will be chained with the old
 * exception, otherwise the old exception is preserved.
 */
static void
remove_module(PyThreadState *tstate, PyObject *name)
{
    PyObject *type, *value, *traceback;
    _PyErr_Fetch(tstate, &type, &value, &traceback);

    PyObject *modules = tstate->interp->modules;
    if (PyDict_CheckExact(modules)) {
        PyObject *mod = _PyDict_Pop(modules, name, Py_None);
        Py_XDECREF(mod);
    }
    else if (PyMapping_DelItem(modules, name) < 0) {
        if (_PyErr_ExceptionMatches(tstate, PyExc_KeyError)) {
            _PyErr_Clear(tstate);
        }
    }

    _PyErr_ChainExceptions(type, value, traceback);
}


/* Execute a code object in a module and return the module object
 * WITH INCREMENTED REFERENCE COUNT.  If an error occurs, name is
 * removed from sys.modules, to avoid leaving damaged module objects
 * in sys.modules.  The caller may wish to restore the original
 * module object (if any) in this case; PyImport_ReloadModule is an
 * example.
 *
 * Note that PyImport_ExecCodeModuleWithPathnames() is the preferred, richer
 * interface.  The other two exist primarily for backward compatibility.
 */
PyObject *
PyImport_ExecCodeModule(const char *name, PyObject *co)
{
    return PyImport_ExecCodeModuleWithPathnames(
        name, co, (char *)NULL, (char *)NULL);
}

PyObject *
PyImport_ExecCodeModuleEx(const char *name, PyObject *co, const char *pathname)
{
    return PyImport_ExecCodeModuleWithPathnames(
        name, co, pathname, (char *)NULL);
}

PyObject *
PyImport_ExecCodeModuleWithPathnames(const char *name, PyObject *co,
                                     const char *pathname,
                                     const char *cpathname)
{
    PyObject *m = NULL;
    PyObject *nameobj, *pathobj = NULL, *cpathobj = NULL, *external= NULL;

    nameobj = PyUnicode_FromString(name);
    if (nameobj == NULL)
        return NULL;

    if (cpathname != NULL) {
        cpathobj = PyUnicode_DecodeFSDefault(cpathname);
        if (cpathobj == NULL)
            goto error;
    }
    else
        cpathobj = NULL;

    if (pathname != NULL) {
        pathobj = PyUnicode_DecodeFSDefault(pathname);
        if (pathobj == NULL)
            goto error;
    }
    else if (cpathobj != NULL) {
        PyInterpreterState *interp = _PyInterpreterState_GET();
        _Py_IDENTIFIER(_get_sourcefile);

        if (interp == NULL) {
            Py_FatalError("no current interpreter");
        }

        external= PyObject_GetAttrString(interp->importlib,
                                         "_bootstrap_external");
        if (external != NULL) {
            pathobj = _PyObject_CallMethodIdOneArg(
                external, &PyId__get_sourcefile, cpathobj);
            Py_DECREF(external);
        }
        if (pathobj == NULL)
            PyErr_Clear();
    }
    else
        pathobj = NULL;

    m = PyImport_ExecCodeModuleObject(nameobj, co, pathobj, cpathobj);
error:
    Py_DECREF(nameobj);
    Py_XDECREF(pathobj);
    Py_XDECREF(cpathobj);
    return m;
}

static PyObject *
module_dict_for_exec(PyThreadState *tstate, PyObject *name)
{
    _Py_IDENTIFIER(__builtins__);
    PyObject *m, *d;

    m = import_add_module(tstate, name);
    if (m == NULL)
        return NULL;
    /* If the module is being reloaded, we get the old module back
       and re-use its dict to exec the new code. */
    d = PyModule_GetDict(m);
<<<<<<< HEAD
    if (_PyDict_GetItemIdWithError(d, &PyId___builtins__) == NULL) {
        if (_PyErr_Occurred(tstate) ||
            _PyDict_SetItemId(d, &PyId___builtins__,
                              PyEval_GetBuiltins()) != 0)
        {
            remove_module(tstate, name);
            Py_DECREF(m);
            return NULL;
        }
=======
    int r = _PyDict_ContainsId(d, &PyId___builtins__);
    if (r == 0) {
        r = _PyDict_SetItemId(d, &PyId___builtins__,
                              PyEval_GetBuiltins());
    }
    if (r < 0) {
        remove_module(tstate, name);
        return NULL;
>>>>>>> 0159e5ef
    }

    Py_INCREF(d);
    Py_DECREF(m);
    return d;
}

static PyObject *
exec_code_in_module(PyThreadState *tstate, PyObject *name,
                    PyObject *module_dict, PyObject *code_object)
{
    PyObject *v, *m;

    v = PyEval_EvalCode(code_object, module_dict, module_dict);
    if (v == NULL) {
        remove_module(tstate, name);
        return NULL;
    }
    Py_DECREF(v);

    m = import_get_module(tstate, name);
    if (m == NULL && !_PyErr_Occurred(tstate)) {
        _PyErr_Format(tstate, PyExc_ImportError,
                      "Loaded module %R not found in sys.modules",
                      name);
    }

    return m;
}

PyObject*
PyImport_ExecCodeModuleObject(PyObject *name, PyObject *co, PyObject *pathname,
                              PyObject *cpathname)
{
    PyThreadState *tstate = _PyThreadState_GET();
    PyObject *d, *external, *res;
    _Py_IDENTIFIER(_fix_up_module);

    d = module_dict_for_exec(tstate, name);
    if (d == NULL) {
        return NULL;
    }

    if (pathname == NULL) {
        pathname = ((PyCodeObject *)co)->co_filename;
    }
    external = PyObject_GetAttrString(tstate->interp->importlib,
                                      "_bootstrap_external");
    if (external == NULL) {
        Py_DECREF(d);
        return NULL;
    }
    res = _PyObject_CallMethodIdObjArgs(external,
                                        &PyId__fix_up_module,
                                        d, name, pathname, cpathname, NULL);
    Py_DECREF(external);
    if (res != NULL) {
        Py_DECREF(res);
        res = exec_code_in_module(tstate, name, d, co);
    }
    Py_DECREF(d);
    return res;
}


static void
update_code_filenames(PyCodeObject *co, PyObject *oldname, PyObject *newname)
{
    PyObject *constants, *tmp;
    Py_ssize_t i, n;

    if (PyUnicode_Compare(co->co_filename, oldname))
        return;

    Py_INCREF(newname);
    Py_XSETREF(co->co_filename, newname);

    constants = co->co_consts;
    n = PyTuple_GET_SIZE(constants);
    for (i = 0; i < n; i++) {
        tmp = PyTuple_GET_ITEM(constants, i);
        if (PyCode_Check(tmp))
            update_code_filenames((PyCodeObject *)tmp,
                                  oldname, newname);
    }
}

static void
update_compiled_module(PyCodeObject *co, PyObject *newname)
{
    PyObject *oldname;

    if (PyUnicode_Compare(co->co_filename, newname) == 0)
        return;

    oldname = co->co_filename;
    Py_INCREF(oldname);
    update_code_filenames(co, oldname, newname);
    Py_DECREF(oldname);
}

/*[clinic input]
_imp._fix_co_filename

    code: object(type="PyCodeObject *", subclass_of="&PyCode_Type")
        Code object to change.

    path: unicode
        File path to use.
    /

Changes code.co_filename to specify the passed-in file path.
[clinic start generated code]*/

static PyObject *
_imp__fix_co_filename_impl(PyObject *module, PyCodeObject *code,
                           PyObject *path)
/*[clinic end generated code: output=1d002f100235587d input=895ba50e78b82f05]*/

{
    update_compiled_module(code, path);

    Py_RETURN_NONE;
}


/* Forward */
static const struct _frozen * find_frozen(PyObject *);


/* Helper to test for built-in module */

static int
is_builtin(PyObject *name)
{
    int i;
    for (i = 0; PyImport_Inittab[i].name != NULL; i++) {
        if (_PyUnicode_EqualToASCIIString(name, PyImport_Inittab[i].name)) {
            if (PyImport_Inittab[i].initfunc == NULL)
                return -1;
            else
                return 1;
        }
    }
    return 0;
}


/* Return a finder object for a sys.path/pkg.__path__ item 'p',
   possibly by fetching it from the path_importer_cache dict. If it
   wasn't yet cached, traverse path_hooks until a hook is found
   that can handle the path item. Return None if no hook could;
   this tells our caller that the path based finder could not find
   a finder for this path item. Cache the result in
   path_importer_cache.
   Returns a borrowed reference. */

static PyObject *
get_path_importer(PyThreadState *tstate, PyObject *path_importer_cache,
                  PyObject *path_hooks, PyObject *p)
{
    PyObject *importer;
    Py_ssize_t j, nhooks;

    /* These conditions are the caller's responsibility: */
    assert(PyList_Check(path_hooks));
    assert(PyDict_Check(path_importer_cache));

    nhooks = PyList_Size(path_hooks);
    if (nhooks < 0)
        return NULL; /* Shouldn't happen */

    importer = PyDict_GetItemWithError(path_importer_cache, p);
    if (importer != NULL || _PyErr_Occurred(tstate))
        return importer;

    /* set path_importer_cache[p] to None to avoid recursion */
    if (PyDict_SetItem(path_importer_cache, p, Py_None) != 0)
        return NULL;

    for (j = 0; j < nhooks; j++) {
        PyObject *hook = PyList_GetItem(path_hooks, j);
        if (hook == NULL)
            return NULL;
        importer = PyObject_CallOneArg(hook, p);
        if (importer != NULL)
            break;

        if (!_PyErr_ExceptionMatches(tstate, PyExc_ImportError)) {
            return NULL;
        }
        _PyErr_Clear(tstate);
    }
    if (importer == NULL) {
        return Py_None;
    }
    if (importer != NULL) {
        int err = PyDict_SetItem(path_importer_cache, p, importer);
        Py_DECREF(importer);
        if (err != 0)
            return NULL;
    }
    return importer;
}

PyObject *
PyImport_GetImporter(PyObject *path)
{
    PyThreadState *tstate = _PyThreadState_GET();
    PyObject *importer=NULL, *path_importer_cache=NULL, *path_hooks=NULL;

    path_importer_cache = PySys_GetObject("path_importer_cache");
    path_hooks = PySys_GetObject("path_hooks");
    if (path_importer_cache != NULL && path_hooks != NULL) {
        importer = get_path_importer(tstate, path_importer_cache,
                                     path_hooks, path);
    }
    Py_XINCREF(importer); /* get_path_importer returns a borrowed reference */
    return importer;
}

static PyObject*
create_builtin(PyThreadState *tstate, PyObject *name, PyObject *spec)
{
<<<<<<< HEAD
    PyThreadState *tstate = _PyThreadState_GET();
    struct _inittab *p;
    PyObject *name;
    const char *namestr;
    PyObject *mod;

    name = PyObject_GetAttrString(spec, "name");
    if (name == NULL) {
        return NULL;
    }

    mod = import_find_extension(tstate, name, name);
    if (mod || _PyErr_Occurred(tstate)) {
        Py_DECREF(name);
=======
    PyObject *mod = _PyImport_FindExtensionObject(name, name);
    if (mod || _PyErr_Occurred(tstate)) {
        Py_XINCREF(mod);
>>>>>>> 0159e5ef
        return mod;
    }

    PyObject *modules = tstate->interp->modules;
    for (struct _inittab *p = PyImport_Inittab; p->name != NULL; p++) {
        if (_PyUnicode_EqualToASCIIString(name, p->name)) {
            if (p->initfunc == NULL) {
                /* Cannot re-init internal module ("sys" or "builtins") */
                return PyImport_AddModuleObject(name);
            }

            mod = (*p->initfunc)();
            if (mod == NULL) {
                return NULL;
            }

            if (PyObject_TypeCheck(mod, &PyModuleDef_Type)) {
                return PyModule_FromDefAndSpec((PyModuleDef*)mod, spec);
            }
            else {
                /* Remember pointer to module init function. */
                PyModuleDef *def = PyModule_GetDef(mod);
                if (def == NULL) {
                    return NULL;
                }

                def->m_base.m_init = p->initfunc;
                if (_PyImport_FixupExtensionObject(mod, name, name,
                                                   modules) < 0) {
                    return NULL;
                }
                return mod;
            }
        }
    }

    // not found
    Py_RETURN_NONE;
}



/*[clinic input]
_imp.create_builtin

    spec: object
    /

Create an extension module.
[clinic start generated code]*/

static PyObject *
_imp_create_builtin(PyObject *module, PyObject *spec)
/*[clinic end generated code: output=ace7ff22271e6f39 input=37f966f890384e47]*/
{
    PyThreadState *tstate = _PyThreadState_GET();

    PyObject *name = PyObject_GetAttrString(spec, "name");
    if (name == NULL) {
        return NULL;
    }

    PyObject *mod = create_builtin(tstate, name, spec);
    Py_DECREF(name);
    return mod;
}


/* Frozen modules */

static const struct _frozen *
find_frozen(PyObject *name)
{
    const struct _frozen *p;

    if (name == NULL)
        return NULL;

    for (p = PyImport_FrozenModules; ; p++) {
        if (p->name == NULL)
            return NULL;
        if (_PyUnicode_EqualToASCIIString(name, p->name))
            break;
    }
    return p;
}

static PyObject *
get_frozen_object(PyObject *name)
{
    const struct _frozen *p = find_frozen(name);
    int size;

    if (p == NULL) {
        PyErr_Format(PyExc_ImportError,
                     "No such frozen object named %R",
                     name);
        return NULL;
    }
    if (p->code == NULL) {
        PyErr_Format(PyExc_ImportError,
                     "Excluded frozen object named %R",
                     name);
        return NULL;
    }
    size = p->size;
    if (size < 0)
        size = -size;
    return PyMarshal_ReadObjectFromString((const char *)p->code, size);
}

static PyObject *
is_frozen_package(PyObject *name)
{
    const struct _frozen *p = find_frozen(name);
    int size;

    if (p == NULL) {
        PyErr_Format(PyExc_ImportError,
                     "No such frozen object named %R",
                     name);
        return NULL;
    }

    size = p->size;

    if (size < 0)
        Py_RETURN_TRUE;
    else
        Py_RETURN_FALSE;
}


/* Initialize a frozen module.
   Return 1 for success, 0 if the module is not found, and -1 with
   an exception set if the initialization failed.
   This function is also used from frozenmain.c */

int
PyImport_ImportFrozenModuleObject(PyObject *name)
{
    PyThreadState *tstate = _PyThreadState_GET();
    const struct _frozen *p;
    PyObject *co, *m, *d;
    int ispackage;
    int size;

    p = find_frozen(name);

    if (p == NULL)
        return 0;
    if (p->code == NULL) {
        _PyErr_Format(tstate, PyExc_ImportError,
                      "Excluded frozen object named %R",
                      name);
        return -1;
    }
    size = p->size;
    ispackage = (size < 0);
    if (ispackage)
        size = -size;
    co = PyMarshal_ReadObjectFromString((const char *)p->code, size);
    if (co == NULL)
        return -1;
    if (!PyCode_Check(co)) {
        _PyErr_Format(tstate, PyExc_TypeError,
                      "frozen object %R is not a code object",
                      name);
        goto err_return;
    }
    if (ispackage) {
        /* Set __path__ to the empty list */
        PyObject *l;
        int err;
        m = import_add_module(tstate, name);
        if (m == NULL)
            goto err_return;
        d = PyModule_GetDict(m);
        l = PyList_New(0);
        if (l == NULL) {
            Py_DECREF(m);
            goto err_return;
        }
        err = PyDict_SetItemString(d, "__path__", l);
        Py_DECREF(l);
        Py_DECREF(m);
        if (err != 0)
            goto err_return;
    }
    d = module_dict_for_exec(tstate, name);
    if (d == NULL) {
        goto err_return;
    }
    m = exec_code_in_module(tstate, name, d, co);
    if (m == NULL) {
        Py_DECREF(d);
        goto err_return;
    }
    Py_DECREF(co);
    Py_DECREF(m);
    Py_DECREF(d);
    return 1;

err_return:
    Py_DECREF(co);
    return -1;
}

int
PyImport_ImportFrozenModule(const char *name)
{
    PyObject *nameobj;
    int ret;
    nameobj = PyUnicode_InternFromString(name);
    if (nameobj == NULL)
        return -1;
    ret = PyImport_ImportFrozenModuleObject(nameobj);
    Py_DECREF(nameobj);
    return ret;
}


/* Import a module, either built-in, frozen, or external, and return
   its module object WITH INCREMENTED REFERENCE COUNT */

PyObject *
PyImport_ImportModule(const char *name)
{
    PyObject *pname;
    PyObject *result;

    pname = PyUnicode_FromString(name);
    if (pname == NULL)
        return NULL;
    result = PyImport_Import(pname);
    Py_DECREF(pname);
    return result;
}


/* Import a module without blocking
 *
 * At first it tries to fetch the module from sys.modules. If the module was
 * never loaded before it loads it with PyImport_ImportModule() unless another
 * thread holds the import lock. In the latter case the function raises an
 * ImportError instead of blocking.
 *
 * Returns the module object with incremented ref count.
 */
PyObject *
PyImport_ImportModuleNoBlock(const char *name)
{
    return PyImport_ImportModule(name);
}


/* Remove importlib frames from the traceback,
 * except in Verbose mode. */
static void
remove_importlib_frames(PyThreadState *tstate)
{
    const char *importlib_filename = "<frozen importlib._bootstrap>";
    const char *external_filename = "<frozen importlib._bootstrap_external>";
    const char *remove_frames = "_call_with_frames_removed";
    int always_trim = 0;
    int in_importlib = 0;
    PyObject *exception, *value, *base_tb, *tb;
    PyObject **prev_link, **outer_link = NULL;

    /* Synopsis: if it's an ImportError, we trim all importlib chunks
       from the traceback. We always trim chunks
       which end with a call to "_call_with_frames_removed". */

    _PyErr_Fetch(tstate, &exception, &value, &base_tb);
    if (!exception || _PyInterpreterState_GetConfig(tstate->interp)->verbose) {
        goto done;
    }

    if (PyType_IsSubtype((PyTypeObject *) exception,
                         (PyTypeObject *) PyExc_ImportError))
        always_trim = 1;

    prev_link = &base_tb;
    tb = base_tb;
    while (tb != NULL) {
        PyTracebackObject *traceback = (PyTracebackObject *)tb;
        PyObject *next = (PyObject *) traceback->tb_next;
        PyFrameObject *frame = traceback->tb_frame;
        PyCodeObject *code = PyFrame_GetCode(frame);
        int now_in_importlib;

        assert(PyTraceBack_Check(tb));
        now_in_importlib = _PyUnicode_EqualToASCIIString(code->co_filename, importlib_filename) ||
                           _PyUnicode_EqualToASCIIString(code->co_filename, external_filename);
        if (now_in_importlib && !in_importlib) {
            /* This is the link to this chunk of importlib tracebacks */
            outer_link = prev_link;
        }
        in_importlib = now_in_importlib;

        if (in_importlib &&
            (always_trim ||
             _PyUnicode_EqualToASCIIString(code->co_name, remove_frames))) {
            Py_XINCREF(next);
            Py_XSETREF(*outer_link, next);
            prev_link = outer_link;
        }
        else {
            prev_link = (PyObject **) &traceback->tb_next;
        }
        Py_DECREF(code);
        tb = next;
    }
done:
    _PyErr_Restore(tstate, exception, value, base_tb);
}


static PyObject *
resolve_name(PyThreadState *tstate, PyObject *name, PyObject *globals, int level)
{
    _Py_IDENTIFIER(__package__);
    _Py_IDENTIFIER(__name__);
    _Py_IDENTIFIER(parent);
    PyObject *abs_name;
    PyObject *package = NULL;
    PyObject *spec;
    Py_ssize_t last_dot;
    PyObject *base;
    int level_up;

    if (globals == NULL) {
        _PyErr_SetString(tstate, PyExc_KeyError, "'__name__' not in globals");
        goto error;
    }
    if (!PyDict_Check(globals)) {
        _PyErr_SetString(tstate, PyExc_TypeError, "globals must be a dict");
        goto error;
    }
    package = _PyDict_GetItemIdWithError(globals, &PyId___package__);
    if (package == Py_None) {
        package = NULL;
    }
    else if (package == NULL && _PyErr_Occurred(tstate)) {
        goto error;
    }
    spec = _PyDict_GetItemIdWithError(globals, &PyId___spec__);
    if (spec == NULL && _PyErr_Occurred(tstate)) {
        goto error;
    }

    if (package != NULL) {
        Py_INCREF(package);
        if (!PyUnicode_Check(package)) {
            _PyErr_SetString(tstate, PyExc_TypeError,
                             "package must be a string");
            goto error;
        }
        else if (spec != NULL && spec != Py_None) {
            int equal;
            PyObject *parent = _PyObject_GetAttrId(spec, &PyId_parent);
            if (parent == NULL) {
                goto error;
            }

            equal = PyObject_RichCompareBool(package, parent, Py_EQ);
            Py_DECREF(parent);
            if (equal < 0) {
                goto error;
            }
            else if (equal == 0) {
                if (PyErr_WarnEx(PyExc_ImportWarning,
                        "__package__ != __spec__.parent", 1) < 0) {
                    goto error;
                }
            }
        }
    }
    else if (spec != NULL && spec != Py_None) {
        package = _PyObject_GetAttrId(spec, &PyId_parent);
        if (package == NULL) {
            goto error;
        }
        else if (!PyUnicode_Check(package)) {
            _PyErr_SetString(tstate, PyExc_TypeError,
                             "__spec__.parent must be a string");
            goto error;
        }
    }
    else {
        if (PyErr_WarnEx(PyExc_ImportWarning,
                    "can't resolve package from __spec__ or __package__, "
                    "falling back on __name__ and __path__", 1) < 0) {
            goto error;
        }

        package = _PyDict_GetItemIdWithError(globals, &PyId___name__);
        if (package == NULL) {
            if (!_PyErr_Occurred(tstate)) {
                _PyErr_SetString(tstate, PyExc_KeyError,
                                 "'__name__' not in globals");
            }
            goto error;
        }

        Py_INCREF(package);
        if (!PyUnicode_Check(package)) {
            _PyErr_SetString(tstate, PyExc_TypeError,
                             "__name__ must be a string");
            goto error;
        }

        int haspath = _PyDict_ContainsId(globals, &PyId___path__);
        if (haspath < 0) {
            goto error;
        }
        if (!haspath) {
            Py_ssize_t dot;

            if (PyUnicode_READY(package) < 0) {
                goto error;
            }

            dot = PyUnicode_FindChar(package, '.',
                                        0, PyUnicode_GET_LENGTH(package), -1);
            if (dot == -2) {
                goto error;
            }
            else if (dot == -1) {
                goto no_parent_error;
            }
            PyObject *substr = PyUnicode_Substring(package, 0, dot);
            if (substr == NULL) {
                goto error;
            }
            Py_SETREF(package, substr);
        }
    }

    last_dot = PyUnicode_GET_LENGTH(package);
    if (last_dot == 0) {
        goto no_parent_error;
    }

    for (level_up = 1; level_up < level; level_up += 1) {
        last_dot = PyUnicode_FindChar(package, '.', 0, last_dot, -1);
        if (last_dot == -2) {
            goto error;
        }
        else if (last_dot == -1) {
            _PyErr_SetString(tstate, PyExc_ImportError,
                             "attempted relative import beyond top-level "
                             "package");
            goto error;
        }
    }

    base = PyUnicode_Substring(package, 0, last_dot);
    Py_DECREF(package);
    if (base == NULL || PyUnicode_GET_LENGTH(name) == 0) {
        return base;
    }

    abs_name = PyUnicode_FromFormat("%U.%U", base, name);
    Py_DECREF(base);
    return abs_name;

  no_parent_error:
    _PyErr_SetString(tstate, PyExc_ImportError,
                     "attempted relative import "
                     "with no known parent package");

  error:
    Py_XDECREF(package);
    return NULL;
}

static PyObject *
import_find_and_load(PyThreadState *tstate, PyObject *abs_name)
{
    _Py_IDENTIFIER(_find_and_load);
    PyObject *mod = NULL;
    PyInterpreterState *interp = tstate->interp;
    int import_time = _PyInterpreterState_GetConfig(interp)->import_time;
    static int import_level;
    static _PyTime_t accumulated;

    _PyTime_t t1 = 0, accumulated_copy = accumulated;

    PyObject *sys_path = PySys_GetObject("path");
    PyObject *sys_meta_path = PySys_GetObject("meta_path");
    PyObject *sys_path_hooks = PySys_GetObject("path_hooks");
    if (_PySys_Audit(tstate, "import", "OOOOO",
                     abs_name, Py_None, sys_path ? sys_path : Py_None,
                     sys_meta_path ? sys_meta_path : Py_None,
                     sys_path_hooks ? sys_path_hooks : Py_None) < 0) {
        return NULL;
    }


    /* XOptions is initialized after first some imports.
     * So we can't have negative cache before completed initialization.
     * Anyway, importlib._find_and_load is much slower than
     * _PyDict_GetItemIdWithError().
     */
    if (import_time) {
        static int header = 1;
        if (header) {
            fputs("import time: self [us] | cumulative | imported package\n",
                  stderr);
            header = 0;
        }

        import_level++;
        t1 = _PyTime_GetPerfCounter();
        accumulated = 0;
    }

    if (PyDTrace_IMPORT_FIND_LOAD_START_ENABLED())
        PyDTrace_IMPORT_FIND_LOAD_START(PyUnicode_AsUTF8(abs_name));

    mod = _PyObject_CallMethodIdObjArgs(interp->importlib,
                                        &PyId__find_and_load, abs_name,
                                        interp->import_func, NULL);

    if (PyDTrace_IMPORT_FIND_LOAD_DONE_ENABLED())
        PyDTrace_IMPORT_FIND_LOAD_DONE(PyUnicode_AsUTF8(abs_name),
                                       mod != NULL);

    if (import_time) {
        _PyTime_t cum = _PyTime_GetPerfCounter() - t1;

        import_level--;
        fprintf(stderr, "import time: %9ld | %10ld | %*s%s\n",
                (long)_PyTime_AsMicroseconds(cum - accumulated, _PyTime_ROUND_CEILING),
                (long)_PyTime_AsMicroseconds(cum, _PyTime_ROUND_CEILING),
                import_level*2, "", PyUnicode_AsUTF8(abs_name));

        accumulated = accumulated_copy + cum;
    }

    return mod;
}

PyObject *
PyImport_GetModule(PyObject *name)
{
    PyThreadState *tstate = _PyThreadState_GET();
    PyObject *mod;

    mod = import_get_module(tstate, name);
    if (mod != NULL && mod != Py_None) {
        if (import_ensure_initialized(tstate, mod, name) < 0) {
            Py_DECREF(mod);
            remove_importlib_frames(tstate);
            return NULL;
        }
    }
    return mod;
}

PyObject *
PyImport_ImportModuleLevelObject(PyObject *name, PyObject *globals,
                                 PyObject *locals, PyObject *fromlist,
                                 int level)
{
    PyThreadState *tstate = _PyThreadState_GET();
    _Py_IDENTIFIER(_handle_fromlist);
    PyObject *abs_name = NULL;
    PyObject *final_mod = NULL;
    PyObject *mod = NULL;
    PyObject *package = NULL;
    PyInterpreterState *interp = tstate->interp;
    int has_from;

    if (name == NULL) {
        _PyErr_SetString(tstate, PyExc_ValueError, "Empty module name");
        goto error;
    }

    /* The below code is importlib.__import__() & _gcd_import(), ported to C
       for added performance. */

    if (!PyUnicode_Check(name)) {
        _PyErr_SetString(tstate, PyExc_TypeError,
                         "module name must be a string");
        goto error;
    }
    if (PyUnicode_READY(name) < 0) {
        goto error;
    }
    if (level < 0) {
        _PyErr_SetString(tstate, PyExc_ValueError, "level must be >= 0");
        goto error;
    }

    if (level > 0) {
        abs_name = resolve_name(tstate, name, globals, level);
        if (abs_name == NULL)
            goto error;
    }
    else {  /* level == 0 */
        if (PyUnicode_GET_LENGTH(name) == 0) {
            _PyErr_SetString(tstate, PyExc_ValueError, "Empty module name");
            goto error;
        }
        abs_name = name;
        Py_INCREF(abs_name);
    }

    mod = import_get_module(tstate, abs_name);
    if (mod == NULL && _PyErr_Occurred(tstate)) {
        goto error;
    }

    if (mod != NULL && mod != Py_None) {
        if (import_ensure_initialized(tstate, mod, name) < 0) {
            goto error;
        }
    }
    else {
        Py_XDECREF(mod);
        mod = import_find_and_load(tstate, abs_name);
        if (mod == NULL) {
            goto error;
        }
    }

    has_from = 0;
    if (fromlist != NULL && fromlist != Py_None) {
        has_from = PyObject_IsTrue(fromlist);
        if (has_from < 0)
            goto error;
    }
    if (!has_from) {
        Py_ssize_t len = PyUnicode_GET_LENGTH(name);
        if (level == 0 || len > 0) {
            Py_ssize_t dot;

            dot = PyUnicode_FindChar(name, '.', 0, len, 1);
            if (dot == -2) {
                goto error;
            }

            if (dot == -1) {
                /* No dot in module name, simple exit */
                final_mod = mod;
                Py_INCREF(mod);
                goto error;
            }

            if (level == 0) {
                PyObject *front = PyUnicode_Substring(name, 0, dot);
                if (front == NULL) {
                    goto error;
                }

                final_mod = PyImport_ImportModuleLevelObject(front, NULL, NULL, NULL, 0);
                Py_DECREF(front);
            }
            else {
                Py_ssize_t cut_off = len - dot;
                Py_ssize_t abs_name_len = PyUnicode_GET_LENGTH(abs_name);
                PyObject *to_return = PyUnicode_Substring(abs_name, 0,
                                                        abs_name_len - cut_off);
                if (to_return == NULL) {
                    goto error;
                }

                final_mod = import_get_module(tstate, to_return);
                Py_DECREF(to_return);
                if (final_mod == NULL) {
                    if (!_PyErr_Occurred(tstate)) {
                        _PyErr_Format(tstate, PyExc_KeyError,
                                      "%R not in sys.modules as expected",
                                      to_return);
                    }
                    goto error;
                }
            }
        }
        else {
            final_mod = mod;
            Py_INCREF(mod);
        }
    }
    else {
        PyObject *path;
        if (_PyObject_LookupAttrId(mod, &PyId___path__, &path) < 0) {
            goto error;
        }
        if (path) {
            Py_DECREF(path);
            final_mod = _PyObject_CallMethodIdObjArgs(
                        interp->importlib, &PyId__handle_fromlist,
                        mod, fromlist, interp->import_func, NULL);
        }
        else {
            final_mod = mod;
            Py_INCREF(mod);
        }
    }

  error:
    Py_XDECREF(abs_name);
    Py_XDECREF(mod);
    Py_XDECREF(package);
    if (final_mod == NULL) {
        remove_importlib_frames(tstate);
    }
    return final_mod;
}

PyObject *
PyImport_ImportModuleLevel(const char *name, PyObject *globals, PyObject *locals,
                           PyObject *fromlist, int level)
{
    PyObject *nameobj, *mod;
    nameobj = PyUnicode_FromString(name);
    if (nameobj == NULL)
        return NULL;
    mod = PyImport_ImportModuleLevelObject(nameobj, globals, locals,
                                           fromlist, level);
    Py_DECREF(nameobj);
    return mod;
}


/* Re-import a module of any kind and return its module object, WITH
   INCREMENTED REFERENCE COUNT */

PyObject *
PyImport_ReloadModule(PyObject *m)
{
    _Py_IDENTIFIER(importlib);
    _Py_IDENTIFIER(reload);
    PyObject *reloaded_module = NULL;
    PyObject *importlib = _PyImport_GetModuleId(&PyId_importlib);
    if (importlib == NULL) {
        if (PyErr_Occurred()) {
            return NULL;
        }

        importlib = PyImport_ImportModule("importlib");
        if (importlib == NULL) {
            return NULL;
        }
    }

    reloaded_module = _PyObject_CallMethodIdOneArg(importlib, &PyId_reload, m);
    Py_DECREF(importlib);
    return reloaded_module;
}


/* Higher-level import emulator which emulates the "import" statement
   more accurately -- it invokes the __import__() function from the
   builtins of the current globals.  This means that the import is
   done using whatever import hooks are installed in the current
   environment.
   A dummy list ["__doc__"] is passed as the 4th argument so that
   e.g. PyImport_Import(PyUnicode_FromString("win32com.client.gencache"))
   will return <module "gencache"> instead of <module "win32com">. */

PyObject *
PyImport_Import(PyObject *module_name)
{
    PyThreadState *tstate = _PyThreadState_GET();
    static PyObject *silly_list = NULL;
    static PyObject *builtins_str = NULL;
    static PyObject *import_str = NULL;
    PyObject *globals = NULL;
    PyObject *import = NULL;
    PyObject *builtins = NULL;
    PyObject *r = NULL;

    /* Initialize constant string objects */
    if (silly_list == NULL) {
        import_str = PyUnicode_InternFromString("__import__");
        if (import_str == NULL)
            return NULL;
        builtins_str = PyUnicode_InternFromString("__builtins__");
        if (builtins_str == NULL)
            return NULL;
        silly_list = PyList_New(0);
        if (silly_list == NULL)
            return NULL;
    }

    /* Get the builtins from current globals */
    globals = PyEval_GetGlobals();
    if (globals != NULL) {
        Py_INCREF(globals);
        builtins = PyObject_GetItem(globals, builtins_str);
        if (builtins == NULL)
            goto err;
    }
    else {
        /* No globals -- use standard builtins, and fake globals */
        builtins = PyImport_ImportModuleLevel("builtins",
                                              NULL, NULL, NULL, 0);
        if (builtins == NULL)
            return NULL;
        globals = Py_BuildValue("{OO}", builtins_str, builtins);
        if (globals == NULL)
            goto err;
    }

    /* Get the __import__ function from the builtins */
    if (PyDict_Check(builtins)) {
        import = PyObject_GetItem(builtins, import_str);
        if (import == NULL) {
            _PyErr_SetObject(tstate, PyExc_KeyError, import_str);
        }
    }
    else
        import = PyObject_GetAttr(builtins, import_str);
    if (import == NULL)
        goto err;

    /* Call the __import__ function with the proper argument list
       Always use absolute import here.
       Calling for side-effect of import. */
    r = PyObject_CallFunction(import, "OOOOi", module_name, globals,
                              globals, silly_list, 0, NULL);
    if (r == NULL)
        goto err;
    Py_DECREF(r);

    r = import_get_module(tstate, module_name);
    if (r == NULL && !_PyErr_Occurred(tstate)) {
        _PyErr_SetObject(tstate, PyExc_KeyError, module_name);
    }

  err:
    Py_XDECREF(globals);
    Py_XDECREF(builtins);
    Py_XDECREF(import);

    return r;
}

/*[clinic input]
_imp.extension_suffixes

Returns the list of file suffixes used to identify extension modules.
[clinic start generated code]*/

static PyObject *
_imp_extension_suffixes_impl(PyObject *module)
/*[clinic end generated code: output=0bf346e25a8f0cd3 input=ecdeeecfcb6f839e]*/
{
    PyObject *list;

    list = PyList_New(0);
    if (list == NULL)
        return NULL;
#ifdef HAVE_DYNAMIC_LOADING
    const char *suffix;
    unsigned int index = 0;

    while ((suffix = _PyImport_DynLoadFiletab[index])) {
        PyObject *item = PyUnicode_FromString(suffix);
        if (item == NULL) {
            Py_DECREF(list);
            return NULL;
        }
        if (PyList_Append(list, item) < 0) {
            Py_DECREF(list);
            Py_DECREF(item);
            return NULL;
        }
        Py_DECREF(item);
        index += 1;
    }
#endif
    return list;
}

/*[clinic input]
_imp.init_frozen

    name: unicode
    /

Initializes a frozen module.
[clinic start generated code]*/

static PyObject *
_imp_init_frozen_impl(PyObject *module, PyObject *name)
/*[clinic end generated code: output=fc0511ed869fd69c input=13019adfc04f3fb3]*/
{
    PyThreadState *tstate = _PyThreadState_GET();
    int ret;

    ret = PyImport_ImportFrozenModuleObject(name);
    if (ret < 0)
        return NULL;
    if (ret == 0) {
        Py_RETURN_NONE;
    }
    return import_add_module(tstate, name);
}

/*[clinic input]
_imp.get_frozen_object

    name: unicode
    /

Create a code object for a frozen module.
[clinic start generated code]*/

static PyObject *
_imp_get_frozen_object_impl(PyObject *module, PyObject *name)
/*[clinic end generated code: output=2568cc5b7aa0da63 input=ed689bc05358fdbd]*/
{
    return get_frozen_object(name);
}

/*[clinic input]
_imp.is_frozen_package

    name: unicode
    /

Returns True if the module name is of a frozen package.
[clinic start generated code]*/

static PyObject *
_imp_is_frozen_package_impl(PyObject *module, PyObject *name)
/*[clinic end generated code: output=e70cbdb45784a1c9 input=81b6cdecd080fbb8]*/
{
    return is_frozen_package(name);
}

/*[clinic input]
_imp.is_builtin

    name: unicode
    /

Returns True if the module name corresponds to a built-in module.
[clinic start generated code]*/

static PyObject *
_imp_is_builtin_impl(PyObject *module, PyObject *name)
/*[clinic end generated code: output=3bfd1162e2d3be82 input=86befdac021dd1c7]*/
{
    return PyLong_FromLong(is_builtin(name));
}

/*[clinic input]
_imp.is_frozen

    name: unicode
    /

Returns True if the module name corresponds to a frozen module.
[clinic start generated code]*/

static PyObject *
_imp_is_frozen_impl(PyObject *module, PyObject *name)
/*[clinic end generated code: output=01f408f5ec0f2577 input=7301dbca1897d66b]*/
{
    const struct _frozen *p;

    p = find_frozen(name);
    return PyBool_FromLong((long) (p == NULL ? 0 : p->size));
}

/* Common implementation for _imp.exec_dynamic and _imp.exec_builtin */
static int
exec_builtin_or_dynamic(PyObject *mod) {
    PyModuleDef *def;
    void *state;

    if (!PyModule_Check(mod)) {
        return 0;
    }

    def = PyModule_GetDef(mod);
    if (def == NULL) {
        return 0;
    }

    state = PyModule_GetState(mod);
    if (state) {
        /* Already initialized; skip reload */
        return 0;
    }

    return PyModule_ExecDef(mod, def);
}

#ifdef HAVE_DYNAMIC_LOADING

/*[clinic input]
_imp.create_dynamic

    spec: object
    file: object = NULL
    /

Create an extension module.
[clinic start generated code]*/

static PyObject *
_imp_create_dynamic_impl(PyObject *module, PyObject *spec, PyObject *file)
/*[clinic end generated code: output=83249b827a4fde77 input=c31b954f4cf4e09d]*/
{
    PyObject *mod, *name, *path;
    FILE *fp;

    name = PyObject_GetAttrString(spec, "name");
    if (name == NULL) {
        return NULL;
    }

    path = PyObject_GetAttrString(spec, "origin");
    if (path == NULL) {
        Py_DECREF(name);
        return NULL;
    }

    PyThreadState *tstate = _PyThreadState_GET();
    mod = import_find_extension(tstate, name, path);
    if (mod != NULL || PyErr_Occurred()) {
        Py_DECREF(name);
        Py_DECREF(path);
        return mod;
    }

    if (file != NULL) {
        fp = _Py_fopen_obj(path, "r");
        if (fp == NULL) {
            Py_DECREF(name);
            Py_DECREF(path);
            return NULL;
        }
    }
    else
        fp = NULL;

    mod = _PyImport_LoadDynamicModuleWithSpec(spec, fp);

    Py_DECREF(name);
    Py_DECREF(path);
    if (fp)
        fclose(fp);
    return mod;
}

/*[clinic input]
_imp.exec_dynamic -> int

    mod: object
    /

Initialize an extension module.
[clinic start generated code]*/

static int
_imp_exec_dynamic_impl(PyObject *module, PyObject *mod)
/*[clinic end generated code: output=f5720ac7b465877d input=9fdbfcb250280d3a]*/
{
    return exec_builtin_or_dynamic(mod);
}


#endif /* HAVE_DYNAMIC_LOADING */

/*[clinic input]
_imp.exec_builtin -> int

    mod: object
    /

Initialize a built-in module.
[clinic start generated code]*/

static int
_imp_exec_builtin_impl(PyObject *module, PyObject *mod)
/*[clinic end generated code: output=0262447b240c038e input=7beed5a2f12a60ca]*/
{
    return exec_builtin_or_dynamic(mod);
}

/*[clinic input]
_imp.source_hash

    key: long
    source: Py_buffer
[clinic start generated code]*/

static PyObject *
_imp_source_hash_impl(PyObject *module, long key, Py_buffer *source)
/*[clinic end generated code: output=edb292448cf399ea input=9aaad1e590089789]*/
{
    union {
        uint64_t x;
        char data[sizeof(uint64_t)];
    } hash;
    hash.x = _Py_KeyedHash((uint64_t)key, source->buf, source->len);
#if !PY_LITTLE_ENDIAN
    // Force to little-endian. There really ought to be a succinct standard way
    // to do this.
    for (size_t i = 0; i < sizeof(hash.data)/2; i++) {
        char tmp = hash.data[i];
        hash.data[i] = hash.data[sizeof(hash.data) - i - 1];
        hash.data[sizeof(hash.data) - i - 1] = tmp;
    }
#endif
    return PyBytes_FromStringAndSize(hash.data, sizeof(hash.data));
}


PyDoc_STRVAR(doc_imp,
"(Extremely) low-level import machinery bits as used by importlib and imp.");

static PyMethodDef imp_methods[] = {
    _IMP_EXTENSION_SUFFIXES_METHODDEF
    _IMP_LOCK_HELD_METHODDEF
    _IMP_ACQUIRE_LOCK_METHODDEF
    _IMP_RELEASE_LOCK_METHODDEF
    _IMP_GET_FROZEN_OBJECT_METHODDEF
    _IMP_IS_FROZEN_PACKAGE_METHODDEF
    _IMP_CREATE_BUILTIN_METHODDEF
    _IMP_INIT_FROZEN_METHODDEF
    _IMP_IS_BUILTIN_METHODDEF
    _IMP_IS_FROZEN_METHODDEF
    _IMP_CREATE_DYNAMIC_METHODDEF
    _IMP_EXEC_DYNAMIC_METHODDEF
    _IMP_EXEC_BUILTIN_METHODDEF
    _IMP__FIX_CO_FILENAME_METHODDEF
    _IMP_SOURCE_HASH_METHODDEF
    {NULL, NULL}  /* sentinel */
};


static int
imp_module_exec(PyObject *module)
{
    const wchar_t *mode = _Py_GetConfig()->check_hash_pycs_mode;
    PyObject *pyc_mode = PyUnicode_FromWideChar(mode, -1);
    if (pyc_mode == NULL) {
        return -1;
    }
    if (PyModule_AddObjectRef(module, "check_hash_based_pycs", pyc_mode) < 0) {
        Py_DECREF(pyc_mode);
        return -1;
    }
    Py_DECREF(pyc_mode);

    return 0;
}


static PyModuleDef_Slot imp_slots[] = {
    {Py_mod_exec, imp_module_exec},
    {0, NULL}
};

static struct PyModuleDef imp_module = {
    PyModuleDef_HEAD_INIT,
    .m_name = "_imp",
    .m_doc = doc_imp,
    .m_size = 0,
    .m_methods = imp_methods,
    .m_slots = imp_slots,
};

PyMODINIT_FUNC
PyInit__imp(void)
{
    return PyModuleDef_Init(&imp_module);
}


// Import the _imp extension by calling manually _imp.create_builtin() and
// _imp.exec_builtin() since importlib is not initialized yet. Initializing
// importlib requires the _imp module: this function fix the bootstrap issue.
PyObject*
_PyImport_BootstrapImp(PyThreadState *tstate)
{
    PyObject *name = PyUnicode_FromString("_imp");
    if (name == NULL) {
        return NULL;
    }

    // Mock a ModuleSpec object just good enough for PyModule_FromDefAndSpec():
    // an object with just a name attribute.
    //
    // _imp.__spec__ is overriden by importlib._bootstrap._instal() anyway.
    PyObject *attrs = Py_BuildValue("{sO}", "name", name);
    if (attrs == NULL) {
        goto error;
    }
    PyObject *spec = _PyNamespace_New(attrs);
    Py_DECREF(attrs);
    if (spec == NULL) {
        goto error;
    }

    // Create the _imp module from its definition.
    PyObject *mod = create_builtin(tstate, name, spec);
    Py_CLEAR(name);
    Py_DECREF(spec);
    if (mod == NULL) {
        goto error;
    }
    assert(mod != Py_None);  // not found

    // Execute the _imp module: call imp_module_exec().
    if (exec_builtin_or_dynamic(mod) < 0) {
        Py_DECREF(mod);
        goto error;
    }
    return mod;

error:
    Py_XDECREF(name);
    return NULL;
}


/* API for embedding applications that want to add their own entries
   to the table of built-in modules.  This should normally be called
   *before* Py_Initialize().  When the table resize fails, -1 is
   returned and the existing table is unchanged.

   After a similar function by Just van Rossum. */

int
PyImport_ExtendInittab(struct _inittab *newtab)
{
    struct _inittab *p;
    size_t i, n;
    int res = 0;

    /* Count the number of entries in both tables */
    for (n = 0; newtab[n].name != NULL; n++)
        ;
    if (n == 0)
        return 0; /* Nothing to do */
    for (i = 0; PyImport_Inittab[i].name != NULL; i++)
        ;

    /* Force default raw memory allocator to get a known allocator to be able
       to release the memory in _PyImport_Fini2() */
    PyMemAllocatorEx old_alloc;
    _PyMem_SetDefaultAllocator(PYMEM_DOMAIN_RAW, &old_alloc);

    /* Allocate new memory for the combined table */
    p = NULL;
    if (i + n <= SIZE_MAX / sizeof(struct _inittab) - 1) {
        size_t size = sizeof(struct _inittab) * (i + n + 1);
        p = PyMem_RawRealloc(inittab_copy, size);
    }
    if (p == NULL) {
        res = -1;
        goto done;
    }

    /* Copy the tables into the new memory at the first call
       to PyImport_ExtendInittab(). */
    if (inittab_copy != PyImport_Inittab) {
        memcpy(p, PyImport_Inittab, (i+1) * sizeof(struct _inittab));
    }
    memcpy(p + i, newtab, (n + 1) * sizeof(struct _inittab));
    PyImport_Inittab = inittab_copy = p;

done:
    PyMem_SetAllocator(PYMEM_DOMAIN_RAW, &old_alloc);
    return res;
}

/* Shorthand to add a single entry given a name and a function */

int
PyImport_AppendInittab(const char *name, PyObject* (*initfunc)(void))
{
    struct _inittab newtab[2];

    memset(newtab, '\0', sizeof newtab);

    newtab[0].name = name;
    newtab[0].initfunc = initfunc;

    return PyImport_ExtendInittab(newtab);
}

#ifdef __cplusplus
}
#endif<|MERGE_RESOLUTION|>--- conflicted
+++ resolved
@@ -749,17 +749,6 @@
     /* If the module is being reloaded, we get the old module back
        and re-use its dict to exec the new code. */
     d = PyModule_GetDict(m);
-<<<<<<< HEAD
-    if (_PyDict_GetItemIdWithError(d, &PyId___builtins__) == NULL) {
-        if (_PyErr_Occurred(tstate) ||
-            _PyDict_SetItemId(d, &PyId___builtins__,
-                              PyEval_GetBuiltins()) != 0)
-        {
-            remove_module(tstate, name);
-            Py_DECREF(m);
-            return NULL;
-        }
-=======
     int r = _PyDict_ContainsId(d, &PyId___builtins__);
     if (r == 0) {
         r = _PyDict_SetItemId(d, &PyId___builtins__,
@@ -767,8 +756,8 @@
     }
     if (r < 0) {
         remove_module(tstate, name);
-        return NULL;
->>>>>>> 0159e5ef
+        Py_DECREF(m);
+        return NULL;
     }
 
     Py_INCREF(d);
@@ -993,26 +982,8 @@
 static PyObject*
 create_builtin(PyThreadState *tstate, PyObject *name, PyObject *spec)
 {
-<<<<<<< HEAD
-    PyThreadState *tstate = _PyThreadState_GET();
-    struct _inittab *p;
-    PyObject *name;
-    const char *namestr;
-    PyObject *mod;
-
-    name = PyObject_GetAttrString(spec, "name");
-    if (name == NULL) {
-        return NULL;
-    }
-
-    mod = import_find_extension(tstate, name, name);
+    PyObject *mod = import_find_extension(tstate, name, name);
     if (mod || _PyErr_Occurred(tstate)) {
-        Py_DECREF(name);
-=======
-    PyObject *mod = _PyImport_FindExtensionObject(name, name);
-    if (mod || _PyErr_Occurred(tstate)) {
-        Py_XINCREF(mod);
->>>>>>> 0159e5ef
         return mod;
     }
 
