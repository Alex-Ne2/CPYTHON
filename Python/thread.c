
/* Thread package.
   This is intended to be usable independently from Python.
   The implementation for system foobar is in a file thread_foobar.h
   which is included by this file dependent on config settings.
   Stuff shared by all thread_*.h files is collected here. */

#include "Python.h"

#ifndef _POSIX_THREADS
/* This means pthreads are not implemented in libc headers, hence the macro
   not present in unistd.h. But they still can be implemented as an external
   library (e.g. gnu pth in pthread emulation) */
# ifdef HAVE_PTHREAD_H
#  include <pthread.h> /* _POSIX_THREADS */
# endif
#endif

#ifndef DONT_HAVE_STDIO_H
#include <stdio.h>
#endif

#include <stdbool.h>  /* necessary for TSS key */
#include <stdlib.h>

#include "pythread.h"

#ifndef _POSIX_THREADS

/* Check if we're running on HP-UX and _SC_THREADS is defined. If so, then
   enough of the Posix threads package is implemented to support python
   threads.

   This is valid for HP-UX 11.23 running on an ia64 system. If needed, add
   a check of __ia64 to verify that we're running on an ia64 system instead
   of a pa-risc system.
*/
#ifdef __hpux
#ifdef _SC_THREADS
#define _POSIX_THREADS
#endif
#endif

#endif /* _POSIX_THREADS */


#ifdef Py_DEBUG
static int thread_debug = 0;
#define dprintf(args)   (void)((thread_debug & 1) && printf args)
#define d2printf(args)  ((thread_debug & 8) && printf args)
#else
#define dprintf(args)
#define d2printf(args)
#endif

static int initialized;

static void PyThread__init_thread(void); /* Forward */

void
PyThread_init_thread(void)
{
#ifdef Py_DEBUG
    char *p = Py_GETENV("PYTHONTHREADDEBUG");

    if (p) {
        if (*p)
            thread_debug = atoi(p);
        else
            thread_debug = 1;
    }
#endif /* Py_DEBUG */
    if (initialized)
        return;
    initialized = 1;
    dprintf(("PyThread_init_thread called\n"));
    PyThread__init_thread();
}

/* Support for runtime thread stack size tuning.
   A value of 0 means using the platform's default stack size
   or the size specified by the THREAD_STACK_SIZE macro. */
static size_t _pythread_stacksize = 0;

#if defined(_POSIX_THREADS)
#   define PYTHREAD_NAME "pthread"
#   include "thread_pthread.h"
#elif defined(NT_THREADS)
#   define PYTHREAD_NAME "nt"
#   include "thread_nt.h"
#else
#   error "Require native thread feature. See https://bugs.python.org/issue30832"
#endif


/* return the current thread stack size */
size_t
PyThread_get_stacksize(void)
{
    return _pythread_stacksize;
}

/* Only platforms defining a THREAD_SET_STACKSIZE() macro
   in thread_<platform>.h support changing the stack size.
   Return 0 if stack size is valid,
      -1 if stack size value is invalid,
      -2 if setting stack size is not supported. */
int
PyThread_set_stacksize(size_t size)
{
#if defined(THREAD_SET_STACKSIZE)
    return THREAD_SET_STACKSIZE(size);
#else
    return -2;
#endif
}

<<<<<<< HEAD

#ifndef Py_HAVE_NATIVE_TLS
/* If the platform has not supplied a platform specific
   TLS implementation, provide our own.

   This code stolen from "thread_sgi.h", where it was the only
   implementation of a Python TLS API that has been deprecated.
*/
=======

>>>>>>> aa0aa049
/* ------------------------------------------------------------------------
Per-thread data ("key") support.

Use PyThread_tss_create(&thekey) to create a new key.  This is typically shared
across threads.

Use PyThread_tss_set(&thekey, value) to associate void* value with
thekey in the current thread.  Each thread has a distinct mapping of thekey
to a void* value.  Caution:  if the current thread already has a mapping
for thekey, value is ignored.

Use PyThread_tss_get(&thekey) to retrieve the void* value associated
with thekey in the current thread.  This returns NULL if no value is
associated with thekey in the current thread.

Use PyThread_tss_delete_value(&thekey) to forget the current thread's associated
value for thekey.  PyThread_tss_delete(&thekey) forgets the values associated
with thekey across *all* threads.

While some of these functions have error-return values, none set any
Python exception.

None of the functions does memory management on behalf of the void* values.
You need to allocate and deallocate them yourself.  If the void* values
happen to be PyObject*, these functions don't do refcount operations on
them either.

The GIL does not need to be held when calling these functions; they supply
their own locking.  This isn't true of PyThread_tss_create(), though (see
next paragraph).

There's a hidden assumption that PyThread_tss_create() will be called before
any of the other functions are called.  There's also a hidden assumption
that calls to PyThread_tss_create() are serialized externally.
------------------------------------------------------------------------ */

<<<<<<< HEAD
/* A singly-linked list of struct key objects remembers all the key->value
 * associations.  File static keyhead heads the list.  keymutex is used
 * to enforce exclusion internally.
 */
struct key {
    /* Next record in the list, or NULL if this is the last record. */
    struct key *next;

    /* The thread id, according to PyThread_get_thread_ident(). */
    unsigned long id;

    /* The key and its associated value. */
    int key;
    void *value;
};

static struct key *keyhead = NULL;
static PyThread_type_lock keymutex = NULL;
static int nkeys = 0;  /* PyThread_tss_create() hands out nkeys+1 next */

/* Internal helper.
 * If the current thread has a mapping for key, the appropriate struct key*
 * is returned.  NB:  value is ignored in this case!
 * If there is no mapping for key in the current thread, then:
 *     If value is NULL, NULL is returned.
 *     Else a mapping of key to value is created for the current thread,
 *     and a pointer to a new struct key* is returned; except that if
 *     malloc() can't find room for a new struct key*, NULL is returned.
 * So when value==NULL, this acts like a pure lookup routine, and when
 * value!=NULL, this acts like dict.setdefault(), returning an existing
 * mapping if one exists, else creating a new mapping.
 *
 * Caution:  this used to be too clever, trying to hold keymutex only
 * around the "p->next = keyhead; keyhead = p" pair.  That allowed
 * another thread to mutate the list, via key deletion, concurrent with
 * find_key() crawling over the list.  Hilarity ensued.  For example, when
 * the for-loop here does "p = p->next", p could end up pointing at a
 * record that PyThread_tss_delete_value() was concurrently free()'ing.
 * That could lead to anything, from failing to find a key that exists, to
 * segfaults.  Now we lock the whole routine.
 */
static struct key *
find_key(int set_value, int key, void *value)
{
    struct key *p, *prev_p;
    unsigned long id = PyThread_get_thread_ident();

    if (!keymutex)
        return NULL;
    PyThread_acquire_lock(keymutex, 1);
    prev_p = NULL;
    for (p = keyhead; p != NULL; p = p->next) {
        if (p->id == id && p->key == key) {
            if (set_value)
                p->value = value;
            goto Done;
        }
        /* Sanity check.  These states should never happen but if
         * they do we must abort.  Otherwise we'll end up spinning
         * in a tight loop with the lock held.  A similar check is done
         * in pystate.c tstate_delete_common().  */
        if (p == prev_p) {
            Py_FatalError("tss find_key: small circular list(!)");
        }
        prev_p = p;
        if (p->next == keyhead) {
            Py_FatalError("tss find_key: circular list(!)");
        }
    }
    if (!set_value && value == NULL) {
        assert(p == NULL);
        goto Done;
    }
    p = (struct key *)PyMem_RawMalloc(sizeof(struct key));
    if (p != NULL) {
        p->id = id;
        p->key = key;
        p->value = value;
        p->next = keyhead;
        keyhead = p;
    }
 Done:
    PyThread_release_lock(keymutex);
    return p;
}


/* Thread Local Storage (TLS) API, DEPRECATED since Python 3.7

   While the native thread-local storage implementations have been retained,
   this fallback implementation is now just a compatibility wrapper around
   the TSS API.
*/

int
PyThread_create_key(void)
{
    Py_tss_t proxy = Py_tss_NEEDS_INIT;
    if (PyThread_tss_create(&proxy) != 0) {
        return -1;
    }
    /* In the own implementation, platform-specific key type is int. */
    return proxy._key;
}

void
PyThread_delete_key(int key)
{
    Py_tss_t proxy = {._is_initialized = true, ._key = key};
    PyThread_tss_delete(&proxy);
}

int
PyThread_set_key_value(int key, void *value)
{
    Py_tss_t proxy = {._is_initialized = true, ._key = key};
    return PyThread_tss_set(&proxy, value);
}

void *
PyThread_get_key_value(int key)
{
    Py_tss_t proxy = {._is_initialized = true, ._key = key};
    return PyThread_tss_get(&proxy);
}

void
PyThread_delete_key_value(int key)
{
    Py_tss_t proxy = {._is_initialized = true, ._key = key};
    PyThread_tss_delete_value(&proxy);
}


void
PyThread_ReInitTLS(void)
{
    PyThread_ReInitTSS();
}


/* Thread Specific Storage (TSS) API

   Implementation part of platform-specific
*/

/* Assign a new key.  This must be called before any other functions in
 * this family, and callers must arrange to serialize calls to this
 * function.  No violations are detected.
 */
int
PyThread_tss_create(Py_tss_t *key)
{
    /* All parts of this function are wrong if it's called by multiple
     * threads simultaneously.
     */
    assert(key != NULL);
    /* If the key has been created, function is silently skipped. */
    if (key->_is_initialized) {
        return 0;
    }

    if (keymutex == NULL) {
        keymutex = PyThread_allocate_lock();
    }
    key->_key = ++nkeys;
    key->_is_initialized = true;
    return 0;
}

/* Forget the associations for key across *all* threads. */
void
PyThread_tss_delete(Py_tss_t *key)
{
    assert(key != NULL);
    /* If the key has not been created, function is silently skipped. */
    if (!key->_is_initialized) {
        return;
    }

    struct key *p, **q;

    PyThread_acquire_lock(keymutex, 1);
    q = &keyhead;
    while ((p = *q) != NULL) {
        if (p->key == key->_key) {
            *q = p->next;
            PyMem_RawFree((void *)p);
            /* NB This does *not* free p->value! */
        }
        else
            q = &p->next;
    }
    key->_key = -1;
    key->_is_initialized = false;
    PyThread_release_lock(keymutex);
}

int
PyThread_tss_set(Py_tss_t *key, void *value)
{
    struct key *p = find_key(1, key->_key, value);

    if (p == NULL)
        return -1;
    else
        return 0;
}

/* Retrieve the value associated with key in the current thread, or NULL
 * if the current thread doesn't have an association for key.
 */
void *
PyThread_tss_get(Py_tss_t *key)
{
    struct key *p = find_key(0, key->_key, NULL);

    if (p == NULL)
        return NULL;
    else
        return p->value;
}

/* Forget the current thread's association for key, if any. */
void
PyThread_tss_delete_value(Py_tss_t *key)
{
    unsigned long id = PyThread_get_thread_ident();
    struct key *p, **q;

    PyThread_acquire_lock(keymutex, 1);
    q = &keyhead;
    while ((p = *q) != NULL) {
        if (p->key == key->_key && p->id == id) {
            *q = p->next;
            PyMem_RawFree((void *)p);
            /* NB This does *not* free p->value! */
            break;
        }
        else
            q = &p->next;
    }
    PyThread_release_lock(keymutex);
}


/* Forget everything not associated with the current thread id.
 * This function is called from PyOS_AfterFork_Child().  It is necessary
 * because other thread ids which were in use at the time of the fork
 * may be reused for new threads created in the forked process.
 */
void
PyThread_ReInitTSS(void)
{
    unsigned long id = PyThread_get_thread_ident();
    struct key *p, **q;

    if (!keymutex)
        return;

    /* As with interpreter_lock in PyEval_ReInitThreads()
       we just create a new lock without freeing the old one */
    keymutex = PyThread_allocate_lock();

    /* Delete all keys which do not match the current thread id */
    q = &keyhead;
    while ((p = *q) != NULL) {
        if (p->id != id) {
            *q = p->next;
            PyMem_RawFree((void *)p);
            /* NB This does *not* free p->value! */
        }
        else
            q = &p->next;
    }
}

#endif /* Py_HAVE_NATIVE_TLS */
=======
>>>>>>> aa0aa049


/* Thread Specific Storage (TSS) API

   Implementation part of common
*/

Py_tss_t *
PyThread_tss_alloc(void)
{
    Py_tss_t *new_key = (Py_tss_t *)PyMem_RawMalloc(sizeof(Py_tss_t));
    if (new_key == NULL) {
        return NULL;
    }
    new_key->_is_initialized = false;
    return new_key;
}

void
PyThread_tss_free(Py_tss_t *key)
{
    if (key != NULL) {
        PyThread_tss_delete(key);
    }
    PyMem_RawFree((void *)key);
}

bool
PyThread_tss_is_created(Py_tss_t *key)
{
    assert(key != NULL);
    return key->_is_initialized;
}


PyDoc_STRVAR(threadinfo__doc__,
"sys.thread_info\n\
\n\
A struct sequence holding information about the thread implementation.");

static PyStructSequence_Field threadinfo_fields[] = {
    {"name",    "name of the thread implementation"},
    {"lock",    "name of the lock implementation"},
    {"version", "name and version of the thread library"},
    {0}
};

static PyStructSequence_Desc threadinfo_desc = {
    "sys.thread_info",           /* name */
    threadinfo__doc__,           /* doc */
    threadinfo_fields,           /* fields */
    3
};

static PyTypeObject ThreadInfoType;

PyObject*
PyThread_GetInfo(void)
{
    PyObject *threadinfo, *value;
    int pos = 0;
#if (defined(_POSIX_THREADS) && defined(HAVE_CONFSTR) \
     && defined(_CS_GNU_LIBPTHREAD_VERSION))
    char buffer[255];
    int len;
#endif

    if (ThreadInfoType.tp_name == 0) {
        if (PyStructSequence_InitType2(&ThreadInfoType, &threadinfo_desc) < 0)
            return NULL;
    }

    threadinfo = PyStructSequence_New(&ThreadInfoType);
    if (threadinfo == NULL)
        return NULL;

    value = PyUnicode_FromString(PYTHREAD_NAME);
    if (value == NULL) {
        Py_DECREF(threadinfo);
        return NULL;
    }
    PyStructSequence_SET_ITEM(threadinfo, pos++, value);

#ifdef _POSIX_THREADS
#ifdef USE_SEMAPHORES
    value = PyUnicode_FromString("semaphore");
#else
    value = PyUnicode_FromString("mutex+cond");
#endif
    if (value == NULL) {
        Py_DECREF(threadinfo);
        return NULL;
    }
#else
    Py_INCREF(Py_None);
    value = Py_None;
#endif
    PyStructSequence_SET_ITEM(threadinfo, pos++, value);

#if (defined(_POSIX_THREADS) && defined(HAVE_CONFSTR) \
     && defined(_CS_GNU_LIBPTHREAD_VERSION))
    value = NULL;
    len = confstr(_CS_GNU_LIBPTHREAD_VERSION, buffer, sizeof(buffer));
    if (1 < len && (size_t)len < sizeof(buffer)) {
        value = PyUnicode_DecodeFSDefaultAndSize(buffer, len-1);
        if (value == NULL)
            PyErr_Clear();
    }
    if (value == NULL)
#endif
    {
        Py_INCREF(Py_None);
        value = Py_None;
    }
    PyStructSequence_SET_ITEM(threadinfo, pos++, value);
    return threadinfo;
}<|MERGE_RESOLUTION|>--- conflicted
+++ resolved
@@ -115,18 +115,7 @@
 #endif
 }
 
-<<<<<<< HEAD
-
-#ifndef Py_HAVE_NATIVE_TLS
-/* If the platform has not supplied a platform specific
-   TLS implementation, provide our own.
-
-   This code stolen from "thread_sgi.h", where it was the only
-   implementation of a Python TLS API that has been deprecated.
-*/
-=======
-
->>>>>>> aa0aa049
+
 /* ------------------------------------------------------------------------
 Per-thread data ("key") support.
 
@@ -162,289 +151,6 @@
 any of the other functions are called.  There's also a hidden assumption
 that calls to PyThread_tss_create() are serialized externally.
 ------------------------------------------------------------------------ */
-
-<<<<<<< HEAD
-/* A singly-linked list of struct key objects remembers all the key->value
- * associations.  File static keyhead heads the list.  keymutex is used
- * to enforce exclusion internally.
- */
-struct key {
-    /* Next record in the list, or NULL if this is the last record. */
-    struct key *next;
-
-    /* The thread id, according to PyThread_get_thread_ident(). */
-    unsigned long id;
-
-    /* The key and its associated value. */
-    int key;
-    void *value;
-};
-
-static struct key *keyhead = NULL;
-static PyThread_type_lock keymutex = NULL;
-static int nkeys = 0;  /* PyThread_tss_create() hands out nkeys+1 next */
-
-/* Internal helper.
- * If the current thread has a mapping for key, the appropriate struct key*
- * is returned.  NB:  value is ignored in this case!
- * If there is no mapping for key in the current thread, then:
- *     If value is NULL, NULL is returned.
- *     Else a mapping of key to value is created for the current thread,
- *     and a pointer to a new struct key* is returned; except that if
- *     malloc() can't find room for a new struct key*, NULL is returned.
- * So when value==NULL, this acts like a pure lookup routine, and when
- * value!=NULL, this acts like dict.setdefault(), returning an existing
- * mapping if one exists, else creating a new mapping.
- *
- * Caution:  this used to be too clever, trying to hold keymutex only
- * around the "p->next = keyhead; keyhead = p" pair.  That allowed
- * another thread to mutate the list, via key deletion, concurrent with
- * find_key() crawling over the list.  Hilarity ensued.  For example, when
- * the for-loop here does "p = p->next", p could end up pointing at a
- * record that PyThread_tss_delete_value() was concurrently free()'ing.
- * That could lead to anything, from failing to find a key that exists, to
- * segfaults.  Now we lock the whole routine.
- */
-static struct key *
-find_key(int set_value, int key, void *value)
-{
-    struct key *p, *prev_p;
-    unsigned long id = PyThread_get_thread_ident();
-
-    if (!keymutex)
-        return NULL;
-    PyThread_acquire_lock(keymutex, 1);
-    prev_p = NULL;
-    for (p = keyhead; p != NULL; p = p->next) {
-        if (p->id == id && p->key == key) {
-            if (set_value)
-                p->value = value;
-            goto Done;
-        }
-        /* Sanity check.  These states should never happen but if
-         * they do we must abort.  Otherwise we'll end up spinning
-         * in a tight loop with the lock held.  A similar check is done
-         * in pystate.c tstate_delete_common().  */
-        if (p == prev_p) {
-            Py_FatalError("tss find_key: small circular list(!)");
-        }
-        prev_p = p;
-        if (p->next == keyhead) {
-            Py_FatalError("tss find_key: circular list(!)");
-        }
-    }
-    if (!set_value && value == NULL) {
-        assert(p == NULL);
-        goto Done;
-    }
-    p = (struct key *)PyMem_RawMalloc(sizeof(struct key));
-    if (p != NULL) {
-        p->id = id;
-        p->key = key;
-        p->value = value;
-        p->next = keyhead;
-        keyhead = p;
-    }
- Done:
-    PyThread_release_lock(keymutex);
-    return p;
-}
-
-
-/* Thread Local Storage (TLS) API, DEPRECATED since Python 3.7
-
-   While the native thread-local storage implementations have been retained,
-   this fallback implementation is now just a compatibility wrapper around
-   the TSS API.
-*/
-
-int
-PyThread_create_key(void)
-{
-    Py_tss_t proxy = Py_tss_NEEDS_INIT;
-    if (PyThread_tss_create(&proxy) != 0) {
-        return -1;
-    }
-    /* In the own implementation, platform-specific key type is int. */
-    return proxy._key;
-}
-
-void
-PyThread_delete_key(int key)
-{
-    Py_tss_t proxy = {._is_initialized = true, ._key = key};
-    PyThread_tss_delete(&proxy);
-}
-
-int
-PyThread_set_key_value(int key, void *value)
-{
-    Py_tss_t proxy = {._is_initialized = true, ._key = key};
-    return PyThread_tss_set(&proxy, value);
-}
-
-void *
-PyThread_get_key_value(int key)
-{
-    Py_tss_t proxy = {._is_initialized = true, ._key = key};
-    return PyThread_tss_get(&proxy);
-}
-
-void
-PyThread_delete_key_value(int key)
-{
-    Py_tss_t proxy = {._is_initialized = true, ._key = key};
-    PyThread_tss_delete_value(&proxy);
-}
-
-
-void
-PyThread_ReInitTLS(void)
-{
-    PyThread_ReInitTSS();
-}
-
-
-/* Thread Specific Storage (TSS) API
-
-   Implementation part of platform-specific
-*/
-
-/* Assign a new key.  This must be called before any other functions in
- * this family, and callers must arrange to serialize calls to this
- * function.  No violations are detected.
- */
-int
-PyThread_tss_create(Py_tss_t *key)
-{
-    /* All parts of this function are wrong if it's called by multiple
-     * threads simultaneously.
-     */
-    assert(key != NULL);
-    /* If the key has been created, function is silently skipped. */
-    if (key->_is_initialized) {
-        return 0;
-    }
-
-    if (keymutex == NULL) {
-        keymutex = PyThread_allocate_lock();
-    }
-    key->_key = ++nkeys;
-    key->_is_initialized = true;
-    return 0;
-}
-
-/* Forget the associations for key across *all* threads. */
-void
-PyThread_tss_delete(Py_tss_t *key)
-{
-    assert(key != NULL);
-    /* If the key has not been created, function is silently skipped. */
-    if (!key->_is_initialized) {
-        return;
-    }
-
-    struct key *p, **q;
-
-    PyThread_acquire_lock(keymutex, 1);
-    q = &keyhead;
-    while ((p = *q) != NULL) {
-        if (p->key == key->_key) {
-            *q = p->next;
-            PyMem_RawFree((void *)p);
-            /* NB This does *not* free p->value! */
-        }
-        else
-            q = &p->next;
-    }
-    key->_key = -1;
-    key->_is_initialized = false;
-    PyThread_release_lock(keymutex);
-}
-
-int
-PyThread_tss_set(Py_tss_t *key, void *value)
-{
-    struct key *p = find_key(1, key->_key, value);
-
-    if (p == NULL)
-        return -1;
-    else
-        return 0;
-}
-
-/* Retrieve the value associated with key in the current thread, or NULL
- * if the current thread doesn't have an association for key.
- */
-void *
-PyThread_tss_get(Py_tss_t *key)
-{
-    struct key *p = find_key(0, key->_key, NULL);
-
-    if (p == NULL)
-        return NULL;
-    else
-        return p->value;
-}
-
-/* Forget the current thread's association for key, if any. */
-void
-PyThread_tss_delete_value(Py_tss_t *key)
-{
-    unsigned long id = PyThread_get_thread_ident();
-    struct key *p, **q;
-
-    PyThread_acquire_lock(keymutex, 1);
-    q = &keyhead;
-    while ((p = *q) != NULL) {
-        if (p->key == key->_key && p->id == id) {
-            *q = p->next;
-            PyMem_RawFree((void *)p);
-            /* NB This does *not* free p->value! */
-            break;
-        }
-        else
-            q = &p->next;
-    }
-    PyThread_release_lock(keymutex);
-}
-
-
-/* Forget everything not associated with the current thread id.
- * This function is called from PyOS_AfterFork_Child().  It is necessary
- * because other thread ids which were in use at the time of the fork
- * may be reused for new threads created in the forked process.
- */
-void
-PyThread_ReInitTSS(void)
-{
-    unsigned long id = PyThread_get_thread_ident();
-    struct key *p, **q;
-
-    if (!keymutex)
-        return;
-
-    /* As with interpreter_lock in PyEval_ReInitThreads()
-       we just create a new lock without freeing the old one */
-    keymutex = PyThread_allocate_lock();
-
-    /* Delete all keys which do not match the current thread id */
-    q = &keyhead;
-    while ((p = *q) != NULL) {
-        if (p->id != id) {
-            *q = p->next;
-            PyMem_RawFree((void *)p);
-            /* NB This does *not* free p->value! */
-        }
-        else
-            q = &p->next;
-    }
-}
-
-#endif /* Py_HAVE_NATIVE_TLS */
-=======
->>>>>>> aa0aa049
-
 
 /* Thread Specific Storage (TSS) API
 
