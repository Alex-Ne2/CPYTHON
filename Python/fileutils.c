#include "Python.h"
#include "osdefs.h"
#ifdef MS_WINDOWS
#  include <windows.h>
#endif

#ifdef HAVE_LANGINFO_H
#include <locale.h>
#include <langinfo.h>
#endif

#ifdef HAVE_SYS_IOCTL_H
#include <sys/ioctl.h>
#endif

#ifdef HAVE_FCNTL_H
#include <fcntl.h>
#endif /* HAVE_FCNTL_H */

#ifdef __APPLE__
extern wchar_t* _Py_DecodeUTF8_surrogateescape(const char *s, Py_ssize_t size);
#endif

#ifdef O_CLOEXEC
/* Does open() support the O_CLOEXEC flag? Possible values:

   -1: unknown
    0: open() ignores O_CLOEXEC flag, ex: Linux kernel older than 2.6.23
    1: open() supports O_CLOEXEC flag, close-on-exec is set

   The flag is used by _Py_open(), io.FileIO and os.open() */
int _Py_open_cloexec_works = -1;
#endif

PyObject *
_Py_device_encoding(int fd)
{
#if defined(MS_WINDOWS)
    UINT cp;
#endif
    if (!_PyVerify_fd(fd) || !isatty(fd)) {
        Py_RETURN_NONE;
    }
#if defined(MS_WINDOWS)
    if (fd == 0)
        cp = GetConsoleCP();
    else if (fd == 1 || fd == 2)
        cp = GetConsoleOutputCP();
    else
        cp = 0;
    /* GetConsoleCP() and GetConsoleOutputCP() return 0 if the application
       has no console */
    if (cp != 0)
        return PyUnicode_FromFormat("cp%u", (unsigned int)cp);
#elif defined(CODESET)
    {
        char *codeset = nl_langinfo(CODESET);
        if (codeset != NULL && codeset[0] != 0)
            return PyUnicode_FromString(codeset);
    }
#endif
    Py_RETURN_NONE;
}

#if !defined(__APPLE__) && !defined(MS_WINDOWS)
extern int _Py_normalize_encoding(const char *, char *, size_t);

/* Workaround FreeBSD and OpenIndiana locale encoding issue with the C locale.
   On these operating systems, nl_langinfo(CODESET) announces an alias of the
   ASCII encoding, whereas mbstowcs() and wcstombs() functions use the
   ISO-8859-1 encoding. The problem is that os.fsencode() and os.fsdecode() use
   locale.getpreferredencoding() codec. For example, if command line arguments
   are decoded by mbstowcs() and encoded back by os.fsencode(), we get a
   UnicodeEncodeError instead of retrieving the original byte string.

   The workaround is enabled if setlocale(LC_CTYPE, NULL) returns "C",
   nl_langinfo(CODESET) announces "ascii" (or an alias to ASCII), and at least
   one byte in range 0x80-0xff can be decoded from the locale encoding. The
   workaround is also enabled on error, for example if getting the locale
   failed.

   Values of force_ascii:

       1: the workaround is used: _Py_wchar2char() uses
          encode_ascii_surrogateescape() and _Py_char2wchar() uses
          decode_ascii_surrogateescape()
       0: the workaround is not used: _Py_wchar2char() uses wcstombs() and
          _Py_char2wchar() uses mbstowcs()
      -1: unknown, need to call check_force_ascii() to get the value
*/
static int force_ascii = -1;

static int
check_force_ascii(void)
{
    char *loc;
#if defined(HAVE_LANGINFO_H) && defined(CODESET)
    char *codeset, **alias;
    char encoding[100];
    int is_ascii;
    unsigned int i;
    char* ascii_aliases[] = {
        "ascii",
        "646",
        "ansi-x3.4-1968",
        "ansi-x3-4-1968",
        "ansi-x3.4-1986",
        "cp367",
        "csascii",
        "ibm367",
        "iso646-us",
        "iso-646.irv-1991",
        "iso-ir-6",
        "us",
        "us-ascii",
        NULL
    };
#endif

    loc = setlocale(LC_CTYPE, NULL);
    if (loc == NULL)
        goto error;
    if (strcmp(loc, "C") != 0) {
        /* the LC_CTYPE locale is different than C */
        return 0;
    }

#if defined(HAVE_LANGINFO_H) && defined(CODESET)
    codeset = nl_langinfo(CODESET);
    if (!codeset || codeset[0] == '\0') {
        /* CODESET is not set or empty */
        goto error;
    }
    if (!_Py_normalize_encoding(codeset, encoding, sizeof(encoding)))
        goto error;

    is_ascii = 0;
    for (alias=ascii_aliases; *alias != NULL; alias++) {
        if (strcmp(encoding, *alias) == 0) {
            is_ascii = 1;
            break;
        }
    }
    if (!is_ascii) {
        /* nl_langinfo(CODESET) is not "ascii" or an alias of ASCII */
        return 0;
    }

    for (i=0x80; i<0xff; i++) {
        unsigned char ch;
        wchar_t wch;
        size_t res;

        ch = (unsigned char)i;
        res = mbstowcs(&wch, (char*)&ch, 1);
        if (res != (size_t)-1) {
            /* decoding a non-ASCII character from the locale encoding succeed:
               the locale encoding is not ASCII, force ASCII */
            return 1;
        }
    }
    /* None of the bytes in the range 0x80-0xff can be decoded from the locale
       encoding: the locale encoding is really ASCII */
    return 0;
#else
    /* nl_langinfo(CODESET) is not available: always force ASCII */
    return 1;
#endif

error:
    /* if an error occured, force the ASCII encoding */
    return 1;
}

static char*
encode_ascii_surrogateescape(const wchar_t *text, size_t *error_pos)
{
    char *result = NULL, *out;
    size_t len, i;
    wchar_t ch;

    if (error_pos != NULL)
        *error_pos = (size_t)-1;

    len = wcslen(text);

    result = PyMem_Malloc(len + 1);  /* +1 for NUL byte */
    if (result == NULL)
        return NULL;

    out = result;
    for (i=0; i<len; i++) {
        ch = text[i];

        if (ch <= 0x7f) {
            /* ASCII character */
            *out++ = (char)ch;
        }
        else if (0xdc80 <= ch && ch <= 0xdcff) {
            /* UTF-8b surrogate */
            *out++ = (char)(ch - 0xdc00);
        }
        else {
            if (error_pos != NULL)
                *error_pos = i;
            PyMem_Free(result);
            return NULL;
        }
    }
    *out = '\0';
    return result;
}
#endif   /* !defined(__APPLE__) && !defined(MS_WINDOWS) */

#if !defined(__APPLE__) && (!defined(MS_WINDOWS) || !defined(HAVE_MBRTOWC))
static wchar_t*
decode_ascii_surrogateescape(const char *arg, size_t *size)
{
    wchar_t *res;
    unsigned char *in;
    wchar_t *out;

    res = PyMem_RawMalloc((strlen(arg)+1)*sizeof(wchar_t));
    if (!res)
        return NULL;

    in = (unsigned char*)arg;
    out = res;
    while(*in)
        if(*in < 128)
            *out++ = *in++;
        else
            *out++ = 0xdc00 + *in++;
    *out = 0;
    if (size != NULL)
        *size = out - res;
    return res;
}
#endif


/* Decode a byte string from the locale encoding with the
   surrogateescape error handler (undecodable bytes are decoded as characters
   in range U+DC80..U+DCFF). If a byte sequence can be decoded as a surrogate
   character, escape the bytes using the surrogateescape error handler instead
   of decoding them.

   Use _Py_wchar2char() to encode the character string back to a byte string.

   Return a pointer to a newly allocated wide character string (use
   PyMem_RawFree() to free the memory) and write the number of written wide
   characters excluding the null character into *size if size is not NULL, or
   NULL on error (decoding or memory allocation error). If size is not NULL,
   *size is set to (size_t)-1 on memory error and (size_t)-2 on decoding
   error.

   Conversion errors should never happen, unless there is a bug in the C
   library. */
wchar_t*
_Py_char2wchar(const char* arg, size_t *size)
{
#ifdef __APPLE__
    wchar_t *wstr;
    wstr = _Py_DecodeUTF8_surrogateescape(arg, strlen(arg));
    if (size != NULL) {
        if (wstr != NULL)
            *size = wcslen(wstr);
        else
            *size = (size_t)-1;
    }
    return wstr;
#else
    wchar_t *res;
    size_t argsize;
    size_t count;
#ifdef HAVE_MBRTOWC
    unsigned char *in;
    wchar_t *out;
    mbstate_t mbs;
#endif

#ifndef MS_WINDOWS
    if (force_ascii == -1)
        force_ascii = check_force_ascii();

    if (force_ascii) {
        /* force ASCII encoding to workaround mbstowcs() issue */
        res = decode_ascii_surrogateescape(arg, size);
        if (res == NULL)
            goto oom;
        return res;
    }
#endif

#ifdef HAVE_BROKEN_MBSTOWCS
    /* Some platforms have a broken implementation of
     * mbstowcs which does not count the characters that
     * would result from conversion.  Use an upper bound.
     */
    argsize = strlen(arg);
#else
    argsize = mbstowcs(NULL, arg, 0);
#endif
    if (argsize != (size_t)-1) {
        res = (wchar_t *)PyMem_RawMalloc((argsize+1)*sizeof(wchar_t));
        if (!res)
            goto oom;
        count = mbstowcs(res, arg, argsize+1);
        if (count != (size_t)-1) {
            wchar_t *tmp;
            /* Only use the result if it contains no
               surrogate characters. */
            for (tmp = res; *tmp != 0 &&
                         !Py_UNICODE_IS_SURROGATE(*tmp); tmp++)
                ;
            if (*tmp == 0) {
                if (size != NULL)
                    *size = count;
                return res;
            }
        }
        PyMem_RawFree(res);
    }
    /* Conversion failed. Fall back to escaping with surrogateescape. */
#ifdef HAVE_MBRTOWC
    /* Try conversion with mbrtwoc (C99), and escape non-decodable bytes. */

    /* Overallocate; as multi-byte characters are in the argument, the
       actual output could use less memory. */
    argsize = strlen(arg) + 1;
    res = (wchar_t*)PyMem_RawMalloc(argsize*sizeof(wchar_t));
    if (!res)
        goto oom;
    in = (unsigned char*)arg;
    out = res;
    memset(&mbs, 0, sizeof mbs);
    while (argsize) {
        size_t converted = mbrtowc(out, (char*)in, argsize, &mbs);
        if (converted == 0)
            /* Reached end of string; null char stored. */
            break;
        if (converted == (size_t)-2) {
            /* Incomplete character. This should never happen,
               since we provide everything that we have -
               unless there is a bug in the C library, or I
               misunderstood how mbrtowc works. */
            PyMem_RawFree(res);
            if (size != NULL)
                *size = (size_t)-2;
            return NULL;
        }
        if (converted == (size_t)-1) {
            /* Conversion error. Escape as UTF-8b, and start over
               in the initial shift state. */
            *out++ = 0xdc00 + *in++;
            argsize--;
            memset(&mbs, 0, sizeof mbs);
            continue;
        }
        if (Py_UNICODE_IS_SURROGATE(*out)) {
            /* Surrogate character.  Escape the original
               byte sequence with surrogateescape. */
            argsize -= converted;
            while (converted--)
                *out++ = 0xdc00 + *in++;
            continue;
        }
        /* successfully converted some bytes */
        in += converted;
        argsize -= converted;
        out++;
    }
    if (size != NULL)
        *size = out - res;
#else   /* HAVE_MBRTOWC */
    /* Cannot use C locale for escaping; manually escape as if charset
       is ASCII (i.e. escape all bytes > 128. This will still roundtrip
       correctly in the locale's charset, which must be an ASCII superset. */
    res = decode_ascii_surrogateescape(arg, size);
    if (res == NULL)
        goto oom;
#endif   /* HAVE_MBRTOWC */
    return res;
oom:
    if (size != NULL)
        *size = (size_t)-1;
    return NULL;
#endif   /* __APPLE__ */
}

/* Encode a (wide) character string to the locale encoding with the
   surrogateescape error handler (characters in range U+DC80..U+DCFF are
   converted to bytes 0x80..0xFF).

   This function is the reverse of _Py_char2wchar().

   Return a pointer to a newly allocated byte string (use PyMem_Free() to free
   the memory), or NULL on encoding or memory allocation error.

   If error_pos is not NULL: *error_pos is the index of the invalid character
   on encoding error, or (size_t)-1 otherwise. */
char*
_Py_wchar2char(const wchar_t *text, size_t *error_pos)
{
#ifdef __APPLE__
    Py_ssize_t len;
    PyObject *unicode, *bytes = NULL;
    char *cpath;

    unicode = PyUnicode_FromWideChar(text, wcslen(text));
    if (unicode == NULL)
        return NULL;

    bytes = _PyUnicode_AsUTF8String(unicode, "surrogateescape");
    Py_DECREF(unicode);
    if (bytes == NULL) {
        PyErr_Clear();
        if (error_pos != NULL)
            *error_pos = (size_t)-1;
        return NULL;
    }

    len = PyBytes_GET_SIZE(bytes);
    cpath = PyMem_Malloc(len+1);
    if (cpath == NULL) {
        PyErr_Clear();
        Py_DECREF(bytes);
        if (error_pos != NULL)
            *error_pos = (size_t)-1;
        return NULL;
    }
    memcpy(cpath, PyBytes_AsString(bytes), len + 1);
    Py_DECREF(bytes);
    return cpath;
#else   /* __APPLE__ */
    const size_t len = wcslen(text);
    char *result = NULL, *bytes = NULL;
    size_t i, size, converted;
    wchar_t c, buf[2];

#ifndef MS_WINDOWS
    if (force_ascii == -1)
        force_ascii = check_force_ascii();

    if (force_ascii)
        return encode_ascii_surrogateescape(text, error_pos);
#endif

    /* The function works in two steps:
       1. compute the length of the output buffer in bytes (size)
       2. outputs the bytes */
    size = 0;
    buf[1] = 0;
    while (1) {
        for (i=0; i < len; i++) {
            c = text[i];
            if (c >= 0xdc80 && c <= 0xdcff) {
                /* UTF-8b surrogate */
                if (bytes != NULL) {
                    *bytes++ = c - 0xdc00;
                    size--;
                }
                else
                    size++;
                continue;
            }
            else {
                buf[0] = c;
                if (bytes != NULL)
                    converted = wcstombs(bytes, buf, size);
                else
                    converted = wcstombs(NULL, buf, 0);
                if (converted == (size_t)-1) {
                    if (result != NULL)
                        PyMem_Free(result);
                    if (error_pos != NULL)
                        *error_pos = i;
                    return NULL;
                }
                if (bytes != NULL) {
                    bytes += converted;
                    size -= converted;
                }
                else
                    size += converted;
            }
        }
        if (result != NULL) {
            *bytes = '\0';
            break;
        }

        size += 1; /* nul byte at the end */
        result = PyMem_Malloc(size);
        if (result == NULL) {
            if (error_pos != NULL)
                *error_pos = (size_t)-1;
            return NULL;
        }
        bytes = result;
    }
    return result;
#endif   /* __APPLE__ */
}

/* In principle, this should use HAVE__WSTAT, and _wstat
   should be detected by autoconf. However, no current
   POSIX system provides that function, so testing for
   it is pointless.
   Not sure whether the MS_WINDOWS guards are necessary:
   perhaps for cygwin/mingw builds?
*/
#if defined(HAVE_STAT) && !defined(MS_WINDOWS)

/* Get file status. Encode the path to the locale encoding. */

int
_Py_wstat(const wchar_t* path, struct stat *buf)
{
    int err;
    char *fname;
    fname = _Py_wchar2char(path, NULL);
    if (fname == NULL) {
        errno = EINVAL;
        return -1;
    }
    err = stat(fname, buf);
    PyMem_Free(fname);
    return err;
}
#endif

#ifdef HAVE_STAT

/* Call _wstat() on Windows, or encode the path to the filesystem encoding and
   call stat() otherwise. Only fill st_mode attribute on Windows.

   Return 0 on success, -1 on _wstat() / stat() error, -2 if an exception was
   raised. */

int
_Py_stat(PyObject *path, struct stat *statbuf)
{
#ifdef MS_WINDOWS
    int err;
    struct _stat wstatbuf;
    wchar_t *wpath;

    wpath = PyUnicode_AsUnicode(path);
    if (wpath == NULL)
        return -2;
    err = _wstat(wpath, &wstatbuf);
    if (!err)
        statbuf->st_mode = wstatbuf.st_mode;
    return err;
#else
    int ret;
    PyObject *bytes = PyUnicode_EncodeFSDefault(path);
    if (bytes == NULL)
        return -2;
    ret = stat(PyBytes_AS_STRING(bytes), statbuf);
    Py_DECREF(bytes);
    return ret;
#endif
}

#endif

<<<<<<< HEAD
int
=======
static int
>>>>>>> b1a2093a
get_inheritable(int fd, int raise)
{
#ifdef MS_WINDOWS
    HANDLE handle;
    DWORD flags;

    if (!_PyVerify_fd(fd)) {
        if (raise)
            PyErr_SetFromErrno(PyExc_OSError);
        return -1;
    }

    handle = (HANDLE)_get_osfhandle(fd);
    if (handle == INVALID_HANDLE_VALUE) {
        if (raise)
            PyErr_SetFromWindowsErr(0);
        return -1;
    }

    if (!GetHandleInformation(handle, &flags)) {
        if (raise)
            PyErr_SetFromWindowsErr(0);
        return -1;
    }

    return (flags & HANDLE_FLAG_INHERIT);
#else
    int flags;

    flags = fcntl(fd, F_GETFD, 0);
    if (flags == -1) {
        if (raise)
            PyErr_SetFromErrno(PyExc_OSError);
        return -1;
    }
    return !(flags & FD_CLOEXEC);
#endif
}

/* Get the inheritable flag of the specified file descriptor.
   Return 1 if the file descriptor can be inherited, 0 if it cannot,
   raise an exception and return -1 on error. */
int
_Py_get_inheritable(int fd)
{
    return get_inheritable(fd, 1);
}

static int
set_inheritable(int fd, int inheritable, int raise, int *atomic_flag_works)
{
#ifdef MS_WINDOWS
    HANDLE handle;
    DWORD flags;
#elif defined(HAVE_SYS_IOCTL_H) && defined(FIOCLEX) && defined(FIONCLEX)
    int request;
    int err;
#elif defined(HAVE_FCNTL_H)
    int flags;
    int res;
#endif

    /* atomic_flag_works can only be used to make the file descriptor
       non-inheritable */
    assert(!(atomic_flag_works != NULL && inheritable));

    if (atomic_flag_works != NULL && !inheritable) {
        if (*atomic_flag_works == -1) {
            int inheritable = get_inheritable(fd, raise);
            if (inheritable == -1)
                return -1;
            *atomic_flag_works = !inheritable;
        }

        if (*atomic_flag_works)
            return 0;
    }

#ifdef MS_WINDOWS
    if (!_PyVerify_fd(fd)) {
        if (raise)
            PyErr_SetFromErrno(PyExc_OSError);
        return -1;
    }

    handle = (HANDLE)_get_osfhandle(fd);
    if (handle == INVALID_HANDLE_VALUE) {
        if (raise)
            PyErr_SetFromWindowsErr(0);
        return -1;
    }

    if (inheritable)
        flags = HANDLE_FLAG_INHERIT;
    else
        flags = 0;
    if (!SetHandleInformation(handle, HANDLE_FLAG_INHERIT, flags)) {
        if (raise)
            PyErr_SetFromWindowsErr(0);
        return -1;
    }
    return 0;

#elif defined(HAVE_SYS_IOCTL_H) && defined(FIOCLEX) && defined(FIONCLEX)
    if (inheritable)
        request = FIONCLEX;
    else
        request = FIOCLEX;
    err = ioctl(fd, request);
    if (err) {
        if (raise)
            PyErr_SetFromErrno(PyExc_OSError);
        return -1;
    }
    return 0;

#else
    flags = fcntl(fd, F_GETFD);
    if (flags < 0) {
        if (raise)
            PyErr_SetFromErrno(PyExc_OSError);
        return -1;
    }

    if (inheritable)
        flags &= ~FD_CLOEXEC;
    else
        flags |= FD_CLOEXEC;
    res = fcntl(fd, F_SETFD, flags);
    if (res < 0) {
        if (raise)
            PyErr_SetFromErrno(PyExc_OSError);
        return -1;
    }
    return 0;
#endif
}

/* Make the file descriptor non-inheritable.
   Return 0 on success, set errno and return -1 on error. */
static int
make_non_inheritable(int fd)
{
    return set_inheritable(fd, 0, 0, NULL);
}

/* Set the inheritable flag of the specified file descriptor.
   On success: return 0, on error: raise an exception if raise is nonzero
   and return -1.

   If atomic_flag_works is not NULL:

    * if *atomic_flag_works==-1, check if the inheritable is set on the file
      descriptor: if yes, set *atomic_flag_works to 1, otherwise set to 0 and
      set the inheritable flag
    * if *atomic_flag_works==1: do nothing
    * if *atomic_flag_works==0: set inheritable flag to False

   Set atomic_flag_works to NULL if no atomic flag was used to create the
   file descriptor.

   atomic_flag_works can only be used to make a file descriptor
   non-inheritable: atomic_flag_works must be NULL if inheritable=1. */
int
_Py_set_inheritable(int fd, int inheritable, int *atomic_flag_works)
{
    return set_inheritable(fd, inheritable, 1, atomic_flag_works);
}

/* Open a file with the specified flags (wrapper to open() function).
   The file descriptor is created non-inheritable. */
int
_Py_open(const char *pathname, int flags)
{
    int fd;
#ifdef MS_WINDOWS
    fd = open(pathname, flags | O_NOINHERIT);
    if (fd < 0)
        return fd;
#else

    int *atomic_flag_works;
#ifdef O_CLOEXEC
    atomic_flag_works = &_Py_open_cloexec_works;
    flags |= O_CLOEXEC;
#else
    atomic_flag_works = NULL;
#endif
    fd = open(pathname, flags);
    if (fd < 0)
        return fd;

    if (set_inheritable(fd, 0, 0, atomic_flag_works) < 0) {
        close(fd);
        return -1;
    }
#endif   /* !MS_WINDOWS */
    return fd;
}

/* Open a file. Use _wfopen() on Windows, encode the path to the locale
   encoding and use fopen() otherwise. The file descriptor is created
   non-inheritable. */
FILE *
_Py_wfopen(const wchar_t *path, const wchar_t *mode)
{
    FILE *f;
#ifndef MS_WINDOWS
    char *cpath;
    char cmode[10];
    size_t r;
    r = wcstombs(cmode, mode, 10);
    if (r == (size_t)-1 || r >= 10) {
        errno = EINVAL;
        return NULL;
    }
    cpath = _Py_wchar2char(path, NULL);
    if (cpath == NULL)
        return NULL;
    f = fopen(cpath, cmode);
    PyMem_Free(cpath);
#else
    f = _wfopen(path, mode);
#endif
    if (f == NULL)
        return NULL;
    if (make_non_inheritable(fileno(f)) < 0) {
        fclose(f);
        return NULL;
    }
    return f;
}

/* Wrapper to fopen(). The file descriptor is created non-inheritable. */
FILE*
_Py_fopen(const char *pathname, const char *mode)
{
    FILE *f = fopen(pathname, mode);
    if (f == NULL)
        return NULL;
    if (make_non_inheritable(fileno(f)) < 0) {
        fclose(f);
        return NULL;
    }
    return f;
}

/* Open a file. Call _wfopen() on Windows, or encode the path to the filesystem
   encoding and call fopen() otherwise. The file descriptor is created
   non-inheritable.

   Return the new file object on success, or NULL if the file cannot be open or
   (if PyErr_Occurred()) on unicode error. */
FILE*
_Py_fopen_obj(PyObject *path, const char *mode)
{
    FILE *f;
#ifdef MS_WINDOWS
    wchar_t *wpath;
    wchar_t wmode[10];
    int usize;

    if (!PyUnicode_Check(path)) {
        PyErr_Format(PyExc_TypeError,
                     "str file path expected under Windows, got %R",
                     Py_TYPE(path));
        return NULL;
    }
    wpath = PyUnicode_AsUnicode(path);
    if (wpath == NULL)
        return NULL;

    usize = MultiByteToWideChar(CP_ACP, 0, mode, -1, wmode, sizeof(wmode));
    if (usize == 0)
        return NULL;

    f = _wfopen(wpath, wmode);
#else
    PyObject *bytes;
    if (!PyUnicode_FSConverter(path, &bytes))
        return NULL;
    f = fopen(PyBytes_AS_STRING(bytes), mode);
    Py_DECREF(bytes);
#endif
    if (f == NULL)
        return NULL;
    if (make_non_inheritable(fileno(f)) < 0) {
        fclose(f);
        return NULL;
    }
    return f;
}

#ifdef HAVE_READLINK

/* Read value of symbolic link. Encode the path to the locale encoding, decode
   the result from the locale encoding. Return -1 on error. */

int
_Py_wreadlink(const wchar_t *path, wchar_t *buf, size_t bufsiz)
{
    char *cpath;
    char cbuf[PATH_MAX];
    wchar_t *wbuf;
    int res;
    size_t r1;

    cpath = _Py_wchar2char(path, NULL);
    if (cpath == NULL) {
        errno = EINVAL;
        return -1;
    }
    res = (int)readlink(cpath, cbuf, PATH_MAX);
    PyMem_Free(cpath);
    if (res == -1)
        return -1;
    if (res == PATH_MAX) {
        errno = EINVAL;
        return -1;
    }
    cbuf[res] = '\0'; /* buf will be null terminated */
    wbuf = _Py_char2wchar(cbuf, &r1);
    if (wbuf == NULL) {
        errno = EINVAL;
        return -1;
    }
    if (bufsiz <= r1) {
        PyMem_RawFree(wbuf);
        errno = EINVAL;
        return -1;
    }
    wcsncpy(buf, wbuf, bufsiz);
    PyMem_RawFree(wbuf);
    return (int)r1;
}
#endif

#ifdef HAVE_REALPATH

/* Return the canonicalized absolute pathname. Encode path to the locale
   encoding, decode the result from the locale encoding.
   Return NULL on error. */

wchar_t*
_Py_wrealpath(const wchar_t *path,
              wchar_t *resolved_path, size_t resolved_path_size)
{
    char *cpath;
    char cresolved_path[PATH_MAX];
    wchar_t *wresolved_path;
    char *res;
    size_t r;
    cpath = _Py_wchar2char(path, NULL);
    if (cpath == NULL) {
        errno = EINVAL;
        return NULL;
    }
    res = realpath(cpath, cresolved_path);
    PyMem_Free(cpath);
    if (res == NULL)
        return NULL;

    wresolved_path = _Py_char2wchar(cresolved_path, &r);
    if (wresolved_path == NULL) {
        errno = EINVAL;
        return NULL;
    }
    if (resolved_path_size <= r) {
        PyMem_RawFree(wresolved_path);
        errno = EINVAL;
        return NULL;
    }
    wcsncpy(resolved_path, wresolved_path, resolved_path_size);
    PyMem_RawFree(wresolved_path);
    return resolved_path;
}
#endif

/* Get the current directory. size is the buffer size in wide characters
   including the null character. Decode the path from the locale encoding.
   Return NULL on error. */

wchar_t*
_Py_wgetcwd(wchar_t *buf, size_t size)
{
#ifdef MS_WINDOWS
    int isize = (int)Py_MIN(size, INT_MAX);
    return _wgetcwd(buf, isize);
#else
    char fname[PATH_MAX];
    wchar_t *wname;
    size_t len;

    if (getcwd(fname, PATH_MAX) == NULL)
        return NULL;
    wname = _Py_char2wchar(fname, &len);
    if (wname == NULL)
        return NULL;
    if (size <= len) {
        PyMem_RawFree(wname);
        return NULL;
    }
    wcsncpy(buf, wname, size);
    PyMem_RawFree(wname);
    return buf;
#endif
}

/* Duplicate a file descriptor. The new file descriptor is created as
   non-inheritable. Return a new file descriptor on success, raise an OSError
   exception and return -1 on error.

   The GIL is released to call dup(). The caller must hold the GIL. */
int
_Py_dup(int fd)
{
#ifdef MS_WINDOWS
    HANDLE handle;
    DWORD ftype;
#endif

    if (!_PyVerify_fd(fd)) {
        PyErr_SetFromErrno(PyExc_OSError);
        return -1;
    }

#ifdef MS_WINDOWS
    handle = (HANDLE)_get_osfhandle(fd);
    if (handle == INVALID_HANDLE_VALUE) {
        PyErr_SetFromWindowsErr(0);
        return -1;
    }

    /* get the file type, ignore the error if it failed */
    ftype = GetFileType(handle);

    Py_BEGIN_ALLOW_THREADS
    fd = dup(fd);
    Py_END_ALLOW_THREADS
    if (fd < 0) {
        PyErr_SetFromErrno(PyExc_OSError);
        return -1;
    }

    /* Character files like console cannot be make non-inheritable */
    if (ftype != FILE_TYPE_CHAR) {
        if (_Py_set_inheritable(fd, 0, NULL) < 0) {
            close(fd);
            return -1;
        }
    }
#elif defined(HAVE_FCNTL_H) && defined(F_DUPFD_CLOEXEC)
    Py_BEGIN_ALLOW_THREADS
    fd = fcntl(fd, F_DUPFD_CLOEXEC, 0);
    Py_END_ALLOW_THREADS
    if (fd < 0) {
        PyErr_SetFromErrno(PyExc_OSError);
        return -1;
    }

#else
    Py_BEGIN_ALLOW_THREADS
    fd = dup(fd);
    Py_END_ALLOW_THREADS
    if (fd < 0) {
        PyErr_SetFromErrno(PyExc_OSError);
        return -1;
    }

    if (_Py_set_inheritable(fd, 0, NULL) < 0) {
        close(fd);
        return -1;
    }
#endif
    return fd;
}
<|MERGE_RESOLUTION|>--- conflicted
+++ resolved
@@ -566,11 +566,7 @@
 
 #endif
 
-<<<<<<< HEAD
-int
-=======
 static int
->>>>>>> b1a2093a
 get_inheritable(int fd, int raise)
 {
 #ifdef MS_WINDOWS
