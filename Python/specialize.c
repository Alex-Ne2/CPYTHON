--- conflicted
+++ resolved
@@ -491,12 +491,9 @@
 #define SPEC_FAIL_PYCFUNCTION_NOARGS 16
 #define SPEC_FAIL_BAD_CALL_FLAGS 17
 #define SPEC_FAIL_CLASS 18
-<<<<<<< HEAD
 #define SPEC_FAIL_PYTHON_CLASS 19
-=======
-#define SPEC_FAIL_C_METHOD_CALL 19
-#define SPEC_FAIL_METHDESCR_NON_METHOD 20
->>>>>>> f025ae63
+#define SPEC_FAIL_C_METHOD_CALL 20
+#define SPEC_FAIL_METHDESCR_NON_METHOD 21
 
 /* COMPARE_OP */
 #define SPEC_FAIL_STRING_COMPARE 13
@@ -1267,26 +1264,23 @@
     PyObject *callable, _Py_CODEUNIT *instr,
     int nargs, SpecializedCacheEntry *cache)
 {
-<<<<<<< HEAD
     assert(PyType_Check(callable));
     PyTypeObject *tp = (PyTypeObject *)callable;
     if (tp->tp_new == PyBaseObject_Type.tp_new) {
-        SPECIALIZATION_FAIL(CALL_FUNCTION, SPEC_FAIL_PYTHON_CLASS);
+        SPECIALIZATION_FAIL(CALL_NO_KW, SPEC_FAIL_PYTHON_CLASS);
         return -1;
     }
     if (nargs == 1) {
         if (tp == &PyType_Type) {
-            *instr = _Py_MAKECODEUNIT(CALL_FUNCTION_TYPE_1, _Py_OPARG(*instr));
+            *instr = _Py_MAKECODEUNIT(CALL_NO_KW_TYPE_1, _Py_OPARG(*instr));
             return 0;
         }
         if ((tp->tp_flags & Py_TPFLAGS_IMMUTABLETYPE) && tp->tp_vectorcall != NULL) {
             cache->adaptive.version = tp->tp_version_tag;
-            *instr = _Py_MAKECODEUNIT(CALL_FUNCTION_BUILTIN_CLASS_1, _Py_OPARG(*instr));
+            *instr = _Py_MAKECODEUNIT(CALL_NO_KW_BUILTIN_CLASS_1, _Py_OPARG(*instr));
             return 0;
         }
     }
-    SPECIALIZATION_FAIL(CALL_FUNCTION, SPEC_FAIL_CLASS);
-=======
     SPECIALIZATION_FAIL(CALL_NO_KW, SPEC_FAIL_CLASS);
     return -1;
 }
@@ -1332,7 +1326,6 @@
         }
     }
     SPECIALIZATION_FAIL(CALL_NO_KW, SPEC_FAIL_OTHER);
->>>>>>> f025ae63
     return -1;
 }
 
