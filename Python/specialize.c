--- conflicted
+++ resolved
@@ -121,11 +121,8 @@
     int err = 0;
     err += add_stat_dict(stats, LOAD_ATTR, "load_attr");
     err += add_stat_dict(stats, LOAD_GLOBAL, "load_global");
-<<<<<<< HEAD
+    err += add_stat_dict(stats, LOAD_METHOD, "load_method");
     err += add_stat_dict(stats, BINARY_ADD, "binary_add");
-=======
-    err += add_stat_dict(stats, LOAD_GLOBAL, "load_method");
->>>>>>> 3240bc62
     err += add_stat_dict(stats, BINARY_SUBSCR, "binary_subscr");
     err += add_stat_dict(stats, STORE_ATTR, "store_attr");
     if (err < 0) {
@@ -180,11 +177,8 @@
 #endif
     print_stats(out, &_specialization_stats[LOAD_ATTR], "load_attr");
     print_stats(out, &_specialization_stats[LOAD_GLOBAL], "load_global");
-<<<<<<< HEAD
+    print_stats(out, &_specialization_stats[LOAD_METHOD], "load_method");
     print_stats(out, &_specialization_stats[BINARY_ADD], "binary_add");
-=======
-    print_stats(out, &_specialization_stats[LOAD_METHOD], "load_method");
->>>>>>> 3240bc62
     print_stats(out, &_specialization_stats[BINARY_SUBSCR], "binary_subscr");
     print_stats(out, &_specialization_stats[STORE_ATTR], "store_attr");
     if (out != stderr) {
@@ -233,11 +227,8 @@
 static uint8_t adaptive_opcodes[256] = {
     [LOAD_ATTR] = LOAD_ATTR_ADAPTIVE,
     [LOAD_GLOBAL] = LOAD_GLOBAL_ADAPTIVE,
-<<<<<<< HEAD
+    [LOAD_METHOD] = LOAD_METHOD_ADAPTIVE,
     [BINARY_ADD] = BINARY_ADD_ADAPTIVE,
-=======
-    [LOAD_METHOD] = LOAD_METHOD_ADAPTIVE,
->>>>>>> 3240bc62
     [BINARY_SUBSCR] = BINARY_SUBSCR_ADAPTIVE,
     [STORE_ATTR] = STORE_ATTR_ADAPTIVE,
 };
@@ -246,11 +237,8 @@
 static uint8_t cache_requirements[256] = {
     [LOAD_ATTR] = 2, /* _PyAdaptiveEntry and _PyAttrCache */
     [LOAD_GLOBAL] = 2, /* _PyAdaptiveEntry and _PyLoadGlobalCache */
-<<<<<<< HEAD
+    [LOAD_METHOD] = 3, /* _PyAdaptiveEntry, _PyAttrCache and _PyObjectCache */
     [BINARY_ADD] = 0,
-=======
-    [LOAD_METHOD] = 3, /* _PyAdaptiveEntry, _PyAttrCache and _PyObjectCache */
->>>>>>> 3240bc62
     [BINARY_SUBSCR] = 0,
     [STORE_ATTR] = 2, /* _PyAdaptiveEntry and _PyAttrCache */
 };
