#include "Python.h"
#include "pycore_code.h"
#include "pycore_dict.h"
#include "pycore_long.h"
#include "pycore_moduleobject.h"
#include "pycore_object.h"
#include "opcode.h"
#include "structmember.h"         // struct PyMemberDef, T_OFFSET_EX

#include <stdlib.h> // rand()

/* For guidance on adding or extending families of instructions see
 * ./adaptive.md
 */


/* We layout the quickened data as a bi-directional array:
 * Instructions upwards, cache entries downwards.
 * first_instr is aligned to a SpecializedCacheEntry.
 * The nth instruction is located at first_instr[n]
 * The nth cache is located at ((SpecializedCacheEntry *)first_instr)[-1-n]
 * The first (index 0) cache entry is reserved for the count, to enable finding
 * the first instruction from the base pointer.
 * The cache_count argument must include space for the count.
 * We use the SpecializedCacheOrInstruction union to refer to the data
 * to avoid type punning.

 Layout of quickened data, each line 8 bytes for M cache entries and N instructions:

 <cache_count>                              <---- co->co_quickened
 <cache M-1>
 <cache M-2>
 ...
 <cache 0>
 <instr 0> <instr 1> <instr 2> <instr 3>    <--- co->co_first_instr
 <instr 4> <instr 5> <instr 6> <instr 7>
 ...
 <instr N-1>
*/

Py_ssize_t _Py_QuickenedCount = 0;
#if COLLECT_SPECIALIZATION_STATS
SpecializationStats _specialization_stats[256] = { 0 };

#define ADD_STAT_TO_DICT(res, field) \
    do { \
        PyObject *val = PyLong_FromUnsignedLongLong(stats->field); \
        if (val == NULL) { \
            Py_DECREF(res); \
            return NULL; \
        } \
        if (PyDict_SetItemString(res, #field, val) == -1) { \
            Py_DECREF(res); \
            Py_DECREF(val); \
            return NULL; \
        } \
        Py_DECREF(val); \
    } while(0);

static PyObject*
stats_to_dict(SpecializationStats *stats)
{
    PyObject *res = PyDict_New();
    if (res == NULL) {
        return NULL;
    }
    ADD_STAT_TO_DICT(res, specialization_success);
    ADD_STAT_TO_DICT(res, specialization_failure);
    ADD_STAT_TO_DICT(res, hit);
    ADD_STAT_TO_DICT(res, deferred);
    ADD_STAT_TO_DICT(res, miss);
    ADD_STAT_TO_DICT(res, deopt);
    ADD_STAT_TO_DICT(res, unquickened);
#if COLLECT_SPECIALIZATION_STATS_DETAILED
    PyObject *failure_kinds = PyTuple_New(SPECIALIZATION_FAILURE_KINDS);
    if (failure_kinds == NULL) {
        Py_DECREF(res);
        return NULL;
    }
    for (int i = 0; i < SPECIALIZATION_FAILURE_KINDS; i++) {
        PyObject *stat = PyLong_FromUnsignedLongLong(stats->specialization_failure_kinds[i]);
        if (stat == NULL) {
            Py_DECREF(res);
            Py_DECREF(failure_kinds);
            return NULL;
        }
        PyTuple_SET_ITEM(failure_kinds, i, stat);
    }
    if (PyDict_SetItemString(res, "specialization_failure_kinds", failure_kinds)) {
        Py_DECREF(res);
        Py_DECREF(failure_kinds);
        return NULL;
    }
    Py_DECREF(failure_kinds);
#endif
    return res;
}
#undef ADD_STAT_TO_DICT

static int
add_stat_dict(
    PyObject *res,
    int opcode,
    const char *name) {

    SpecializationStats *stats = &_specialization_stats[opcode];
    PyObject *d = stats_to_dict(stats);
    if (d == NULL) {
        return -1;
    }
    int err = PyDict_SetItemString(res, name, d);
    Py_DECREF(d);
    return err;
}

#if COLLECT_SPECIALIZATION_STATS
PyObject*
_Py_GetSpecializationStats(void) {
    PyObject *stats = PyDict_New();
    if (stats == NULL) {
        return NULL;
    }
    int err = 0;
    err += add_stat_dict(stats, LOAD_ATTR, "load_attr");
    err += add_stat_dict(stats, LOAD_GLOBAL, "load_global");
    err += add_stat_dict(stats, LOAD_METHOD, "load_method");
    err += add_stat_dict(stats, BINARY_SUBSCR, "binary_subscr");
    err += add_stat_dict(stats, STORE_ATTR, "store_attr");
    err += add_stat_dict(stats, CALL_FUNCTION, "call_function");
    err += add_stat_dict(stats, BINARY_OP, "binary_op");
    if (err < 0) {
        Py_DECREF(stats);
        return NULL;
    }
    return stats;
}
#endif


#define PRINT_STAT(name, field) fprintf(out, "    %s." #field " : %" PRIu64 "\n", name, stats->field);

static void
print_stats(FILE *out, SpecializationStats *stats, const char *name)
{
    PRINT_STAT(name, specialization_success);
    PRINT_STAT(name, specialization_failure);
    PRINT_STAT(name, hit);
    PRINT_STAT(name, deferred);
    PRINT_STAT(name, miss);
    PRINT_STAT(name, deopt);
    PRINT_STAT(name, unquickened);
#if PRINT_SPECIALIZATION_STATS_DETAILED
    for (int i = 0; i < SPECIALIZATION_FAILURE_KINDS; i++) {
        fprintf(out, "    %s.specialization_failure_kinds[%d] : %" PRIu64 "\n",
            name, i, stats->specialization_failure_kinds[i]);
    }
#endif
}
#undef PRINT_STAT

void
_Py_PrintSpecializationStats(void)
{
    FILE *out = stderr;
#if PRINT_SPECIALIZATION_STATS_TO_FILE
    /* Write to a file instead of stderr. */
# ifdef MS_WINDOWS
    const char *dirname = "c:\\temp\\py_stats\\";
# else
    const char *dirname = "/tmp/py_stats/";
# endif
    char buf[48];
    sprintf(buf, "%s%u_%u.txt", dirname, (unsigned)clock(), (unsigned)rand());
    FILE *fout = fopen(buf, "w");
    if (fout) {
        out = fout;
    }
#else
    fprintf(out, "Specialization stats:\n");
#endif
    print_stats(out, &_specialization_stats[LOAD_ATTR], "load_attr");
    print_stats(out, &_specialization_stats[LOAD_GLOBAL], "load_global");
    print_stats(out, &_specialization_stats[LOAD_METHOD], "load_method");
    print_stats(out, &_specialization_stats[BINARY_SUBSCR], "binary_subscr");
    print_stats(out, &_specialization_stats[STORE_ATTR], "store_attr");
    print_stats(out, &_specialization_stats[CALL_FUNCTION], "call_function");
    print_stats(out, &_specialization_stats[BINARY_OP], "binary_op");
    if (out != stderr) {
        fclose(out);
    }
}

#if COLLECT_SPECIALIZATION_STATS_DETAILED

#define SPECIALIZATION_FAIL(opcode, kind) _specialization_stats[opcode].specialization_failure_kinds[kind]++


#endif
#endif

#ifndef SPECIALIZATION_FAIL
#define SPECIALIZATION_FAIL(opcode, kind) ((void)0)
#endif

static SpecializedCacheOrInstruction *
allocate(int cache_count, int instruction_count)
{
    assert(sizeof(SpecializedCacheOrInstruction) == 2*sizeof(int32_t));
    assert(sizeof(SpecializedCacheEntry) == 2*sizeof(int32_t));
    assert(cache_count > 0);
    assert(instruction_count > 0);
    int count = cache_count + (instruction_count + INSTRUCTIONS_PER_ENTRY -1)/INSTRUCTIONS_PER_ENTRY;
    SpecializedCacheOrInstruction *array = (SpecializedCacheOrInstruction *)
        PyMem_Malloc(sizeof(SpecializedCacheOrInstruction) * count);
    if (array == NULL) {
        PyErr_NoMemory();
        return NULL;
    }
    _Py_QuickenedCount++;
    array[0].entry.zero.cache_count = cache_count;
    return array;
}

static int
get_cache_count(SpecializedCacheOrInstruction *quickened) {
    return quickened[0].entry.zero.cache_count;
}

/* Map from opcode to adaptive opcode.
  Values of zero are ignored. */
static uint8_t adaptive_opcodes[256] = {
    [LOAD_ATTR] = LOAD_ATTR_ADAPTIVE,
    [LOAD_GLOBAL] = LOAD_GLOBAL_ADAPTIVE,
    [LOAD_METHOD] = LOAD_METHOD_ADAPTIVE,
    [BINARY_SUBSCR] = BINARY_SUBSCR_ADAPTIVE,
    [CALL_FUNCTION] = CALL_FUNCTION_ADAPTIVE,
    [STORE_ATTR] = STORE_ATTR_ADAPTIVE,
    [BINARY_OP] = BINARY_OP_ADAPTIVE,
};

/* The number of cache entries required for a "family" of instructions. */
static uint8_t cache_requirements[256] = {
    [LOAD_ATTR] = 2, /* _PyAdaptiveEntry and _PyAttrCache */
    [LOAD_GLOBAL] = 2, /* _PyAdaptiveEntry and _PyLoadGlobalCache */
    [LOAD_METHOD] = 3, /* _PyAdaptiveEntry, _PyAttrCache and _PyObjectCache */
    [BINARY_SUBSCR] = 2, /* _PyAdaptiveEntry, _PyObjectCache */
    [CALL_FUNCTION] = 2, /* _PyAdaptiveEntry and _PyObjectCache/_PyCallCache */
    [STORE_ATTR] = 2, /* _PyAdaptiveEntry and _PyAttrCache */
    [BINARY_OP] = 1,  // _PyAdaptiveEntry
};

/* Return the oparg for the cache_offset and instruction index.
 *
 * If no cache is needed then return the original oparg.
 * If a cache is needed, but cannot be accessed because
 * oparg would be too large, then return -1.
 *
 * Also updates the cache_offset, as it may need to be incremented by
 * more than the cache requirements, if many instructions do not need caches.
 *
 * See pycore_code.h for details of how the cache offset,
 * instruction index and oparg are related */
static int
oparg_from_instruction_and_update_offset(int index, int opcode, int original_oparg, int *cache_offset) {
    /* The instruction pointer in the interpreter points to the next
     * instruction, so we compute the offset using nexti (index + 1) */
    int nexti = index + 1;
    uint8_t need = cache_requirements[opcode];
    if (need == 0) {
        return original_oparg;
    }
    assert(adaptive_opcodes[opcode] != 0);
    int oparg = oparg_from_offset_and_nexti(*cache_offset, nexti);
    assert(*cache_offset == offset_from_oparg_and_nexti(oparg, nexti));
    /* Some cache space is wasted here as the minimum possible offset is (nexti>>1) */
    if (oparg < 0) {
        oparg = 0;
        *cache_offset = offset_from_oparg_and_nexti(oparg, nexti);
    }
    else if (oparg > 255) {
        return -1;
    }
    *cache_offset += need;
    return oparg;
}

static int
entries_needed(const _Py_CODEUNIT *code, int len)
{
    int cache_offset = 0;
    int previous_opcode = -1;
    for (int i = 0; i < len; i++) {
        uint8_t opcode = _Py_OPCODE(code[i]);
        if (previous_opcode != EXTENDED_ARG) {
            oparg_from_instruction_and_update_offset(i, opcode, 0, &cache_offset);
        }
        previous_opcode = opcode;
    }
    return cache_offset + 1;   // One extra for the count entry
}

static inline _Py_CODEUNIT *
first_instruction(SpecializedCacheOrInstruction *quickened)
{
    return &quickened[get_cache_count(quickened)].code[0];
}

/** Insert adaptive instructions and superinstructions.
 *
 * Skip instruction preceded by EXTENDED_ARG for adaptive
 * instructions as those are both very rare and tricky
 * to handle.
 */
static void
optimize(SpecializedCacheOrInstruction *quickened, int len)
{
    _Py_CODEUNIT *instructions = first_instruction(quickened);
    int cache_offset = 0;
    int previous_opcode = -1;
    int previous_oparg = 0;
    for(int i = 0; i < len; i++) {
        int opcode = _Py_OPCODE(instructions[i]);
        int oparg = _Py_OPARG(instructions[i]);
        uint8_t adaptive_opcode = adaptive_opcodes[opcode];
        if (adaptive_opcode && previous_opcode != EXTENDED_ARG) {
            int new_oparg = oparg_from_instruction_and_update_offset(
                i, opcode, oparg, &cache_offset
            );
            if (new_oparg < 0) {
                /* Not possible to allocate a cache for this instruction */
                previous_opcode = opcode;
                continue;
            }
            previous_opcode = adaptive_opcode;
            int entries_needed = cache_requirements[opcode];
            if (entries_needed) {
                /* Initialize the adpative cache entry */
                int cache0_offset = cache_offset-entries_needed;
                SpecializedCacheEntry *cache =
                    _GetSpecializedCacheEntry(instructions, cache0_offset);
                cache->adaptive.original_oparg = oparg;
                cache->adaptive.counter = 0;
            } else {
                // oparg is the adaptive cache counter
                new_oparg = 0;
            }
            instructions[i] = _Py_MAKECODEUNIT(adaptive_opcode, new_oparg);
        }
        else {
            /* Super instructions don't use the cache,
             * so no need to update the offset. */
            switch (opcode) {
                case JUMP_ABSOLUTE:
                    instructions[i] = _Py_MAKECODEUNIT(JUMP_ABSOLUTE_QUICK, oparg);
                    break;
                case LOAD_FAST:
                    switch(previous_opcode) {
                        case LOAD_FAST:
                            instructions[i-1] = _Py_MAKECODEUNIT(LOAD_FAST__LOAD_FAST, previous_oparg);
                            break;
                        case STORE_FAST:
                            instructions[i-1] = _Py_MAKECODEUNIT(STORE_FAST__LOAD_FAST, previous_oparg);
                            break;
                        case LOAD_CONST:
                            instructions[i-1] = _Py_MAKECODEUNIT(LOAD_CONST__LOAD_FAST, previous_oparg);
                            break;
                    }
                    break;
                case STORE_FAST:
                    if (previous_opcode == STORE_FAST) {
                        instructions[i-1] = _Py_MAKECODEUNIT(STORE_FAST__STORE_FAST, previous_oparg);
                    }
                    break;
                case LOAD_CONST:
                    if (previous_opcode == LOAD_FAST) {
                        instructions[i-1] = _Py_MAKECODEUNIT(LOAD_FAST__LOAD_CONST, previous_oparg);
                    }
                    break;
            }
            previous_opcode = opcode;
            previous_oparg = oparg;
        }
    }
    assert(cache_offset+1 == get_cache_count(quickened));
}

int
_Py_Quicken(PyCodeObject *code) {
    if (code->co_quickened) {
        return 0;
    }
    Py_ssize_t size = PyBytes_GET_SIZE(code->co_code);
    int instr_count = (int)(size/sizeof(_Py_CODEUNIT));
    if (instr_count > MAX_SIZE_TO_QUICKEN) {
        code->co_warmup = QUICKENING_WARMUP_COLDEST;
        return 0;
    }
    int entry_count = entries_needed(code->co_firstinstr, instr_count);
    SpecializedCacheOrInstruction *quickened = allocate(entry_count, instr_count);
    if (quickened == NULL) {
        return -1;
    }
    _Py_CODEUNIT *new_instructions = first_instruction(quickened);
    memcpy(new_instructions, code->co_firstinstr, size);
    optimize(quickened, instr_count);
    code->co_quickened = quickened;
    code->co_firstinstr = new_instructions;
    return 0;
}

static inline int
initial_counter_value(void) {
    /* Starting value for the counter.
     * This value needs to be not too low, otherwise
     * it would cause excessive de-optimization.
     * Neither should it be too high, or that would delay
     * de-optimization excessively when it is needed.
     * A value around 50 seems to work, and we choose a
     * prime number to avoid artifacts.
     */
    return 53;
}

/* Common */

#define SPEC_FAIL_OTHER 0
#define SPEC_FAIL_NO_DICT 1
#define SPEC_FAIL_OVERRIDDEN 2
#define SPEC_FAIL_OUT_OF_VERSIONS 3
#define SPEC_FAIL_OUT_OF_RANGE 4
#define SPEC_FAIL_EXPECTED_ERROR 5

/* Attributes */

#define SPEC_FAIL_NON_STRING_OR_SPLIT 6
#define SPEC_FAIL_MODULE_ATTR_NOT_FOUND 7
#define SPEC_FAIL_OVERRIDING_DESCRIPTOR 8
#define SPEC_FAIL_NON_OVERRIDING_DESCRIPTOR 9
#define SPEC_FAIL_NOT_DESCRIPTOR 10
#define SPEC_FAIL_METHOD 11
#define SPEC_FAIL_MUTABLE_CLASS 12
#define SPEC_FAIL_PROPERTY 13
#define SPEC_FAIL_NON_OBJECT_SLOT 14
#define SPEC_FAIL_READ_ONLY 15
#define SPEC_FAIL_AUDITED_SLOT 16

/* Methods */

#define SPEC_FAIL_IS_ATTR 15
#define SPEC_FAIL_DICT_SUBCLASS 16
#define SPEC_FAIL_BUILTIN_CLASS_METHOD 17
#define SPEC_FAIL_CLASS_METHOD_OBJ 18
#define SPEC_FAIL_OBJECT_SLOT 19

/* Binary subscr */

#define SPEC_FAIL_ARRAY_INT 8
#define SPEC_FAIL_ARRAY_SLICE 9
#define SPEC_FAIL_LIST_SLICE 10
#define SPEC_FAIL_TUPLE_SLICE 11
#define SPEC_FAIL_STRING_INT 12
#define SPEC_FAIL_STRING_SLICE 13
#define SPEC_FAIL_BUFFER_INT 15
#define SPEC_FAIL_BUFFER_SLICE 16
#define SPEC_FAIL_SEQUENCE_INT 17

/* Binary add */

#define SPEC_FAIL_NON_FUNCTION_SCOPE 11
#define SPEC_FAIL_DIFFERENT_TYPES 12

/* Calls */
#define SPEC_FAIL_GENERATOR 7
#define SPEC_FAIL_COMPLEX_PARAMETERS 8
#define SPEC_FAIL_WRONG_NUMBER_ARGUMENTS 9
#define SPEC_FAIL_CO_NOT_OPTIMIZED 10
/* SPEC_FAIL_METHOD  defined as 11 above */

#define SPEC_FAIL_PYCFUNCTION 13
#define SPEC_FAIL_PYCFUNCTION_WITH_KEYWORDS 14
#define SPEC_FAIL_PYCFUNCTION_FAST_WITH_KEYWORDS 15
#define SPEC_FAIL_PYCFUNCTION_NOARGS 16
#define SPEC_FAIL_BAD_CALL_FLAGS 17
#define SPEC_FAIL_CLASS 18


static int
specialize_module_load_attr(
    PyObject *owner, _Py_CODEUNIT *instr, PyObject *name,
    _PyAdaptiveEntry *cache0, _PyAttrCache *cache1, int opcode,
    int opcode_module)
{
    PyModuleObject *m = (PyModuleObject *)owner;
    PyObject *value = NULL;
    PyObject *getattr;
    _Py_IDENTIFIER(__getattr__);
    assert(owner->ob_type->tp_inline_values_offset == 0);
    PyDictObject *dict = (PyDictObject *)m->md_dict;
    if (dict == NULL) {
        SPECIALIZATION_FAIL(opcode, SPEC_FAIL_NO_DICT);
        return -1;
    }
    if (dict->ma_keys->dk_kind != DICT_KEYS_UNICODE) {
        SPECIALIZATION_FAIL(opcode, SPEC_FAIL_NON_STRING_OR_SPLIT);
        return -1;
    }
    getattr = _PyUnicode_FromId(&PyId___getattr__); /* borrowed */
    if (getattr == NULL) {
        SPECIALIZATION_FAIL(opcode, SPEC_FAIL_OVERRIDDEN);
        PyErr_Clear();
        return -1;
    }
    Py_ssize_t index = _PyDict_GetItemHint(dict, getattr, -1,  &value);
    assert(index != DKIX_ERROR);
    if (index != DKIX_EMPTY) {
        SPECIALIZATION_FAIL(opcode, SPEC_FAIL_MODULE_ATTR_NOT_FOUND);
        return -1;
    }
    index = _PyDict_GetItemHint(dict, name, -1, &value);
    assert (index != DKIX_ERROR);
    if (index != (uint16_t)index) {
        SPECIALIZATION_FAIL(opcode, SPEC_FAIL_OUT_OF_RANGE);
        return -1;
    }
    uint32_t keys_version = _PyDictKeys_GetVersionForCurrentState(dict->ma_keys);
    if (keys_version == 0) {
        SPECIALIZATION_FAIL(opcode, SPEC_FAIL_OUT_OF_VERSIONS);
        return -1;
    }
    cache1->dk_version_or_hint = keys_version;
    cache0->index = (uint16_t)index;
    *instr = _Py_MAKECODEUNIT(opcode_module, _Py_OPARG(*instr));
    return 0;
}



/* Attribute specialization */

typedef enum {
    OVERRIDING, /* Is an overriding descriptor, and will remain so. */
    METHOD, /* Attribute has Py_TPFLAGS_METHOD_DESCRIPTOR set */
    PROPERTY, /* Is a property */
    OBJECT_SLOT, /* Is an object slot descriptor */
    OTHER_SLOT, /* Is a slot descriptor of another type */
    NON_OVERRIDING, /* Is another non-overriding descriptor, and is an instance of an immutable class*/
    BUILTIN_CLASSMETHOD, /* Builtin methods with METH_CLASS */
    PYTHON_CLASSMETHOD, /* Python classmethod(func) object */
    NON_DESCRIPTOR, /* Is not a descriptor, and is an instance of an immutable class */
    MUTABLE,   /* Instance of a mutable class; might, or might not, be a descriptor */
    ABSENT, /* Attribute is not present on the class */
    DUNDER_CLASS, /* __class__ attribute */
    GETSET_OVERRIDDEN /* __getattribute__ or __setattr__ has been overridden */
} DesciptorClassification;


static DesciptorClassification
analyze_descriptor(PyTypeObject *type, PyObject *name, PyObject **descr, int store)
{
    if (store) {
        if (type->tp_setattro != PyObject_GenericSetAttr) {
            *descr = NULL;
            return GETSET_OVERRIDDEN;
        }
    }
    else {
        if (type->tp_getattro != PyObject_GenericGetAttr) {
            *descr = NULL;
            return GETSET_OVERRIDDEN;
        }
    }
    PyObject *descriptor = _PyType_Lookup(type, name);
    *descr = descriptor;
    if (descriptor == NULL) {
        return ABSENT;
    }
    PyTypeObject *desc_cls = Py_TYPE(descriptor);
    if (!(desc_cls->tp_flags & Py_TPFLAGS_IMMUTABLETYPE)) {
        return MUTABLE;
    }
    if (desc_cls->tp_descr_set) {
        if (desc_cls == &PyMemberDescr_Type) {
            PyMemberDescrObject *member = (PyMemberDescrObject *)descriptor;
            struct PyMemberDef *dmem = member->d_member;
            if (dmem->type == T_OBJECT_EX) {
                return OBJECT_SLOT;
            }
            return OTHER_SLOT;
        }
        if (desc_cls == &PyProperty_Type) {
            return PROPERTY;
        }
        if (PyUnicode_CompareWithASCIIString(name, "__class__") == 0) {
            if (descriptor == _PyType_Lookup(&PyBaseObject_Type, name)) {
                return DUNDER_CLASS;
            }
        }
        return OVERRIDING;
    }
    if (desc_cls->tp_descr_get) {
        if (desc_cls->tp_flags & Py_TPFLAGS_METHOD_DESCRIPTOR) {
            return METHOD;
        }
        if (Py_IS_TYPE(descriptor, &PyClassMethodDescr_Type)) {
            return BUILTIN_CLASSMETHOD;
        }
        if (Py_IS_TYPE(descriptor, &PyClassMethod_Type)) {
            return PYTHON_CLASSMETHOD;
        }
        return NON_OVERRIDING;
    }
    return NON_DESCRIPTOR;
}

static int
specialize_dict_access(
    PyObject *owner, _Py_CODEUNIT *instr, PyTypeObject *type,
    DesciptorClassification kind, PyObject *name,
    _PyAdaptiveEntry *cache0, _PyAttrCache *cache1,
    int base_op, int values_op, int hint_op)
{
    assert(kind == NON_OVERRIDING || kind == NON_DESCRIPTOR || kind == ABSENT ||
        kind == BUILTIN_CLASSMETHOD || kind == PYTHON_CLASSMETHOD);
    // No descriptor, or non overriding.
    if (type->tp_dictoffset < 0) {
        SPECIALIZATION_FAIL(base_op, SPEC_FAIL_OUT_OF_RANGE);
        return 0;
    }
    if (type->tp_dictoffset > 0) {
        PyObject **dictptr = (PyObject **) ((char *)owner + type->tp_dictoffset);
        PyDictObject *dict = (PyDictObject *)*dictptr;
        if (type->tp_inline_values_offset && dict == NULL) {
            // Virtual dictionary
            PyDictKeysObject *keys = ((PyHeapTypeObject *)type)->ht_cached_keys;
            assert(type->tp_inline_values_offset > 0);
            assert(PyUnicode_CheckExact(name));
            Py_ssize_t index = _PyDictKeys_StringLookup(keys, name);
            assert (index != DKIX_ERROR);
            if (index != (uint16_t)index) {
                SPECIALIZATION_FAIL(base_op, SPEC_FAIL_OUT_OF_RANGE);
                return 0;
            }
            cache1->tp_version = type->tp_version_tag;
            cache0->index = (uint16_t)index;
            *instr = _Py_MAKECODEUNIT(values_op, _Py_OPARG(*instr));
            return 0;
        }
        else {
            if (dict == NULL || !PyDict_CheckExact(dict)) {
                SPECIALIZATION_FAIL(base_op, SPEC_FAIL_NO_DICT);
                return 0;
            }
            // We found an instance with a __dict__.
            PyObject *value = NULL;
            Py_ssize_t hint =
                _PyDict_GetItemHint(dict, name, -1, &value);
            if (hint != (uint32_t)hint) {
                SPECIALIZATION_FAIL(base_op, SPEC_FAIL_OUT_OF_RANGE);
                return 0;
            }
            cache1->dk_version_or_hint = (uint32_t)hint;
            cache1->tp_version = type->tp_version_tag;
            *instr = _Py_MAKECODEUNIT(hint_op, _Py_OPARG(*instr));
            return 1;
        }
    }
    assert(type->tp_dictoffset == 0);
    /* No attribute in instance dictionary */
    switch(kind) {
        case NON_OVERRIDING:
        case BUILTIN_CLASSMETHOD:
        case PYTHON_CLASSMETHOD:
            SPECIALIZATION_FAIL(base_op, SPEC_FAIL_NON_OVERRIDING_DESCRIPTOR);
            return 0;
        case NON_DESCRIPTOR:
            /* To do -- Optimize this case */
            SPECIALIZATION_FAIL(base_op, SPEC_FAIL_NOT_DESCRIPTOR);
            return 0;
        case ABSENT:
            SPECIALIZATION_FAIL(base_op, SPEC_FAIL_EXPECTED_ERROR);
            return 0;
        default:
            Py_UNREACHABLE();
    }
}

int
_Py_Specialize_LoadAttr(PyObject *owner, _Py_CODEUNIT *instr, PyObject *name, SpecializedCacheEntry *cache)
{
    _PyAdaptiveEntry *cache0 = &cache->adaptive;
    _PyAttrCache *cache1 = &cache[-1].attr;
    if (PyModule_CheckExact(owner)) {
        int err = specialize_module_load_attr(owner, instr, name, cache0, cache1,
            LOAD_ATTR, LOAD_ATTR_MODULE);
        if (err) {
            goto fail;
        }
        goto success;
    }
    PyTypeObject *type = Py_TYPE(owner);
    if (type->tp_dict == NULL) {
        if (PyType_Ready(type) < 0) {
            return -1;
        }
    }
    PyObject *descr;
    DesciptorClassification kind = analyze_descriptor(type, name, &descr, 0);
    switch(kind) {
        case OVERRIDING:
            SPECIALIZATION_FAIL(LOAD_ATTR, SPEC_FAIL_OVERRIDING_DESCRIPTOR);
            goto fail;
        case METHOD:
            SPECIALIZATION_FAIL(LOAD_ATTR, SPEC_FAIL_METHOD);
            goto fail;
        case PROPERTY:
            SPECIALIZATION_FAIL(LOAD_ATTR, SPEC_FAIL_PROPERTY);
            goto fail;
        case OBJECT_SLOT:
        {
            PyMemberDescrObject *member = (PyMemberDescrObject *)descr;
            struct PyMemberDef *dmem = member->d_member;
            Py_ssize_t offset = dmem->offset;
            if (dmem->flags & PY_AUDIT_READ) {
                SPECIALIZATION_FAIL(LOAD_ATTR, SPEC_FAIL_AUDITED_SLOT);
                goto fail;
            }
            if (offset != (uint16_t)offset) {
                SPECIALIZATION_FAIL(LOAD_ATTR, SPEC_FAIL_OUT_OF_RANGE);
                goto fail;
            }
            assert(dmem->type == T_OBJECT_EX);
            assert(offset > 0);
            cache0->index = (uint16_t)offset;
            cache1->tp_version = type->tp_version_tag;
            *instr = _Py_MAKECODEUNIT(LOAD_ATTR_SLOT, _Py_OPARG(*instr));
            goto success;
        }
        case DUNDER_CLASS:
        {
            Py_ssize_t offset = offsetof(PyObject, ob_type);
            assert(offset == (uint16_t)offset);
            cache0->index = (uint16_t)offset;
            cache1->tp_version = type->tp_version_tag;
            *instr = _Py_MAKECODEUNIT(LOAD_ATTR_SLOT, _Py_OPARG(*instr));
            goto success;
        }
        case OTHER_SLOT:
            SPECIALIZATION_FAIL(LOAD_ATTR, SPEC_FAIL_NON_OBJECT_SLOT);
            goto fail;
        case MUTABLE:
            SPECIALIZATION_FAIL(LOAD_ATTR, SPEC_FAIL_MUTABLE_CLASS);
            goto fail;
        case GETSET_OVERRIDDEN:
            SPECIALIZATION_FAIL(LOAD_ATTR, SPEC_FAIL_OVERRIDDEN);
            goto fail;
        case BUILTIN_CLASSMETHOD:
        case PYTHON_CLASSMETHOD:
        case NON_OVERRIDING:
        case NON_DESCRIPTOR:
        case ABSENT:
            break;
    }
    int err = specialize_dict_access(
        owner, instr, type, kind, name, cache0, cache1,
        LOAD_ATTR, LOAD_ATTR_INSTANCE_VALUE, LOAD_ATTR_WITH_HINT
    );
    if (err < 0) {
        return -1;
    }
    if (err) {
        goto success;
    }
fail:
    STAT_INC(LOAD_ATTR, specialization_failure);
    assert(!PyErr_Occurred());
    cache_backoff(cache0);
    return 0;
success:
    STAT_INC(LOAD_ATTR, specialization_success);
    assert(!PyErr_Occurred());
    cache0->counter = initial_counter_value();
    return 0;
}

int
_Py_Specialize_StoreAttr(PyObject *owner, _Py_CODEUNIT *instr, PyObject *name, SpecializedCacheEntry *cache)
{
    _PyAdaptiveEntry *cache0 = &cache->adaptive;
    _PyAttrCache *cache1 = &cache[-1].attr;
    PyTypeObject *type = Py_TYPE(owner);
    if (PyModule_CheckExact(owner)) {
        SPECIALIZATION_FAIL(STORE_ATTR, SPEC_FAIL_OVERRIDDEN);
        goto fail;
    }
    PyObject *descr;
    DesciptorClassification kind = analyze_descriptor(type, name, &descr, 1);
    switch(kind) {
        case OVERRIDING:
            SPECIALIZATION_FAIL(STORE_ATTR, SPEC_FAIL_OVERRIDING_DESCRIPTOR);
            goto fail;
        case METHOD:
            SPECIALIZATION_FAIL(STORE_ATTR, SPEC_FAIL_METHOD);
            goto fail;
        case PROPERTY:
            SPECIALIZATION_FAIL(STORE_ATTR, SPEC_FAIL_PROPERTY);
            goto fail;
        case OBJECT_SLOT:
        {
            PyMemberDescrObject *member = (PyMemberDescrObject *)descr;
            struct PyMemberDef *dmem = member->d_member;
            Py_ssize_t offset = dmem->offset;
            if (dmem->flags & READONLY) {
                SPECIALIZATION_FAIL(STORE_ATTR, SPEC_FAIL_READ_ONLY);
                goto fail;
            }
            if (offset != (uint16_t)offset) {
                SPECIALIZATION_FAIL(STORE_ATTR, SPEC_FAIL_OUT_OF_RANGE);
                goto fail;
            }
            assert(dmem->type == T_OBJECT_EX);
            assert(offset > 0);
            cache0->index = (uint16_t)offset;
            cache1->tp_version = type->tp_version_tag;
            *instr = _Py_MAKECODEUNIT(STORE_ATTR_SLOT, _Py_OPARG(*instr));
            goto success;
        }
        case DUNDER_CLASS:
        case OTHER_SLOT:
            SPECIALIZATION_FAIL(STORE_ATTR, SPEC_FAIL_NON_OBJECT_SLOT);
            goto fail;
        case MUTABLE:
            SPECIALIZATION_FAIL(STORE_ATTR, SPEC_FAIL_MUTABLE_CLASS);
            goto fail;
        case GETSET_OVERRIDDEN:
            SPECIALIZATION_FAIL(STORE_ATTR, SPEC_FAIL_OVERRIDDEN);
            goto fail;
        case BUILTIN_CLASSMETHOD:
        case PYTHON_CLASSMETHOD:
        case NON_OVERRIDING:
        case NON_DESCRIPTOR:
        case ABSENT:
            break;
    }

    int err = specialize_dict_access(
        owner, instr, type, kind, name, cache0, cache1,
        STORE_ATTR, STORE_ATTR_INSTANCE_VALUE, STORE_ATTR_WITH_HINT
    );
    if (err < 0) {
        return -1;
    }
    if (err) {
        goto success;
    }
fail:
    STAT_INC(STORE_ATTR, specialization_failure);
    assert(!PyErr_Occurred());
    cache_backoff(cache0);
    return 0;
success:
    STAT_INC(STORE_ATTR, specialization_success);
    assert(!PyErr_Occurred());
    cache0->counter = initial_counter_value();
    return 0;
}


#if COLLECT_SPECIALIZATION_STATS_DETAILED
static int
load_method_fail_kind(DesciptorClassification kind)
{
    switch (kind) {
        case OVERRIDING:
            return SPEC_FAIL_OVERRIDING_DESCRIPTOR;
        case METHOD:
            return SPEC_FAIL_METHOD;
        case PROPERTY:
            return SPEC_FAIL_PROPERTY;
        case OBJECT_SLOT:
            return SPEC_FAIL_OBJECT_SLOT;
        case OTHER_SLOT:
            return SPEC_FAIL_NON_OBJECT_SLOT;
        case DUNDER_CLASS:
            return SPEC_FAIL_OTHER;
        case MUTABLE:
            return SPEC_FAIL_MUTABLE_CLASS;
        case GETSET_OVERRIDDEN:
            return SPEC_FAIL_OVERRIDDEN;
        case BUILTIN_CLASSMETHOD:
            return SPEC_FAIL_BUILTIN_CLASS_METHOD;
        case PYTHON_CLASSMETHOD:
            return SPEC_FAIL_CLASS_METHOD_OBJ;
        case NON_OVERRIDING:
            return SPEC_FAIL_NON_OVERRIDING_DESCRIPTOR;
        case NON_DESCRIPTOR:
            return SPEC_FAIL_NOT_DESCRIPTOR;
        case ABSENT:
            return SPEC_FAIL_EXPECTED_ERROR;
    }
    Py_UNREACHABLE();
}
#endif

static int
specialize_class_load_method(PyObject *owner, _Py_CODEUNIT *instr, PyObject *name,
                           _PyAttrCache *cache1, _PyObjectCache *cache2)
{

    PyObject *descr = NULL;
    DesciptorClassification kind = 0;
    kind = analyze_descriptor((PyTypeObject *)owner, name, &descr, 0);
    switch (kind) {
        case METHOD:
        case NON_DESCRIPTOR:
            cache1->tp_version = ((PyTypeObject *)owner)->tp_version_tag;
            cache2->obj = descr;
            *instr = _Py_MAKECODEUNIT(LOAD_METHOD_CLASS, _Py_OPARG(*instr));
            return 0;
        default:
            SPECIALIZATION_FAIL(LOAD_METHOD, load_method_fail_kind(kind));
            return -1;
    }
}

// Please collect stats carefully before and after modifying. A subtle change
// can cause a significant drop in cache hits. A possible test is
// python.exe -m test_typing test_re test_dis test_zlib.
int
_Py_Specialize_LoadMethod(PyObject *owner, _Py_CODEUNIT *instr, PyObject *name, SpecializedCacheEntry *cache)
{
    _PyAdaptiveEntry *cache0 = &cache->adaptive;
    _PyAttrCache *cache1 = &cache[-1].attr;
    _PyObjectCache *cache2 = &cache[-2].obj;

    PyTypeObject *owner_cls = Py_TYPE(owner);
    if (PyModule_CheckExact(owner)) {
        int err = specialize_module_load_attr(owner, instr, name, cache0, cache1,
            LOAD_METHOD, LOAD_METHOD_MODULE);
        if (err) {
            goto fail;
        }
        goto success;
    }
    if (owner_cls->tp_dict == NULL) {
        if (PyType_Ready(owner_cls) < 0) {
            return -1;
        }
    }
    if (PyType_Check(owner)) {
        int err = specialize_class_load_method(owner, instr, name, cache1, cache2);
        if (err) {
            goto fail;
        }
        goto success;
    }
    // Technically this is fine for bound method calls, but it's uncommon and
    // slightly slower at runtime to get dict.
    if (owner_cls->tp_dictoffset < 0) {
        SPECIALIZATION_FAIL(LOAD_METHOD, SPEC_FAIL_OUT_OF_RANGE);
        goto fail;
    }

    PyObject *descr = NULL;
    DesciptorClassification kind = 0;
    kind = analyze_descriptor(owner_cls, name, &descr, 0);
    assert(descr != NULL || kind == ABSENT || kind == GETSET_OVERRIDDEN);
    if (kind != METHOD) {
        SPECIALIZATION_FAIL(LOAD_METHOD, load_method_fail_kind(kind));
        goto fail;
    }
    if (owner_cls->tp_inline_values_offset) {
        PyObject **owner_dictptr = _PyObject_DictPointer(owner);
        assert(owner_dictptr);
        if (*owner_dictptr) {
            SPECIALIZATION_FAIL(LOAD_METHOD, SPEC_FAIL_IS_ATTR);
            goto fail;
        }
        PyDictKeysObject *keys = ((PyHeapTypeObject *)owner_cls)->ht_cached_keys;
        Py_ssize_t index = _PyDictKeys_StringLookup(keys, name);
        if (index != DKIX_EMPTY) {
            SPECIALIZATION_FAIL(LOAD_METHOD, SPEC_FAIL_IS_ATTR);
            goto fail;
        }
        uint32_t keys_version = _PyDictKeys_GetVersionForCurrentState(keys);
        if (keys_version == 0) {
            SPECIALIZATION_FAIL(LOAD_METHOD, SPEC_FAIL_OUT_OF_VERSIONS);
            goto fail;
        }
        cache1->dk_version_or_hint = keys_version;
        *instr = _Py_MAKECODEUNIT(LOAD_METHOD_CACHED, _Py_OPARG(*instr));
    }
    else {
        if (owner_cls->tp_dictoffset == 0) {
            *instr = _Py_MAKECODEUNIT(LOAD_METHOD_NO_DICT, _Py_OPARG(*instr));
        }
        else {
            SPECIALIZATION_FAIL(LOAD_METHOD, SPEC_FAIL_IS_ATTR);
            goto fail;
        }
    }
    /* `descr` is borrowed. This is safe for methods (even inherited ones from
    *  super classes!) as long as tp_version_tag is validated for two main reasons:
    *
    *  1. The class will always hold a reference to the method so it will
    *  usually not be GC-ed. Should it be deleted in Python, e.g.
    *  `del obj.meth`, tp_version_tag will be invalidated, because of reason 2.
    *
    *  2. The pre-existing type method cache (MCACHE) uses the same principles
    *  of caching a borrowed descriptor. The MCACHE infrastructure does all the
    *  heavy lifting for us. E.g. it invalidates tp_version_tag on any MRO
    *  modification, on any type object change along said MRO, etc. (see
    *  PyType_Modified usages in typeobject.c). The MCACHE has been
    *  working since Python 2.6 and it's battle-tested.
    */
    cache1->tp_version = owner_cls->tp_version_tag;
    cache2->obj = descr;
    // Fall through.
success:
    STAT_INC(LOAD_METHOD, specialization_success);
    assert(!PyErr_Occurred());
    cache0->counter = initial_counter_value();
    return 0;
fail:
    STAT_INC(LOAD_METHOD, specialization_failure);
    assert(!PyErr_Occurred());
    cache_backoff(cache0);
    return 0;

}

int
_Py_Specialize_LoadGlobal(
    PyObject *globals, PyObject *builtins,
    _Py_CODEUNIT *instr, PyObject *name,
    SpecializedCacheEntry *cache)
{
    _PyAdaptiveEntry *cache0 = &cache->adaptive;
    _PyLoadGlobalCache *cache1 = &cache[-1].load_global;
    assert(PyUnicode_CheckExact(name));
    if (!PyDict_CheckExact(globals)) {
        goto fail;
    }
    PyDictKeysObject * globals_keys = ((PyDictObject *)globals)->ma_keys;
    Py_ssize_t index = _PyDictKeys_StringLookup(globals_keys, name);
    if (index == DKIX_ERROR) {
        SPECIALIZATION_FAIL(LOAD_GLOBAL, SPEC_FAIL_NON_STRING_OR_SPLIT);
        goto fail;
    }
    if (index != DKIX_EMPTY) {
        if (index != (uint16_t)index) {
            goto fail;
        }
        uint32_t keys_version = _PyDictKeys_GetVersionForCurrentState(globals_keys);
        if (keys_version == 0) {
            goto fail;
        }
        cache1->module_keys_version = keys_version;
        cache0->index = (uint16_t)index;
        *instr = _Py_MAKECODEUNIT(LOAD_GLOBAL_MODULE, _Py_OPARG(*instr));
        goto success;
    }
    if (!PyDict_CheckExact(builtins)) {
        goto fail;
    }
    PyDictKeysObject * builtin_keys = ((PyDictObject *)builtins)->ma_keys;
    index = _PyDictKeys_StringLookup(builtin_keys, name);
    if (index == DKIX_ERROR) {
        SPECIALIZATION_FAIL(LOAD_GLOBAL, SPEC_FAIL_NON_STRING_OR_SPLIT);
        goto fail;
    }
    if (index != (uint16_t)index) {
        goto fail;
    }
    uint32_t globals_version = _PyDictKeys_GetVersionForCurrentState(globals_keys);
    if (globals_version == 0) {
        SPECIALIZATION_FAIL(LOAD_GLOBAL, SPEC_FAIL_OUT_OF_VERSIONS);
        goto fail;
    }
    uint32_t builtins_version = _PyDictKeys_GetVersionForCurrentState(builtin_keys);
    if (builtins_version == 0) {
        SPECIALIZATION_FAIL(LOAD_GLOBAL, SPEC_FAIL_OUT_OF_VERSIONS);
        goto fail;
    }
    cache1->module_keys_version = globals_version;
    cache1->builtin_keys_version = builtins_version;
    cache0->index = (uint16_t)index;
    *instr = _Py_MAKECODEUNIT(LOAD_GLOBAL_BUILTIN, _Py_OPARG(*instr));
    goto success;
fail:
    STAT_INC(LOAD_GLOBAL, specialization_failure);
    assert(!PyErr_Occurred());
    cache_backoff(cache0);
    return 0;
success:
    STAT_INC(LOAD_GLOBAL, specialization_success);
    assert(!PyErr_Occurred());
    cache0->counter = initial_counter_value();
    return 0;
}

#if COLLECT_SPECIALIZATION_STATS_DETAILED
static int
binary_subscr_fail_kind(PyTypeObject *container_type, PyObject *sub)
{
    if (container_type == &PyUnicode_Type) {
        if (PyLong_CheckExact(sub)) {
            return SPEC_FAIL_STRING_INT;
        }
        if (PySlice_Check(sub)) {
            return SPEC_FAIL_STRING_SLICE;
        }
        return SPEC_FAIL_OTHER;
    }
    else if (strcmp(container_type->tp_name, "array.array") == 0) {
        if (PyLong_CheckExact(sub)) {
            return SPEC_FAIL_ARRAY_INT;
        }
        if (PySlice_Check(sub)) {
            return SPEC_FAIL_ARRAY_SLICE;
        }
        return SPEC_FAIL_OTHER;
    }
    else if (container_type->tp_as_buffer) {
        if (PyLong_CheckExact(sub)) {
            return SPEC_FAIL_BUFFER_INT;
        }
        if (PySlice_Check(sub)) {
            return SPEC_FAIL_BUFFER_SLICE;
        }
        return SPEC_FAIL_OTHER;
    }
    else if (container_type->tp_as_sequence) {
        if (PyLong_CheckExact(sub) && container_type->tp_as_sequence->sq_item) {
            return SPEC_FAIL_SEQUENCE_INT;
        }
    }
    return SPEC_FAIL_OTHER;
}
#endif

_Py_IDENTIFIER(__getitem__);

#define SIMPLE_FUNCTION 0

static int
function_kind(PyCodeObject *code) {
    int flags = code->co_flags;
    if (flags & (CO_GENERATOR | CO_COROUTINE | CO_ASYNC_GENERATOR)) {
        return SPEC_FAIL_GENERATOR;
    }
    if ((flags & (CO_VARKEYWORDS | CO_VARARGS)) || code->co_kwonlyargcount) {
        return SPEC_FAIL_COMPLEX_PARAMETERS;
    }
    if ((flags & CO_OPTIMIZED) == 0) {
        return SPEC_FAIL_CO_NOT_OPTIMIZED;
    }
    if (code->co_nfreevars) {
        return SPEC_FAIL_FREE_VARS;
    }
    return SIMPLE_FUNCTION;
}

int
_Py_Specialize_BinarySubscr(
     PyObject *container, PyObject *sub, _Py_CODEUNIT *instr, SpecializedCacheEntry *cache)
{
    _PyAdaptiveEntry *cache0 = &cache->adaptive;
    PyTypeObject *container_type = Py_TYPE(container);
    if (container_type == &PyList_Type) {
        if (PyLong_CheckExact(sub)) {
            *instr = _Py_MAKECODEUNIT(BINARY_SUBSCR_LIST_INT, _Py_OPARG(*instr));
            goto success;
        }
        SPECIALIZATION_FAIL(BINARY_SUBSCR,
            PySlice_Check(sub) ? SPEC_FAIL_LIST_SLICE : SPEC_FAIL_OTHER);
        goto fail;
    }
    if (container_type == &PyTuple_Type) {
        if (PyLong_CheckExact(sub)) {
            *instr = _Py_MAKECODEUNIT(BINARY_SUBSCR_TUPLE_INT, _Py_OPARG(*instr));
            goto success;
        }
        SPECIALIZATION_FAIL(BINARY_SUBSCR,
            PySlice_Check(sub) ? SPEC_FAIL_TUPLE_SLICE : SPEC_FAIL_OTHER);
        goto fail;
    }
    if (container_type == &PyDict_Type) {
        *instr = _Py_MAKECODEUNIT(BINARY_SUBSCR_DICT, _Py_OPARG(*instr));
        goto success;
    }
    PyTypeObject *cls = Py_TYPE(container);
    PyObject *descriptor = _PyType_LookupId(cls, &PyId___getitem__);
    if (descriptor && Py_TYPE(descriptor) == &PyFunction_Type) {
        PyFunctionObject *func = (PyFunctionObject *)descriptor;
        PyCodeObject *code = (PyCodeObject *)func->func_code;
        int kind = function_kind(code);
        if (kind != SIMPLE_FUNCTION) {
            SPECIALIZATION_FAIL(BINARY_SUBSCR, kind);
            goto fail;
        }
        if (code->co_argcount != 2) {
            SPECIALIZATION_FAIL(BINARY_SUBSCR, SPEC_FAIL_WRONG_NUMBER_ARGUMENTS);
            goto fail;
        }
        assert(cls->tp_version_tag != 0);
        cache0->version = cls->tp_version_tag;
        int version = _PyFunction_GetVersionForCurrentState(func);
        if (version == 0) {
            SPECIALIZATION_FAIL(BINARY_SUBSCR, SPEC_FAIL_OUT_OF_VERSIONS);
            goto fail;
        }
        cache0->index = version;
        cache[-1].obj.obj = descriptor;
        *instr = _Py_MAKECODEUNIT(BINARY_SUBSCR_GETITEM, _Py_OPARG(*instr));
        goto success;
    }
    SPECIALIZATION_FAIL(BINARY_SUBSCR,
                        binary_subscr_fail_kind(container_type, sub));
fail:
    STAT_INC(BINARY_SUBSCR, specialization_failure);
    assert(!PyErr_Occurred());
    cache_backoff(cache0);
    return 0;
success:
    STAT_INC(BINARY_SUBSCR, specialization_success);
    assert(!PyErr_Occurred());
    cache0->counter = initial_counter_value();
    return 0;
}

static int
specialize_class_call(
    PyObject *callable, _Py_CODEUNIT *instr,
    int nargs, SpecializedCacheEntry *cache)
{
    SPECIALIZATION_FAIL(CALL_FUNCTION, SPEC_FAIL_CLASS);
    return -1;
}

static int
specialize_py_call(
    PyFunctionObject *func, _Py_CODEUNIT *instr,
    int nargs, SpecializedCacheEntry *cache)
{
    _PyCallCache *cache1 = &cache[-1].call;
    PyCodeObject *code = (PyCodeObject *)func->func_code;
<<<<<<< HEAD
    int flags = code->co_flags;
    if (flags & (CO_GENERATOR | CO_COROUTINE | CO_ASYNC_GENERATOR)) {
        SPECIALIZATION_FAIL(CALL_FUNCTION, SPEC_FAIL_GENERATOR);
        return -1;
    }
    if ((flags & (CO_VARKEYWORDS | CO_VARARGS)) || code->co_kwonlyargcount) {
        SPECIALIZATION_FAIL(CALL_FUNCTION, SPEC_FAIL_COMPLEX_PARAMETERS);
        return -1;
    }
    if ((flags & CO_OPTIMIZED) == 0) {
        SPECIALIZATION_FAIL(CALL_FUNCTION, SPEC_FAIL_CO_NOT_OPTIMIZED);
=======
    int kind = function_kind(code);
    if (kind != SIMPLE_FUNCTION) {
        SPECIALIZATION_FAIL(CALL_FUNCTION, kind);
>>>>>>> 21fa7a3e
        return -1;
    }
    int argcount = code->co_argcount;
    int defcount = func->func_defaults == NULL ? 0 : (int)PyTuple_GET_SIZE(func->func_defaults);
    assert(defcount <= argcount);
    int min_args = argcount-defcount;
    if (nargs > argcount || nargs < min_args) {
        SPECIALIZATION_FAIL(CALL_FUNCTION, SPEC_FAIL_WRONG_NUMBER_ARGUMENTS);
        return -1;
    }
    assert(nargs <= argcount && nargs >= min_args);
    int defstart = nargs - min_args;
    int deflen = argcount - nargs;
    assert(defstart >= 0 && deflen >= 0);
    assert(deflen == 0 || func->func_defaults != NULL);
    if (defstart > 0xffff || deflen > 0xffff) {
        SPECIALIZATION_FAIL(CALL_FUNCTION, SPEC_FAIL_OUT_OF_RANGE);
        return -1;
    }
    int version = _PyFunction_GetVersionForCurrentState(func);
    if (version == 0) {
        SPECIALIZATION_FAIL(CALL_FUNCTION, SPEC_FAIL_OUT_OF_VERSIONS);
        return -1;
    }
    cache1->func_version = version;
    cache1->defaults_start = defstart;
    cache1->defaults_len = deflen;
    *instr = _Py_MAKECODEUNIT(CALL_FUNCTION_PY_SIMPLE, _Py_OPARG(*instr));
    return 0;
}

#if COLLECT_SPECIALIZATION_STATS_DETAILED
static int
builtin_call_fail_kind(int ml_flags)
{
    switch (ml_flags & (METH_VARARGS | METH_FASTCALL | METH_NOARGS | METH_O |
        METH_KEYWORDS | METH_METHOD)) {
        case METH_VARARGS:
            return SPEC_FAIL_PYCFUNCTION;
        case METH_VARARGS | METH_KEYWORDS:
            return SPEC_FAIL_PYCFUNCTION_WITH_KEYWORDS;
        case METH_FASTCALL | METH_KEYWORDS:
            return SPEC_FAIL_PYCFUNCTION_FAST_WITH_KEYWORDS;
        case METH_NOARGS:
            return SPEC_FAIL_PYCFUNCTION_NOARGS;
        /* This case should never happen with PyCFunctionObject -- only
            PyMethodObject. See zlib.compressobj()'s methods for an example.
        */
        case METH_METHOD | METH_FASTCALL | METH_KEYWORDS:
        default:
            return SPEC_FAIL_BAD_CALL_FLAGS;
    }
}
#endif

static int
specialize_c_call(PyObject *callable, _Py_CODEUNIT *instr, int nargs,
    SpecializedCacheEntry *cache, PyObject *builtins)
{
    _PyObjectCache *cache1 = &cache[-1].obj;
    if (PyCFunction_GET_FUNCTION(callable) == NULL) {
        return 1;
    }
    switch (PyCFunction_GET_FLAGS(callable) &
        (METH_VARARGS | METH_FASTCALL | METH_NOARGS | METH_O |
        METH_KEYWORDS | METH_METHOD)) {
        case METH_O: {
            if (nargs != 1) {
                SPECIALIZATION_FAIL(CALL_FUNCTION, SPEC_FAIL_OUT_OF_RANGE);
                return 1;
            }
            /* len(o) */
            PyObject *builtin_len = PyDict_GetItemString(builtins, "len");
            if (callable == builtin_len) {
                cache1->obj = builtin_len;  // borrowed
                *instr = _Py_MAKECODEUNIT(CALL_FUNCTION_LEN,
                    _Py_OPARG(*instr));
                return 0;
            }
            *instr = _Py_MAKECODEUNIT(CALL_FUNCTION_BUILTIN_O,
                _Py_OPARG(*instr));
            return 0;
        }
        case METH_FASTCALL: {
            if (nargs == 2) {
                /* isinstance(o1, o2) */
                PyObject *builtin_isinstance = PyDict_GetItemString(
                    builtins, "isinstance");
                if (callable == builtin_isinstance) {
                    cache1->obj = builtin_isinstance;  // borrowed
                    *instr = _Py_MAKECODEUNIT(CALL_FUNCTION_ISINSTANCE,
                        _Py_OPARG(*instr));
                    return 0;
                }
            }
            *instr = _Py_MAKECODEUNIT(CALL_FUNCTION_BUILTIN_FAST,
                _Py_OPARG(*instr));
            return 0;
        }
        default:
            SPECIALIZATION_FAIL(CALL_FUNCTION,
                builtin_call_fail_kind(PyCFunction_GET_FLAGS(callable)));
            return 1;
    }
}

#if COLLECT_SPECIALIZATION_STATS_DETAILED
static int
call_fail_kind(PyObject *callable)
{
    if (PyInstanceMethod_Check(callable)) {
        return SPEC_FAIL_METHOD;
    }
    else if (PyMethod_Check(callable)) {
        return SPEC_FAIL_METHOD;
    }
    // builtin method
    else if (PyCMethod_Check(callable)) {
        return SPEC_FAIL_METHOD;
    }
    else if (PyType_Check(callable)) {
        return  SPEC_FAIL_CLASS;
    }
    return SPEC_FAIL_OTHER;
}
#endif

/* TODO:
    - Specialize calling classes.
*/
int
_Py_Specialize_CallFunction(
    PyObject *callable, _Py_CODEUNIT *instr,
    int nargs, SpecializedCacheEntry *cache,
    PyObject *builtins)
{
    int fail;
    if (PyCFunction_CheckExact(callable)) {
        fail = specialize_c_call(callable, instr, nargs, cache, builtins);
    }
    else if (PyFunction_Check(callable)) {
        fail = specialize_py_call((PyFunctionObject *)callable, instr, nargs, cache);
    }
    else if (PyType_Check(callable)) {
        fail = specialize_class_call(callable, instr, nargs, cache);
    }
    else {
        SPECIALIZATION_FAIL(CALL_FUNCTION, call_fail_kind(callable));
        fail = -1;
    }
    _PyAdaptiveEntry *cache0 = &cache->adaptive;
    if (fail) {
        STAT_INC(CALL_FUNCTION, specialization_failure);
        assert(!PyErr_Occurred());
        cache_backoff(cache0);
    }
    else {
        STAT_INC(CALL_FUNCTION, specialization_success);
        assert(!PyErr_Occurred());
        cache0->counter = initial_counter_value();
    }
    return 0;
}

void
_Py_Specialize_BinaryOp(PyObject *lhs, PyObject *rhs, _Py_CODEUNIT *instr,
                        SpecializedCacheEntry *cache)
{
    _PyAdaptiveEntry *adaptive = &cache->adaptive;
    switch (adaptive->original_oparg) {
        case NB_ADD:
        case NB_INPLACE_ADD:
            if (!Py_IS_TYPE(lhs, Py_TYPE(rhs))) {
                SPECIALIZATION_FAIL(BINARY_OP, SPEC_FAIL_DIFFERENT_TYPES);
                goto failure;
            }
            if (PyUnicode_CheckExact(lhs)) {
                if (_Py_OPCODE(instr[1]) == STORE_FAST && Py_REFCNT(lhs) == 2) {
                    *instr = _Py_MAKECODEUNIT(BINARY_OP_INPLACE_ADD_UNICODE,
                                              _Py_OPARG(*instr));
                    goto success;
                }
                *instr = _Py_MAKECODEUNIT(BINARY_OP_ADD_UNICODE,
                                          _Py_OPARG(*instr));
                goto success;
            }
            if (PyLong_CheckExact(lhs)) {
                *instr = _Py_MAKECODEUNIT(BINARY_OP_ADD_INT, _Py_OPARG(*instr));
                goto success;
            }
            if (PyFloat_CheckExact(lhs)) {
                *instr = _Py_MAKECODEUNIT(BINARY_OP_ADD_FLOAT,
                                          _Py_OPARG(*instr));
                goto success;
            }
            break;
        case NB_MULTIPLY:
        case NB_INPLACE_MULTIPLY:
            if (!Py_IS_TYPE(lhs, Py_TYPE(rhs))) {
                SPECIALIZATION_FAIL(BINARY_OP, SPEC_FAIL_DIFFERENT_TYPES);
                goto failure;
            }
            if (PyLong_CheckExact(lhs)) {
                *instr = _Py_MAKECODEUNIT(BINARY_OP_MULTIPLY_INT,
                                          _Py_OPARG(*instr));
                goto success;
            }
            if (PyFloat_CheckExact(lhs)) {
                *instr = _Py_MAKECODEUNIT(BINARY_OP_MULTIPLY_FLOAT,
                                          _Py_OPARG(*instr));
                goto success;
            }
            break;
        case NB_SUBTRACT:
        case NB_INPLACE_SUBTRACT:
            if (PyLong_CheckExact(lhs)) {
                *instr = _Py_MAKECODEUNIT(BINARY_OP_SUBTRACT_INT,
                                          _Py_OPARG(*instr));
                goto success;
            }
            if (PyFloat_CheckExact(lhs)) {
                *instr = _Py_MAKECODEUNIT(BINARY_OP_SUBTRACT_FLOAT,
                                          _Py_OPARG(*instr));
                goto success;
            }
            break;
        default:
            // These operators don't have any available specializations. Rather
            // than repeatedly attempting to specialize them, just convert them
            // back to BINARY_OP (while still recording a failure, of course)!
            *instr = _Py_MAKECODEUNIT(BINARY_OP, adaptive->original_oparg);
    }
    SPECIALIZATION_FAIL(BINARY_OP, SPEC_FAIL_OTHER);
failure:
    STAT_INC(BINARY_OP, specialization_failure);
    cache_backoff(adaptive);
    return;
success:
    STAT_INC(BINARY_OP, specialization_success);
    adaptive->counter = initial_counter_value();
}<|MERGE_RESOLUTION|>--- conflicted
+++ resolved
@@ -1154,9 +1154,6 @@
     if ((flags & CO_OPTIMIZED) == 0) {
         return SPEC_FAIL_CO_NOT_OPTIMIZED;
     }
-    if (code->co_nfreevars) {
-        return SPEC_FAIL_FREE_VARS;
-    }
     return SIMPLE_FUNCTION;
 }
 
@@ -1244,23 +1241,9 @@
 {
     _PyCallCache *cache1 = &cache[-1].call;
     PyCodeObject *code = (PyCodeObject *)func->func_code;
-<<<<<<< HEAD
-    int flags = code->co_flags;
-    if (flags & (CO_GENERATOR | CO_COROUTINE | CO_ASYNC_GENERATOR)) {
-        SPECIALIZATION_FAIL(CALL_FUNCTION, SPEC_FAIL_GENERATOR);
-        return -1;
-    }
-    if ((flags & (CO_VARKEYWORDS | CO_VARARGS)) || code->co_kwonlyargcount) {
-        SPECIALIZATION_FAIL(CALL_FUNCTION, SPEC_FAIL_COMPLEX_PARAMETERS);
-        return -1;
-    }
-    if ((flags & CO_OPTIMIZED) == 0) {
-        SPECIALIZATION_FAIL(CALL_FUNCTION, SPEC_FAIL_CO_NOT_OPTIMIZED);
-=======
     int kind = function_kind(code);
     if (kind != SIMPLE_FUNCTION) {
         SPECIALIZATION_FAIL(CALL_FUNCTION, kind);
->>>>>>> 21fa7a3e
         return -1;
     }
     int argcount = code->co_argcount;
