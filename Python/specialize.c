--- conflicted
+++ resolved
@@ -2430,7 +2430,6 @@
 
 /** Binary Op Specialization Extensions */
 
-<<<<<<< HEAD
 /* tuple-tuple*/
 
 static int
@@ -2470,7 +2469,7 @@
 static _PyBinaryOpSpecializationDescr list_list_specs[NB_OPARG_LAST+1] = {
     [NB_ADD] = {list_list_guard, list_list_add},
 };
-=======
+
 /* long-long */
 
 static inline int
@@ -2498,7 +2497,6 @@
 BITWISE_LONGS_ACTION(compactlongs_and, &)
 BITWISE_LONGS_ACTION(compactlongs_xor, ^)
 #undef BITWISE_LONGS_ACTION
->>>>>>> fdcedfd3
 
 /* float-long */
 
@@ -2607,12 +2605,9 @@
 
     LOOKUP_SPEC(compactlong_float_specs, oparg);
     LOOKUP_SPEC(float_compactlong_specs, oparg);
-<<<<<<< HEAD
+    LOOKUP_SPEC(compactlongs_specs, oparg);
     LOOKUP_SPEC(list_list_specs, oparg);
     LOOKUP_SPEC(tuple_tuple_specs, oparg);
-=======
-    LOOKUP_SPEC(compactlongs_specs, oparg);
->>>>>>> fdcedfd3
 #undef LOOKUP_SPEC
     return 0;
 }
