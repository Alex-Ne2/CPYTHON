--- conflicted
+++ resolved
@@ -153,13 +153,6 @@
 void
 _Py_PrintSpecializationStats(void)
 {
-<<<<<<< HEAD
-    printf("Specialization stats:\n");
-    print_stats(&_specialization_stats[LOAD_ATTR], "load_attr");
-    print_stats(&_specialization_stats[LOAD_GLOBAL], "load_global");
-    print_stats(&_specialization_stats[BINARY_SUBSCR], "binary_subscr");
-    print_stats(&_specialization_stats[STORE_ATTR], "store_attr");
-=======
     FILE *out = stderr;
 #if SPECIALIZATION_STATS_TO_FILE
     /* Write to a file instead of stderr. */
@@ -180,10 +173,10 @@
     print_stats(out, &_specialization_stats[LOAD_ATTR], "load_attr");
     print_stats(out, &_specialization_stats[LOAD_GLOBAL], "load_global");
     print_stats(out, &_specialization_stats[BINARY_SUBSCR], "binary_subscr");
+    print_stats(out, &_specialization_stats[STORE_ATTR], "store_attr");
     if (out != stderr) {
         fclose(out);
     }
->>>>>>> cee67fa6
 }
 
 #if SPECIALIZATION_STATS_DETAILED
