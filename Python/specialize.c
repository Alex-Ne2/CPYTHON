--- conflicted
+++ resolved
@@ -742,8 +742,6 @@
 static int function_kind(PyCodeObject *code);
 static bool function_check_args(PyObject *o, int expected_argcount, int opcode);
 static uint32_t function_get_version(PyObject *o, int opcode);
-static uint32_t type_get_version(PyTypeObject *t, int opcode);
-#endif
 
 static int
 specialize_module_load_attr_lock_held(PyDictObject *dict, _Py_CODEUNIT *instr, PyObject *name)
@@ -882,28 +880,18 @@
     return NON_DESCRIPTOR;
 }
 
-<<<<<<< HEAD
-static DescriptorClassification
-analyze_descriptor(PyTypeObject *type, PyObject *name, PyObject **descr, unsigned int *tp_version, int store)
-=======
 static bool
 descriptor_is_class(PyObject *descriptor, PyObject *name)
->>>>>>> 39e69a7c
 {
     return ((PyUnicode_CompareWithASCIIString(name, "__class__") == 0) &&
             (descriptor == _PyType_Lookup(&PyBaseObject_Type, name)));
 }
 
-#ifndef Py_GIL_DISABLED
 static DescriptorClassification
-analyze_descriptor_load(PyTypeObject *type, PyObject *name, PyObject **descr) {
+analyze_descriptor_load(PyTypeObject *type, PyObject *name, PyObject **descr, unsigned int *tp_version) {
     bool has_getattr = false;
-<<<<<<< HEAD
     bool have_ga_version = false;
     unsigned int ga_version;
-    if (store) {
-        if (type->tp_setattro != PyObject_GenericSetAttr) {
-=======
     getattrofunc getattro_slot = type->tp_getattro;
     if (getattro_slot == PyObject_GenericGetAttr) {
         /* Normal attribute lookup; */
@@ -913,24 +901,25 @@
         getattro_slot == _Py_slot_tp_getattro) {
         /* One or both of __getattribute__ or __getattr__ may have been
          overridden See typeobject.c for why these functions are special. */
-        PyObject *getattribute = _PyType_LookupRef(type, &_Py_ID(__getattribute__));
+        PyObject *getattribute = _PyType_LookupRefAndVersion(type,
+                &_Py_ID(__getattribute__), &ga_version);
+        have_ga_version = true;
         PyInterpreterState *interp = _PyInterpreterState_GET();
         bool has_custom_getattribute = getattribute != NULL &&
             getattribute != interp->callable_cache.object__getattribute__;
-        PyObject *getattr = _PyType_LookupRef(type, &_Py_ID(__getattr__));
+        PyObject *getattr = _PyType_Lookup(type, &_Py_ID(__getattr__));
         has_getattr = getattr != NULL;
-        Py_XDECREF(getattr);
         if (has_custom_getattribute) {
             if (getattro_slot == _Py_slot_tp_getattro &&
                 !has_getattr &&
                 Py_IS_TYPE(getattribute, &PyFunction_Type)) {
                 *descr = getattribute;
+                *tp_version = ga_version;
                 return GETATTRIBUTE_IS_PYTHON_FUNCTION;
             }
             /* Potentially both __getattr__ and __getattribute__ are set.
                Too complicated */
             Py_DECREF(getattribute);
->>>>>>> 39e69a7c
             *descr = NULL;
             return GETSET_OVERRIDDEN;
         }
@@ -944,51 +933,8 @@
         Py_XDECREF(getattribute);
     }
     else {
-<<<<<<< HEAD
-        getattrofunc getattro_slot = type->tp_getattro;
-        if (getattro_slot == PyObject_GenericGetAttr) {
-            /* Normal attribute lookup; */
-            has_getattr = false;
-        }
-        else if (getattro_slot == _Py_slot_tp_getattr_hook ||
-            getattro_slot == _Py_slot_tp_getattro) {
-            /* One or both of __getattribute__ or __getattr__ may have been
-             overridden See typeobject.c for why these functions are special. */
-            PyObject *getattribute = _PyType_LookupRefAndVersion(type,
-                &_Py_ID(__getattribute__), &ga_version);
-            have_ga_version = true;
-            PyInterpreterState *interp = _PyInterpreterState_GET();
-            bool has_custom_getattribute = getattribute != NULL &&
-                getattribute != interp->callable_cache.object__getattribute__;
-            PyObject *getattr = _PyType_Lookup(type, &_Py_ID(__getattr__));
-            has_getattr = getattr != NULL;
-            if (has_custom_getattribute) {
-                if (getattro_slot == _Py_slot_tp_getattro &&
-                    !has_getattr &&
-                    Py_IS_TYPE(getattribute, &PyFunction_Type)) {
-                    *descr = getattribute;
-                    *tp_version = ga_version;
-                    return GETATTRIBUTE_IS_PYTHON_FUNCTION;
-                }
-                /* Potentially both __getattr__ and __getattribute__ are set.
-                   Too complicated */
-                *descr = NULL;
-                Py_XDECREF(getattribute);
-                return GETSET_OVERRIDDEN;
-            }
-            /* Potentially has __getattr__ but no custom __getattribute__.
-               Fall through to usual descriptor analysis.
-               Usual attribute lookup should only be allowed at runtime
-               if we can guarantee that there is no way an exception can be
-               raised. This means some specializations, e.g. specializing
-               for property() isn't safe.
-            */
-            Py_XDECREF(getattribute);
-        }
-        else {
-            *descr = NULL;
-            return GETSET_OVERRIDDEN;
-        }
+        *descr = NULL;
+        return GETSET_OVERRIDDEN;
     }
     unsigned int descr_version;
     PyObject *descriptor = _PyType_LookupRefAndVersion(type, name, &descr_version);
@@ -998,19 +944,9 @@
         if (descriptor == _PyType_Lookup(&PyBaseObject_Type, name)) {
             return DUNDER_CLASS;
         }
-=======
-        *descr = NULL;
-        return GETSET_OVERRIDDEN;
-    }
-    PyObject *descriptor = _PyType_LookupRef(type, name);
-    *descr = descriptor;
-    if (descriptor_is_class(descriptor, name)) {
-        return DUNDER_CLASS;
->>>>>>> 39e69a7c
     }
     return classify_descriptor(descriptor, has_getattr);
 }
-#endif //!Py_GIL_DISABLED
 
 static DescriptorClassification
 analyze_descriptor_store(PyTypeObject *type, PyObject *name, PyObject **descr, unsigned int *tp_version)
@@ -1030,12 +966,13 @@
 static int
 specialize_dict_access_inline(
     PyObject *owner, _Py_CODEUNIT *instr, PyTypeObject *type,
-    DescriptorClassification kind, PyObject *name, unsigned int tp_version,
+    PyObject *name, unsigned int tp_version,
     int base_op, int values_op)
 {
     _PyAttrCache *cache = (_PyAttrCache *)(instr + 1);
     PyDictKeysObject *keys = ((PyHeapTypeObject *)type)->ht_cached_keys;
     assert(PyUnicode_CheckExact(name));
+    _Py_CRITICAL_SECTION_ASSERT_OBJECT_LOCKED(owner);
     Py_ssize_t index = _PyDictKeys_StringLookupSplit(keys, name);
     assert (index != DKIX_ERROR);
     if (index == DKIX_EMPTY) {
@@ -1043,6 +980,7 @@
         return 0;
     }
     assert(index >= 0);
+    assert(_PyObject_InlineValues(owner)->valid);
     char *value_addr = (char *)&_PyObject_InlineValues(owner)->values[index];
     Py_ssize_t offset = value_addr - (char *)owner;
     if (offset != (uint16_t)offset) {
@@ -1058,10 +996,13 @@
 static int
 specialize_dict_access_hint(
     PyDictObject *dict, _Py_CODEUNIT *instr, PyTypeObject *type,
-    DescriptorClassification kind, PyObject *name, unsigned int tp_version,
+    PyObject *name, unsigned int tp_version,
     int base_op, int hint_op)
 {
     _PyAttrCache *cache = (_PyAttrCache *)(instr + 1);
+
+    _Py_CRITICAL_SECTION_ASSERT_OBJECT_LOCKED(dict);
+
     // We found an instance with a __dict__.
     if (_PyDict_HasSplitTable(dict)) {
         SPECIALIZATION_FAIL(base_op, SPEC_FAIL_ATTR_SPLIT_DICT);
@@ -1081,81 +1022,10 @@
     return 1;
 }
 
-
-static int
-specialize_inline_values_access_lock_held(
-    PyObject *owner, _Py_CODEUNIT *instr, PyTypeObject *type,
-    unsigned int tp_version,
-    PyObject *name, int base_op, int values_op)
-{
-    PyDictKeysObject *keys = ((PyHeapTypeObject *)type)->ht_cached_keys;
-    _PyAttrCache *cache = (_PyAttrCache *)(instr + 1);
-    assert(PyUnicode_CheckExact(name));
-    _Py_CRITICAL_SECTION_ASSERT_OBJECT_LOCKED(owner);
-    #ifdef Py_GIL_DISABLED
-    PyMutex_LockFlags(&keys->dk_mutex, _Py_LOCK_DONT_DETACH);
-    #endif
-    Py_ssize_t index = _PyDictKeys_StringLookup(keys, name);
-    #ifdef Py_GIL_DISABLED
-    PyMutex_Unlock(&keys->dk_mutex);
-    #endif
-    assert (index != DKIX_ERROR);
-    if (index == DKIX_EMPTY) {
-        SPECIALIZATION_FAIL(base_op, SPEC_FAIL_ATTR_NOT_IN_KEYS);
-        return 0;
-    }
-    assert(index >= 0);
-    assert(_PyObject_InlineValues(owner)->valid);
-    char *value_addr = (char *)&_PyObject_InlineValues(owner)->values[index];
-    Py_ssize_t offset = value_addr - (char *)owner;
-    if (offset != (uint16_t)offset) {
-        SPECIALIZATION_FAIL(base_op, SPEC_FAIL_OUT_OF_RANGE);
-        return 0;
-    }
-    write_u32(cache->version, tp_version);
-    cache->index = (uint16_t)offset;
-    specialize(instr, values_op);
-    return 1;
-}
-
-static int
-specialize_managed_dict_access_lock_held(
-    PyDictObject *dict, _Py_CODEUNIT *instr, PyTypeObject *type,
-    unsigned int tp_version,
-    PyObject *name, int base_op, int hint_op)
-{
-    _PyAttrCache *cache = (_PyAttrCache *)(instr + 1);
-
-    _Py_CRITICAL_SECTION_ASSERT_OBJECT_LOCKED(dict);
-
-    // We found an instance with a __dict__.
-    if (dict->ma_values) {
-        SPECIALIZATION_FAIL(base_op, SPEC_FAIL_ATTR_SPLIT_DICT);
-        return 0;
-    }
-    Py_ssize_t index =
-            _PyDict_LookupIndex(dict, name);
-    if (index != (uint16_t)index) {
-        SPECIALIZATION_FAIL(base_op,
-                            index == DKIX_EMPTY ?
-                            SPEC_FAIL_ATTR_NOT_IN_DICT :
-                            SPEC_FAIL_OUT_OF_RANGE);
-        return 0;
-    }
-    cache->index = (uint16_t)index;
-    write_u32(cache->version, tp_version);
-    specialize(instr, hint_op);
-    return 1;
-}
-
 static int
 specialize_dict_access(
     PyObject *owner, _Py_CODEUNIT *instr, PyTypeObject *type,
-<<<<<<< HEAD
-    unsigned int tp_version, DescriptorClassification kind, PyObject *name,
-=======
     DescriptorClassification kind, PyObject *name, unsigned int tp_version,
->>>>>>> 39e69a7c
     int base_op, int values_op, int hint_op)
 {
     assert(kind == NON_OVERRIDING || kind == NON_DESCRIPTOR || kind == ABSENT ||
@@ -1166,33 +1036,16 @@
         SPECIALIZATION_FAIL(base_op, SPEC_FAIL_ATTR_NOT_MANAGED_DICT);
         return 0;
     }
-<<<<<<< HEAD
-    int result;
-=======
->>>>>>> 39e69a7c
     if (type->tp_flags & Py_TPFLAGS_INLINE_VALUES &&
         FT_ATOMIC_LOAD_UINT8(_PyObject_InlineValues(owner)->valid) &&
         !(base_op == STORE_ATTR && _PyObject_GetManagedDict(owner) != NULL))
     {
-<<<<<<< HEAD
-        Py_BEGIN_CRITICAL_SECTION(owner);
-        if (_PyObject_GetManagedDict(owner)) {
-            // Somebody materialized the dict
-            SPECIALIZATION_FAIL(base_op, SPEC_FAIL_OTHER);
-            result = 0;
-        }
-        else {
-            result = specialize_inline_values_access_lock_held(
-                owner, instr, type, tp_version, name, base_op, values_op);
-        }
-        Py_END_CRITICAL_SECTION();
-=======
         int res;
         Py_BEGIN_CRITICAL_SECTION(owner);
         PyDictObject *dict = _PyObject_GetManagedDict(owner);
         if (dict == NULL) {
             // managed dict, not materialized, inline values valid
-            res = specialize_dict_access_inline(owner, instr, type, kind, name,
+            res = specialize_dict_access_inline(owner, instr, type, name,
                                                 tp_version, base_op, values_op);
         }
         else {
@@ -1202,7 +1055,6 @@
         }
         Py_END_CRITICAL_SECTION();
         return res;
->>>>>>> 39e69a7c
     }
     else {
         PyDictObject *dict = _PyObject_GetManagedDict(owner);
@@ -1210,23 +1062,14 @@
             SPECIALIZATION_FAIL(base_op, SPEC_FAIL_NO_DICT);
             return 0;
         }
-<<<<<<< HEAD
-        Py_BEGIN_CRITICAL_SECTION(dict);
-        result = specialize_managed_dict_access_lock_held(
-            dict, instr, type, tp_version, name, base_op, hint_op);
-        Py_END_CRITICAL_SECTION();
-    }
-    return result;
-=======
         int res;
         Py_BEGIN_CRITICAL_SECTION(dict);
         // materialized managed dict
-        res = specialize_dict_access_hint(dict, instr, type, kind, name,
+        res = specialize_dict_access_hint(dict, instr, type, name,
                                           tp_version, base_op, hint_op);
         Py_END_CRITICAL_SECTION();
         return res;
     }
->>>>>>> 39e69a7c
 }
 
 static int
@@ -1279,17 +1122,8 @@
 {
     _PyAttrCache *cache = (_PyAttrCache *)(instr + 1);
     PyTypeObject *type = Py_TYPE(owner);
-<<<<<<< HEAD
     if (tp_version == 0) {
         SPECIALIZATION_FAIL(LOAD_ATTR, SPEC_FAIL_OUT_OF_VERSIONS);
-=======
-    bool shadow = instance_has_key(owner, name);
-    PyObject *descr = NULL;
-    DescriptorClassification kind = analyze_descriptor_load(type, name, &descr);
-    Py_XDECREF(descr); // turn strong ref into a borrowed ref
-    assert(descr != NULL || kind == ABSENT || kind == GETSET_OVERRIDDEN);
-    if (type_get_version(type, LOAD_ATTR) == 0) {
->>>>>>> 39e69a7c
         return -1;
     }
     switch(kind) {
@@ -1462,13 +1296,8 @@
     }
     Py_UNREACHABLE();
 try_instance:
-<<<<<<< HEAD
-    if (specialize_dict_access(owner, instr, type, tp_version, kind, name, LOAD_ATTR,
-                                    LOAD_ATTR_INSTANCE_VALUE, LOAD_ATTR_WITH_HINT))
-=======
-    if (specialize_dict_access(owner, instr, type, kind, name, type->tp_version_tag,
+    if (specialize_dict_access(owner, instr, type, kind, name, tp_version,
                                LOAD_ATTR, LOAD_ATTR_INSTANCE_VALUE, LOAD_ATTR_WITH_HINT))
->>>>>>> 39e69a7c
     {
         return 0;
     }
@@ -1484,7 +1313,7 @@
     PyObject *descr = NULL;
     unsigned int tp_version = 0;
     PyTypeObject *type = Py_TYPE(owner);
-    DescriptorClassification kind = analyze_descriptor(type, name, &descr, &tp_version, 0);
+    DescriptorClassification kind = analyze_descriptor_load(type, name, &descr, &tp_version);
     int result = do_specialize_instance_load_attr(owner, instr, name, shadow, shared_keys_version, kind, descr, tp_version);
     Py_XDECREF(descr);
     return result;
@@ -1531,7 +1360,6 @@
     PyObject *descr = NULL;
     _PyAttrCache *cache = (_PyAttrCache *)(instr + 1);
     PyTypeObject *type = Py_TYPE(owner);
-    PyObject *descr = NULL;
     if (!_PyType_IsReady(type)) {
         // We *might* not really need this check, but we inherited it from
         // PyObject_GenericSetAttr and friends... and this way we still do the
@@ -1543,15 +1371,9 @@
         SPECIALIZATION_FAIL(STORE_ATTR, SPEC_FAIL_OVERRIDDEN);
         goto fail;
     }
-<<<<<<< HEAD
-    unsigned int tp_version;
-    DescriptorClassification kind = analyze_descriptor(type, name, &descr, &tp_version, 1);
-    if (type_get_version(type, STORE_ATTR) == 0) {
-=======
     unsigned int tp_version = 0;
     DescriptorClassification kind = analyze_descriptor_store(type, name, &descr, &tp_version);
     if (tp_version == 0) {
->>>>>>> 39e69a7c
         goto fail;
     }
     assert(descr != NULL || kind == ABSENT || kind == GETSET_OVERRIDDEN);
@@ -1613,39 +1435,19 @@
             SPECIALIZATION_FAIL(STORE_ATTR, SPEC_FAIL_ATTR_CLASS_ATTR_SIMPLE);
             goto fail;
         case ABSENT:
-<<<<<<< HEAD
-            if (specialize_dict_access(owner, instr, type, tp_version, kind, name, STORE_ATTR,
-                                       STORE_ATTR_INSTANCE_VALUE, STORE_ATTR_WITH_HINT))
-            {
-=======
             if (specialize_dict_access(owner, instr, type, kind, name, tp_version,
                                        STORE_ATTR, STORE_ATTR_INSTANCE_VALUE,
                                        STORE_ATTR_WITH_HINT)) {
->>>>>>> 39e69a7c
                 goto success;
             }
     }
 fail:
-<<<<<<< HEAD
-    STAT_INC(STORE_ATTR, failure);
-    assert(!PyErr_Occurred());
-    instr->op.code = STORE_ATTR;
-    cache->counter = adaptive_counter_backoff(cache->counter);
-    Py_XDECREF(descr);
-    return;
-success:
-    STAT_INC(STORE_ATTR, success);
-    assert(!PyErr_Occurred());
-    cache->counter = adaptive_counter_cooldown();
-    Py_XDECREF(descr);
-=======
     Py_XDECREF(descr);
     unspecialize(instr);
     return;
 success:
     Py_XDECREF(descr);
     return;
->>>>>>> 39e69a7c
 }
 
 #ifdef Py_STATS
@@ -1714,17 +1516,11 @@
     }
     PyObject *descr = NULL;
     DescriptorClassification kind = 0;
-<<<<<<< HEAD
     unsigned int tp_version = 0;
-    kind = analyze_descriptor(cls, name, &descr, &tp_version, 0);
+    kind = analyze_descriptor_load(cls, name, &descr, &tp_version);
     if (tp_version == 0) {
         SPECIALIZATION_FAIL(LOAD_ATTR, SPEC_FAIL_OUT_OF_VERSIONS);
         Py_XDECREF(descr);
-=======
-    kind = analyze_descriptor_load(cls, name, &descr);
-    Py_XDECREF(descr); // turn strong ref into a borrowed ref
-    if (type_get_version(cls, LOAD_ATTR) == 0) {
->>>>>>> 39e69a7c
         return -1;
     }
     bool metaclass_check = false;
@@ -2037,19 +1833,6 @@
     }
     return version;
 }
-
-/* Returning 0 indicates a failure. */
-static uint32_t
-type_get_version(PyTypeObject *t, int opcode)
-{
-    uint32_t version = t->tp_version_tag;
-    if (version == 0) {
-        SPECIALIZATION_FAIL(opcode, SPEC_FAIL_OUT_OF_VERSIONS);
-        return 0;
-    }
-    return version;
-}
-#endif  // Py_GIL_DISABLED
 
 void
 _Py_Specialize_BinarySubscr(
