#include "Python.h"
#include "pycore_code.h"
#include "pycore_dict.h"
#include "pycore_function.h"      // _PyFunction_GetVersionForCurrentState()
#include "pycore_global_strings.h"  // _Py_ID()
#include "pycore_long.h"
#include "pycore_moduleobject.h"
#include "pycore_object.h"
#include "pycore_opcode.h"        // _PyOpcode_Caches
#include "structmember.h"         // struct PyMemberDef, T_OFFSET_EX
<<<<<<< HEAD
#include "pycore_function.h"      // _PyFunction_FromConstructor()

=======
#include "pycore_descrobject.h"
>>>>>>> cfb986a1

#include <stdlib.h> // rand()

/* For guidance on adding or extending families of instructions see
 * ./adaptive.md
 */

/* Map from opcode to adaptive opcode.
  Values of zero are ignored. */
uint8_t _PyOpcode_Adaptive[256] = {
    [LOAD_ATTR] = LOAD_ATTR_ADAPTIVE,
    [LOAD_GLOBAL] = LOAD_GLOBAL_ADAPTIVE,
    [BINARY_SUBSCR] = BINARY_SUBSCR_ADAPTIVE,
    [STORE_SUBSCR] = STORE_SUBSCR_ADAPTIVE,
    [CALL] = CALL_ADAPTIVE,
    [STORE_ATTR] = STORE_ATTR_ADAPTIVE,
    [BINARY_OP] = BINARY_OP_ADAPTIVE,
    [COMPARE_OP] = COMPARE_OP_ADAPTIVE,
    [UNPACK_SEQUENCE] = UNPACK_SEQUENCE_ADAPTIVE,
};

Py_ssize_t _Py_QuickenedCount = 0;
#ifdef Py_STATS
PyStats _py_stats = { 0 };

#define ADD_STAT_TO_DICT(res, field) \
    do { \
        PyObject *val = PyLong_FromUnsignedLongLong(stats->field); \
        if (val == NULL) { \
            Py_DECREF(res); \
            return NULL; \
        } \
        if (PyDict_SetItemString(res, #field, val) == -1) { \
            Py_DECREF(res); \
            Py_DECREF(val); \
            return NULL; \
        } \
        Py_DECREF(val); \
    } while(0);

static PyObject*
stats_to_dict(SpecializationStats *stats)
{
    PyObject *res = PyDict_New();
    if (res == NULL) {
        return NULL;
    }
    ADD_STAT_TO_DICT(res, success);
    ADD_STAT_TO_DICT(res, failure);
    ADD_STAT_TO_DICT(res, hit);
    ADD_STAT_TO_DICT(res, deferred);
    ADD_STAT_TO_DICT(res, miss);
    ADD_STAT_TO_DICT(res, deopt);
    PyObject *failure_kinds = PyTuple_New(SPECIALIZATION_FAILURE_KINDS);
    if (failure_kinds == NULL) {
        Py_DECREF(res);
        return NULL;
    }
    for (int i = 0; i < SPECIALIZATION_FAILURE_KINDS; i++) {
        PyObject *stat = PyLong_FromUnsignedLongLong(stats->failure_kinds[i]);
        if (stat == NULL) {
            Py_DECREF(res);
            Py_DECREF(failure_kinds);
            return NULL;
        }
        PyTuple_SET_ITEM(failure_kinds, i, stat);
    }
    if (PyDict_SetItemString(res, "failure_kinds", failure_kinds)) {
        Py_DECREF(res);
        Py_DECREF(failure_kinds);
        return NULL;
    }
    Py_DECREF(failure_kinds);
    return res;
}
#undef ADD_STAT_TO_DICT

static int
add_stat_dict(
    PyObject *res,
    int opcode,
    const char *name) {

    SpecializationStats *stats = &_py_stats.opcode_stats[opcode].specialization;
    PyObject *d = stats_to_dict(stats);
    if (d == NULL) {
        return -1;
    }
    int err = PyDict_SetItemString(res, name, d);
    Py_DECREF(d);
    return err;
}

#ifdef Py_STATS
PyObject*
_Py_GetSpecializationStats(void) {
    PyObject *stats = PyDict_New();
    if (stats == NULL) {
        return NULL;
    }
    int err = 0;
    err += add_stat_dict(stats, LOAD_ATTR, "load_attr");
    err += add_stat_dict(stats, LOAD_GLOBAL, "load_global");
    err += add_stat_dict(stats, BINARY_SUBSCR, "binary_subscr");
    err += add_stat_dict(stats, STORE_SUBSCR, "store_subscr");
    err += add_stat_dict(stats, STORE_ATTR, "store_attr");
    err += add_stat_dict(stats, CALL, "call");
    err += add_stat_dict(stats, BINARY_OP, "binary_op");
    err += add_stat_dict(stats, COMPARE_OP, "compare_op");
    err += add_stat_dict(stats, UNPACK_SEQUENCE, "unpack_sequence");
    if (err < 0) {
        Py_DECREF(stats);
        return NULL;
    }
    return stats;
}
#endif


#define PRINT_STAT(i, field) \
    if (stats[i].field) { \
        fprintf(out, "    opcode[%d]." #field " : %" PRIu64 "\n", i, stats[i].field); \
    }

static void
print_spec_stats(FILE *out, OpcodeStats *stats)
{
    /* Mark some opcodes as specializable for stats,
     * even though we don't specialize them yet. */
    fprintf(out, "opcode[%d].specializable : 1\n", FOR_ITER);
    for (int i = 0; i < 256; i++) {
        if (_PyOpcode_Adaptive[i]) {
            fprintf(out, "opcode[%d].specializable : 1\n", i);
        }
        PRINT_STAT(i, specialization.success);
        PRINT_STAT(i, specialization.failure);
        PRINT_STAT(i, specialization.hit);
        PRINT_STAT(i, specialization.deferred);
        PRINT_STAT(i, specialization.miss);
        PRINT_STAT(i, specialization.deopt);
        PRINT_STAT(i, execution_count);
        for (int j = 0; j < SPECIALIZATION_FAILURE_KINDS; j++) {
            uint64_t val = stats[i].specialization.failure_kinds[j];
            if (val) {
                fprintf(out, "    opcode[%d].specialization.failure_kinds[%d] : %"
                    PRIu64 "\n", i, j, val);
            }
        }
        for(int j = 0; j < 256; j++) {
            if (stats[i].pair_count[j]) {
                fprintf(out, "opcode[%d].pair_count[%d] : %" PRIu64 "\n",
                        i, j, stats[i].pair_count[j]);
            }
        }
    }
}
#undef PRINT_STAT


static void
print_call_stats(FILE *out, CallStats *stats)
{
    fprintf(out, "Calls to PyEval_EvalDefault: %" PRIu64 "\n", stats->pyeval_calls);
    fprintf(out, "Calls to Python functions inlined: %" PRIu64 "\n", stats->inlined_py_calls);
    fprintf(out, "Frames pushed: %" PRIu64 "\n", stats->frames_pushed);
    fprintf(out, "Frame objects created: %" PRIu64 "\n", stats->frame_objects_created);
    for (int i = 0; i < EVAL_CALL_KINDS; i++) {
        fprintf(out, "Calls via PyEval_EvalFrame[%d] : %" PRIu64 "\n", i, stats->eval_calls[i]);
    }
}

static void
print_object_stats(FILE *out, ObjectStats *stats)
{
    fprintf(out, "Object allocations from freelist: %" PRIu64 "\n", stats->from_freelist);
    fprintf(out, "Object frees to freelist: %" PRIu64 "\n", stats->to_freelist);
    fprintf(out, "Object allocations: %" PRIu64 "\n", stats->allocations);
    fprintf(out, "Object allocations to 512 bytes: %" PRIu64 "\n", stats->allocations512);
    fprintf(out, "Object allocations to 4 kbytes: %" PRIu64 "\n", stats->allocations4k);
    fprintf(out, "Object allocations over 4 kbytes: %" PRIu64 "\n", stats->allocations_big);
    fprintf(out, "Object frees: %" PRIu64 "\n", stats->frees);
    fprintf(out, "Object new values: %" PRIu64 "\n", stats->new_values);
    fprintf(out, "Object interpreter increfs: %" PRIu64 "\n", stats->interpreter_increfs);
    fprintf(out, "Object interpreter decrefs: %" PRIu64 "\n", stats->interpreter_decrefs);
    fprintf(out, "Object increfs: %" PRIu64 "\n", stats->increfs);
    fprintf(out, "Object decrefs: %" PRIu64 "\n", stats->decrefs);
    fprintf(out, "Object materialize dict (on request): %" PRIu64 "\n", stats->dict_materialized_on_request);
    fprintf(out, "Object materialize dict (new key): %" PRIu64 "\n", stats->dict_materialized_new_key);
    fprintf(out, "Object materialize dict (too big): %" PRIu64 "\n", stats->dict_materialized_too_big);
    fprintf(out, "Object materialize dict (str subclass): %" PRIu64 "\n", stats->dict_materialized_str_subclass);
}

static void
print_stats(FILE *out, PyStats *stats) {
    print_spec_stats(out, stats->opcode_stats);
    print_call_stats(out, &stats->call_stats);
    print_object_stats(out, &stats->object_stats);
}

void
_Py_PrintSpecializationStats(int to_file)
{
    FILE *out = stderr;
    if (to_file) {
        /* Write to a file instead of stderr. */
# ifdef MS_WINDOWS
        const char *dirname = "c:\\temp\\py_stats\\";
# else
        const char *dirname = "/tmp/py_stats/";
# endif
        /* Use random 160 bit number as file name,
        * to avoid both accidental collisions and
        * symlink attacks. */
        unsigned char rand[20];
        char hex_name[41];
        _PyOS_URandomNonblock(rand, 20);
        for (int i = 0; i < 20; i++) {
            hex_name[2*i] = "0123456789abcdef"[rand[i]&15];
            hex_name[2*i+1] = "0123456789abcdef"[(rand[i]>>4)&15];
        }
        hex_name[40] = '\0';
        char buf[64];
        assert(strlen(dirname) + 40 + strlen(".txt") < 64);
        sprintf(buf, "%s%s.txt", dirname, hex_name);
        FILE *fout = fopen(buf, "w");
        if (fout) {
            out = fout;
        }
    }
    else {
        fprintf(out, "Specialization stats:\n");
    }
    print_stats(out, &_py_stats);
    if (out != stderr) {
        fclose(out);
    }
}

#ifdef Py_STATS

#define SPECIALIZATION_FAIL(opcode, kind) _py_stats.opcode_stats[opcode].specialization.failure_kinds[kind]++


#endif
#endif

#ifndef SPECIALIZATION_FAIL
#define SPECIALIZATION_FAIL(opcode, kind) ((void)0)
#endif

// Insert adaptive instructions and superinstructions. This cannot fail.
void
_PyCode_Quicken(PyCodeObject *code)
{
    _Py_QuickenedCount++;
    int previous_opcode = -1;
    _Py_CODEUNIT *instructions = _PyCode_CODE(code);
    for (int i = 0; i < Py_SIZE(code); i++) {
        int opcode = _Py_OPCODE(instructions[i]);
        uint8_t adaptive_opcode = _PyOpcode_Adaptive[opcode];
        if (adaptive_opcode) {
            _Py_SET_OPCODE(instructions[i], adaptive_opcode);
            // Make sure the adaptive counter is zero:
            assert(instructions[i + 1] == 0);
            previous_opcode = -1;
            i += _PyOpcode_Caches[opcode];
        }
        else {
            assert(!_PyOpcode_Caches[opcode]);
            switch (opcode) {
                case JUMP_BACKWARD:
                    _Py_SET_OPCODE(instructions[i], JUMP_BACKWARD_QUICK);
                    break;
                case RESUME:
                    _Py_SET_OPCODE(instructions[i], RESUME_QUICK);
                    break;
                case LOAD_FAST:
                    switch(previous_opcode) {
                        case LOAD_FAST:
                            _Py_SET_OPCODE(instructions[i - 1],
                                           LOAD_FAST__LOAD_FAST);
                            break;
                        case STORE_FAST:
                            _Py_SET_OPCODE(instructions[i - 1],
                                           STORE_FAST__LOAD_FAST);
                            break;
                        case LOAD_CONST:
                            _Py_SET_OPCODE(instructions[i - 1],
                                           LOAD_CONST__LOAD_FAST);
                            break;
                    }
                    break;
                case STORE_FAST:
                    if (previous_opcode == STORE_FAST) {
                        _Py_SET_OPCODE(instructions[i - 1],
                                       STORE_FAST__STORE_FAST);
                    }
                    break;
                case LOAD_CONST:
                    if (previous_opcode == LOAD_FAST) {
                        _Py_SET_OPCODE(instructions[i - 1],
                                       LOAD_FAST__LOAD_CONST);
                    }
                    break;
            }
            previous_opcode = opcode;
        }
    }
}

static inline int
miss_counter_start(void) {
    /* Starting value for the counter.
     * This value needs to be not too low, otherwise
     * it would cause excessive de-optimization.
     * Neither should it be too high, or that would delay
     * de-optimization excessively when it is needed.
     * A value around 50 seems to work, and we choose a
     * prime number to avoid artifacts.
     */
    return 53;
}

#define SIMPLE_FUNCTION 0

/* Common */

#define SPEC_FAIL_OTHER 0
#define SPEC_FAIL_NO_DICT 1
#define SPEC_FAIL_OVERRIDDEN 2
#define SPEC_FAIL_OUT_OF_VERSIONS 3
#define SPEC_FAIL_OUT_OF_RANGE 4
#define SPEC_FAIL_EXPECTED_ERROR 5
#define SPEC_FAIL_WRONG_NUMBER_ARGUMENTS 6

#define SPEC_FAIL_LOAD_GLOBAL_NON_STRING_OR_SPLIT 18

/* Attributes */

#define SPEC_FAIL_ATTR_OVERRIDING_DESCRIPTOR 8
#define SPEC_FAIL_ATTR_NON_OVERRIDING_DESCRIPTOR 9
#define SPEC_FAIL_ATTR_NOT_DESCRIPTOR 10
#define SPEC_FAIL_ATTR_METHOD 11
#define SPEC_FAIL_ATTR_MUTABLE_CLASS 12
#define SPEC_FAIL_ATTR_PROPERTY 13
#define SPEC_FAIL_ATTR_NON_OBJECT_SLOT 14
#define SPEC_FAIL_ATTR_READ_ONLY 15
#define SPEC_FAIL_ATTR_AUDITED_SLOT 16
#define SPEC_FAIL_ATTR_NOT_MANAGED_DICT 17
#define SPEC_FAIL_ATTR_NON_STRING_OR_SPLIT 18
#define SPEC_FAIL_ATTR_MODULE_ATTR_NOT_FOUND 19

#define SPEC_FAIL_ATTR_SHADOWED 21
#define SPEC_FAIL_ATTR_BUILTIN_CLASS_METHOD 22
#define SPEC_FAIL_ATTR_CLASS_METHOD_OBJ 23
#define SPEC_FAIL_ATTR_OBJECT_SLOT 24
#define SPEC_FAIL_ATTR_HAS_MANAGED_DICT 25
#define SPEC_FAIL_ATTR_INSTANCE_ATTRIBUTE 26
#define SPEC_FAIL_ATTR_METACLASS_ATTRIBUTE 27

/* Binary subscr and store subscr */

#define SPEC_FAIL_SUBSCR_ARRAY_INT 8
#define SPEC_FAIL_SUBSCR_ARRAY_SLICE 9
#define SPEC_FAIL_SUBSCR_LIST_SLICE 10
#define SPEC_FAIL_SUBSCR_TUPLE_SLICE 11
#define SPEC_FAIL_SUBSCR_STRING_INT 12
#define SPEC_FAIL_SUBSCR_STRING_SLICE 13
#define SPEC_FAIL_SUBSCR_BUFFER_INT 15
#define SPEC_FAIL_SUBSCR_BUFFER_SLICE 16
#define SPEC_FAIL_SUBSCR_SEQUENCE_INT 17

/* Store subscr */
#define SPEC_FAIL_SUBSCR_BYTEARRAY_INT 18
#define SPEC_FAIL_SUBSCR_BYTEARRAY_SLICE 19
#define SPEC_FAIL_SUBSCR_PY_SIMPLE 20
#define SPEC_FAIL_SUBSCR_PY_OTHER 21
#define SPEC_FAIL_SUBSCR_DICT_SUBCLASS_NO_OVERRIDE 22
#define SPEC_FAIL_SUBSCR_NOT_HEAP_TYPE 23

/* Binary op */

#define SPEC_FAIL_BINARY_OP_ADD_DIFFERENT_TYPES          8
#define SPEC_FAIL_BINARY_OP_ADD_OTHER                    9
#define SPEC_FAIL_BINARY_OP_AND_DIFFERENT_TYPES         10
#define SPEC_FAIL_BINARY_OP_AND_INT                     11
#define SPEC_FAIL_BINARY_OP_AND_OTHER                   12
#define SPEC_FAIL_BINARY_OP_FLOOR_DIVIDE                13
#define SPEC_FAIL_BINARY_OP_LSHIFT                      14
#define SPEC_FAIL_BINARY_OP_MATRIX_MULTIPLY             15
#define SPEC_FAIL_BINARY_OP_MULTIPLY_DIFFERENT_TYPES    16
#define SPEC_FAIL_BINARY_OP_MULTIPLY_OTHER              17
#define SPEC_FAIL_BINARY_OP_OR                          18
#define SPEC_FAIL_BINARY_OP_POWER                       19
#define SPEC_FAIL_BINARY_OP_REMAINDER                   20
#define SPEC_FAIL_BINARY_OP_RSHIFT                      21
#define SPEC_FAIL_BINARY_OP_SUBTRACT_DIFFERENT_TYPES    22
#define SPEC_FAIL_BINARY_OP_SUBTRACT_OTHER              23
#define SPEC_FAIL_BINARY_OP_TRUE_DIVIDE_DIFFERENT_TYPES 24
#define SPEC_FAIL_BINARY_OP_TRUE_DIVIDE_FLOAT           25
#define SPEC_FAIL_BINARY_OP_TRUE_DIVIDE_OTHER           26
#define SPEC_FAIL_BINARY_OP_XOR                         27

/* Calls */
#define SPEC_FAIL_CALL_COMPLEX_PARAMETERS 9
#define SPEC_FAIL_CALL_CO_NOT_OPTIMIZED 10
/* SPEC_FAIL_METHOD  defined as 11 above */

#define SPEC_FAIL_CALL_INSTANCE_METHOD 11
#define SPEC_FAIL_CALL_CMETHOD 12
#define SPEC_FAIL_CALL_PYCFUNCTION 13
#define SPEC_FAIL_CALL_PYCFUNCTION_WITH_KEYWORDS 14
#define SPEC_FAIL_CALL_PYCFUNCTION_FAST_WITH_KEYWORDS 15
#define SPEC_FAIL_CALL_PYCFUNCTION_NOARGS 16
#define SPEC_FAIL_CALL_BAD_CALL_FLAGS 17
#define SPEC_FAIL_CALL_CLASS 18
#define SPEC_FAIL_CALL_PYTHON_CLASS 19
#define SPEC_FAIL_CALL_METHOD_DESCRIPTOR 20
#define SPEC_FAIL_CALL_BOUND_METHOD 21
#define SPEC_FAIL_CALL_STR 22
#define SPEC_FAIL_CALL_CLASS_NO_VECTORCALL 23
#define SPEC_FAIL_CALL_CLASS_MUTABLE 24
#define SPEC_FAIL_CALL_KWNAMES 25
#define SPEC_FAIL_CALL_METHOD_WRAPPER 26
#define SPEC_FAIL_CALL_OPERATOR_WRAPPER 27
#define SPEC_FAIL_CALL_PYFUNCTION 28
#define SPEC_FAIL_CALL_PEP_523 29
#define SPEC_FAIL_INIT_NOT_SIMPLE 30

/* COMPARE_OP */
#define SPEC_FAIL_COMPARE_OP_DIFFERENT_TYPES 12
#define SPEC_FAIL_COMPARE_OP_STRING 13
#define SPEC_FAIL_COMPARE_OP_NOT_FOLLOWED_BY_COND_JUMP 14
#define SPEC_FAIL_COMPARE_OP_BIG_INT 15
#define SPEC_FAIL_COMPARE_OP_BYTES 16
#define SPEC_FAIL_COMPARE_OP_TUPLE 17
#define SPEC_FAIL_COMPARE_OP_LIST 18
#define SPEC_FAIL_COMPARE_OP_SET 19
#define SPEC_FAIL_COMPARE_OP_BOOL 20
#define SPEC_FAIL_COMPARE_OP_BASEOBJECT 21
#define SPEC_FAIL_COMPARE_OP_FLOAT_LONG 22
#define SPEC_FAIL_COMPARE_OP_LONG_FLOAT 23
#define SPEC_FAIL_COMPARE_OP_EXTENDED_ARG 24

/* FOR_ITER */
#define SPEC_FAIL_FOR_ITER_GENERATOR 10
#define SPEC_FAIL_FOR_ITER_COROUTINE 11
#define SPEC_FAIL_FOR_ITER_ASYNC_GENERATOR 12
#define SPEC_FAIL_FOR_ITER_LIST 13
#define SPEC_FAIL_FOR_ITER_TUPLE 14
#define SPEC_FAIL_FOR_ITER_SET 15
#define SPEC_FAIL_FOR_ITER_STRING 16
#define SPEC_FAIL_FOR_ITER_BYTES 17
#define SPEC_FAIL_FOR_ITER_RANGE 18
#define SPEC_FAIL_FOR_ITER_ITERTOOLS 19
#define SPEC_FAIL_FOR_ITER_DICT_KEYS 20
#define SPEC_FAIL_FOR_ITER_DICT_ITEMS 21
#define SPEC_FAIL_FOR_ITER_DICT_VALUES 22
#define SPEC_FAIL_FOR_ITER_ENUMERATE 23
#define SPEC_FAIL_FOR_ITER_MAP 24
#define SPEC_FAIL_FOR_ITER_ZIP 25
#define SPEC_FAIL_FOR_ITER_SEQ_ITER 26
#define SPEC_FAIL_FOR_ITER_REVERSED_LIST 27
#define SPEC_FAIL_FOR_ITER_CALLABLE 28
#define SPEC_FAIL_FOR_ITER_ASCII_STRING 29

// UNPACK_SEQUENCE

#define SPEC_FAIL_UNPACK_SEQUENCE_ITERATOR 8
#define SPEC_FAIL_UNPACK_SEQUENCE_SEQUENCE 9


static int
specialize_module_load_attr(PyObject *owner, _Py_CODEUNIT *instr,
                            PyObject *name, int opcode, int opcode_module)
{
    _PyAttrCache *cache = (_PyAttrCache *)(instr + 1);
    PyModuleObject *m = (PyModuleObject *)owner;
    PyObject *value = NULL;
    assert((owner->ob_type->tp_flags & Py_TPFLAGS_MANAGED_DICT) == 0);
    PyDictObject *dict = (PyDictObject *)m->md_dict;
    if (dict == NULL) {
        SPECIALIZATION_FAIL(opcode, SPEC_FAIL_NO_DICT);
        return -1;
    }
    if (dict->ma_keys->dk_kind != DICT_KEYS_UNICODE) {
        SPECIALIZATION_FAIL(opcode, SPEC_FAIL_ATTR_NON_STRING_OR_SPLIT);
        return -1;
    }
    Py_ssize_t index = _PyDict_GetItemHint(dict, &_Py_ID(__getattr__), -1,
                                           &value);
    assert(index != DKIX_ERROR);
    if (index != DKIX_EMPTY) {
        SPECIALIZATION_FAIL(opcode, SPEC_FAIL_ATTR_MODULE_ATTR_NOT_FOUND);
        return -1;
    }
    index = _PyDict_GetItemHint(dict, name, -1, &value);
    assert (index != DKIX_ERROR);
    if (index != (uint16_t)index) {
        SPECIALIZATION_FAIL(opcode, SPEC_FAIL_OUT_OF_RANGE);
        return -1;
    }
    uint32_t keys_version = _PyDictKeys_GetVersionForCurrentState(dict->ma_keys);
    if (keys_version == 0) {
        SPECIALIZATION_FAIL(opcode, SPEC_FAIL_OUT_OF_VERSIONS);
        return -1;
    }
    write_u32(cache->version, keys_version);
    cache->index = (uint16_t)index;
    _Py_SET_OPCODE(*instr, opcode_module);
    return 0;
}



/* Attribute specialization */

typedef enum {
    OVERRIDING, /* Is an overriding descriptor, and will remain so. */
    METHOD, /* Attribute has Py_TPFLAGS_METHOD_DESCRIPTOR set */
    PROPERTY, /* Is a property */
    OBJECT_SLOT, /* Is an object slot descriptor */
    OTHER_SLOT, /* Is a slot descriptor of another type */
    NON_OVERRIDING, /* Is another non-overriding descriptor, and is an instance of an immutable class*/
    BUILTIN_CLASSMETHOD, /* Builtin methods with METH_CLASS */
    PYTHON_CLASSMETHOD, /* Python classmethod(func) object */
    NON_DESCRIPTOR, /* Is not a descriptor, and is an instance of an immutable class */
    MUTABLE,   /* Instance of a mutable class; might, or might not, be a descriptor */
    ABSENT, /* Attribute is not present on the class */
    DUNDER_CLASS, /* __class__ attribute */
    GETSET_OVERRIDDEN /* __getattribute__ or __setattr__ has been overridden */
} DescriptorClassification;


static DescriptorClassification
analyze_descriptor(PyTypeObject *type, PyObject *name, PyObject **descr, int store)
{
    if (store) {
        if (type->tp_setattro != PyObject_GenericSetAttr) {
            *descr = NULL;
            return GETSET_OVERRIDDEN;
        }
    }
    else {
        if (type->tp_getattro != PyObject_GenericGetAttr) {
            *descr = NULL;
            return GETSET_OVERRIDDEN;
        }
    }
    PyObject *descriptor = _PyType_Lookup(type, name);
    *descr = descriptor;
    if (descriptor == NULL) {
        return ABSENT;
    }
    PyTypeObject *desc_cls = Py_TYPE(descriptor);
    if (!(desc_cls->tp_flags & Py_TPFLAGS_IMMUTABLETYPE)) {
        return MUTABLE;
    }
    if (desc_cls->tp_descr_set) {
        if (desc_cls == &PyMemberDescr_Type) {
            PyMemberDescrObject *member = (PyMemberDescrObject *)descriptor;
            struct PyMemberDef *dmem = member->d_member;
            if (dmem->type == T_OBJECT_EX) {
                return OBJECT_SLOT;
            }
            return OTHER_SLOT;
        }
        if (desc_cls == &PyProperty_Type) {
            return PROPERTY;
        }
        if (PyUnicode_CompareWithASCIIString(name, "__class__") == 0) {
            if (descriptor == _PyType_Lookup(&PyBaseObject_Type, name)) {
                return DUNDER_CLASS;
            }
        }
        if (store) {
            return OVERRIDING;
        }
    }
    if (desc_cls->tp_descr_get) {
        if (desc_cls->tp_flags & Py_TPFLAGS_METHOD_DESCRIPTOR) {
            return METHOD;
        }
        if (Py_IS_TYPE(descriptor, &PyClassMethodDescr_Type)) {
            return BUILTIN_CLASSMETHOD;
        }
        if (Py_IS_TYPE(descriptor, &PyClassMethod_Type)) {
            return PYTHON_CLASSMETHOD;
        }
        return NON_OVERRIDING;
    }
    return NON_DESCRIPTOR;
}

static int
specialize_dict_access(
    PyObject *owner, _Py_CODEUNIT *instr, PyTypeObject *type,
    DescriptorClassification kind, PyObject *name,
    int base_op, int values_op, int hint_op)
{
    assert(kind == NON_OVERRIDING || kind == NON_DESCRIPTOR || kind == ABSENT ||
        kind == BUILTIN_CLASSMETHOD || kind == PYTHON_CLASSMETHOD);
    // No descriptor, or non overriding.
    if ((type->tp_flags & Py_TPFLAGS_MANAGED_DICT) == 0) {
        SPECIALIZATION_FAIL(base_op, SPEC_FAIL_ATTR_NOT_MANAGED_DICT);
        return 0;
    }
    _PyAttrCache *cache = (_PyAttrCache *)(instr + 1);
    PyObject **dictptr = _PyObject_ManagedDictPointer(owner);
    PyDictObject *dict = (PyDictObject *)*dictptr;
    if (dict == NULL) {
        // Virtual dictionary
        PyDictKeysObject *keys = ((PyHeapTypeObject *)type)->ht_cached_keys;
        assert(PyUnicode_CheckExact(name));
        Py_ssize_t index = _PyDictKeys_StringLookup(keys, name);
        assert (index != DKIX_ERROR);
        if (index != (uint16_t)index) {
            SPECIALIZATION_FAIL(base_op, SPEC_FAIL_OUT_OF_RANGE);
            return 0;
        }
        write_u32(cache->version, type->tp_version_tag);
        cache->index = (uint16_t)index;
        _Py_SET_OPCODE(*instr, values_op);
    }
    else {
        if (!PyDict_CheckExact(dict)) {
            SPECIALIZATION_FAIL(base_op, SPEC_FAIL_NO_DICT);
            return 0;
        }
        // We found an instance with a __dict__.
        PyObject *value = NULL;
        Py_ssize_t hint =
            _PyDict_GetItemHint(dict, name, -1, &value);
        if (hint != (uint16_t)hint) {
            SPECIALIZATION_FAIL(base_op, SPEC_FAIL_OUT_OF_RANGE);
            return 0;
        }
        cache->index = (uint16_t)hint;
        write_u32(cache->version, type->tp_version_tag);
        _Py_SET_OPCODE(*instr, hint_op);
    }
    return 1;
}

static int specialize_attr_loadmethod(PyObject* owner, _Py_CODEUNIT* instr, PyObject* name,
    PyObject* descr, DescriptorClassification kind);
static int specialize_class_load_attr(PyObject* owner, _Py_CODEUNIT* instr, PyObject* name);
static int function_kind(PyCodeObject *code);

int
_Py_Specialize_LoadAttr(PyObject *owner, _Py_CODEUNIT *instr, PyObject *name)
{
    assert(_PyOpcode_Caches[LOAD_ATTR] == INLINE_CACHE_ENTRIES_LOAD_ATTR);
    _PyAttrCache *cache = (_PyAttrCache *)(instr + 1);
    if (PyModule_CheckExact(owner)) {
        int err = specialize_module_load_attr(owner, instr, name, LOAD_ATTR,
                                              LOAD_ATTR_MODULE);
        if (err) {
            goto fail;
        }
        goto success;
    }
    if (PyType_Check(owner)) {
        int err = specialize_class_load_attr(owner, instr, name);
        if (err) {
            goto fail;
        }
        goto success;
    }
    PyTypeObject *type = Py_TYPE(owner);
    if (type->tp_dict == NULL) {
        if (PyType_Ready(type) < 0) {
            return -1;
        }
    }
    PyObject *descr = NULL;
    DescriptorClassification kind = analyze_descriptor(type, name, &descr, 0);
    assert(descr != NULL || kind == ABSENT || kind == GETSET_OVERRIDDEN);
    switch(kind) {
        case OVERRIDING:
            SPECIALIZATION_FAIL(LOAD_ATTR, SPEC_FAIL_ATTR_OVERRIDING_DESCRIPTOR);
            goto fail;
        case METHOD:
        {
            int oparg = _Py_OPARG(*instr);
            if (oparg & 1) {
                if (specialize_attr_loadmethod(owner, instr, name, descr, kind)) {
                    goto success;
                }
            }
            SPECIALIZATION_FAIL(LOAD_ATTR, SPEC_FAIL_ATTR_METHOD);
            goto fail;
        }
        case PROPERTY:
        {
            _PyLoadMethodCache *lm_cache = (_PyLoadMethodCache *)(instr + 1);
            assert(Py_TYPE(descr) == &PyProperty_Type);
            PyObject *fget = ((_PyPropertyObject *)descr)->prop_get;
            if (fget == NULL) {
                SPECIALIZATION_FAIL(LOAD_ATTR, SPEC_FAIL_EXPECTED_ERROR);
                goto fail;
            }
            if (Py_TYPE(fget) != &PyFunction_Type) {
                SPECIALIZATION_FAIL(LOAD_ATTR, SPEC_FAIL_ATTR_PROPERTY);
                goto fail;
            }
            PyFunctionObject *func = (PyFunctionObject *)fget;
            PyCodeObject *fcode = (PyCodeObject *)func->func_code;
            int kind = function_kind(fcode);
            if (kind != SIMPLE_FUNCTION) {
                SPECIALIZATION_FAIL(LOAD_ATTR, kind);
                goto fail;
            }
            if (fcode->co_argcount != 1) {
                SPECIALIZATION_FAIL(LOAD_ATTR, SPEC_FAIL_WRONG_NUMBER_ARGUMENTS);
                goto fail;
            }
            int version = _PyFunction_GetVersionForCurrentState(func);
            if (version == 0) {
                SPECIALIZATION_FAIL(LOAD_ATTR, SPEC_FAIL_OUT_OF_VERSIONS);
                goto fail;
            }
            write_u32(lm_cache->keys_version, version);
            assert(type->tp_version_tag != 0);
            write_u32(lm_cache->type_version, type->tp_version_tag);
            /* borrowed */
            write_obj(lm_cache->descr, fget);
            _Py_SET_OPCODE(*instr, LOAD_ATTR_PROPERTY);
            goto success;
        }
        case OBJECT_SLOT:
        {
            PyMemberDescrObject *member = (PyMemberDescrObject *)descr;
            struct PyMemberDef *dmem = member->d_member;
            Py_ssize_t offset = dmem->offset;
            if (dmem->flags & PY_AUDIT_READ) {
                SPECIALIZATION_FAIL(LOAD_ATTR, SPEC_FAIL_ATTR_AUDITED_SLOT);
                goto fail;
            }
            if (offset != (uint16_t)offset) {
                SPECIALIZATION_FAIL(LOAD_ATTR, SPEC_FAIL_OUT_OF_RANGE);
                goto fail;
            }
            assert(dmem->type == T_OBJECT_EX);
            assert(offset > 0);
            cache->index = (uint16_t)offset;
            write_u32(cache->version, type->tp_version_tag);
            _Py_SET_OPCODE(*instr, LOAD_ATTR_SLOT);
            goto success;
        }
        case DUNDER_CLASS:
        {
            Py_ssize_t offset = offsetof(PyObject, ob_type);
            assert(offset == (uint16_t)offset);
            cache->index = (uint16_t)offset;
            write_u32(cache->version, type->tp_version_tag);
            _Py_SET_OPCODE(*instr, LOAD_ATTR_SLOT);
            goto success;
        }
        case OTHER_SLOT:
            SPECIALIZATION_FAIL(LOAD_ATTR, SPEC_FAIL_ATTR_NON_OBJECT_SLOT);
            goto fail;
        case MUTABLE:
            SPECIALIZATION_FAIL(LOAD_ATTR, SPEC_FAIL_ATTR_MUTABLE_CLASS);
            goto fail;
        case GETSET_OVERRIDDEN:
            SPECIALIZATION_FAIL(LOAD_ATTR, SPEC_FAIL_OVERRIDDEN);
            goto fail;
        case BUILTIN_CLASSMETHOD:
        case PYTHON_CLASSMETHOD:
        case NON_OVERRIDING:
        case NON_DESCRIPTOR:
        case ABSENT:
            break;
    }
    int err = specialize_dict_access(
        owner, instr, type, kind, name,
        LOAD_ATTR, LOAD_ATTR_INSTANCE_VALUE, LOAD_ATTR_WITH_HINT
    );
    if (err < 0) {
        return -1;
    }
    if (err) {
        goto success;
    }
fail:
    STAT_INC(LOAD_ATTR, failure);
    assert(!PyErr_Occurred());
    cache->counter = adaptive_counter_backoff(cache->counter);
    return 0;
success:
    STAT_INC(LOAD_ATTR, success);
    assert(!PyErr_Occurred());
    cache->counter = miss_counter_start();
    return 0;
}

int
_Py_Specialize_StoreAttr(PyObject *owner, _Py_CODEUNIT *instr, PyObject *name)
{
    assert(_PyOpcode_Caches[STORE_ATTR] == INLINE_CACHE_ENTRIES_STORE_ATTR);
    _PyAttrCache *cache = (_PyAttrCache *)(instr + 1);
    PyTypeObject *type = Py_TYPE(owner);
    if (PyModule_CheckExact(owner)) {
        SPECIALIZATION_FAIL(STORE_ATTR, SPEC_FAIL_OVERRIDDEN);
        goto fail;
    }
    PyObject *descr;
    DescriptorClassification kind = analyze_descriptor(type, name, &descr, 1);
    switch(kind) {
        case OVERRIDING:
            SPECIALIZATION_FAIL(STORE_ATTR, SPEC_FAIL_ATTR_OVERRIDING_DESCRIPTOR);
            goto fail;
        case METHOD:
            SPECIALIZATION_FAIL(STORE_ATTR, SPEC_FAIL_ATTR_METHOD);
            goto fail;
        case PROPERTY:
            SPECIALIZATION_FAIL(STORE_ATTR, SPEC_FAIL_ATTR_PROPERTY);
            goto fail;
        case OBJECT_SLOT:
        {
            PyMemberDescrObject *member = (PyMemberDescrObject *)descr;
            struct PyMemberDef *dmem = member->d_member;
            Py_ssize_t offset = dmem->offset;
            if (dmem->flags & READONLY) {
                SPECIALIZATION_FAIL(STORE_ATTR, SPEC_FAIL_ATTR_READ_ONLY);
                goto fail;
            }
            if (offset != (uint16_t)offset) {
                SPECIALIZATION_FAIL(STORE_ATTR, SPEC_FAIL_OUT_OF_RANGE);
                goto fail;
            }
            assert(dmem->type == T_OBJECT_EX);
            assert(offset > 0);
            cache->index = (uint16_t)offset;
            write_u32(cache->version, type->tp_version_tag);
            _Py_SET_OPCODE(*instr, STORE_ATTR_SLOT);
            goto success;
        }
        case DUNDER_CLASS:
        case OTHER_SLOT:
            SPECIALIZATION_FAIL(STORE_ATTR, SPEC_FAIL_ATTR_NON_OBJECT_SLOT);
            goto fail;
        case MUTABLE:
            SPECIALIZATION_FAIL(STORE_ATTR, SPEC_FAIL_ATTR_MUTABLE_CLASS);
            goto fail;
        case GETSET_OVERRIDDEN:
            SPECIALIZATION_FAIL(STORE_ATTR, SPEC_FAIL_OVERRIDDEN);
            goto fail;
        case BUILTIN_CLASSMETHOD:
        case PYTHON_CLASSMETHOD:
        case NON_OVERRIDING:
        case NON_DESCRIPTOR:
        case ABSENT:
            break;
    }

    int err = specialize_dict_access(
        owner, instr, type, kind, name,
        STORE_ATTR, STORE_ATTR_INSTANCE_VALUE, STORE_ATTR_WITH_HINT
    );
    if (err < 0) {
        return -1;
    }
    if (err) {
        goto success;
    }
fail:
    STAT_INC(STORE_ATTR, failure);
    assert(!PyErr_Occurred());
    cache->counter = adaptive_counter_backoff(cache->counter);
    return 0;
success:
    STAT_INC(STORE_ATTR, success);
    assert(!PyErr_Occurred());
    cache->counter = miss_counter_start();
    return 0;
}


#ifdef Py_STATS
static int
load_attr_fail_kind(DescriptorClassification kind)
{
    switch (kind) {
        case OVERRIDING:
            return SPEC_FAIL_ATTR_OVERRIDING_DESCRIPTOR;
        case METHOD:
            return SPEC_FAIL_ATTR_METHOD;
        case PROPERTY:
            return SPEC_FAIL_ATTR_PROPERTY;
        case OBJECT_SLOT:
            return SPEC_FAIL_ATTR_OBJECT_SLOT;
        case OTHER_SLOT:
            return SPEC_FAIL_ATTR_NON_OBJECT_SLOT;
        case DUNDER_CLASS:
            return SPEC_FAIL_OTHER;
        case MUTABLE:
            return SPEC_FAIL_ATTR_MUTABLE_CLASS;
        case GETSET_OVERRIDDEN:
            return SPEC_FAIL_OVERRIDDEN;
        case BUILTIN_CLASSMETHOD:
            return SPEC_FAIL_ATTR_BUILTIN_CLASS_METHOD;
        case PYTHON_CLASSMETHOD:
            return SPEC_FAIL_ATTR_CLASS_METHOD_OBJ;
        case NON_OVERRIDING:
            return SPEC_FAIL_ATTR_NON_OVERRIDING_DESCRIPTOR;
        case NON_DESCRIPTOR:
            return SPEC_FAIL_ATTR_NOT_DESCRIPTOR;
        case ABSENT:
            return SPEC_FAIL_ATTR_INSTANCE_ATTRIBUTE;
    }
    Py_UNREACHABLE();
}
#endif

static int
specialize_class_load_attr(PyObject *owner, _Py_CODEUNIT *instr,
                             PyObject *name)
{
    _PyLoadMethodCache *cache = (_PyLoadMethodCache *)(instr + 1);
    PyObject *descr = NULL;
    DescriptorClassification kind = 0;
    kind = analyze_descriptor((PyTypeObject *)owner, name, &descr, 0);
    switch (kind) {
        case METHOD:
        case NON_DESCRIPTOR:
            write_u32(cache->type_version, ((PyTypeObject *)owner)->tp_version_tag);
            write_obj(cache->descr, descr);
            _Py_SET_OPCODE(*instr, LOAD_ATTR_CLASS);
            return 0;
#ifdef Py_STATS
        case ABSENT:
            if (_PyType_Lookup(Py_TYPE(owner), name) != NULL) {
                SPECIALIZATION_FAIL(LOAD_ATTR, SPEC_FAIL_ATTR_METACLASS_ATTRIBUTE);
            }
            else {
                SPECIALIZATION_FAIL(LOAD_ATTR, SPEC_FAIL_EXPECTED_ERROR);
            }
            return -1;
#endif
        default:
            SPECIALIZATION_FAIL(LOAD_ATTR, load_attr_fail_kind(kind));
            return -1;
    }
}

typedef enum {
    MANAGED_VALUES = 1,
    MANAGED_DICT = 2,
    OFFSET_DICT = 3,
    NO_DICT = 4,
    LAZY_DICT = 5,
} ObjectDictKind;

// Please collect stats carefully before and after modifying. A subtle change
// can cause a significant drop in cache hits. A possible test is
// python.exe -m test_typing test_re test_dis test_zlib.
static int
specialize_attr_loadmethod(PyObject *owner, _Py_CODEUNIT *instr, PyObject *name,
PyObject *descr, DescriptorClassification kind)
{
    _PyLoadMethodCache *cache = (_PyLoadMethodCache *)(instr + 1);
    PyTypeObject *owner_cls = Py_TYPE(owner);

    assert(kind == METHOD && descr != NULL);
    ObjectDictKind dictkind;
    PyDictKeysObject *keys;
    if (owner_cls->tp_flags & Py_TPFLAGS_MANAGED_DICT) {
        PyObject *dict = *_PyObject_ManagedDictPointer(owner);
        keys = ((PyHeapTypeObject *)owner_cls)->ht_cached_keys;
        if (dict == NULL) {
            dictkind = MANAGED_VALUES;
        }
        else {
            dictkind = MANAGED_DICT;
        }
    }
    else {
        Py_ssize_t dictoffset = owner_cls->tp_dictoffset;
        if (dictoffset < 0 || dictoffset > INT16_MAX) {
            SPECIALIZATION_FAIL(LOAD_ATTR, SPEC_FAIL_OUT_OF_RANGE);
            goto fail;
        }
        if (dictoffset == 0) {
            dictkind = NO_DICT;
            keys = NULL;
        }
        else {
            PyObject *dict = *(PyObject **) ((char *)owner + dictoffset);
            if (dict == NULL) {
                // This object will have a dict if user access __dict__
                dictkind = LAZY_DICT;
                keys = NULL;
            }
            else {
                keys = ((PyDictObject *)dict)->ma_keys;
                dictkind = OFFSET_DICT;
            }
        }
    }
    if (dictkind == MANAGED_VALUES || dictkind == OFFSET_DICT) {
        Py_ssize_t index = _PyDictKeys_StringLookup(keys, name);
        if (index != DKIX_EMPTY) {
            SPECIALIZATION_FAIL(LOAD_ATTR, SPEC_FAIL_ATTR_SHADOWED);
            goto fail;
        }
        uint32_t keys_version = _PyDictKeys_GetVersionForCurrentState(keys);
        if (keys_version == 0) {
            SPECIALIZATION_FAIL(LOAD_ATTR, SPEC_FAIL_OUT_OF_VERSIONS);
            goto fail;
        }
        write_u32(cache->keys_version, keys_version);
    }
    switch(dictkind) {
        case NO_DICT:
            _Py_SET_OPCODE(*instr, LOAD_ATTR_METHOD_NO_DICT);
            break;
        case MANAGED_VALUES:
            _Py_SET_OPCODE(*instr, LOAD_ATTR_METHOD_WITH_VALUES);
            break;
        case MANAGED_DICT:
            SPECIALIZATION_FAIL(LOAD_ATTR, SPEC_FAIL_ATTR_HAS_MANAGED_DICT);
            goto fail;
        case OFFSET_DICT:
            assert(owner_cls->tp_dictoffset > 0 && owner_cls->tp_dictoffset <= INT16_MAX);
            _Py_SET_OPCODE(*instr, LOAD_ATTR_METHOD_WITH_DICT);
            break;
        case LAZY_DICT:
            assert(owner_cls->tp_dictoffset > 0 && owner_cls->tp_dictoffset <= INT16_MAX);
            _Py_SET_OPCODE(*instr, LOAD_ATTR_METHOD_LAZY_DICT);
            break;
    }
    /* `descr` is borrowed. This is safe for methods (even inherited ones from
    *  super classes!) as long as tp_version_tag is validated for two main reasons:
    *
    *  1. The class will always hold a reference to the method so it will
    *  usually not be GC-ed. Should it be deleted in Python, e.g.
    *  `del obj.meth`, tp_version_tag will be invalidated, because of reason 2.
    *
    *  2. The pre-existing type method cache (MCACHE) uses the same principles
    *  of caching a borrowed descriptor. The MCACHE infrastructure does all the
    *  heavy lifting for us. E.g. it invalidates tp_version_tag on any MRO
    *  modification, on any type object change along said MRO, etc. (see
    *  PyType_Modified usages in typeobject.c). The MCACHE has been
    *  working since Python 2.6 and it's battle-tested.
    */
    write_u32(cache->type_version, owner_cls->tp_version_tag);
    write_obj(cache->descr, descr);
    // Fall through.
    return 1;
fail:
    return 0;
}

int
_Py_Specialize_LoadGlobal(
    PyObject *globals, PyObject *builtins,
    _Py_CODEUNIT *instr, PyObject *name)
{
    assert(_PyOpcode_Caches[LOAD_GLOBAL] == INLINE_CACHE_ENTRIES_LOAD_GLOBAL);
    /* Use inline cache */
    _PyLoadGlobalCache *cache = (_PyLoadGlobalCache *)(instr + 1);
    assert(PyUnicode_CheckExact(name));
    if (!PyDict_CheckExact(globals)) {
        goto fail;
    }
    PyDictKeysObject * globals_keys = ((PyDictObject *)globals)->ma_keys;
    if (!DK_IS_UNICODE(globals_keys)) {
        SPECIALIZATION_FAIL(LOAD_GLOBAL, SPEC_FAIL_LOAD_GLOBAL_NON_STRING_OR_SPLIT);
        goto fail;
    }
    Py_ssize_t index = _PyDictKeys_StringLookup(globals_keys, name);
    if (index == DKIX_ERROR) {
        SPECIALIZATION_FAIL(LOAD_GLOBAL, SPEC_FAIL_LOAD_GLOBAL_NON_STRING_OR_SPLIT);
        goto fail;
    }
    if (index != DKIX_EMPTY) {
        if (index != (uint16_t)index) {
            goto fail;
        }
        uint32_t keys_version = _PyDictKeys_GetVersionForCurrentState(globals_keys);
        if (keys_version == 0) {
            goto fail;
        }
        cache->index = (uint16_t)index;
        write_u32(cache->module_keys_version, keys_version);
        _Py_SET_OPCODE(*instr, LOAD_GLOBAL_MODULE);
        goto success;
    }
    if (!PyDict_CheckExact(builtins)) {
        goto fail;
    }
    PyDictKeysObject * builtin_keys = ((PyDictObject *)builtins)->ma_keys;
    if (!DK_IS_UNICODE(builtin_keys)) {
        SPECIALIZATION_FAIL(LOAD_GLOBAL, SPEC_FAIL_LOAD_GLOBAL_NON_STRING_OR_SPLIT);
        goto fail;
    }
    index = _PyDictKeys_StringLookup(builtin_keys, name);
    if (index == DKIX_ERROR) {
        SPECIALIZATION_FAIL(LOAD_GLOBAL, SPEC_FAIL_LOAD_GLOBAL_NON_STRING_OR_SPLIT);
        goto fail;
    }
    if (index != (uint16_t)index) {
        goto fail;
    }
    uint32_t globals_version = _PyDictKeys_GetVersionForCurrentState(globals_keys);
    if (globals_version == 0) {
        SPECIALIZATION_FAIL(LOAD_GLOBAL, SPEC_FAIL_OUT_OF_VERSIONS);
        goto fail;
    }
    uint32_t builtins_version = _PyDictKeys_GetVersionForCurrentState(builtin_keys);
    if (builtins_version == 0) {
        SPECIALIZATION_FAIL(LOAD_GLOBAL, SPEC_FAIL_OUT_OF_VERSIONS);
        goto fail;
    }
    if (builtins_version > UINT16_MAX) {
        SPECIALIZATION_FAIL(LOAD_GLOBAL, SPEC_FAIL_OUT_OF_RANGE);
        goto fail;
    }
    cache->index = (uint16_t)index;
    write_u32(cache->module_keys_version, globals_version);
    cache->builtin_keys_version = (uint16_t)builtins_version;
    _Py_SET_OPCODE(*instr, LOAD_GLOBAL_BUILTIN);
    goto success;
fail:
    STAT_INC(LOAD_GLOBAL, failure);
    assert(!PyErr_Occurred());
    cache->counter = adaptive_counter_backoff(cache->counter);
    return 0;
success:
    STAT_INC(LOAD_GLOBAL, success);
    assert(!PyErr_Occurred());
    cache->counter = miss_counter_start();
    return 0;
}

#ifdef Py_STATS
static int
binary_subscr_fail_kind(PyTypeObject *container_type, PyObject *sub)
{
    if (container_type == &PyUnicode_Type) {
        if (PyLong_CheckExact(sub)) {
            return SPEC_FAIL_SUBSCR_STRING_INT;
        }
        if (PySlice_Check(sub)) {
            return SPEC_FAIL_SUBSCR_STRING_SLICE;
        }
        return SPEC_FAIL_OTHER;
    }
    else if (strcmp(container_type->tp_name, "array.array") == 0) {
        if (PyLong_CheckExact(sub)) {
            return SPEC_FAIL_SUBSCR_ARRAY_INT;
        }
        if (PySlice_Check(sub)) {
            return SPEC_FAIL_SUBSCR_ARRAY_SLICE;
        }
        return SPEC_FAIL_OTHER;
    }
    else if (container_type->tp_as_buffer) {
        if (PyLong_CheckExact(sub)) {
            return SPEC_FAIL_SUBSCR_BUFFER_INT;
        }
        if (PySlice_Check(sub)) {
            return SPEC_FAIL_SUBSCR_BUFFER_SLICE;
        }
        return SPEC_FAIL_OTHER;
    }
    else if (container_type->tp_as_sequence) {
        if (PyLong_CheckExact(sub) && container_type->tp_as_sequence->sq_item) {
            return SPEC_FAIL_SUBSCR_SEQUENCE_INT;
        }
    }
    return SPEC_FAIL_OTHER;
}
#endif

static int
function_kind(PyCodeObject *code) {
    int flags = code->co_flags;
    if ((flags & (CO_VARKEYWORDS | CO_VARARGS)) || code->co_kwonlyargcount) {
        return SPEC_FAIL_CALL_COMPLEX_PARAMETERS;
    }
    if ((flags & CO_OPTIMIZED) == 0) {
        return SPEC_FAIL_CALL_CO_NOT_OPTIMIZED;
    }
    return SIMPLE_FUNCTION;
}

int
_Py_Specialize_BinarySubscr(
     PyObject *container, PyObject *sub, _Py_CODEUNIT *instr)
{
    assert(_PyOpcode_Caches[BINARY_SUBSCR] ==
           INLINE_CACHE_ENTRIES_BINARY_SUBSCR);
    _PyBinarySubscrCache *cache = (_PyBinarySubscrCache *)(instr + 1);
    PyTypeObject *container_type = Py_TYPE(container);
    if (container_type == &PyList_Type) {
        if (PyLong_CheckExact(sub)) {
            _Py_SET_OPCODE(*instr, BINARY_SUBSCR_LIST_INT);
            goto success;
        }
        SPECIALIZATION_FAIL(BINARY_SUBSCR,
            PySlice_Check(sub) ? SPEC_FAIL_SUBSCR_LIST_SLICE : SPEC_FAIL_OTHER);
        goto fail;
    }
    if (container_type == &PyTuple_Type) {
        if (PyLong_CheckExact(sub)) {
            _Py_SET_OPCODE(*instr, BINARY_SUBSCR_TUPLE_INT);
            goto success;
        }
        SPECIALIZATION_FAIL(BINARY_SUBSCR,
            PySlice_Check(sub) ? SPEC_FAIL_SUBSCR_TUPLE_SLICE : SPEC_FAIL_OTHER);
        goto fail;
    }
    if (container_type == &PyDict_Type) {
        _Py_SET_OPCODE(*instr, BINARY_SUBSCR_DICT);
        goto success;
    }
    PyTypeObject *cls = Py_TYPE(container);
    PyObject *descriptor = _PyType_Lookup(cls, &_Py_ID(__getitem__));
    if (descriptor && Py_TYPE(descriptor) == &PyFunction_Type) {
        if (!(container_type->tp_flags & Py_TPFLAGS_HEAPTYPE)) {
            SPECIALIZATION_FAIL(BINARY_SUBSCR, SPEC_FAIL_SUBSCR_NOT_HEAP_TYPE);
            goto fail;
        }
        PyFunctionObject *func = (PyFunctionObject *)descriptor;
        PyCodeObject *fcode = (PyCodeObject *)func->func_code;
        int kind = function_kind(fcode);
        if (kind != SIMPLE_FUNCTION) {
            SPECIALIZATION_FAIL(BINARY_SUBSCR, kind);
            goto fail;
        }
        if (fcode->co_argcount != 2) {
            SPECIALIZATION_FAIL(BINARY_SUBSCR, SPEC_FAIL_WRONG_NUMBER_ARGUMENTS);
            goto fail;
        }
        assert(cls->tp_version_tag != 0);
        write_u32(cache->type_version, cls->tp_version_tag);
        int version = _PyFunction_GetVersionForCurrentState(func);
        if (version == 0 || version != (uint16_t)version) {
            SPECIALIZATION_FAIL(BINARY_SUBSCR, version == 0 ?
                SPEC_FAIL_OUT_OF_VERSIONS : SPEC_FAIL_OUT_OF_RANGE);
            goto fail;
        }
        cache->func_version = version;
        ((PyHeapTypeObject *)container_type)->_spec_cache.getitem = descriptor;
        _Py_SET_OPCODE(*instr, BINARY_SUBSCR_GETITEM);
        goto success;
    }
    SPECIALIZATION_FAIL(BINARY_SUBSCR,
                        binary_subscr_fail_kind(container_type, sub));
fail:
    STAT_INC(BINARY_SUBSCR, failure);
    assert(!PyErr_Occurred());
    cache->counter = adaptive_counter_backoff(cache->counter);
    return 0;
success:
    STAT_INC(BINARY_SUBSCR, success);
    assert(!PyErr_Occurred());
    cache->counter = miss_counter_start();
    return 0;
}

int
_Py_Specialize_StoreSubscr(PyObject *container, PyObject *sub, _Py_CODEUNIT *instr)
{
    _PyStoreSubscrCache *cache = (_PyStoreSubscrCache *)(instr + 1);
    PyTypeObject *container_type = Py_TYPE(container);
    if (container_type == &PyList_Type) {
        if (PyLong_CheckExact(sub)) {
            if ((Py_SIZE(sub) == 0 || Py_SIZE(sub) == 1)
                && ((PyLongObject *)sub)->ob_digit[0] < (size_t)PyList_GET_SIZE(container))
            {
                _Py_SET_OPCODE(*instr, STORE_SUBSCR_LIST_INT);
                goto success;
            }
            else {
                SPECIALIZATION_FAIL(STORE_SUBSCR, SPEC_FAIL_OUT_OF_RANGE);
                goto fail;
            }
        }
        else if (PySlice_Check(sub)) {
            SPECIALIZATION_FAIL(STORE_SUBSCR, SPEC_FAIL_SUBSCR_LIST_SLICE);
            goto fail;
        }
        else {
            SPECIALIZATION_FAIL(STORE_SUBSCR, SPEC_FAIL_OTHER);
            goto fail;
        }
    }
    if (container_type == &PyDict_Type) {
        _Py_SET_OPCODE(*instr, STORE_SUBSCR_DICT);
         goto success;
    }
#ifdef Py_STATS
    PyMappingMethods *as_mapping = container_type->tp_as_mapping;
    if (as_mapping && (as_mapping->mp_ass_subscript
                       == PyDict_Type.tp_as_mapping->mp_ass_subscript)) {
        SPECIALIZATION_FAIL(STORE_SUBSCR, SPEC_FAIL_SUBSCR_DICT_SUBCLASS_NO_OVERRIDE);
        goto fail;
    }
    if (PyObject_CheckBuffer(container)) {
        if (PyLong_CheckExact(sub) && (((size_t)Py_SIZE(sub)) > 1)) {
            SPECIALIZATION_FAIL(STORE_SUBSCR, SPEC_FAIL_OUT_OF_RANGE);
        }
        else if (strcmp(container_type->tp_name, "array.array") == 0) {
            if (PyLong_CheckExact(sub)) {
                SPECIALIZATION_FAIL(STORE_SUBSCR, SPEC_FAIL_SUBSCR_ARRAY_INT);
            }
            else if (PySlice_Check(sub)) {
                SPECIALIZATION_FAIL(STORE_SUBSCR, SPEC_FAIL_SUBSCR_ARRAY_SLICE);
            }
            else {
                SPECIALIZATION_FAIL(STORE_SUBSCR, SPEC_FAIL_OTHER);
            }
        }
        else if (PyByteArray_CheckExact(container)) {
            if (PyLong_CheckExact(sub)) {
                SPECIALIZATION_FAIL(STORE_SUBSCR, SPEC_FAIL_SUBSCR_BYTEARRAY_INT);
            }
            else if (PySlice_Check(sub)) {
                SPECIALIZATION_FAIL(STORE_SUBSCR, SPEC_FAIL_SUBSCR_BYTEARRAY_SLICE);
            }
            else {
                SPECIALIZATION_FAIL(STORE_SUBSCR, SPEC_FAIL_OTHER);
            }
        }
        else {
            if (PyLong_CheckExact(sub)) {
                SPECIALIZATION_FAIL(STORE_SUBSCR, SPEC_FAIL_SUBSCR_BUFFER_INT);
            }
            else if (PySlice_Check(sub)) {
                SPECIALIZATION_FAIL(STORE_SUBSCR, SPEC_FAIL_SUBSCR_BUFFER_SLICE);
            }
            else {
                SPECIALIZATION_FAIL(STORE_SUBSCR, SPEC_FAIL_OTHER);
            }
        }
        goto fail;
    }
    PyObject *descriptor = _PyType_Lookup(container_type, &_Py_ID(__setitem__));
    if (descriptor && Py_TYPE(descriptor) == &PyFunction_Type) {
        PyFunctionObject *func = (PyFunctionObject *)descriptor;
        PyCodeObject *code = (PyCodeObject *)func->func_code;
        int kind = function_kind(code);
        if (kind == SIMPLE_FUNCTION) {
            SPECIALIZATION_FAIL(STORE_SUBSCR, SPEC_FAIL_SUBSCR_PY_SIMPLE);
        }
        else {
            SPECIALIZATION_FAIL(STORE_SUBSCR, SPEC_FAIL_SUBSCR_PY_OTHER);
        }
        goto fail;
    }
#endif
    SPECIALIZATION_FAIL(STORE_SUBSCR, SPEC_FAIL_OTHER);
fail:
    STAT_INC(STORE_SUBSCR, failure);
    assert(!PyErr_Occurred());
    cache->counter = adaptive_counter_backoff(cache->counter);
    return 0;
success:
    STAT_INC(STORE_SUBSCR, success);
    assert(!PyErr_Occurred());
    cache->counter = miss_counter_start();
    return 0;
}


static PyFunctionObject *
get_init_for_simple_managed_python_class(PyTypeObject *tp)
{
    if (tp->tp_new != PyBaseObject_Type.tp_new) {
        return NULL;
    }
    if (tp->tp_alloc != PyType_GenericAlloc) {
        return NULL;
    }
    if ((tp->tp_flags & Py_TPFLAGS_MANAGED_DICT) == 0) {
        return NULL;
    }
    if (!(tp->tp_flags & Py_TPFLAGS_HEAPTYPE)) {
        return NULL;
    }
    PyObject *init = _PyType_Lookup(tp, &_Py_ID(__init__));
    if (init == NULL || !PyFunction_Check(init)) {
        return NULL;
    }
    int kind = function_kind((PyCodeObject *)PyFunction_GET_CODE(init));
    if (kind != SIMPLE_FUNCTION) {
        SPECIALIZATION_FAIL(CALL, SPEC_FAIL_INIT_NOT_SIMPLE);
        return NULL;
    }
    ((PyHeapTypeObject *)tp)->_spec_cache.init = init;
    return (PyFunctionObject *)init;
}

static int
setup_init_cleanup_func(void);

static int
specialize_class_call(PyObject *callable, _Py_CODEUNIT *instr,
                      int nargs, PyObject *kwnames)
{
    assert(_Py_OPCODE(*instr) == CALL_ADAPTIVE);
    _PyCallCache *cache = (_PyCallCache *)(instr + 1);
    if (setup_init_cleanup_func()) {
        return -1;
    }
    assert(PyType_Check(callable));
    PyTypeObject *tp = (PyTypeObject *)callable;
    PyFunctionObject *init = get_init_for_simple_managed_python_class(tp);
    if (init) {
        if (((PyCodeObject *)init->func_code)->co_argcount != nargs+1) {
            SPECIALIZATION_FAIL(CALL, SPEC_FAIL_WRONG_NUMBER_ARGUMENTS);
            return -1;
        }
        if (kwnames) {
            SPECIALIZATION_FAIL(CALL, SPEC_FAIL_CALL_KWNAMES);
            return -1;
        }
        write_u32(cache->func_version, tp->tp_version_tag);
        _Py_SET_OPCODE(*instr, CALL_NO_KW_ALLOC_AND_ENTER_INIT);
        return 0;
    }
    if (tp->tp_new == PyBaseObject_Type.tp_new) {
        SPECIALIZATION_FAIL(CALL, SPEC_FAIL_CALL_PYTHON_CLASS);
        return -1;
    }
    if (tp->tp_flags & Py_TPFLAGS_IMMUTABLETYPE) {
        int oparg = _Py_OPARG(*instr);
        if (nargs == 1 && kwnames == NULL && oparg == 1) {
            if (tp == &PyUnicode_Type) {
                _Py_SET_OPCODE(*instr, CALL_NO_KW_STR_1);
                return 0;
            }
            else if (tp == &PyType_Type) {
                _Py_SET_OPCODE(*instr, CALL_NO_KW_TYPE_1);
                return 0;
            }
            else if (tp == &PyTuple_Type) {
                _Py_SET_OPCODE(*instr, CALL_NO_KW_TUPLE_1);
                return 0;
            }
        }
        if (tp->tp_vectorcall != NULL) {
            _Py_SET_OPCODE(*instr, CALL_BUILTIN_CLASS);
            return 0;
        }
        SPECIALIZATION_FAIL(CALL, tp == &PyUnicode_Type ?
            SPEC_FAIL_CALL_STR : SPEC_FAIL_CALL_CLASS_NO_VECTORCALL);
        return -1;
    }
    SPECIALIZATION_FAIL(CALL, SPEC_FAIL_CALL_CLASS_MUTABLE);
    return -1;
}

#ifdef Py_STATS
static int
builtin_call_fail_kind(int ml_flags)
{
    switch (ml_flags & (METH_VARARGS | METH_FASTCALL | METH_NOARGS | METH_O |
        METH_KEYWORDS | METH_METHOD)) {
        case METH_VARARGS:
            return SPEC_FAIL_CALL_PYCFUNCTION;
        case METH_VARARGS | METH_KEYWORDS:
            return SPEC_FAIL_CALL_PYCFUNCTION_WITH_KEYWORDS;
        case METH_FASTCALL | METH_KEYWORDS:
            return SPEC_FAIL_CALL_PYCFUNCTION_FAST_WITH_KEYWORDS;
        case METH_NOARGS:
            return SPEC_FAIL_CALL_PYCFUNCTION_NOARGS;
        /* This case should never happen with PyCFunctionObject -- only
            PyMethodObject. See zlib.compressobj()'s methods for an example.
        */
        case METH_METHOD | METH_FASTCALL | METH_KEYWORDS:
        default:
            return SPEC_FAIL_CALL_BAD_CALL_FLAGS;
    }
}
#endif

static int
specialize_method_descriptor(PyMethodDescrObject *descr, _Py_CODEUNIT *instr,
                             int nargs, PyObject *kwnames)
{
    assert(_Py_OPCODE(*instr) == CALL_ADAPTIVE);
    if (kwnames) {
        SPECIALIZATION_FAIL(CALL, SPEC_FAIL_CALL_KWNAMES);
        return -1;
    }

    switch (descr->d_method->ml_flags &
        (METH_VARARGS | METH_FASTCALL | METH_NOARGS | METH_O |
        METH_KEYWORDS | METH_METHOD)) {
        case METH_NOARGS: {
            if (nargs != 1) {
                SPECIALIZATION_FAIL(CALL, SPEC_FAIL_WRONG_NUMBER_ARGUMENTS);
                return -1;
            }
            _Py_SET_OPCODE(*instr, CALL_NO_KW_METHOD_DESCRIPTOR_NOARGS);
            return 0;
        }
        case METH_O: {
            if (nargs != 2) {
                SPECIALIZATION_FAIL(CALL, SPEC_FAIL_WRONG_NUMBER_ARGUMENTS);
                return -1;
            }
            PyInterpreterState *interp = _PyInterpreterState_GET();
            PyObject *list_append = interp->callable_cache.list_append;
            _Py_CODEUNIT next = instr[INLINE_CACHE_ENTRIES_CALL + 1];
            bool pop = (_Py_OPCODE(next) == POP_TOP);
            int oparg = _Py_OPARG(*instr);
            if ((PyObject *)descr == list_append && oparg == 1 && pop) {
                _Py_SET_OPCODE(*instr, CALL_NO_KW_LIST_APPEND);
                return 0;
            }
            _Py_SET_OPCODE(*instr, CALL_NO_KW_METHOD_DESCRIPTOR_O);
            return 0;
        }
        case METH_FASTCALL: {
            _Py_SET_OPCODE(*instr, CALL_NO_KW_METHOD_DESCRIPTOR_FAST);
            return 0;
        }
        case METH_FASTCALL|METH_KEYWORDS: {
            _Py_SET_OPCODE(*instr, CALL_METHOD_DESCRIPTOR_FAST_WITH_KEYWORDS);
            return 0;
        }
    }
    SPECIALIZATION_FAIL(CALL, builtin_call_fail_kind(descr->d_method->ml_flags));
    return -1;
}

static int
specialize_py_call(PyFunctionObject *func, _Py_CODEUNIT *instr, int nargs,
                   PyObject *kwnames, bool bound_method)
{
    _PyCallCache *cache = (_PyCallCache *)(instr + 1);
    assert(_Py_OPCODE(*instr) == CALL_ADAPTIVE);
    PyCodeObject *code = (PyCodeObject *)func->func_code;
    int kind = function_kind(code);
    /* Don't specialize if PEP 523 is active */
    if (_PyInterpreterState_GET()->eval_frame) {
        SPECIALIZATION_FAIL(CALL, SPEC_FAIL_CALL_PEP_523);
        return -1;
    }
    if (kwnames) {
        SPECIALIZATION_FAIL(CALL, SPEC_FAIL_CALL_KWNAMES);
        return -1;
    }
    if (kind != SIMPLE_FUNCTION) {
        SPECIALIZATION_FAIL(CALL, kind);
        return -1;
    }
    int argcount = code->co_argcount;
    int defcount = func->func_defaults == NULL ? 0 : (int)PyTuple_GET_SIZE(func->func_defaults);
    assert(defcount <= argcount);
    int min_args = argcount-defcount;
    if (nargs > argcount || nargs < min_args) {
        SPECIALIZATION_FAIL(CALL, SPEC_FAIL_WRONG_NUMBER_ARGUMENTS);
        return -1;
    }
    assert(nargs <= argcount && nargs >= min_args);
    assert(min_args >= 0 && defcount >= 0);
    assert(defcount == 0 || func->func_defaults != NULL);
    if (min_args > 0xffff) {
        SPECIALIZATION_FAIL(CALL, SPEC_FAIL_OUT_OF_RANGE);
        return -1;
    }
    int version = _PyFunction_GetVersionForCurrentState(func);
    if (version == 0) {
        SPECIALIZATION_FAIL(CALL, SPEC_FAIL_OUT_OF_VERSIONS);
        return -1;
    }
    write_u32(cache->func_version, version);
    cache->min_args = min_args;
    if (argcount == nargs) {
        _Py_SET_OPCODE(*instr, bound_method ? CALL_BOUND_METHOD_EXACT_ARGS : CALL_PY_EXACT_ARGS);
    }
    else if (bound_method) {
        SPECIALIZATION_FAIL(CALL, SPEC_FAIL_CALL_BOUND_METHOD);
        return -1;
    }
    else {
        _Py_SET_OPCODE(*instr, CALL_PY_WITH_DEFAULTS);
    }
    return 0;
}

static int
specialize_c_call(PyObject *callable, _Py_CODEUNIT *instr, int nargs,
                  PyObject *kwnames)
{
    assert(_Py_OPCODE(*instr) == CALL_ADAPTIVE);
    if (PyCFunction_GET_FUNCTION(callable) == NULL) {
        return 1;
    }
    switch (PyCFunction_GET_FLAGS(callable) &
        (METH_VARARGS | METH_FASTCALL | METH_NOARGS | METH_O |
        METH_KEYWORDS | METH_METHOD)) {
        case METH_O: {
            if (kwnames) {
                SPECIALIZATION_FAIL(CALL, SPEC_FAIL_CALL_KWNAMES);
                return -1;
            }
            if (nargs != 1) {
                SPECIALIZATION_FAIL(CALL, SPEC_FAIL_WRONG_NUMBER_ARGUMENTS);
                return 1;
            }
            /* len(o) */
            PyInterpreterState *interp = _PyInterpreterState_GET();
            if (callable == interp->callable_cache.len) {
                _Py_SET_OPCODE(*instr, CALL_NO_KW_LEN);
                return 0;
            }
            _Py_SET_OPCODE(*instr, CALL_NO_KW_BUILTIN_O);
            return 0;
        }
        case METH_FASTCALL: {
            if (kwnames) {
                SPECIALIZATION_FAIL(CALL, SPEC_FAIL_CALL_KWNAMES);
                return -1;
            }
            if (nargs == 2) {
                /* isinstance(o1, o2) */
                PyInterpreterState *interp = _PyInterpreterState_GET();
                if (callable == interp->callable_cache.isinstance) {
                    _Py_SET_OPCODE(*instr, CALL_NO_KW_ISINSTANCE);
                    return 0;
                }
            }
            _Py_SET_OPCODE(*instr, CALL_NO_KW_BUILTIN_FAST);
            return 0;
        }
        case METH_FASTCALL | METH_KEYWORDS: {
            _Py_SET_OPCODE(*instr, CALL_BUILTIN_FAST_WITH_KEYWORDS);
            return 0;
        }
        default:
            SPECIALIZATION_FAIL(CALL,
                builtin_call_fail_kind(PyCFunction_GET_FLAGS(callable)));
            return 1;
    }
}

#ifdef Py_STATS
static int
call_fail_kind(PyObject *callable)
{
    if (PyCFunction_CheckExact(callable)) {
        return SPEC_FAIL_CALL_PYCFUNCTION;
    }
    else if (PyFunction_Check(callable)) {
        return SPEC_FAIL_CALL_PYFUNCTION;
    }
    else if (PyInstanceMethod_Check(callable)) {
        return SPEC_FAIL_CALL_INSTANCE_METHOD;
    }
    else if (PyMethod_Check(callable)) {
        return SPEC_FAIL_CALL_BOUND_METHOD;
    }
    // builtin method
    else if (PyCMethod_Check(callable)) {
        return SPEC_FAIL_CALL_CMETHOD;
    }
    else if (PyType_Check(callable)) {
        if (((PyTypeObject *)callable)->tp_new == PyBaseObject_Type.tp_new) {
            return SPEC_FAIL_CALL_PYTHON_CLASS;
        }
        else {
            return SPEC_FAIL_CALL_CLASS;
        }
    }
    else if (Py_IS_TYPE(callable, &PyMethodDescr_Type)) {
        return SPEC_FAIL_CALL_METHOD_DESCRIPTOR;
    }
    else if (Py_TYPE(callable) == &PyWrapperDescr_Type) {
        return SPEC_FAIL_CALL_OPERATOR_WRAPPER;
    }
    else if (Py_TYPE(callable) == &_PyMethodWrapper_Type) {
        return SPEC_FAIL_CALL_METHOD_WRAPPER;
    }
    return SPEC_FAIL_OTHER;
}
#endif


int
_Py_Specialize_Call(PyObject *callable, _Py_CODEUNIT *instr, int nargs,
                    PyObject *kwnames)
{
    assert(_PyOpcode_Caches[CALL] == INLINE_CACHE_ENTRIES_CALL);
    _PyCallCache *cache = (_PyCallCache *)(instr + 1);
    int fail;
    if (PyCFunction_CheckExact(callable)) {
        fail = specialize_c_call(callable, instr, nargs, kwnames);
    }
    else if (PyFunction_Check(callable)) {
        fail = specialize_py_call((PyFunctionObject *)callable, instr, nargs,
                                  kwnames, false);
    }
    else if (PyType_Check(callable)) {
        fail = specialize_class_call(callable, instr, nargs, kwnames);
    }
    else if (Py_IS_TYPE(callable, &PyMethodDescr_Type)) {
        fail = specialize_method_descriptor((PyMethodDescrObject *)callable,
                                            instr, nargs, kwnames);
    }
    else if (Py_TYPE(callable) == &PyMethod_Type) {
        PyObject *func = ((PyMethodObject *)callable)->im_func;
        if (PyFunction_Check(func)) {
            fail = specialize_py_call((PyFunctionObject *)func,
                                      instr, nargs+1, kwnames, true);
        } else {
            SPECIALIZATION_FAIL(CALL, SPEC_FAIL_CALL_BOUND_METHOD);
            fail = -1;
        }
    }
    else {
        SPECIALIZATION_FAIL(CALL, call_fail_kind(callable));
        fail = -1;
    }
    if (fail) {
        STAT_INC(CALL, failure);
        assert(!PyErr_Occurred());
        cache->counter = adaptive_counter_backoff(cache->counter);
    }
    else {
        STAT_INC(CALL, success);
        assert(!PyErr_Occurred());
        cache->counter = miss_counter_start();
    }
    return 0;
}

#ifdef Py_STATS
static int
binary_op_fail_kind(int oparg, PyObject *lhs, PyObject *rhs)
{
    switch (oparg) {
        case NB_ADD:
        case NB_INPLACE_ADD:
            if (!Py_IS_TYPE(lhs, Py_TYPE(rhs))) {
                return SPEC_FAIL_BINARY_OP_ADD_DIFFERENT_TYPES;
            }
            return SPEC_FAIL_BINARY_OP_ADD_OTHER;
        case NB_AND:
        case NB_INPLACE_AND:
            if (!Py_IS_TYPE(lhs, Py_TYPE(rhs))) {
                return SPEC_FAIL_BINARY_OP_AND_DIFFERENT_TYPES;
            }
            if (PyLong_CheckExact(lhs)) {
                return SPEC_FAIL_BINARY_OP_AND_INT;
            }
            return SPEC_FAIL_BINARY_OP_AND_OTHER;
        case NB_FLOOR_DIVIDE:
        case NB_INPLACE_FLOOR_DIVIDE:
            return SPEC_FAIL_BINARY_OP_FLOOR_DIVIDE;
        case NB_LSHIFT:
        case NB_INPLACE_LSHIFT:
            return SPEC_FAIL_BINARY_OP_LSHIFT;
        case NB_MATRIX_MULTIPLY:
        case NB_INPLACE_MATRIX_MULTIPLY:
            return SPEC_FAIL_BINARY_OP_MATRIX_MULTIPLY;
        case NB_MULTIPLY:
        case NB_INPLACE_MULTIPLY:
            if (!Py_IS_TYPE(lhs, Py_TYPE(rhs))) {
                return SPEC_FAIL_BINARY_OP_MULTIPLY_DIFFERENT_TYPES;
            }
            return SPEC_FAIL_BINARY_OP_MULTIPLY_OTHER;
        case NB_OR:
        case NB_INPLACE_OR:
            return SPEC_FAIL_BINARY_OP_OR;
        case NB_POWER:
        case NB_INPLACE_POWER:
            return SPEC_FAIL_BINARY_OP_POWER;
        case NB_REMAINDER:
        case NB_INPLACE_REMAINDER:
            return SPEC_FAIL_BINARY_OP_REMAINDER;
        case NB_RSHIFT:
        case NB_INPLACE_RSHIFT:
            return SPEC_FAIL_BINARY_OP_RSHIFT;
        case NB_SUBTRACT:
        case NB_INPLACE_SUBTRACT:
            if (!Py_IS_TYPE(lhs, Py_TYPE(rhs))) {
                return SPEC_FAIL_BINARY_OP_SUBTRACT_DIFFERENT_TYPES;
            }
            return SPEC_FAIL_BINARY_OP_SUBTRACT_OTHER;
        case NB_TRUE_DIVIDE:
        case NB_INPLACE_TRUE_DIVIDE:
            if (!Py_IS_TYPE(lhs, Py_TYPE(rhs))) {
                return SPEC_FAIL_BINARY_OP_TRUE_DIVIDE_DIFFERENT_TYPES;
            }
            if (PyFloat_CheckExact(lhs)) {
                return SPEC_FAIL_BINARY_OP_TRUE_DIVIDE_FLOAT;
            }
            return SPEC_FAIL_BINARY_OP_TRUE_DIVIDE_OTHER;
        case NB_XOR:
        case NB_INPLACE_XOR:
            return SPEC_FAIL_BINARY_OP_XOR;
    }
    Py_UNREACHABLE();
}
#endif

void
_Py_Specialize_BinaryOp(PyObject *lhs, PyObject *rhs, _Py_CODEUNIT *instr,
                        int oparg, PyObject **locals)
{
    assert(_PyOpcode_Caches[BINARY_OP] == INLINE_CACHE_ENTRIES_BINARY_OP);
    _PyBinaryOpCache *cache = (_PyBinaryOpCache *)(instr + 1);
    switch (oparg) {
        case NB_ADD:
        case NB_INPLACE_ADD:
            if (!Py_IS_TYPE(lhs, Py_TYPE(rhs))) {
                break;
            }
            if (PyUnicode_CheckExact(lhs)) {
                _Py_CODEUNIT next = instr[INLINE_CACHE_ENTRIES_BINARY_OP + 1];
                bool to_store = (_Py_OPCODE(next) == STORE_FAST ||
                                 _Py_OPCODE(next) == STORE_FAST__LOAD_FAST);
                if (to_store && locals[_Py_OPARG(next)] == lhs) {
                    _Py_SET_OPCODE(*instr, BINARY_OP_INPLACE_ADD_UNICODE);
                    goto success;
                }
                _Py_SET_OPCODE(*instr, BINARY_OP_ADD_UNICODE);
                goto success;
            }
            if (PyLong_CheckExact(lhs)) {
                _Py_SET_OPCODE(*instr, BINARY_OP_ADD_INT);
                goto success;
            }
            if (PyFloat_CheckExact(lhs)) {
                _Py_SET_OPCODE(*instr, BINARY_OP_ADD_FLOAT);
                goto success;
            }
            break;
        case NB_MULTIPLY:
        case NB_INPLACE_MULTIPLY:
            if (!Py_IS_TYPE(lhs, Py_TYPE(rhs))) {
                break;
            }
            if (PyLong_CheckExact(lhs)) {
                _Py_SET_OPCODE(*instr, BINARY_OP_MULTIPLY_INT);
                goto success;
            }
            if (PyFloat_CheckExact(lhs)) {
                _Py_SET_OPCODE(*instr, BINARY_OP_MULTIPLY_FLOAT);
                goto success;
            }
            break;
        case NB_SUBTRACT:
        case NB_INPLACE_SUBTRACT:
            if (!Py_IS_TYPE(lhs, Py_TYPE(rhs))) {
                break;
            }
            if (PyLong_CheckExact(lhs)) {
                _Py_SET_OPCODE(*instr, BINARY_OP_SUBTRACT_INT);
                goto success;
            }
            if (PyFloat_CheckExact(lhs)) {
                _Py_SET_OPCODE(*instr, BINARY_OP_SUBTRACT_FLOAT);
                goto success;
            }
            break;
#ifndef Py_STATS
        default:
            // These operators don't have any available specializations. Rather
            // than repeatedly attempting to specialize them, just convert them
            // back to BINARY_OP (unless we're collecting stats, where it's more
            // important to get accurate hit counts for the unadaptive version
            // and each of the different failure types):
            _Py_SET_OPCODE(*instr, BINARY_OP);
            return;
#endif
    }
    SPECIALIZATION_FAIL(BINARY_OP, binary_op_fail_kind(oparg, lhs, rhs));
    STAT_INC(BINARY_OP, failure);
    cache->counter = adaptive_counter_backoff(cache->counter);
    return;
success:
    STAT_INC(BINARY_OP, success);
    cache->counter = miss_counter_start();
}


#ifdef Py_STATS
static int
compare_op_fail_kind(PyObject *lhs, PyObject *rhs)
{
    if (Py_TYPE(lhs) != Py_TYPE(rhs)) {
        if (PyFloat_CheckExact(lhs) && PyLong_CheckExact(rhs)) {
            return SPEC_FAIL_COMPARE_OP_FLOAT_LONG;
        }
        if (PyLong_CheckExact(lhs) && PyFloat_CheckExact(rhs)) {
            return SPEC_FAIL_COMPARE_OP_LONG_FLOAT;
        }
        return SPEC_FAIL_COMPARE_OP_DIFFERENT_TYPES;
    }
    if (PyBytes_CheckExact(lhs)) {
        return SPEC_FAIL_COMPARE_OP_BYTES;
    }
    if (PyTuple_CheckExact(lhs)) {
        return SPEC_FAIL_COMPARE_OP_TUPLE;
    }
    if (PyList_CheckExact(lhs)) {
        return SPEC_FAIL_COMPARE_OP_LIST;
    }
    if (PySet_CheckExact(lhs) || PyFrozenSet_CheckExact(lhs)) {
        return SPEC_FAIL_COMPARE_OP_SET;
    }
    if (PyBool_Check(lhs)) {
        return SPEC_FAIL_COMPARE_OP_BOOL;
    }
    if (Py_TYPE(lhs)->tp_richcompare == PyBaseObject_Type.tp_richcompare) {
        return SPEC_FAIL_COMPARE_OP_BASEOBJECT;
    }
    return SPEC_FAIL_OTHER;
}
#endif


static int compare_masks[] = {
    // 1-bit: jump if less than
    // 2-bit: jump if equal
    // 4-bit: jump if greater
    [Py_LT] = 1 | 0 | 0,
    [Py_LE] = 1 | 2 | 0,
    [Py_EQ] = 0 | 2 | 0,
    [Py_NE] = 1 | 0 | 4,
    [Py_GT] = 0 | 0 | 4,
    [Py_GE] = 0 | 2 | 4,
};

void
_Py_Specialize_CompareOp(PyObject *lhs, PyObject *rhs, _Py_CODEUNIT *instr,
                         int oparg)
{
    assert(_PyOpcode_Caches[COMPARE_OP] == INLINE_CACHE_ENTRIES_COMPARE_OP);
    _PyCompareOpCache *cache = (_PyCompareOpCache *)(instr + 1);
    int next_opcode = _Py_OPCODE(instr[INLINE_CACHE_ENTRIES_COMPARE_OP + 1]);
    if (next_opcode != POP_JUMP_FORWARD_IF_FALSE &&
        next_opcode != POP_JUMP_BACKWARD_IF_FALSE &&
        next_opcode != POP_JUMP_FORWARD_IF_TRUE &&
        next_opcode != POP_JUMP_BACKWARD_IF_TRUE) {
        // Can't ever combine, so don't don't bother being adaptive (unless
        // we're collecting stats, where it's more important to get accurate hit
        // counts for the unadaptive version and each of the different failure
        // types):
#ifndef Py_STATS
        _Py_SET_OPCODE(*instr, COMPARE_OP);
        return;
#endif
        if (next_opcode == EXTENDED_ARG) {
            SPECIALIZATION_FAIL(COMPARE_OP, SPEC_FAIL_COMPARE_OP_EXTENDED_ARG);
            goto failure;
        }
        SPECIALIZATION_FAIL(COMPARE_OP, SPEC_FAIL_COMPARE_OP_NOT_FOLLOWED_BY_COND_JUMP);
        goto failure;
    }
    assert(oparg <= Py_GE);
    int when_to_jump_mask = compare_masks[oparg];
    if (next_opcode == POP_JUMP_FORWARD_IF_FALSE ||
        next_opcode == POP_JUMP_BACKWARD_IF_FALSE) {
        when_to_jump_mask = (1 | 2 | 4) & ~when_to_jump_mask;
    }
    if (next_opcode == POP_JUMP_BACKWARD_IF_TRUE ||
        next_opcode == POP_JUMP_BACKWARD_IF_FALSE) {
        when_to_jump_mask <<= 3;
    }
    if (Py_TYPE(lhs) != Py_TYPE(rhs)) {
        SPECIALIZATION_FAIL(COMPARE_OP, compare_op_fail_kind(lhs, rhs));
        goto failure;
    }
    if (PyFloat_CheckExact(lhs)) {
        _Py_SET_OPCODE(*instr, COMPARE_OP_FLOAT_JUMP);
        cache->mask = when_to_jump_mask;
        goto success;
    }
    if (PyLong_CheckExact(lhs)) {
        if (Py_ABS(Py_SIZE(lhs)) <= 1 && Py_ABS(Py_SIZE(rhs)) <= 1) {
            _Py_SET_OPCODE(*instr, COMPARE_OP_INT_JUMP);
            cache->mask = when_to_jump_mask;
            goto success;
        }
        else {
            SPECIALIZATION_FAIL(COMPARE_OP, SPEC_FAIL_COMPARE_OP_BIG_INT);
            goto failure;
        }
    }
    if (PyUnicode_CheckExact(lhs)) {
        if (oparg != Py_EQ && oparg != Py_NE) {
            SPECIALIZATION_FAIL(COMPARE_OP, SPEC_FAIL_COMPARE_OP_STRING);
            goto failure;
        }
        else {
            _Py_SET_OPCODE(*instr, COMPARE_OP_STR_JUMP);
            cache->mask = when_to_jump_mask;
            goto success;
        }
    }
    SPECIALIZATION_FAIL(COMPARE_OP, compare_op_fail_kind(lhs, rhs));
failure:
    STAT_INC(COMPARE_OP, failure);
    cache->counter = adaptive_counter_backoff(cache->counter);
    return;
success:
    STAT_INC(COMPARE_OP, success);
    cache->counter = miss_counter_start();
}

char INIT_CLEANUP_CODE[8] = {
    LOAD_ASSERTION_ERROR, 0,
    RAISE_VARARGS, 1,
    EXIT_INIT_CHECK, 0,
    RETURN_VALUE, 0
};

PyFunctionObject *_Py_InitCleanupFunc = NULL;

static int
setup_init_cleanup_func(void) {
    if (_Py_InitCleanupFunc != NULL) {
        return 0;
    }
    PyObject *name = NULL;
    PyObject *code = NULL;
    PyObject *lines = NULL;
    PyCodeObject *codeobj = NULL;
    PyObject *globals = NULL;

    name = _PyUnicode_FromASCII("type.__call__", strlen("type.__call__"));
    if (name == NULL) {
        goto cleanup;
    }
    code = PyBytes_FromStringAndSize(INIT_CLEANUP_CODE, 8);
    if (code == NULL) {
        goto cleanup;
    }
    const char loc[2] = { 0x80 | (PY_CODE_LOCATION_INFO_NO_COLUMNS << 3) | 3, 0 };
    lines = PyBytes_FromStringAndSize(loc, 2);
    if (lines == NULL) {
        goto cleanup;
    }
    struct _PyCodeConstructor con = {
        .filename = &_Py_STR(empty),
        .name = name,
        .qualname = name,
        .flags = CO_NEWLOCALS | CO_OPTIMIZED,

        .code = code,
        .firstlineno = 1,
        .linetable = lines,

        .consts = (PyObject *)&_Py_SINGLETON(tuple_empty),
        .names = (PyObject *)&_Py_SINGLETON(tuple_empty),

        .localsplusnames = (PyObject *)&_Py_SINGLETON(tuple_empty),
        .localspluskinds = (PyObject *)&_Py_SINGLETON(bytes_empty),

        .argcount = 0,
        .posonlyargcount = 0,
        .kwonlyargcount = 0,

        .stacksize = 2,

        .exceptiontable = (PyObject *)&_Py_SINGLETON(bytes_empty),
    };

    codeobj = _PyCode_New(&con);
    if (codeobj == NULL) {
        goto cleanup;
    }
    globals = PyDict_New();
    if (globals == NULL) {
        goto cleanup;
    }
    PyFrameConstructor desc = {
        .fc_globals = globals,
        .fc_builtins = globals,
        .fc_name = codeobj->co_name,
        .fc_qualname = codeobj->co_name,
        .fc_code = (PyObject *)codeobj,
        .fc_defaults = NULL,
        .fc_kwdefaults = NULL,
        .fc_closure = NULL
    };
    _Py_InitCleanupFunc = _PyFunction_FromConstructor(&desc);
cleanup:
    PyErr_Clear();
    Py_XDECREF(codeobj);
    Py_XDECREF(globals);
    Py_XDECREF(name);
    Py_XDECREF(code);
    Py_XDECREF(lines);
    return _Py_InitCleanupFunc == NULL ? -1 : 0;
}

#ifdef Py_STATS
static int
unpack_sequence_fail_kind(PyObject *seq)
{
    if (PySequence_Check(seq)) {
        return SPEC_FAIL_UNPACK_SEQUENCE_SEQUENCE;
    }
    if (PyIter_Check(seq)) {
        return SPEC_FAIL_UNPACK_SEQUENCE_ITERATOR;
    }
    return SPEC_FAIL_OTHER;
}
#endif

void
_Py_Specialize_UnpackSequence(PyObject *seq, _Py_CODEUNIT *instr, int oparg)
{
    assert(_PyOpcode_Caches[UNPACK_SEQUENCE] ==
           INLINE_CACHE_ENTRIES_UNPACK_SEQUENCE);
    _PyUnpackSequenceCache *cache = (_PyUnpackSequenceCache *)(instr + 1);
    if (PyTuple_CheckExact(seq)) {
        if (PyTuple_GET_SIZE(seq) != oparg) {
            SPECIALIZATION_FAIL(UNPACK_SEQUENCE, SPEC_FAIL_EXPECTED_ERROR);
            goto failure;
        }
        if (PyTuple_GET_SIZE(seq) == 2) {
            _Py_SET_OPCODE(*instr, UNPACK_SEQUENCE_TWO_TUPLE);
            goto success;
        }
        _Py_SET_OPCODE(*instr, UNPACK_SEQUENCE_TUPLE);
        goto success;
    }
    if (PyList_CheckExact(seq)) {
        if (PyList_GET_SIZE(seq) != oparg) {
            SPECIALIZATION_FAIL(UNPACK_SEQUENCE, SPEC_FAIL_EXPECTED_ERROR);
            goto failure;
        }
        _Py_SET_OPCODE(*instr, UNPACK_SEQUENCE_LIST);
        goto success;
    }
    SPECIALIZATION_FAIL(UNPACK_SEQUENCE, unpack_sequence_fail_kind(seq));
failure:
    STAT_INC(UNPACK_SEQUENCE, failure);
    cache->counter = adaptive_counter_backoff(cache->counter);
    return;
success:
    STAT_INC(UNPACK_SEQUENCE, success);
    cache->counter = miss_counter_start();
}

#ifdef Py_STATS

int
 _PySpecialization_ClassifyIterator(PyObject *iter)
{
    if (PyGen_CheckExact(iter)) {
        return SPEC_FAIL_FOR_ITER_GENERATOR;
    }
    if (PyCoro_CheckExact(iter)) {
        return SPEC_FAIL_FOR_ITER_COROUTINE;
    }
    if (PyAsyncGen_CheckExact(iter)) {
        return SPEC_FAIL_FOR_ITER_ASYNC_GENERATOR;
    }
    PyTypeObject *t = Py_TYPE(iter);
    if (t == &PyListIter_Type) {
        return SPEC_FAIL_FOR_ITER_LIST;
    }
    if (t == &PyTupleIter_Type) {
        return SPEC_FAIL_FOR_ITER_TUPLE;
    }
    if (t == &PyDictIterKey_Type) {
        return SPEC_FAIL_FOR_ITER_DICT_KEYS;
    }
    if (t == &PyDictIterValue_Type) {
        return SPEC_FAIL_FOR_ITER_DICT_VALUES;
    }
    if (t == &PyDictIterItem_Type) {
        return SPEC_FAIL_FOR_ITER_DICT_ITEMS;
    }
    if (t == &PySetIter_Type) {
        return SPEC_FAIL_FOR_ITER_SET;
    }
    if (t == &PyUnicodeIter_Type) {
        return SPEC_FAIL_FOR_ITER_STRING;
    }
    if (t == &PyBytesIter_Type) {
        return SPEC_FAIL_FOR_ITER_BYTES;
    }
    if (t == &PyRangeIter_Type) {
        return SPEC_FAIL_FOR_ITER_RANGE;
    }
    if (t == &PyEnum_Type) {
        return SPEC_FAIL_FOR_ITER_ENUMERATE;
    }
    if (t == &PyMap_Type) {
        return SPEC_FAIL_FOR_ITER_MAP;
    }
    if (t == &PyZip_Type) {
        return SPEC_FAIL_FOR_ITER_ZIP;
    }
    if (t == &PySeqIter_Type) {
        return SPEC_FAIL_FOR_ITER_SEQ_ITER;
    }
    if (t == &PyListRevIter_Type) {
        return SPEC_FAIL_FOR_ITER_REVERSED_LIST;
    }
    if (t == &_PyUnicodeASCIIIter_Type) {
        return SPEC_FAIL_FOR_ITER_ASCII_STRING;
    }
    const char *name = t->tp_name;
    if (strncmp(name, "itertools", 9) == 0) {
        return SPEC_FAIL_FOR_ITER_ITERTOOLS;
    }
    if (strncmp(name, "callable_iterator", 17) == 0) {
        return SPEC_FAIL_FOR_ITER_CALLABLE;
    }
    return SPEC_FAIL_OTHER;
}

#endif<|MERGE_RESOLUTION|>--- conflicted
+++ resolved
@@ -8,12 +8,9 @@
 #include "pycore_object.h"
 #include "pycore_opcode.h"        // _PyOpcode_Caches
 #include "structmember.h"         // struct PyMemberDef, T_OFFSET_EX
-<<<<<<< HEAD
+#include "pycore_descrobject.h"
 #include "pycore_function.h"      // _PyFunction_FromConstructor()
 
-=======
-#include "pycore_descrobject.h"
->>>>>>> cfb986a1
 
 #include <stdlib.h> // rand()
 
