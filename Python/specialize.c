#include "Python.h"
#include "pycore_code.h"
#include "pycore_dict.h"
#include "pycore_global_strings.h"  // _Py_ID()
#include "pycore_long.h"
#include "pycore_moduleobject.h"
#include "pycore_object.h"
#include "opcode.h"
#include "structmember.h"         // struct PyMemberDef, T_OFFSET_EX

#include <stdlib.h> // rand()

/* For guidance on adding or extending families of instructions see
 * ./adaptive.md
 */


/* We layout the quickened data as a bi-directional array:
 * Instructions upwards, cache entries downwards.
 * first_instr is aligned to a SpecializedCacheEntry.
 * The nth instruction is located at first_instr[n]
 * The nth cache is located at ((SpecializedCacheEntry *)first_instr)[-1-n]
 * The first (index 0) cache entry is reserved for the count, to enable finding
 * the first instruction from the base pointer.
 * The cache_count argument must include space for the count.
 * We use the SpecializedCacheOrInstruction union to refer to the data
 * to avoid type punning.

 Layout of quickened data, each line 8 bytes for M cache entries and N instructions:

 <cache_count>                              <---- co->co_quickened
 <cache M-1>
 <cache M-2>
 ...
 <cache 0>
 <instr 0> <instr 1> <instr 2> <instr 3>    <--- co->co_first_instr
 <instr 4> <instr 5> <instr 6> <instr 7>
 ...
 <instr N-1>
*/

/* Map from opcode to adaptive opcode.
  Values of zero are ignored. */
static uint8_t adaptive_opcodes[256] = {
    [LOAD_ATTR] = LOAD_ATTR_ADAPTIVE,
    [LOAD_GLOBAL] = LOAD_GLOBAL_ADAPTIVE,
    [LOAD_METHOD] = LOAD_METHOD_ADAPTIVE,
    [BINARY_SUBSCR] = BINARY_SUBSCR_ADAPTIVE,
    [STORE_SUBSCR] = STORE_SUBSCR_ADAPTIVE,
    [CALL] = CALL_ADAPTIVE,
    [STORE_ATTR] = STORE_ATTR_ADAPTIVE,
    [BINARY_OP] = BINARY_OP_ADAPTIVE,
    [COMPARE_OP] = COMPARE_OP_ADAPTIVE,
    [UNPACK_SEQUENCE] = UNPACK_SEQUENCE_ADAPTIVE,
};

/* The number of cache entries required for a "family" of instructions. */
static uint8_t cache_requirements[256] = {
    [LOAD_ATTR] = 2, /* _PyAdaptiveEntry and _PyAttrCache */
    [LOAD_GLOBAL] = 2, /* _PyAdaptiveEntry and _PyLoadGlobalCache */
    [LOAD_METHOD] = 3, /* _PyAdaptiveEntry, _PyAttrCache and _PyObjectCache */
    [BINARY_SUBSCR] = 2, /* _PyAdaptiveEntry, _PyObjectCache */
    [STORE_SUBSCR] = 0,
    [CALL] = 2, /* _PyAdaptiveEntry and _PyObjectCache/_PyCallCache */
    [STORE_ATTR] = 2, /* _PyAdaptiveEntry and _PyAttrCache */
    [BINARY_OP] = 1,  // _PyAdaptiveEntry
    [COMPARE_OP] = 1, /* _PyAdaptiveEntry */
    [UNPACK_SEQUENCE] = 1,  // _PyAdaptiveEntry
};

Py_ssize_t _Py_QuickenedCount = 0;
#ifdef Py_STATS
PyStats _py_stats = { 0 };

#define ADD_STAT_TO_DICT(res, field) \
    do { \
        PyObject *val = PyLong_FromUnsignedLongLong(stats->field); \
        if (val == NULL) { \
            Py_DECREF(res); \
            return NULL; \
        } \
        if (PyDict_SetItemString(res, #field, val) == -1) { \
            Py_DECREF(res); \
            Py_DECREF(val); \
            return NULL; \
        } \
        Py_DECREF(val); \
    } while(0);

static PyObject*
stats_to_dict(SpecializationStats *stats)
{
    PyObject *res = PyDict_New();
    if (res == NULL) {
        return NULL;
    }
    ADD_STAT_TO_DICT(res, success);
    ADD_STAT_TO_DICT(res, failure);
    ADD_STAT_TO_DICT(res, hit);
    ADD_STAT_TO_DICT(res, deferred);
    ADD_STAT_TO_DICT(res, miss);
    ADD_STAT_TO_DICT(res, deopt);
    PyObject *failure_kinds = PyTuple_New(SPECIALIZATION_FAILURE_KINDS);
    if (failure_kinds == NULL) {
        Py_DECREF(res);
        return NULL;
    }
    for (int i = 0; i < SPECIALIZATION_FAILURE_KINDS; i++) {
        PyObject *stat = PyLong_FromUnsignedLongLong(stats->failure_kinds[i]);
        if (stat == NULL) {
            Py_DECREF(res);
            Py_DECREF(failure_kinds);
            return NULL;
        }
        PyTuple_SET_ITEM(failure_kinds, i, stat);
    }
    if (PyDict_SetItemString(res, "failure_kinds", failure_kinds)) {
        Py_DECREF(res);
        Py_DECREF(failure_kinds);
        return NULL;
    }
    Py_DECREF(failure_kinds);
    return res;
}
#undef ADD_STAT_TO_DICT

static int
add_stat_dict(
    PyObject *res,
    int opcode,
    const char *name) {

    SpecializationStats *stats = &_py_stats.opcode_stats[opcode].specialization;
    PyObject *d = stats_to_dict(stats);
    if (d == NULL) {
        return -1;
    }
    int err = PyDict_SetItemString(res, name, d);
    Py_DECREF(d);
    return err;
}

#ifdef Py_STATS
PyObject*
_Py_GetSpecializationStats(void) {
    PyObject *stats = PyDict_New();
    if (stats == NULL) {
        return NULL;
    }
    int err = 0;
    err += add_stat_dict(stats, LOAD_ATTR, "load_attr");
    err += add_stat_dict(stats, LOAD_GLOBAL, "load_global");
    err += add_stat_dict(stats, LOAD_METHOD, "load_method");
    err += add_stat_dict(stats, BINARY_SUBSCR, "binary_subscr");
    err += add_stat_dict(stats, STORE_SUBSCR, "store_subscr");
    err += add_stat_dict(stats, STORE_ATTR, "store_attr");
    err += add_stat_dict(stats, CALL, "call");
    err += add_stat_dict(stats, BINARY_OP, "binary_op");
    err += add_stat_dict(stats, COMPARE_OP, "compare_op");
    err += add_stat_dict(stats, UNPACK_SEQUENCE, "unpack_sequence");
    if (err < 0) {
        Py_DECREF(stats);
        return NULL;
    }
    return stats;
}
#endif


#define PRINT_STAT(i, field) \
    if (stats[i].field) { \
        fprintf(out, "    opcode[%d]." #field " : %" PRIu64 "\n", i, stats[i].field); \
    }

static void
print_spec_stats(FILE *out, OpcodeStats *stats)
{
    /* Mark some opcodes as specializable for stats,
     * even though we don't specialize them yet. */
    fprintf(out, "    opcode[%d].specializable : 1\n", FOR_ITER);
    fprintf(out, "    opcode[%d].specializable : 1\n", PRECALL_FUNCTION);
    fprintf(out, "    opcode[%d].specializable : 1\n", PRECALL_METHOD);
    fprintf(out, "    opcode[%d].specializable : 1\n", UNPACK_SEQUENCE);
    for (int i = 0; i < 256; i++) {
        if (adaptive_opcodes[i]) {
            fprintf(out, "    opcode[%d].specializable : 1\n", i);
        }
        PRINT_STAT(i, specialization.success);
        PRINT_STAT(i, specialization.failure);
        PRINT_STAT(i, specialization.hit);
        PRINT_STAT(i, specialization.deferred);
        PRINT_STAT(i, specialization.miss);
        PRINT_STAT(i, specialization.deopt);
        PRINT_STAT(i, execution_count);
        for (int j = 0; j < SPECIALIZATION_FAILURE_KINDS; j++) {
            uint64_t val = stats[i].specialization.failure_kinds[j];
            if (val) {
                fprintf(out, "    opcode[%d].specialization.failure_kinds[%d] : %"
                    PRIu64 "\n", i, j, val);
            }
        }
    }
}
#undef PRINT_STAT


static void
print_call_stats(FILE *out, CallStats *stats)
{
    fprintf(out, "Calls to PyEval_EvalDefault: %" PRIu64 "\n", stats->pyeval_calls);
    fprintf(out, "Calls to Python functions inlined: %" PRIu64 "\n", stats->inlined_py_calls);
    fprintf(out, "Frames pushed: %" PRIu64 "\n", stats->frames_pushed);
    fprintf(out, "Frame objects created: %" PRIu64 "\n", stats->frame_objects_created);
}

static void
print_object_stats(FILE *out, ObjectStats *stats)
{
    fprintf(out, "Object allocations: %" PRIu64 "\n", stats->allocations);
    fprintf(out, "Object frees: %" PRIu64 "\n", stats->frees);
    fprintf(out, "Object new values: %" PRIu64 "\n", stats->new_values);
    fprintf(out, "Object materialize dict (on request): %" PRIu64 "\n", stats->dict_materialized_on_request);
    fprintf(out, "Object materialize dict (new key): %" PRIu64 "\n", stats->dict_materialized_new_key);
    fprintf(out, "Object materialize dict (too big): %" PRIu64 "\n", stats->dict_materialized_too_big);
}

static void
print_stats(FILE *out, PyStats *stats) {
    print_spec_stats(out, stats->opcode_stats);
    print_call_stats(out, &stats->call_stats);
    print_object_stats(out, &stats->object_stats);
}

void
_Py_PrintSpecializationStats(int to_file)
{
    FILE *out = stderr;
    if (to_file) {
        /* Write to a file instead of stderr. */
# ifdef MS_WINDOWS
        const char *dirname = "c:\\temp\\py_stats\\";
# else
        const char *dirname = "/tmp/py_stats/";
# endif
        /* Use random 160 bit number as file name,
        * to avoid both accidental collisions and
        * symlink attacks. */
        unsigned char rand[20];
        char hex_name[41];
        _PyOS_URandomNonblock(rand, 20);
        for (int i = 0; i < 20; i++) {
            hex_name[2*i] = "0123456789abcdef"[rand[i]&15];
            hex_name[2*i+1] = "0123456789abcdef"[(rand[i]>>4)&15];
        }
        hex_name[40] = '\0';
        char buf[64];
        assert(strlen(dirname) + 40 + strlen(".txt") < 64);
        sprintf(buf, "%s%s.txt", dirname, hex_name);
        FILE *fout = fopen(buf, "w");
        if (fout) {
            out = fout;
        }
    }
    else {
        fprintf(out, "Specialization stats:\n");
    }
    print_stats(out, &_py_stats);
    if (out != stderr) {
        fclose(out);
    }
}

#ifdef Py_STATS

#define SPECIALIZATION_FAIL(opcode, kind) _py_stats.opcode_stats[opcode].specialization.failure_kinds[kind]++


#endif
#endif

#ifndef SPECIALIZATION_FAIL
#define SPECIALIZATION_FAIL(opcode, kind) ((void)0)
#endif

static SpecializedCacheOrInstruction *
allocate(int cache_count, int instruction_count)
{
    assert(sizeof(SpecializedCacheOrInstruction) == 2*sizeof(int32_t));
    assert(sizeof(SpecializedCacheEntry) == 2*sizeof(int32_t));
    assert(cache_count > 0);
    assert(instruction_count > 0);
    int count = cache_count + (instruction_count + INSTRUCTIONS_PER_ENTRY -1)/INSTRUCTIONS_PER_ENTRY;
    SpecializedCacheOrInstruction *array = (SpecializedCacheOrInstruction *)
        PyMem_Malloc(sizeof(SpecializedCacheOrInstruction) * count);
    if (array == NULL) {
        PyErr_NoMemory();
        return NULL;
    }
    _Py_QuickenedCount++;
    array[0].entry.zero.cache_count = cache_count;
    return array;
}

static int
get_cache_count(SpecializedCacheOrInstruction *quickened) {
    return quickened[0].entry.zero.cache_count;
}

/* Return the oparg for the cache_offset and instruction index.
 *
 * If no cache is needed then return the original oparg.
 * If a cache is needed, but cannot be accessed because
 * oparg would be too large, then return -1.
 *
 * Also updates the cache_offset, as it may need to be incremented by
 * more than the cache requirements, if many instructions do not need caches.
 *
 * See pycore_code.h for details of how the cache offset,
 * instruction index and oparg are related */
static int
oparg_from_instruction_and_update_offset(int index, int opcode, int original_oparg, int *cache_offset) {
    /* The instruction pointer in the interpreter points to the next
     * instruction, so we compute the offset using nexti (index + 1) */
    int nexti = index + 1;
    uint8_t need = cache_requirements[opcode];
    if (need == 0) {
        return original_oparg;
    }
    assert(adaptive_opcodes[opcode] != 0);
    int oparg = oparg_from_offset_and_nexti(*cache_offset, nexti);
    assert(*cache_offset == offset_from_oparg_and_nexti(oparg, nexti));
    /* Some cache space is wasted here as the minimum possible offset is (nexti>>1) */
    if (oparg < 0) {
        oparg = 0;
        *cache_offset = offset_from_oparg_and_nexti(oparg, nexti);
    }
    else if (oparg > 255) {
        return -1;
    }
    *cache_offset += need;
    return oparg;
}

static int
entries_needed(const _Py_CODEUNIT *code, int len)
{
    int cache_offset = 0;
    int previous_opcode = -1;
    for (int i = 0; i < len; i++) {
        uint8_t opcode = _Py_OPCODE(code[i]);
        if (previous_opcode != EXTENDED_ARG) {
            oparg_from_instruction_and_update_offset(i, opcode, 0, &cache_offset);
        }
        previous_opcode = opcode;
    }
    return cache_offset + 1;   // One extra for the count entry
}

static inline _Py_CODEUNIT *
first_instruction(SpecializedCacheOrInstruction *quickened)
{
    return &quickened[get_cache_count(quickened)].code[0];
}

/** Insert adaptive instructions and superinstructions.
 *
 * Skip instruction preceded by EXTENDED_ARG for adaptive
 * instructions as those are both very rare and tricky
 * to handle.
 */
static void
optimize(SpecializedCacheOrInstruction *quickened, int len)
{
    _Py_CODEUNIT *instructions = first_instruction(quickened);
    int cache_offset = 0;
    int previous_opcode = -1;
    int previous_oparg = 0;
    for(int i = 0; i < len; i++) {
        int opcode = _Py_OPCODE(instructions[i]);
        int oparg = _Py_OPARG(instructions[i]);
        uint8_t adaptive_opcode = adaptive_opcodes[opcode];
        if (adaptive_opcode && previous_opcode != EXTENDED_ARG) {
            int new_oparg = oparg_from_instruction_and_update_offset(
                i, opcode, oparg, &cache_offset
            );
            if (new_oparg < 0) {
                /* Not possible to allocate a cache for this instruction */
                previous_opcode = opcode;
                continue;
            }
            previous_opcode = adaptive_opcode;
            int entries_needed = cache_requirements[opcode];
            if (entries_needed) {
                /* Initialize the adpative cache entry */
                int cache0_offset = cache_offset-entries_needed;
                SpecializedCacheEntry *cache =
                    _GetSpecializedCacheEntry(instructions, cache0_offset);
                cache->adaptive.original_oparg = oparg;
                cache->adaptive.counter = 0;
            } else {
                // oparg is the adaptive cache counter
                new_oparg = 0;
            }
            instructions[i] = _Py_MAKECODEUNIT(adaptive_opcode, new_oparg);
        }
        else {
            /* Super instructions don't use the cache,
             * so no need to update the offset. */
            switch (opcode) {
                case JUMP_ABSOLUTE:
                    instructions[i] = _Py_MAKECODEUNIT(JUMP_ABSOLUTE_QUICK, oparg);
                    break;
                case RESUME:
                    instructions[i] = _Py_MAKECODEUNIT(RESUME_QUICK, oparg);
                    break;
                case LOAD_FAST:
                    switch(previous_opcode) {
                        case LOAD_FAST:
                            instructions[i-1] = _Py_MAKECODEUNIT(LOAD_FAST__LOAD_FAST, previous_oparg);
                            break;
                        case STORE_FAST:
                            instructions[i-1] = _Py_MAKECODEUNIT(STORE_FAST__LOAD_FAST, previous_oparg);
                            break;
                        case LOAD_CONST:
                            instructions[i-1] = _Py_MAKECODEUNIT(LOAD_CONST__LOAD_FAST, previous_oparg);
                            break;
                    }
                    break;
                case STORE_FAST:
                    if (previous_opcode == STORE_FAST) {
                        instructions[i-1] = _Py_MAKECODEUNIT(STORE_FAST__STORE_FAST, previous_oparg);
                    }
                    break;
                case LOAD_CONST:
                    if (previous_opcode == LOAD_FAST) {
                        instructions[i-1] = _Py_MAKECODEUNIT(LOAD_FAST__LOAD_CONST, previous_oparg);
                    }
                    break;
            }
            previous_opcode = opcode;
            previous_oparg = oparg;
        }
    }
    assert(cache_offset+1 == get_cache_count(quickened));
}

int
_Py_Quicken(PyCodeObject *code) {
    if (code->co_quickened) {
        return 0;
    }
    Py_ssize_t size = PyBytes_GET_SIZE(code->co_code);
    int instr_count = (int)(size/sizeof(_Py_CODEUNIT));
    if (instr_count > MAX_SIZE_TO_QUICKEN) {
        code->co_warmup = QUICKENING_WARMUP_COLDEST;
        return 0;
    }
    int entry_count = entries_needed(code->co_firstinstr, instr_count);
    SpecializedCacheOrInstruction *quickened = allocate(entry_count, instr_count);
    if (quickened == NULL) {
        return -1;
    }
    _Py_CODEUNIT *new_instructions = first_instruction(quickened);
    memcpy(new_instructions, code->co_firstinstr, size);
    optimize(quickened, instr_count);
    code->co_quickened = quickened;
    code->co_firstinstr = new_instructions;
    return 0;
}

static inline int
initial_counter_value(void) {
    /* Starting value for the counter.
     * This value needs to be not too low, otherwise
     * it would cause excessive de-optimization.
     * Neither should it be too high, or that would delay
     * de-optimization excessively when it is needed.
     * A value around 50 seems to work, and we choose a
     * prime number to avoid artifacts.
     */
    return 53;
}

/* Common */

#define SPEC_FAIL_OTHER 0
#define SPEC_FAIL_NO_DICT 1
#define SPEC_FAIL_OVERRIDDEN 2
#define SPEC_FAIL_OUT_OF_VERSIONS 3
#define SPEC_FAIL_OUT_OF_RANGE 4
#define SPEC_FAIL_EXPECTED_ERROR 5
#define SPEC_FAIL_WRONG_NUMBER_ARGUMENTS 6

#define SPEC_FAIL_LOAD_GLOBAL_NON_STRING_OR_SPLIT 18

/* Attributes */

#define SPEC_FAIL_ATTR_OVERRIDING_DESCRIPTOR 8
#define SPEC_FAIL_ATTR_NON_OVERRIDING_DESCRIPTOR 9
#define SPEC_FAIL_ATTR_NOT_DESCRIPTOR 10
#define SPEC_FAIL_ATTR_METHOD 11
#define SPEC_FAIL_ATTR_MUTABLE_CLASS 12
#define SPEC_FAIL_ATTR_PROPERTY 13
#define SPEC_FAIL_ATTR_NON_OBJECT_SLOT 14
#define SPEC_FAIL_ATTR_READ_ONLY 15
#define SPEC_FAIL_ATTR_AUDITED_SLOT 16
#define SPEC_FAIL_ATTR_NOT_MANAGED_DICT 17
#define SPEC_FAIL_ATTR_NON_STRING_OR_SPLIT 18
#define SPEC_FAIL_ATTR_MODULE_ATTR_NOT_FOUND 19

/* Methods */

#define SPEC_FAIL_LOAD_METHOD_OVERRIDING_DESCRIPTOR 8
#define SPEC_FAIL_LOAD_METHOD_NON_OVERRIDING_DESCRIPTOR 9
#define SPEC_FAIL_LOAD_METHOD_NOT_DESCRIPTOR 10
#define SPEC_FAIL_LOAD_METHOD_METHOD 11
#define SPEC_FAIL_LOAD_METHOD_MUTABLE_CLASS 12
#define SPEC_FAIL_LOAD_METHOD_PROPERTY 13
#define SPEC_FAIL_LOAD_METHOD_NON_OBJECT_SLOT 14
#define SPEC_FAIL_LOAD_METHOD_IS_ATTR 15
#define SPEC_FAIL_LOAD_METHOD_DICT_SUBCLASS 16
#define SPEC_FAIL_LOAD_METHOD_BUILTIN_CLASS_METHOD 17
#define SPEC_FAIL_LOAD_METHOD_CLASS_METHOD_OBJ 18
#define SPEC_FAIL_LOAD_METHOD_OBJECT_SLOT 19
#define SPEC_FAIL_LOAD_METHOD_HAS_DICT 20
#define SPEC_FAIL_LOAD_METHOD_HAS_MANAGED_DICT 21
#define SPEC_FAIL_LOAD_METHOD_INSTANCE_ATTRIBUTE 22
#define SPEC_FAIL_LOAD_METHOD_METACLASS_ATTRIBUTE 23

/* Binary subscr and store subscr */

#define SPEC_FAIL_SUBSCR_ARRAY_INT 8
#define SPEC_FAIL_SUBSCR_ARRAY_SLICE 9
#define SPEC_FAIL_SUBSCR_LIST_SLICE 10
#define SPEC_FAIL_SUBSCR_TUPLE_SLICE 11
#define SPEC_FAIL_SUBSCR_STRING_INT 12
#define SPEC_FAIL_SUBSCR_STRING_SLICE 13
#define SPEC_FAIL_SUBSCR_BUFFER_INT 15
#define SPEC_FAIL_SUBSCR_BUFFER_SLICE 16
#define SPEC_FAIL_SUBSCR_SEQUENCE_INT 17

/* Store subscr */
#define SPEC_FAIL_SUBSCR_BYTEARRAY_INT 18
#define SPEC_FAIL_SUBSCR_BYTEARRAY_SLICE 19
#define SPEC_FAIL_SUBSCR_PY_SIMPLE 20
#define SPEC_FAIL_SUBSCR_PY_OTHER 21
#define SPEC_FAIL_SUBSCR_DICT_SUBCLASS_NO_OVERRIDE 22

/* Binary add */

#define SPEC_FAIL_BINARY_OP_DIFFERENT_TYPES 12

/* Calls */
#define SPEC_FAIL_CALL_COMPLEX_PARAMETERS 9
#define SPEC_FAIL_CALL_CO_NOT_OPTIMIZED 10
/* SPEC_FAIL_METHOD  defined as 11 above */

#define SPEC_FAIL_CALL_INSTANCE_METHOD 11
#define SPEC_FAIL_CALL_CMETHOD 12
#define SPEC_FAIL_CALL_PYCFUNCTION 13
#define SPEC_FAIL_CALL_PYCFUNCTION_WITH_KEYWORDS 14
#define SPEC_FAIL_CALL_PYCFUNCTION_FAST_WITH_KEYWORDS 15
#define SPEC_FAIL_CALL_PYCFUNCTION_NOARGS 16
#define SPEC_FAIL_CALL_BAD_CALL_FLAGS 17
#define SPEC_FAIL_CALL_CLASS 18
#define SPEC_FAIL_CALL_PYTHON_CLASS 19
#define SPEC_FAIL_CALL_METHOD_DESCRIPTOR 20
#define SPEC_FAIL_CALL_BOUND_METHOD 21
#define SPEC_FAIL_CALL_STR 22
#define SPEC_FAIL_CALL_CLASS_NO_VECTORCALL 23
#define SPEC_FAIL_CALL_CLASS_MUTABLE 24
#define SPEC_FAIL_CALL_KWNAMES 25
#define SPEC_FAIL_CALL_METHOD_WRAPPER 26
#define SPEC_FAIL_CALL_OPERATOR_WRAPPER 27
#define SPEC_FAIL_CALL_PYFUNCTION 28

/* COMPARE_OP */
#define SPEC_FAIL_COMPARE_OP_DIFFERENT_TYPES 12
#define SPEC_FAIL_COMPARE_OP_STRING 13
#define SPEC_FAIL_COMPARE_OP_NOT_FOLLOWED_BY_COND_JUMP 14
#define SPEC_FAIL_COMPARE_OP_BIG_INT 15
#define SPEC_FAIL_COMPARE_OP_BYTES 16
#define SPEC_FAIL_COMPARE_OP_TUPLE 17
#define SPEC_FAIL_COMPARE_OP_LIST 18
#define SPEC_FAIL_COMPARE_OP_SET 19
#define SPEC_FAIL_COMPARE_OP_BOOL 20
#define SPEC_FAIL_COMPARE_OP_BASEOBJECT 21
#define SPEC_FAIL_COMPARE_OP_FLOAT_LONG 22
#define SPEC_FAIL_COMPARE_OP_LONG_FLOAT 23

/* FOR_ITER */
#define SPEC_FAIL_FOR_ITER_GENERATOR 10
#define SPEC_FAIL_FOR_ITER_COROUTINE 11
#define SPEC_FAIL_FOR_ITER_ASYNC_GENERATOR 12
#define SPEC_FAIL_FOR_ITER_LIST 13
#define SPEC_FAIL_FOR_ITER_TUPLE 14
#define SPEC_FAIL_FOR_ITER_SET 15
#define SPEC_FAIL_FOR_ITER_STRING 16
#define SPEC_FAIL_FOR_ITER_BYTES 17
#define SPEC_FAIL_FOR_ITER_RANGE 18
#define SPEC_FAIL_FOR_ITER_ITERTOOLS 19
#define SPEC_FAIL_FOR_ITER_DICT_KEYS 20
#define SPEC_FAIL_FOR_ITER_DICT_ITEMS 21
#define SPEC_FAIL_FOR_ITER_DICT_VALUES 22
#define SPEC_FAIL_FOR_ITER_ENUMERATE 23


static int
specialize_module_load_attr(
    PyObject *owner, _Py_CODEUNIT *instr, PyObject *name,
    _PyAdaptiveEntry *cache0, _PyAttrCache *cache1, int opcode,
    int opcode_module)
{
    PyModuleObject *m = (PyModuleObject *)owner;
    PyObject *value = NULL;
    assert((owner->ob_type->tp_flags & Py_TPFLAGS_MANAGED_DICT) == 0);
    PyDictObject *dict = (PyDictObject *)m->md_dict;
    if (dict == NULL) {
        SPECIALIZATION_FAIL(opcode, SPEC_FAIL_NO_DICT);
        return -1;
    }
    if (dict->ma_keys->dk_kind != DICT_KEYS_UNICODE) {
        SPECIALIZATION_FAIL(opcode, SPEC_FAIL_ATTR_NON_STRING_OR_SPLIT);
        return -1;
    }
    Py_ssize_t index = _PyDict_GetItemHint(dict, &_Py_ID(__getattr__), -1,
                                           &value);
    assert(index != DKIX_ERROR);
    if (index != DKIX_EMPTY) {
        SPECIALIZATION_FAIL(opcode, SPEC_FAIL_ATTR_MODULE_ATTR_NOT_FOUND);
        return -1;
    }
    index = _PyDict_GetItemHint(dict, name, -1, &value);
    assert (index != DKIX_ERROR);
    if (index != (uint16_t)index) {
        SPECIALIZATION_FAIL(opcode, SPEC_FAIL_OUT_OF_RANGE);
        return -1;
    }
    uint32_t keys_version = _PyDictKeys_GetVersionForCurrentState(dict->ma_keys);
    if (keys_version == 0) {
        SPECIALIZATION_FAIL(opcode, SPEC_FAIL_OUT_OF_VERSIONS);
        return -1;
    }
    cache1->dk_version_or_hint = keys_version;
    cache0->index = (uint16_t)index;
    *instr = _Py_MAKECODEUNIT(opcode_module, _Py_OPARG(*instr));
    return 0;
}



/* Attribute specialization */

typedef enum {
    OVERRIDING, /* Is an overriding descriptor, and will remain so. */
    METHOD, /* Attribute has Py_TPFLAGS_METHOD_DESCRIPTOR set */
    PROPERTY, /* Is a property */
    OBJECT_SLOT, /* Is an object slot descriptor */
    OTHER_SLOT, /* Is a slot descriptor of another type */
    NON_OVERRIDING, /* Is another non-overriding descriptor, and is an instance of an immutable class*/
    BUILTIN_CLASSMETHOD, /* Builtin methods with METH_CLASS */
    PYTHON_CLASSMETHOD, /* Python classmethod(func) object */
    NON_DESCRIPTOR, /* Is not a descriptor, and is an instance of an immutable class */
    MUTABLE,   /* Instance of a mutable class; might, or might not, be a descriptor */
    ABSENT, /* Attribute is not present on the class */
    DUNDER_CLASS, /* __class__ attribute */
    GETSET_OVERRIDDEN /* __getattribute__ or __setattr__ has been overridden */
} DescriptorClassification;


static DescriptorClassification
analyze_descriptor(PyTypeObject *type, PyObject *name, PyObject **descr, int store)
{
    if (store) {
        if (type->tp_setattro != PyObject_GenericSetAttr) {
            *descr = NULL;
            return GETSET_OVERRIDDEN;
        }
    }
    else {
        if (type->tp_getattro != PyObject_GenericGetAttr) {
            *descr = NULL;
            return GETSET_OVERRIDDEN;
        }
    }
    PyObject *descriptor = _PyType_Lookup(type, name);
    *descr = descriptor;
    if (descriptor == NULL) {
        return ABSENT;
    }
    PyTypeObject *desc_cls = Py_TYPE(descriptor);
    if (!(desc_cls->tp_flags & Py_TPFLAGS_IMMUTABLETYPE)) {
        return MUTABLE;
    }
    if (desc_cls->tp_descr_set) {
        if (desc_cls == &PyMemberDescr_Type) {
            PyMemberDescrObject *member = (PyMemberDescrObject *)descriptor;
            struct PyMemberDef *dmem = member->d_member;
            if (dmem->type == T_OBJECT_EX) {
                return OBJECT_SLOT;
            }
            return OTHER_SLOT;
        }
        if (desc_cls == &PyProperty_Type) {
            return PROPERTY;
        }
        if (PyUnicode_CompareWithASCIIString(name, "__class__") == 0) {
            if (descriptor == _PyType_Lookup(&PyBaseObject_Type, name)) {
                return DUNDER_CLASS;
            }
        }
        return OVERRIDING;
    }
    if (desc_cls->tp_descr_get) {
        if (desc_cls->tp_flags & Py_TPFLAGS_METHOD_DESCRIPTOR) {
            return METHOD;
        }
        if (Py_IS_TYPE(descriptor, &PyClassMethodDescr_Type)) {
            return BUILTIN_CLASSMETHOD;
        }
        if (Py_IS_TYPE(descriptor, &PyClassMethod_Type)) {
            return PYTHON_CLASSMETHOD;
        }
        return NON_OVERRIDING;
    }
    return NON_DESCRIPTOR;
}

static int
specialize_dict_access(
    PyObject *owner, _Py_CODEUNIT *instr, PyTypeObject *type,
    DescriptorClassification kind, PyObject *name,
    _PyAdaptiveEntry *cache0, _PyAttrCache *cache1,
    int base_op, int values_op, int hint_op)
{
    assert(kind == NON_OVERRIDING || kind == NON_DESCRIPTOR || kind == ABSENT ||
        kind == BUILTIN_CLASSMETHOD || kind == PYTHON_CLASSMETHOD);
    // No descriptor, or non overriding.
    if ((type->tp_flags & Py_TPFLAGS_MANAGED_DICT) == 0) {
        SPECIALIZATION_FAIL(base_op, SPEC_FAIL_ATTR_NOT_MANAGED_DICT);
        return 0;
    }
    PyObject **dictptr = _PyObject_ManagedDictPointer(owner);
    PyDictObject *dict = (PyDictObject *)*dictptr;
    if (dict == NULL) {
        // Virtual dictionary
        PyDictKeysObject *keys = ((PyHeapTypeObject *)type)->ht_cached_keys;
        assert(PyUnicode_CheckExact(name));
        Py_ssize_t index = _PyDictKeys_StringLookup(keys, name);
        assert (index != DKIX_ERROR);
        if (index != (uint16_t)index) {
            SPECIALIZATION_FAIL(base_op, SPEC_FAIL_OUT_OF_RANGE);
            return 0;
        }
        cache1->tp_version = type->tp_version_tag;
        cache0->index = (uint16_t)index;
        *instr = _Py_MAKECODEUNIT(values_op, _Py_OPARG(*instr));
    }
    else {
        if (!PyDict_CheckExact(dict)) {
            SPECIALIZATION_FAIL(base_op, SPEC_FAIL_NO_DICT);
            return 0;
        }
        // We found an instance with a __dict__.
        PyObject *value = NULL;
        Py_ssize_t hint =
            _PyDict_GetItemHint(dict, name, -1, &value);
        if (hint != (uint32_t)hint) {
            SPECIALIZATION_FAIL(base_op, SPEC_FAIL_OUT_OF_RANGE);
            return 0;
        }
        cache1->dk_version_or_hint = (uint32_t)hint;
        cache1->tp_version = type->tp_version_tag;
        *instr = _Py_MAKECODEUNIT(hint_op, _Py_OPARG(*instr));
    }
    return 1;
}

int
_Py_Specialize_LoadAttr(PyObject *owner, _Py_CODEUNIT *instr, PyObject *name, SpecializedCacheEntry *cache)
{
    _PyAdaptiveEntry *cache0 = &cache->adaptive;
    _PyAttrCache *cache1 = &cache[-1].attr;
    if (PyModule_CheckExact(owner)) {
        int err = specialize_module_load_attr(owner, instr, name, cache0, cache1,
            LOAD_ATTR, LOAD_ATTR_MODULE);
        if (err) {
            goto fail;
        }
        goto success;
    }
    PyTypeObject *type = Py_TYPE(owner);
    if (type->tp_dict == NULL) {
        if (PyType_Ready(type) < 0) {
            return -1;
        }
    }
    PyObject *descr;
    DescriptorClassification kind = analyze_descriptor(type, name, &descr, 0);
    switch(kind) {
        case OVERRIDING:
            SPECIALIZATION_FAIL(LOAD_ATTR, SPEC_FAIL_ATTR_OVERRIDING_DESCRIPTOR);
            goto fail;
        case METHOD:
            SPECIALIZATION_FAIL(LOAD_ATTR, SPEC_FAIL_ATTR_METHOD);
            goto fail;
        case PROPERTY:
            SPECIALIZATION_FAIL(LOAD_ATTR, SPEC_FAIL_ATTR_PROPERTY);
            goto fail;
        case OBJECT_SLOT:
        {
            PyMemberDescrObject *member = (PyMemberDescrObject *)descr;
            struct PyMemberDef *dmem = member->d_member;
            Py_ssize_t offset = dmem->offset;
            if (dmem->flags & PY_AUDIT_READ) {
                SPECIALIZATION_FAIL(LOAD_ATTR, SPEC_FAIL_ATTR_AUDITED_SLOT);
                goto fail;
            }
            if (offset != (uint16_t)offset) {
                SPECIALIZATION_FAIL(LOAD_ATTR, SPEC_FAIL_OUT_OF_RANGE);
                goto fail;
            }
            assert(dmem->type == T_OBJECT_EX);
            assert(offset > 0);
            cache0->index = (uint16_t)offset;
            cache1->tp_version = type->tp_version_tag;
            *instr = _Py_MAKECODEUNIT(LOAD_ATTR_SLOT, _Py_OPARG(*instr));
            goto success;
        }
        case DUNDER_CLASS:
        {
            Py_ssize_t offset = offsetof(PyObject, ob_type);
            assert(offset == (uint16_t)offset);
            cache0->index = (uint16_t)offset;
            cache1->tp_version = type->tp_version_tag;
            *instr = _Py_MAKECODEUNIT(LOAD_ATTR_SLOT, _Py_OPARG(*instr));
            goto success;
        }
        case OTHER_SLOT:
            SPECIALIZATION_FAIL(LOAD_ATTR, SPEC_FAIL_ATTR_NON_OBJECT_SLOT);
            goto fail;
        case MUTABLE:
            SPECIALIZATION_FAIL(LOAD_ATTR, SPEC_FAIL_ATTR_MUTABLE_CLASS);
            goto fail;
        case GETSET_OVERRIDDEN:
            SPECIALIZATION_FAIL(LOAD_ATTR, SPEC_FAIL_OVERRIDDEN);
            goto fail;
        case BUILTIN_CLASSMETHOD:
        case PYTHON_CLASSMETHOD:
        case NON_OVERRIDING:
        case NON_DESCRIPTOR:
        case ABSENT:
            break;
    }
    int err = specialize_dict_access(
        owner, instr, type, kind, name, cache0, cache1,
        LOAD_ATTR, LOAD_ATTR_INSTANCE_VALUE, LOAD_ATTR_WITH_HINT
    );
    if (err < 0) {
        return -1;
    }
    if (err) {
        goto success;
    }
fail:
    STAT_INC(LOAD_ATTR, failure);
    assert(!PyErr_Occurred());
    cache_backoff(cache0);
    return 0;
success:
    STAT_INC(LOAD_ATTR, success);
    assert(!PyErr_Occurred());
    cache0->counter = initial_counter_value();
    return 0;
}

int
_Py_Specialize_StoreAttr(PyObject *owner, _Py_CODEUNIT *instr, PyObject *name, SpecializedCacheEntry *cache)
{
    _PyAdaptiveEntry *cache0 = &cache->adaptive;
    _PyAttrCache *cache1 = &cache[-1].attr;
    PyTypeObject *type = Py_TYPE(owner);
    if (PyModule_CheckExact(owner)) {
        SPECIALIZATION_FAIL(STORE_ATTR, SPEC_FAIL_OVERRIDDEN);
        goto fail;
    }
    PyObject *descr;
    DescriptorClassification kind = analyze_descriptor(type, name, &descr, 1);
    switch(kind) {
        case OVERRIDING:
            SPECIALIZATION_FAIL(STORE_ATTR, SPEC_FAIL_ATTR_OVERRIDING_DESCRIPTOR);
            goto fail;
        case METHOD:
            SPECIALIZATION_FAIL(STORE_ATTR, SPEC_FAIL_ATTR_METHOD);
            goto fail;
        case PROPERTY:
            SPECIALIZATION_FAIL(STORE_ATTR, SPEC_FAIL_ATTR_PROPERTY);
            goto fail;
        case OBJECT_SLOT:
        {
            PyMemberDescrObject *member = (PyMemberDescrObject *)descr;
            struct PyMemberDef *dmem = member->d_member;
            Py_ssize_t offset = dmem->offset;
            if (dmem->flags & READONLY) {
                SPECIALIZATION_FAIL(STORE_ATTR, SPEC_FAIL_ATTR_READ_ONLY);
                goto fail;
            }
            if (offset != (uint16_t)offset) {
                SPECIALIZATION_FAIL(STORE_ATTR, SPEC_FAIL_OUT_OF_RANGE);
                goto fail;
            }
            assert(dmem->type == T_OBJECT_EX);
            assert(offset > 0);
            cache0->index = (uint16_t)offset;
            cache1->tp_version = type->tp_version_tag;
            *instr = _Py_MAKECODEUNIT(STORE_ATTR_SLOT, _Py_OPARG(*instr));
            goto success;
        }
        case DUNDER_CLASS:
        case OTHER_SLOT:
            SPECIALIZATION_FAIL(STORE_ATTR, SPEC_FAIL_ATTR_NON_OBJECT_SLOT);
            goto fail;
        case MUTABLE:
            SPECIALIZATION_FAIL(STORE_ATTR, SPEC_FAIL_ATTR_MUTABLE_CLASS);
            goto fail;
        case GETSET_OVERRIDDEN:
            SPECIALIZATION_FAIL(STORE_ATTR, SPEC_FAIL_OVERRIDDEN);
            goto fail;
        case BUILTIN_CLASSMETHOD:
        case PYTHON_CLASSMETHOD:
        case NON_OVERRIDING:
        case NON_DESCRIPTOR:
        case ABSENT:
            break;
    }

    int err = specialize_dict_access(
        owner, instr, type, kind, name, cache0, cache1,
        STORE_ATTR, STORE_ATTR_INSTANCE_VALUE, STORE_ATTR_WITH_HINT
    );
    if (err < 0) {
        return -1;
    }
    if (err) {
        goto success;
    }
fail:
    STAT_INC(STORE_ATTR, failure);
    assert(!PyErr_Occurred());
    cache_backoff(cache0);
    return 0;
success:
    STAT_INC(STORE_ATTR, success);
    assert(!PyErr_Occurred());
    cache0->counter = initial_counter_value();
    return 0;
}


#ifdef Py_STATS
static int
load_method_fail_kind(DescriptorClassification kind)
{
    switch (kind) {
        case OVERRIDING:
            return SPEC_FAIL_LOAD_METHOD_OVERRIDING_DESCRIPTOR;
        case METHOD:
            return SPEC_FAIL_LOAD_METHOD_METHOD;
        case PROPERTY:
            return SPEC_FAIL_LOAD_METHOD_PROPERTY;
        case OBJECT_SLOT:
            return SPEC_FAIL_LOAD_METHOD_OBJECT_SLOT;
        case OTHER_SLOT:
            return SPEC_FAIL_LOAD_METHOD_NON_OBJECT_SLOT;
        case DUNDER_CLASS:
            return SPEC_FAIL_OTHER;
        case MUTABLE:
            return SPEC_FAIL_LOAD_METHOD_MUTABLE_CLASS;
        case GETSET_OVERRIDDEN:
            return SPEC_FAIL_OVERRIDDEN;
        case BUILTIN_CLASSMETHOD:
            return SPEC_FAIL_LOAD_METHOD_BUILTIN_CLASS_METHOD;
        case PYTHON_CLASSMETHOD:
            return SPEC_FAIL_LOAD_METHOD_CLASS_METHOD_OBJ;
        case NON_OVERRIDING:
            return SPEC_FAIL_LOAD_METHOD_NON_OVERRIDING_DESCRIPTOR;
        case NON_DESCRIPTOR:
            return SPEC_FAIL_LOAD_METHOD_NOT_DESCRIPTOR;
        case ABSENT:
            return SPEC_FAIL_LOAD_METHOD_INSTANCE_ATTRIBUTE;
    }
    Py_UNREACHABLE();
}
#endif

static int
specialize_class_load_method(PyObject *owner, _Py_CODEUNIT *instr, PyObject *name,
                           _PyAttrCache *cache1, _PyObjectCache *cache2)
{

    PyObject *descr = NULL;
    DescriptorClassification kind = 0;
    kind = analyze_descriptor((PyTypeObject *)owner, name, &descr, 0);
    switch (kind) {
        case METHOD:
        case NON_DESCRIPTOR:
            cache1->tp_version = ((PyTypeObject *)owner)->tp_version_tag;
            cache2->obj = descr;
            *instr = _Py_MAKECODEUNIT(LOAD_METHOD_CLASS, _Py_OPARG(*instr));
            return 0;
#ifdef Py_STATS
        case ABSENT:
            if (_PyType_Lookup(Py_TYPE(owner), name) != NULL) {
                SPECIALIZATION_FAIL(LOAD_METHOD, SPEC_FAIL_LOAD_METHOD_METACLASS_ATTRIBUTE);
            }
            else {
                SPECIALIZATION_FAIL(LOAD_METHOD, SPEC_FAIL_EXPECTED_ERROR);
            }
            return -1;
#endif
        default:
            SPECIALIZATION_FAIL(LOAD_METHOD, load_method_fail_kind(kind));
            return -1;
    }
}

// Please collect stats carefully before and after modifying. A subtle change
// can cause a significant drop in cache hits. A possible test is
// python.exe -m test_typing test_re test_dis test_zlib.
int
_Py_Specialize_LoadMethod(PyObject *owner, _Py_CODEUNIT *instr, PyObject *name, SpecializedCacheEntry *cache)
{
    _PyAdaptiveEntry *cache0 = &cache->adaptive;
    _PyAttrCache *cache1 = &cache[-1].attr;
    _PyObjectCache *cache2 = &cache[-2].obj;

    PyTypeObject *owner_cls = Py_TYPE(owner);
    if (PyModule_CheckExact(owner)) {
        int err = specialize_module_load_attr(owner, instr, name, cache0, cache1,
            LOAD_METHOD, LOAD_METHOD_MODULE);
        if (err) {
            goto fail;
        }
        goto success;
    }
    if (owner_cls->tp_dict == NULL) {
        if (PyType_Ready(owner_cls) < 0) {
            return -1;
        }
    }
    if (PyType_Check(owner)) {
        int err = specialize_class_load_method(owner, instr, name, cache1, cache2);
        if (err) {
            goto fail;
        }
        goto success;
    }

    PyObject *descr = NULL;
    DescriptorClassification kind = 0;
    kind = analyze_descriptor(owner_cls, name, &descr, 0);
    assert(descr != NULL || kind == ABSENT || kind == GETSET_OVERRIDDEN);
    if (kind != METHOD) {
        SPECIALIZATION_FAIL(LOAD_METHOD, load_method_fail_kind(kind));
        goto fail;
    }
    if (owner_cls->tp_flags & Py_TPFLAGS_MANAGED_DICT) {
        PyObject **owner_dictptr = _PyObject_ManagedDictPointer(owner);
        if (*owner_dictptr) {
            SPECIALIZATION_FAIL(LOAD_METHOD, SPEC_FAIL_LOAD_METHOD_HAS_MANAGED_DICT);
            goto fail;
        }
        PyDictKeysObject *keys = ((PyHeapTypeObject *)owner_cls)->ht_cached_keys;
        Py_ssize_t index = _PyDictKeys_StringLookup(keys, name);
        if (index != DKIX_EMPTY) {
            SPECIALIZATION_FAIL(LOAD_METHOD, SPEC_FAIL_LOAD_METHOD_IS_ATTR);
            goto fail;
        }
        uint32_t keys_version = _PyDictKeys_GetVersionForCurrentState(keys);
        if (keys_version == 0) {
            SPECIALIZATION_FAIL(LOAD_METHOD, SPEC_FAIL_OUT_OF_VERSIONS);
            goto fail;
        }
        cache1->dk_version_or_hint = keys_version;
        *instr = _Py_MAKECODEUNIT(LOAD_METHOD_CACHED, _Py_OPARG(*instr));
    }
    else {
        if (owner_cls->tp_dictoffset == 0) {
            *instr = _Py_MAKECODEUNIT(LOAD_METHOD_NO_DICT, _Py_OPARG(*instr));
        }
        else {
            SPECIALIZATION_FAIL(LOAD_METHOD, SPEC_FAIL_LOAD_METHOD_HAS_DICT);
            goto fail;
        }
    }
    /* `descr` is borrowed. This is safe for methods (even inherited ones from
    *  super classes!) as long as tp_version_tag is validated for two main reasons:
    *
    *  1. The class will always hold a reference to the method so it will
    *  usually not be GC-ed. Should it be deleted in Python, e.g.
    *  `del obj.meth`, tp_version_tag will be invalidated, because of reason 2.
    *
    *  2. The pre-existing type method cache (MCACHE) uses the same principles
    *  of caching a borrowed descriptor. The MCACHE infrastructure does all the
    *  heavy lifting for us. E.g. it invalidates tp_version_tag on any MRO
    *  modification, on any type object change along said MRO, etc. (see
    *  PyType_Modified usages in typeobject.c). The MCACHE has been
    *  working since Python 2.6 and it's battle-tested.
    */
    cache1->tp_version = owner_cls->tp_version_tag;
    cache2->obj = descr;
    // Fall through.
success:
    STAT_INC(LOAD_METHOD, success);
    assert(!PyErr_Occurred());
    cache0->counter = initial_counter_value();
    return 0;
fail:
    STAT_INC(LOAD_METHOD, failure);
    assert(!PyErr_Occurred());
    cache_backoff(cache0);
    return 0;

}

int
_Py_Specialize_LoadGlobal(
    PyObject *globals, PyObject *builtins,
    _Py_CODEUNIT *instr, PyObject *name,
    SpecializedCacheEntry *cache)
{
    _PyAdaptiveEntry *cache0 = &cache->adaptive;
    _PyLoadGlobalCache *cache1 = &cache[-1].load_global;
    assert(PyUnicode_CheckExact(name));
    if (!PyDict_CheckExact(globals)) {
        goto fail;
    }
    PyDictKeysObject * globals_keys = ((PyDictObject *)globals)->ma_keys;
    Py_ssize_t index = _PyDictKeys_StringLookup(globals_keys, name);
    if (index == DKIX_ERROR) {
        SPECIALIZATION_FAIL(LOAD_GLOBAL, SPEC_FAIL_LOAD_GLOBAL_NON_STRING_OR_SPLIT);
        goto fail;
    }
    if (index != DKIX_EMPTY) {
        if (index != (uint16_t)index) {
            goto fail;
        }
        uint32_t keys_version = _PyDictKeys_GetVersionForCurrentState(globals_keys);
        if (keys_version == 0) {
            goto fail;
        }
        cache1->module_keys_version = keys_version;
        cache0->index = (uint16_t)index;
        *instr = _Py_MAKECODEUNIT(LOAD_GLOBAL_MODULE, _Py_OPARG(*instr));
        goto success;
    }
    if (!PyDict_CheckExact(builtins)) {
        goto fail;
    }
    PyDictKeysObject * builtin_keys = ((PyDictObject *)builtins)->ma_keys;
    index = _PyDictKeys_StringLookup(builtin_keys, name);
    if (index == DKIX_ERROR) {
        SPECIALIZATION_FAIL(LOAD_GLOBAL, SPEC_FAIL_LOAD_GLOBAL_NON_STRING_OR_SPLIT);
        goto fail;
    }
    if (index != (uint16_t)index) {
        goto fail;
    }
    uint32_t globals_version = _PyDictKeys_GetVersionForCurrentState(globals_keys);
    if (globals_version == 0) {
        SPECIALIZATION_FAIL(LOAD_GLOBAL, SPEC_FAIL_OUT_OF_VERSIONS);
        goto fail;
    }
    uint32_t builtins_version = _PyDictKeys_GetVersionForCurrentState(builtin_keys);
    if (builtins_version == 0) {
        SPECIALIZATION_FAIL(LOAD_GLOBAL, SPEC_FAIL_OUT_OF_VERSIONS);
        goto fail;
    }
    cache1->module_keys_version = globals_version;
    cache1->builtin_keys_version = builtins_version;
    cache0->index = (uint16_t)index;
    *instr = _Py_MAKECODEUNIT(LOAD_GLOBAL_BUILTIN, _Py_OPARG(*instr));
    goto success;
fail:
    STAT_INC(LOAD_GLOBAL, failure);
    assert(!PyErr_Occurred());
    cache_backoff(cache0);
    return 0;
success:
    STAT_INC(LOAD_GLOBAL, success);
    assert(!PyErr_Occurred());
    cache0->counter = initial_counter_value();
    return 0;
}

#ifdef Py_STATS
static int
binary_subscr_fail_kind(PyTypeObject *container_type, PyObject *sub)
{
    if (container_type == &PyUnicode_Type) {
        if (PyLong_CheckExact(sub)) {
            return SPEC_FAIL_SUBSCR_STRING_INT;
        }
        if (PySlice_Check(sub)) {
            return SPEC_FAIL_SUBSCR_STRING_SLICE;
        }
        return SPEC_FAIL_OTHER;
    }
    else if (strcmp(container_type->tp_name, "array.array") == 0) {
        if (PyLong_CheckExact(sub)) {
            return SPEC_FAIL_SUBSCR_ARRAY_INT;
        }
        if (PySlice_Check(sub)) {
            return SPEC_FAIL_SUBSCR_ARRAY_SLICE;
        }
        return SPEC_FAIL_OTHER;
    }
    else if (container_type->tp_as_buffer) {
        if (PyLong_CheckExact(sub)) {
            return SPEC_FAIL_SUBSCR_BUFFER_INT;
        }
        if (PySlice_Check(sub)) {
            return SPEC_FAIL_SUBSCR_BUFFER_SLICE;
        }
        return SPEC_FAIL_OTHER;
    }
    else if (container_type->tp_as_sequence) {
        if (PyLong_CheckExact(sub) && container_type->tp_as_sequence->sq_item) {
            return SPEC_FAIL_SUBSCR_SEQUENCE_INT;
        }
    }
    return SPEC_FAIL_OTHER;
}
#endif


#define SIMPLE_FUNCTION 0

static int
function_kind(PyCodeObject *code) {
    int flags = code->co_flags;
    if ((flags & (CO_VARKEYWORDS | CO_VARARGS)) || code->co_kwonlyargcount) {
        return SPEC_FAIL_CALL_COMPLEX_PARAMETERS;
    }
    if ((flags & CO_OPTIMIZED) == 0) {
        return SPEC_FAIL_CALL_CO_NOT_OPTIMIZED;
    }
    return SIMPLE_FUNCTION;
}

int
_Py_Specialize_BinarySubscr(
     PyObject *container, PyObject *sub, _Py_CODEUNIT *instr, SpecializedCacheEntry *cache)
{
    _PyAdaptiveEntry *cache0 = &cache->adaptive;
    PyTypeObject *container_type = Py_TYPE(container);
    if (container_type == &PyList_Type) {
        if (PyLong_CheckExact(sub)) {
            *instr = _Py_MAKECODEUNIT(BINARY_SUBSCR_LIST_INT, _Py_OPARG(*instr));
            goto success;
        }
        SPECIALIZATION_FAIL(BINARY_SUBSCR,
            PySlice_Check(sub) ? SPEC_FAIL_SUBSCR_LIST_SLICE : SPEC_FAIL_OTHER);
        goto fail;
    }
    if (container_type == &PyTuple_Type) {
        if (PyLong_CheckExact(sub)) {
            *instr = _Py_MAKECODEUNIT(BINARY_SUBSCR_TUPLE_INT, _Py_OPARG(*instr));
            goto success;
        }
        SPECIALIZATION_FAIL(BINARY_SUBSCR,
            PySlice_Check(sub) ? SPEC_FAIL_SUBSCR_TUPLE_SLICE : SPEC_FAIL_OTHER);
        goto fail;
    }
    if (container_type == &PyDict_Type) {
        *instr = _Py_MAKECODEUNIT(BINARY_SUBSCR_DICT, _Py_OPARG(*instr));
        goto success;
    }
    PyTypeObject *cls = Py_TYPE(container);
    PyObject *descriptor = _PyType_Lookup(cls, &_Py_ID(__getitem__));
    if (descriptor && Py_TYPE(descriptor) == &PyFunction_Type) {
        PyFunctionObject *func = (PyFunctionObject *)descriptor;
        PyCodeObject *code = (PyCodeObject *)func->func_code;
        int kind = function_kind(code);
        if (kind != SIMPLE_FUNCTION) {
            SPECIALIZATION_FAIL(BINARY_SUBSCR, kind);
            goto fail;
        }
        if (code->co_argcount != 2) {
            SPECIALIZATION_FAIL(BINARY_SUBSCR, SPEC_FAIL_WRONG_NUMBER_ARGUMENTS);
            goto fail;
        }
        assert(cls->tp_version_tag != 0);
        cache0->version = cls->tp_version_tag;
        int version = _PyFunction_GetVersionForCurrentState(func);
        if (version == 0 || version != (uint16_t)version) {
            SPECIALIZATION_FAIL(BINARY_SUBSCR, SPEC_FAIL_OUT_OF_VERSIONS);
            goto fail;
        }
        cache0->index = version;
        cache[-1].obj.obj = descriptor;
        *instr = _Py_MAKECODEUNIT(BINARY_SUBSCR_GETITEM, _Py_OPARG(*instr));
        goto success;
    }
    SPECIALIZATION_FAIL(BINARY_SUBSCR,
                        binary_subscr_fail_kind(container_type, sub));
fail:
    STAT_INC(BINARY_SUBSCR, failure);
    assert(!PyErr_Occurred());
    cache_backoff(cache0);
    return 0;
success:
    STAT_INC(BINARY_SUBSCR, success);
    assert(!PyErr_Occurred());
    cache0->counter = initial_counter_value();
    return 0;
}

int
_Py_Specialize_StoreSubscr(PyObject *container, PyObject *sub, _Py_CODEUNIT *instr)
{
    PyTypeObject *container_type = Py_TYPE(container);
    if (container_type == &PyList_Type) {
        if (PyLong_CheckExact(sub)) {
            if ((Py_SIZE(sub) == 0 || Py_SIZE(sub) == 1)
                && ((PyLongObject *)sub)->ob_digit[0] < (size_t)PyList_GET_SIZE(container))
            {
                *instr = _Py_MAKECODEUNIT(STORE_SUBSCR_LIST_INT,
                                          initial_counter_value());
                goto success;
            }
            else {
                SPECIALIZATION_FAIL(STORE_SUBSCR, SPEC_FAIL_OUT_OF_RANGE);
                goto fail;
            }
        }
        else if (PySlice_Check(sub)) {
            SPECIALIZATION_FAIL(STORE_SUBSCR, SPEC_FAIL_SUBSCR_LIST_SLICE);
            goto fail;
        }
        else {
            SPECIALIZATION_FAIL(STORE_SUBSCR, SPEC_FAIL_OTHER);
            goto fail;
        }
    }
    if (container_type == &PyDict_Type) {
        *instr = _Py_MAKECODEUNIT(STORE_SUBSCR_DICT,
                                  initial_counter_value());
         goto success;
    }
#ifdef Py_STATS
    PyMappingMethods *as_mapping = container_type->tp_as_mapping;
    if (as_mapping && (as_mapping->mp_ass_subscript
                       == PyDict_Type.tp_as_mapping->mp_ass_subscript)) {
        SPECIALIZATION_FAIL(STORE_SUBSCR, SPEC_FAIL_SUBSCR_DICT_SUBCLASS_NO_OVERRIDE);
        goto fail;
    }
    if (PyObject_CheckBuffer(container)) {
        if (PyLong_CheckExact(sub) && (((size_t)Py_SIZE(sub)) > 1)) {
            SPECIALIZATION_FAIL(STORE_SUBSCR, SPEC_FAIL_OUT_OF_RANGE);
        }
        else if (strcmp(container_type->tp_name, "array.array") == 0) {
            if (PyLong_CheckExact(sub)) {
                SPECIALIZATION_FAIL(STORE_SUBSCR, SPEC_FAIL_SUBSCR_ARRAY_INT);
            }
            else if (PySlice_Check(sub)) {
                SPECIALIZATION_FAIL(STORE_SUBSCR, SPEC_FAIL_SUBSCR_ARRAY_SLICE);
            }
            else {
                SPECIALIZATION_FAIL(STORE_SUBSCR, SPEC_FAIL_OTHER);
            }
        }
        else if (PyByteArray_CheckExact(container)) {
            if (PyLong_CheckExact(sub)) {
                SPECIALIZATION_FAIL(STORE_SUBSCR, SPEC_FAIL_SUBSCR_BYTEARRAY_INT);
            }
            else if (PySlice_Check(sub)) {
                SPECIALIZATION_FAIL(STORE_SUBSCR, SPEC_FAIL_SUBSCR_BYTEARRAY_SLICE);
            }
            else {
                SPECIALIZATION_FAIL(STORE_SUBSCR, SPEC_FAIL_OTHER);
            }
        }
        else {
            if (PyLong_CheckExact(sub)) {
                SPECIALIZATION_FAIL(STORE_SUBSCR, SPEC_FAIL_SUBSCR_BUFFER_INT);
            }
            else if (PySlice_Check(sub)) {
                SPECIALIZATION_FAIL(STORE_SUBSCR, SPEC_FAIL_SUBSCR_BUFFER_SLICE);
            }
            else {
                SPECIALIZATION_FAIL(STORE_SUBSCR, SPEC_FAIL_OTHER);
            }
        }
        goto fail;
    }
    PyObject *descriptor = _PyType_Lookup(container_type, &_Py_ID(__setitem__));
    if (descriptor && Py_TYPE(descriptor) == &PyFunction_Type) {
        PyFunctionObject *func = (PyFunctionObject *)descriptor;
        PyCodeObject *code = (PyCodeObject *)func->func_code;
        int kind = function_kind(code);
        if (kind == SIMPLE_FUNCTION) {
            SPECIALIZATION_FAIL(STORE_SUBSCR, SPEC_FAIL_SUBSCR_PY_SIMPLE);
        }
        else {
            SPECIALIZATION_FAIL(STORE_SUBSCR, SPEC_FAIL_SUBSCR_PY_OTHER);
        }
        goto fail;
    }
#endif
    SPECIALIZATION_FAIL(STORE_SUBSCR, SPEC_FAIL_OTHER);
fail:
    STAT_INC(STORE_SUBSCR, failure);
    assert(!PyErr_Occurred());
    *instr = _Py_MAKECODEUNIT(_Py_OPCODE(*instr), ADAPTIVE_CACHE_BACKOFF);
    return 0;
success:
    STAT_INC(STORE_SUBSCR, success);
    assert(!PyErr_Occurred());
    return 0;
}

static int
specialize_class_call(
    PyObject *callable, _Py_CODEUNIT *instr,
    int nargs, PyObject *kwnames, SpecializedCacheEntry *cache)
{
    PyTypeObject *tp = _PyType_CAST(callable);
    if (tp->tp_new == PyBaseObject_Type.tp_new) {
        SPECIALIZATION_FAIL(CALL, SPEC_FAIL_CALL_PYTHON_CLASS);
        return -1;
    }
    if (tp->tp_flags & Py_TPFLAGS_IMMUTABLETYPE) {
        if (nargs == 1 && kwnames == NULL) {
            if (tp == &PyUnicode_Type) {
                *instr = _Py_MAKECODEUNIT(CALL_NO_KW_STR_1, _Py_OPARG(*instr));
                return 0;
            }
            else if (tp == &PyType_Type) {
                *instr = _Py_MAKECODEUNIT(CALL_NO_KW_TYPE_1, _Py_OPARG(*instr));
                return 0;
            }
            else if (tp == &PyTuple_Type) {
                *instr = _Py_MAKECODEUNIT(CALL_NO_KW_TUPLE_1, _Py_OPARG(*instr));
                return 0;
            }
        }
        if (tp->tp_vectorcall != NULL) {
            *instr = _Py_MAKECODEUNIT(CALL_BUILTIN_CLASS, _Py_OPARG(*instr));
            return 0;
        }
        SPECIALIZATION_FAIL(CALL, tp == &PyUnicode_Type ?
            SPEC_FAIL_CALL_STR : SPEC_FAIL_CALL_CLASS_NO_VECTORCALL);
        return -1;
    }
    SPECIALIZATION_FAIL(CALL, SPEC_FAIL_CALL_CLASS_MUTABLE);
    return -1;
}

#ifdef Py_STATS
static int
builtin_call_fail_kind(int ml_flags)
{
    switch (ml_flags & (METH_VARARGS | METH_FASTCALL | METH_NOARGS | METH_O |
        METH_KEYWORDS | METH_METHOD)) {
        case METH_VARARGS:
            return SPEC_FAIL_CALL_PYCFUNCTION;
        case METH_VARARGS | METH_KEYWORDS:
            return SPEC_FAIL_CALL_PYCFUNCTION_WITH_KEYWORDS;
        case METH_FASTCALL | METH_KEYWORDS:
            return SPEC_FAIL_CALL_PYCFUNCTION_FAST_WITH_KEYWORDS;
        case METH_NOARGS:
            return SPEC_FAIL_CALL_PYCFUNCTION_NOARGS;
        /* This case should never happen with PyCFunctionObject -- only
            PyMethodObject. See zlib.compressobj()'s methods for an example.
        */
        case METH_METHOD | METH_FASTCALL | METH_KEYWORDS:
        default:
            return SPEC_FAIL_CALL_BAD_CALL_FLAGS;
    }
}
#endif

static PyMethodDescrObject *_list_append = NULL;

static int
specialize_method_descriptor(
    PyMethodDescrObject *descr, _Py_CODEUNIT *instr,
    int nargs, PyObject *kwnames, SpecializedCacheEntry *cache)
{
    if (kwnames) {
        SPECIALIZATION_FAIL(CALL, SPEC_FAIL_CALL_KWNAMES);
        return -1;
    }
    if (_list_append == NULL) {
        _list_append = (PyMethodDescrObject *)_PyType_Lookup(&PyList_Type,
                                                             &_Py_ID(append));
    }
    assert(_list_append != NULL);
    if (nargs == 2 && descr == _list_append) {
        assert(_Py_OPCODE(instr[-1]) == PRECALL_METHOD);
        cache[-1].obj.obj = (PyObject *)_list_append;
        *instr = _Py_MAKECODEUNIT(CALL_NO_KW_LIST_APPEND, _Py_OPARG(*instr));
        return 0;
    }

    switch (descr->d_method->ml_flags &
        (METH_VARARGS | METH_FASTCALL | METH_NOARGS | METH_O |
        METH_KEYWORDS | METH_METHOD)) {
        case METH_NOARGS: {
            if (nargs != 1) {
                SPECIALIZATION_FAIL(CALL, SPEC_FAIL_WRONG_NUMBER_ARGUMENTS);
                return -1;
            }
            *instr = _Py_MAKECODEUNIT(CALL_NO_KW_METHOD_DESCRIPTOR_NOARGS,
                _Py_OPARG(*instr));
            return 0;
        }
        case METH_O: {
            if (nargs != 2) {
                SPECIALIZATION_FAIL(CALL, SPEC_FAIL_OUT_OF_RANGE);
                return -1;
            }
            *instr = _Py_MAKECODEUNIT(CALL_NO_KW_METHOD_DESCRIPTOR_O,
                _Py_OPARG(*instr));
            return 0;
        }
        case METH_FASTCALL: {
            *instr = _Py_MAKECODEUNIT(CALL_NO_KW_METHOD_DESCRIPTOR_FAST,
                _Py_OPARG(*instr));
            return 0;
        }
    }
    SPECIALIZATION_FAIL(CALL, builtin_call_fail_kind(descr->d_method->ml_flags));
    return -1;
}

static int
specialize_py_call(
    PyFunctionObject *func, _Py_CODEUNIT *instr,
    int nargs, PyObject *kwnames, SpecializedCacheEntry *cache)
{
    _PyCallCache *cache1 = &cache[-1].call;
    PyCodeObject *code = (PyCodeObject *)func->func_code;
    int kind = function_kind(code);
    if (kwnames) {
        SPECIALIZATION_FAIL(CALL, SPEC_FAIL_CALL_KWNAMES);
        return -1;
    }
    if (kind != SIMPLE_FUNCTION) {
        SPECIALIZATION_FAIL(CALL, kind);
        return -1;
    }
    int argcount = code->co_argcount;
    if (argcount > 0xffff) {
        SPECIALIZATION_FAIL(CALL, SPEC_FAIL_OUT_OF_RANGE);
        return -1;
    }
    int defcount = func->func_defaults == NULL ? 0 : (int)PyTuple_GET_SIZE(func->func_defaults);
    assert(defcount <= argcount);
    int min_args = argcount-defcount;
    if (nargs > argcount || nargs < min_args) {
        SPECIALIZATION_FAIL(CALL, SPEC_FAIL_WRONG_NUMBER_ARGUMENTS);
        return -1;
    }
    assert(nargs <= argcount && nargs >= min_args);
    assert(min_args >= 0 && defcount >= 0);
    assert(defcount == 0 || func->func_defaults != NULL);
    if (min_args > 0xffff || defcount > 0xffff) {
        SPECIALIZATION_FAIL(CALL, SPEC_FAIL_OUT_OF_RANGE);
        return -1;
    }
    int version = _PyFunction_GetVersionForCurrentState(func);
    if (version == 0) {
        SPECIALIZATION_FAIL(CALL, SPEC_FAIL_OUT_OF_VERSIONS);
        return -1;
    }
    cache[0].adaptive.index = nargs;
    cache1->func_version = version;
    cache1->min_args = min_args;
    cache1->defaults_len = defcount;
    if (argcount == nargs) {
        *instr = _Py_MAKECODEUNIT(CALL_PY_EXACT_ARGS, _Py_OPARG(*instr));
    }
    else {
        *instr = _Py_MAKECODEUNIT(CALL_PY_WITH_DEFAULTS, _Py_OPARG(*instr));
    }
    return 0;
}

static int
specialize_c_call(PyObject *callable, _Py_CODEUNIT *instr, int nargs,
    PyObject *kwnames, SpecializedCacheEntry *cache, PyObject *builtins)
{
    _PyObjectCache *cache1 = &cache[-1].obj;
    if (PyCFunction_GET_FUNCTION(callable) == NULL) {
        return 1;
    }
    switch (PyCFunction_GET_FLAGS(callable) &
        (METH_VARARGS | METH_FASTCALL | METH_NOARGS | METH_O |
        METH_KEYWORDS | METH_METHOD)) {
        case METH_O: {
            if (kwnames) {
                SPECIALIZATION_FAIL(CALL, SPEC_FAIL_CALL_KWNAMES);
                return -1;
            }
            if (nargs != 1) {
                SPECIALIZATION_FAIL(CALL, SPEC_FAIL_WRONG_NUMBER_ARGUMENTS);
                return 1;
            }
            /* len(o) */
            PyObject *builtin_len = PyDict_GetItemString(builtins, "len");
            if (callable == builtin_len) {
                cache1->obj = builtin_len;  // borrowed
                *instr = _Py_MAKECODEUNIT(CALL_NO_KW_LEN,
                    _Py_OPARG(*instr));
                return 0;
            }
            *instr = _Py_MAKECODEUNIT(CALL_NO_KW_BUILTIN_O,
                _Py_OPARG(*instr));
            return 0;
        }
        case METH_FASTCALL: {
            if (kwnames) {
                SPECIALIZATION_FAIL(CALL, SPEC_FAIL_CALL_KWNAMES);
                return -1;
            }
            if (nargs == 2) {
                /* isinstance(o1, o2) */
                PyObject *builtin_isinstance = PyDict_GetItemString(
                    builtins, "isinstance");
                if (callable == builtin_isinstance) {
                    cache1->obj = builtin_isinstance;  // borrowed
                    *instr = _Py_MAKECODEUNIT(CALL_NO_KW_ISINSTANCE,
                        _Py_OPARG(*instr));
                    return 0;
                }
            }
            *instr = _Py_MAKECODEUNIT(CALL_NO_KW_BUILTIN_FAST,
                _Py_OPARG(*instr));
            return 0;
        }
        case METH_FASTCALL | METH_KEYWORDS: {
            *instr = _Py_MAKECODEUNIT(CALL_BUILTIN_FAST_WITH_KEYWORDS,
                _Py_OPARG(*instr));
            return 0;
        }
        default:
            SPECIALIZATION_FAIL(CALL,
                builtin_call_fail_kind(PyCFunction_GET_FLAGS(callable)));
            return 1;
    }
}

#ifdef Py_STATS
static int
call_fail_kind(PyObject *callable)
{
    if (PyCFunction_CheckExact(callable)) {
        return SPEC_FAIL_CALL_PYCFUNCTION;
    }
    else if (PyFunction_Check(callable)) {
        return SPEC_FAIL_CALL_PYFUNCTION;
    }
    else if (PyInstanceMethod_Check(callable)) {
        return SPEC_FAIL_CALL_INSTANCE_METHOD;
    }
    else if (PyMethod_Check(callable)) {
        return SPEC_FAIL_CALL_BOUND_METHOD;
    }
    // builtin method
    else if (PyCMethod_Check(callable)) {
        return SPEC_FAIL_CALL_CMETHOD;
    }
    else if (PyType_Check(callable)) {
        if (((PyTypeObject *)callable)->tp_new == PyBaseObject_Type.tp_new) {
            return SPEC_FAIL_CALL_PYTHON_CLASS;
        }
        else {
            return SPEC_FAIL_CALL_CLASS;
        }
    }
    else if (Py_IS_TYPE(callable, &PyMethodDescr_Type)) {
        return SPEC_FAIL_CALL_METHOD_DESCRIPTOR;
    }
    else if (Py_TYPE(callable) == &PyWrapperDescr_Type) {
        return SPEC_FAIL_CALL_OPERATOR_WRAPPER;
    }
    else if (Py_TYPE(callable) == &_PyMethodWrapper_Type) {
        return SPEC_FAIL_CALL_METHOD_WRAPPER;
    }
    return SPEC_FAIL_OTHER;
}
#endif

/* TODO:
    - Specialize calling classes.
*/
int
_Py_Specialize_CallNoKw(
    PyObject *callable, _Py_CODEUNIT *instr,
    int nargs, PyObject *kwnames,
    SpecializedCacheEntry *cache, PyObject *builtins)
{
    _PyAdaptiveEntry *cache0 = &cache->adaptive;
    int fail;
    if (PyCFunction_CheckExact(callable)) {
        fail = specialize_c_call(callable, instr, nargs, kwnames, cache, builtins);
    }
    else if (PyFunction_Check(callable)) {
        fail = specialize_py_call((PyFunctionObject *)callable, instr, nargs, kwnames, cache);
    }
    else if (PyType_Check(callable)) {
        fail = specialize_class_call(callable, instr, nargs, kwnames, cache);
    }
    else if (Py_IS_TYPE(callable, &PyMethodDescr_Type)) {
        fail = specialize_method_descriptor(
            (PyMethodDescrObject *)callable, instr, nargs, kwnames, cache);
    }
    else {
        SPECIALIZATION_FAIL(CALL, call_fail_kind(callable));
        fail = -1;
    }
    if (fail) {
        STAT_INC(CALL, failure);
        assert(!PyErr_Occurred());
        cache_backoff(cache0);
    }
    else {
        STAT_INC(CALL, success);
        assert(!PyErr_Occurred());
        cache0->counter = initial_counter_value();
    }
    return 0;
}

void
_Py_Specialize_BinaryOp(PyObject *lhs, PyObject *rhs, _Py_CODEUNIT *instr,
                        SpecializedCacheEntry *cache)
{
    _PyAdaptiveEntry *adaptive = &cache->adaptive;
    switch (adaptive->original_oparg) {
        case NB_ADD:
        case NB_INPLACE_ADD:
            if (!Py_IS_TYPE(lhs, Py_TYPE(rhs))) {
                SPECIALIZATION_FAIL(BINARY_OP, SPEC_FAIL_BINARY_OP_DIFFERENT_TYPES);
                goto failure;
            }
            if (PyUnicode_CheckExact(lhs)) {
                if (_Py_OPCODE(instr[1]) == STORE_FAST && Py_REFCNT(lhs) == 2) {
                    *instr = _Py_MAKECODEUNIT(BINARY_OP_INPLACE_ADD_UNICODE,
                                              _Py_OPARG(*instr));
                    goto success;
                }
                *instr = _Py_MAKECODEUNIT(BINARY_OP_ADD_UNICODE,
                                          _Py_OPARG(*instr));
                goto success;
            }
            if (PyLong_CheckExact(lhs)) {
                *instr = _Py_MAKECODEUNIT(BINARY_OP_ADD_INT, _Py_OPARG(*instr));
                goto success;
            }
            if (PyFloat_CheckExact(lhs)) {
                *instr = _Py_MAKECODEUNIT(BINARY_OP_ADD_FLOAT,
                                          _Py_OPARG(*instr));
                goto success;
            }
            break;
        case NB_MULTIPLY:
        case NB_INPLACE_MULTIPLY:
            if (!Py_IS_TYPE(lhs, Py_TYPE(rhs))) {
                SPECIALIZATION_FAIL(BINARY_OP, SPEC_FAIL_BINARY_OP_DIFFERENT_TYPES);
                goto failure;
            }
            if (PyLong_CheckExact(lhs)) {
                *instr = _Py_MAKECODEUNIT(BINARY_OP_MULTIPLY_INT,
                                          _Py_OPARG(*instr));
                goto success;
            }
            if (PyFloat_CheckExact(lhs)) {
                *instr = _Py_MAKECODEUNIT(BINARY_OP_MULTIPLY_FLOAT,
                                          _Py_OPARG(*instr));
                goto success;
            }
            break;
        case NB_SUBTRACT:
        case NB_INPLACE_SUBTRACT:
            if (!Py_IS_TYPE(lhs, Py_TYPE(rhs))) {
                SPECIALIZATION_FAIL(BINARY_OP, SPEC_FAIL_BINARY_OP_DIFFERENT_TYPES);
                goto failure;
            }
            if (PyLong_CheckExact(lhs)) {
                *instr = _Py_MAKECODEUNIT(BINARY_OP_SUBTRACT_INT,
                                          _Py_OPARG(*instr));
                goto success;
            }
            if (PyFloat_CheckExact(lhs)) {
                *instr = _Py_MAKECODEUNIT(BINARY_OP_SUBTRACT_FLOAT,
                                          _Py_OPARG(*instr));
                goto success;
            }
            break;
        default:
            // These operators don't have any available specializations. Rather
            // than repeatedly attempting to specialize them, just convert them
            // back to BINARY_OP (while still recording a failure, of course)!
            *instr = _Py_MAKECODEUNIT(BINARY_OP, adaptive->original_oparg);
    }
    SPECIALIZATION_FAIL(BINARY_OP, SPEC_FAIL_OTHER);
failure:
    STAT_INC(BINARY_OP, failure);
    cache_backoff(adaptive);
    return;
success:
    STAT_INC(BINARY_OP, success);
    adaptive->counter = initial_counter_value();
}


#ifdef Py_STATS
static int
compare_op_fail_kind(PyObject *lhs, PyObject *rhs)
{
    if (Py_TYPE(lhs) != Py_TYPE(rhs)) {
        if (PyFloat_CheckExact(lhs) && PyLong_CheckExact(rhs)) {
            return SPEC_FAIL_COMPARE_OP_FLOAT_LONG;
        }
        if (PyLong_CheckExact(lhs) && PyFloat_CheckExact(rhs)) {
            return SPEC_FAIL_COMPARE_OP_LONG_FLOAT;
        }
        return SPEC_FAIL_COMPARE_OP_DIFFERENT_TYPES;
    }
    if (PyBytes_CheckExact(lhs)) {
        return SPEC_FAIL_COMPARE_OP_BYTES;
    }
    if (PyTuple_CheckExact(lhs)) {
        return SPEC_FAIL_COMPARE_OP_TUPLE;
    }
    if (PyList_CheckExact(lhs)) {
        return SPEC_FAIL_COMPARE_OP_LIST;
    }
    if (PySet_CheckExact(lhs) || PyFrozenSet_CheckExact(lhs)) {
        return SPEC_FAIL_COMPARE_OP_SET;
    }
    if (PyBool_Check(lhs)) {
        return SPEC_FAIL_COMPARE_OP_BOOL;
    }
    if (Py_TYPE(lhs)->tp_richcompare == PyBaseObject_Type.tp_richcompare) {
        return SPEC_FAIL_COMPARE_OP_BASEOBJECT;
    }
    return SPEC_FAIL_OTHER;
}
#endif


static int compare_masks[] = {
    // 1-bit: jump if less than
    // 2-bit: jump if equal
    // 4-bit: jump if greater
    [Py_LT] = 1 | 0 | 0,
    [Py_LE] = 1 | 2 | 0,
    [Py_EQ] = 0 | 2 | 0,
    [Py_NE] = 1 | 0 | 4,
    [Py_GT] = 0 | 0 | 4,
    [Py_GE] = 0 | 2 | 4,
};

void
_Py_Specialize_CompareOp(PyObject *lhs, PyObject *rhs,
                         _Py_CODEUNIT *instr, SpecializedCacheEntry *cache)
{
    _PyAdaptiveEntry *adaptive = &cache->adaptive;
    int op = adaptive->original_oparg;
    int next_opcode = _Py_OPCODE(instr[1]);
    if (next_opcode != POP_JUMP_IF_FALSE && next_opcode != POP_JUMP_IF_TRUE) {
        // Can't ever combine, so don't don't bother being adaptive.
        SPECIALIZATION_FAIL(COMPARE_OP, SPEC_FAIL_COMPARE_OP_NOT_FOLLOWED_BY_COND_JUMP);
        *instr = _Py_MAKECODEUNIT(COMPARE_OP, adaptive->original_oparg);
        goto failure;
    }
    assert(op <= Py_GE);
    int when_to_jump_mask = compare_masks[op];
    if (next_opcode == POP_JUMP_IF_FALSE) {
        when_to_jump_mask = (1 | 2 | 4) & ~when_to_jump_mask;
    }
    if (Py_TYPE(lhs) != Py_TYPE(rhs)) {
        SPECIALIZATION_FAIL(COMPARE_OP, compare_op_fail_kind(lhs, rhs));
        goto failure;
    }
    if (PyFloat_CheckExact(lhs)) {
        *instr = _Py_MAKECODEUNIT(COMPARE_OP_FLOAT_JUMP, _Py_OPARG(*instr));
        adaptive->index = when_to_jump_mask;
        goto success;
    }
    if (PyLong_CheckExact(lhs)) {
        if (Py_ABS(Py_SIZE(lhs)) <= 1 && Py_ABS(Py_SIZE(rhs)) <= 1) {
            *instr = _Py_MAKECODEUNIT(COMPARE_OP_INT_JUMP, _Py_OPARG(*instr));
            adaptive->index = when_to_jump_mask;
            goto success;
        }
        else {
            SPECIALIZATION_FAIL(COMPARE_OP, SPEC_FAIL_COMPARE_OP_BIG_INT);
            goto failure;
        }
    }
    if (PyUnicode_CheckExact(lhs)) {
        if (op != Py_EQ && op != Py_NE) {
            SPECIALIZATION_FAIL(COMPARE_OP, SPEC_FAIL_COMPARE_OP_STRING);
            goto failure;
        }
        else {
            *instr = _Py_MAKECODEUNIT(COMPARE_OP_STR_JUMP, _Py_OPARG(*instr));
            adaptive->index = (when_to_jump_mask & 2) == 0;
            goto success;
        }
    }
    SPECIALIZATION_FAIL(COMPARE_OP, compare_op_fail_kind(lhs, rhs));
failure:
    STAT_INC(COMPARE_OP, failure);
    cache_backoff(adaptive);
    return;
success:
    STAT_INC(COMPARE_OP, success);
    adaptive->counter = initial_counter_value();
}

<<<<<<< HEAD
void
_Py_Specialize_UnpackSequence(PyObject *seq, _Py_CODEUNIT *instr,
                              SpecializedCacheEntry *cache)
{
    _PyAdaptiveEntry *adaptive = &cache->adaptive;
    if (PyTuple_CheckExact(seq)) {
        if (PyTuple_GET_SIZE(seq) != adaptive->original_oparg) {
            SPECIALIZATION_FAIL(UNPACK_SEQUENCE, SPEC_FAIL_EXPECTED_ERROR);
            goto failure;
        }
        if (PyTuple_GET_SIZE(seq) == 2) {
            *instr = _Py_MAKECODEUNIT(UNPACK_SEQUENCE_TWO_TUPLE,
                                      _Py_OPARG(*instr));
            goto success;
        }
        *instr = _Py_MAKECODEUNIT(UNPACK_SEQUENCE_TUPLE, _Py_OPARG(*instr));
        goto success;
    }
    if (PyList_CheckExact(seq)) {
        if (PyList_GET_SIZE(seq) != adaptive->original_oparg) {
            SPECIALIZATION_FAIL(UNPACK_SEQUENCE, SPEC_FAIL_EXPECTED_ERROR);
            goto failure;
        }
        *instr = _Py_MAKECODEUNIT(UNPACK_SEQUENCE_LIST, _Py_OPARG(*instr));
        goto success;
    }
    SPECIALIZATION_FAIL(UNPACK_SEQUENCE, SPEC_FAIL_OTHER);
failure:
    STAT_INC(UNPACK_SEQUENCE, failure);
    cache_backoff(adaptive);
    return;
success:
    STAT_INC(UNPACK_SEQUENCE, success);
    adaptive->counter = initial_counter_value();
}
=======
#ifdef Py_STATS
>>>>>>> d7a5aca9

int
 _PySpecialization_ClassifyIterator(PyObject *iter)
{
    if (PyGen_CheckExact(iter)) {
        return SPEC_FAIL_FOR_ITER_GENERATOR;
    }
    if (PyCoro_CheckExact(iter)) {
        return SPEC_FAIL_FOR_ITER_COROUTINE;
    }
    if (PyAsyncGen_CheckExact(iter)) {
        return SPEC_FAIL_FOR_ITER_ASYNC_GENERATOR;
    }
    PyTypeObject *t = _Py_TYPE(iter);
    if (t == &PyListIter_Type) {
        return SPEC_FAIL_FOR_ITER_LIST;
    }
    if (t == &PyTupleIter_Type) {
        return SPEC_FAIL_FOR_ITER_TUPLE;
    }
    if (t == &PyDictIterKey_Type) {
        return SPEC_FAIL_FOR_ITER_DICT_KEYS;
    }
    if (t == &PyDictIterValue_Type) {
        return SPEC_FAIL_FOR_ITER_DICT_VALUES;
    }
    if (t == &PyDictIterItem_Type) {
        return SPEC_FAIL_FOR_ITER_DICT_ITEMS;
    }
    if (t == &PySetIter_Type) {
        return SPEC_FAIL_FOR_ITER_SET;
    }
    if (t == &PyUnicodeIter_Type) {
        return SPEC_FAIL_FOR_ITER_STRING;
    }
    if (t == &PyBytesIter_Type) {
        return SPEC_FAIL_FOR_ITER_BYTES;
    }
    if (t == &PyRangeIter_Type) {
        return SPEC_FAIL_FOR_ITER_RANGE;
    }
    if (t == &PyEnum_Type) {
        return SPEC_FAIL_FOR_ITER_ENUMERATE;
    }

    if (strncmp(t->tp_name, "itertools", 8) == 0) {
        return SPEC_FAIL_FOR_ITER_ITERTOOLS;
    }
    return SPEC_FAIL_OTHER;
<<<<<<< HEAD
}
=======
}

int
_PySpecialization_ClassifySequence(PyObject *seq)
{
    if (PyTuple_CheckExact(seq)) {
        return SPEC_FAIL_UNPACK_SEQUENCE_TUPLE;
    }
    if (PyList_CheckExact(seq)) {
        return SPEC_FAIL_UNPACK_SEQUENCE_LIST;
    }
    return SPEC_FAIL_OTHER;
}

int
_PySpecialization_ClassifyCallable(PyObject *callable)
{
    return call_fail_kind(callable);
}

#endif
>>>>>>> d7a5aca9
<|MERGE_RESOLUTION|>--- conflicted
+++ resolved
@@ -1924,7 +1924,6 @@
     adaptive->counter = initial_counter_value();
 }
 
-<<<<<<< HEAD
 void
 _Py_Specialize_UnpackSequence(PyObject *seq, _Py_CODEUNIT *instr,
                               SpecializedCacheEntry *cache)
@@ -1960,9 +1959,8 @@
     STAT_INC(UNPACK_SEQUENCE, success);
     adaptive->counter = initial_counter_value();
 }
-=======
+
 #ifdef Py_STATS
->>>>>>> d7a5aca9
 
 int
  _PySpecialization_ClassifyIterator(PyObject *iter)
@@ -2012,21 +2010,6 @@
         return SPEC_FAIL_FOR_ITER_ITERTOOLS;
     }
     return SPEC_FAIL_OTHER;
-<<<<<<< HEAD
-}
-=======
-}
-
-int
-_PySpecialization_ClassifySequence(PyObject *seq)
-{
-    if (PyTuple_CheckExact(seq)) {
-        return SPEC_FAIL_UNPACK_SEQUENCE_TUPLE;
-    }
-    if (PyList_CheckExact(seq)) {
-        return SPEC_FAIL_UNPACK_SEQUENCE_LIST;
-    }
-    return SPEC_FAIL_OTHER;
 }
 
 int
@@ -2035,5 +2018,4 @@
     return call_fail_kind(callable);
 }
 
-#endif
->>>>>>> d7a5aca9
+#endif