--- conflicted
+++ resolved
@@ -457,7 +457,7 @@
 
 // Initialize warmup counters. This cannot fail.
 void
-_PyCode_InitCounters(_Py_CODEUNIT *instructions, Py_ssize_t size, int enable)
+_PyCode_InitCounters(_Py_CODEUNIT *instructions, Py_ssize_t size, PyObject *consts, int enable)
 {
     #if ENABLE_SPECIALIZATION_FT
     _Py_BackoffCounter jump_counter, adaptive_counter;
@@ -470,11 +470,7 @@
         adaptive_counter = initial_unreachable_backoff_counter();
     }
     int opcode = 0;
-<<<<<<< HEAD
-=======
     int oparg = 0;
-    _Py_CODEUNIT *instructions = _PyCode_CODE(code);
->>>>>>> cc9a1839
     /* The last code unit cannot have a cache, so we don't need to check it */
     for (Py_ssize_t i = 0; i < size-1; i++) {
         opcode = instructions[i].op.code;
@@ -502,7 +498,7 @@
             /* We can't do this in the bytecode compiler as
              * marshalling can intern strings and make them immortal. */
 
-            PyObject *obj = PyTuple_GET_ITEM(code->co_consts, oparg);
+            PyObject *obj = PyTuple_GET_ITEM(consts, oparg);
             if (_Py_IsImmortal(obj)) {
                 instructions[i].op.code = LOAD_CONST_IMMORTAL;
             }
