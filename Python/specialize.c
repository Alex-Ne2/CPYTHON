#include "Python.h"
#include "pycore_code.h"
#include "pycore_dict.h"
#include "pycore_global_strings.h"  // _Py_ID()
#include "pycore_long.h"
#include "pycore_moduleobject.h"
#include "pycore_object.h"
#include "opcode.h"
#include "structmember.h"         // struct PyMemberDef, T_OFFSET_EX

#include <stdlib.h> // rand()

/* For guidance on adding or extending families of instructions see
 * ./adaptive.md
 */


/* We layout the quickened data as a bi-directional array:
 * Instructions upwards, cache entries downwards.
 * first_instr is aligned to a SpecializedCacheEntry.
 * The nth instruction is located at first_instr[n]
 * The nth cache is located at ((SpecializedCacheEntry *)first_instr)[-1-n]
 * The first (index 0) cache entry is reserved for the count, to enable finding
 * the first instruction from the base pointer.
 * The cache_count argument must include space for the count.
 * We use the SpecializedCacheOrInstruction union to refer to the data
 * to avoid type punning.

 Layout of quickened data, each line 8 bytes for M cache entries and N instructions:

 <cache_count>                              <---- co->co_quickened
 <cache M-1>
 <cache M-2>
 ...
 <cache 0>
 <instr 0> <instr 1> <instr 2> <instr 3>    <--- co->co_first_instr
 <instr 4> <instr 5> <instr 6> <instr 7>
 ...
 <instr N-1>
*/

/* Map from opcode to adaptive opcode.
  Values of zero are ignored. */
static uint8_t adaptive_opcodes[256] = {
    [LOAD_ATTR] = LOAD_ATTR_ADAPTIVE,
    [LOAD_GLOBAL] = LOAD_GLOBAL_ADAPTIVE,
    [LOAD_METHOD] = LOAD_METHOD_ADAPTIVE,
    [BINARY_SUBSCR] = BINARY_SUBSCR_ADAPTIVE,
    [STORE_SUBSCR] = STORE_SUBSCR_ADAPTIVE,
    [CALL] = CALL_ADAPTIVE,
    [PRECALL] = PRECALL_ADAPTIVE,
    [STORE_ATTR] = STORE_ATTR_ADAPTIVE,
    [BINARY_OP] = BINARY_OP_ADAPTIVE,
    [COMPARE_OP] = COMPARE_OP_ADAPTIVE,
    [UNPACK_SEQUENCE] = UNPACK_SEQUENCE_ADAPTIVE,
};

/* The number of cache entries required for a "family" of instructions. */
static uint8_t cache_requirements[256] = {
    [LOAD_ATTR] = 1,  // _PyAdaptiveEntry
    [LOAD_GLOBAL] = 2, /* _PyAdaptiveEntry and _PyLoadGlobalCache */
    [LOAD_METHOD] = 3, /* _PyAdaptiveEntry, _PyAttrCache and _PyObjectCache */
    [BINARY_SUBSCR] = 2, /* _PyAdaptiveEntry, _PyObjectCache */
    [STORE_SUBSCR] = 0,
    [CALL] = 2, /* _PyAdaptiveEntry and _PyObjectCache/_PyCallCache */
<<<<<<< HEAD
    [STORE_ATTR] = 1,  // _PyAdaptiveEntry
=======
    [PRECALL] = 2, /* _PyAdaptiveEntry and _PyObjectCache/_PyCallCache */
    [STORE_ATTR] = 2, /* _PyAdaptiveEntry and _PyAttrCache */
>>>>>>> 38b5acf8
    [BINARY_OP] = 1,  // _PyAdaptiveEntry
    [COMPARE_OP] = 1, /* _PyAdaptiveEntry */
    [UNPACK_SEQUENCE] = 1,  // _PyAdaptiveEntry
};

Py_ssize_t _Py_QuickenedCount = 0;
#ifdef Py_STATS
PyStats _py_stats = { 0 };

#define ADD_STAT_TO_DICT(res, field) \
    do { \
        PyObject *val = PyLong_FromUnsignedLongLong(stats->field); \
        if (val == NULL) { \
            Py_DECREF(res); \
            return NULL; \
        } \
        if (PyDict_SetItemString(res, #field, val) == -1) { \
            Py_DECREF(res); \
            Py_DECREF(val); \
            return NULL; \
        } \
        Py_DECREF(val); \
    } while(0);

static PyObject*
stats_to_dict(SpecializationStats *stats)
{
    PyObject *res = PyDict_New();
    if (res == NULL) {
        return NULL;
    }
    ADD_STAT_TO_DICT(res, success);
    ADD_STAT_TO_DICT(res, failure);
    ADD_STAT_TO_DICT(res, hit);
    ADD_STAT_TO_DICT(res, deferred);
    ADD_STAT_TO_DICT(res, miss);
    ADD_STAT_TO_DICT(res, deopt);
    PyObject *failure_kinds = PyTuple_New(SPECIALIZATION_FAILURE_KINDS);
    if (failure_kinds == NULL) {
        Py_DECREF(res);
        return NULL;
    }
    for (int i = 0; i < SPECIALIZATION_FAILURE_KINDS; i++) {
        PyObject *stat = PyLong_FromUnsignedLongLong(stats->failure_kinds[i]);
        if (stat == NULL) {
            Py_DECREF(res);
            Py_DECREF(failure_kinds);
            return NULL;
        }
        PyTuple_SET_ITEM(failure_kinds, i, stat);
    }
    if (PyDict_SetItemString(res, "failure_kinds", failure_kinds)) {
        Py_DECREF(res);
        Py_DECREF(failure_kinds);
        return NULL;
    }
    Py_DECREF(failure_kinds);
    return res;
}
#undef ADD_STAT_TO_DICT

static int
add_stat_dict(
    PyObject *res,
    int opcode,
    const char *name) {

    SpecializationStats *stats = &_py_stats.opcode_stats[opcode].specialization;
    PyObject *d = stats_to_dict(stats);
    if (d == NULL) {
        return -1;
    }
    int err = PyDict_SetItemString(res, name, d);
    Py_DECREF(d);
    return err;
}

#ifdef Py_STATS
PyObject*
_Py_GetSpecializationStats(void) {
    PyObject *stats = PyDict_New();
    if (stats == NULL) {
        return NULL;
    }
    int err = 0;
    err += add_stat_dict(stats, LOAD_ATTR, "load_attr");
    err += add_stat_dict(stats, LOAD_GLOBAL, "load_global");
    err += add_stat_dict(stats, LOAD_METHOD, "load_method");
    err += add_stat_dict(stats, BINARY_SUBSCR, "binary_subscr");
    err += add_stat_dict(stats, STORE_SUBSCR, "store_subscr");
    err += add_stat_dict(stats, STORE_ATTR, "store_attr");
    err += add_stat_dict(stats, CALL, "call");
    err += add_stat_dict(stats, BINARY_OP, "binary_op");
    err += add_stat_dict(stats, COMPARE_OP, "compare_op");
    err += add_stat_dict(stats, UNPACK_SEQUENCE, "unpack_sequence");
    if (err < 0) {
        Py_DECREF(stats);
        return NULL;
    }
    return stats;
}
#endif


#define PRINT_STAT(i, field) \
    if (stats[i].field) { \
        fprintf(out, "    opcode[%d]." #field " : %" PRIu64 "\n", i, stats[i].field); \
    }

static void
print_spec_stats(FILE *out, OpcodeStats *stats)
{
    /* Mark some opcodes as specializable for stats,
     * even though we don't specialize them yet. */
    fprintf(out, "opcode[%d].specializable : 1\n", FOR_ITER);
    fprintf(out, "opcode[%d].specializable : 1\n", PRECALL);
    fprintf(out, "opcode[%d].specializable : 1\n", UNPACK_SEQUENCE);
    for (int i = 0; i < 256; i++) {
        if (adaptive_opcodes[i]) {
            fprintf(out, "opcode[%d].specializable : 1\n", i);
        }
        PRINT_STAT(i, specialization.success);
        PRINT_STAT(i, specialization.failure);
        PRINT_STAT(i, specialization.hit);
        PRINT_STAT(i, specialization.deferred);
        PRINT_STAT(i, specialization.miss);
        PRINT_STAT(i, specialization.deopt);
        PRINT_STAT(i, execution_count);
        for (int j = 0; j < SPECIALIZATION_FAILURE_KINDS; j++) {
            uint64_t val = stats[i].specialization.failure_kinds[j];
            if (val) {
                fprintf(out, "    opcode[%d].specialization.failure_kinds[%d] : %"
                    PRIu64 "\n", i, j, val);
            }
        }
        for(int j = 0; j < 256; j++) {
            if (stats[i].pair_count[j]) {
                fprintf(out, "opcode[%d].pair_count[%d] : %" PRIu64 "\n",
                        i, j, stats[i].pair_count[j]);
            }
        }
    }
}
#undef PRINT_STAT


static void
print_call_stats(FILE *out, CallStats *stats)
{
    fprintf(out, "Calls to PyEval_EvalDefault: %" PRIu64 "\n", stats->pyeval_calls);
    fprintf(out, "Calls to Python functions inlined: %" PRIu64 "\n", stats->inlined_py_calls);
    fprintf(out, "Frames pushed: %" PRIu64 "\n", stats->frames_pushed);
    fprintf(out, "Frame objects created: %" PRIu64 "\n", stats->frame_objects_created);
}

static void
print_object_stats(FILE *out, ObjectStats *stats)
{
    fprintf(out, "Object allocations: %" PRIu64 "\n", stats->allocations);
    fprintf(out, "Object frees: %" PRIu64 "\n", stats->frees);
    fprintf(out, "Object new values: %" PRIu64 "\n", stats->new_values);
    fprintf(out, "Object materialize dict (on request): %" PRIu64 "\n", stats->dict_materialized_on_request);
    fprintf(out, "Object materialize dict (new key): %" PRIu64 "\n", stats->dict_materialized_new_key);
    fprintf(out, "Object materialize dict (too big): %" PRIu64 "\n", stats->dict_materialized_too_big);
}

static void
print_stats(FILE *out, PyStats *stats) {
    print_spec_stats(out, stats->opcode_stats);
    print_call_stats(out, &stats->call_stats);
    print_object_stats(out, &stats->object_stats);
}

void
_Py_PrintSpecializationStats(int to_file)
{
    FILE *out = stderr;
    if (to_file) {
        /* Write to a file instead of stderr. */
# ifdef MS_WINDOWS
        const char *dirname = "c:\\temp\\py_stats\\";
# else
        const char *dirname = "/tmp/py_stats/";
# endif
        /* Use random 160 bit number as file name,
        * to avoid both accidental collisions and
        * symlink attacks. */
        unsigned char rand[20];
        char hex_name[41];
        _PyOS_URandomNonblock(rand, 20);
        for (int i = 0; i < 20; i++) {
            hex_name[2*i] = "0123456789abcdef"[rand[i]&15];
            hex_name[2*i+1] = "0123456789abcdef"[(rand[i]>>4)&15];
        }
        hex_name[40] = '\0';
        char buf[64];
        assert(strlen(dirname) + 40 + strlen(".txt") < 64);
        sprintf(buf, "%s%s.txt", dirname, hex_name);
        FILE *fout = fopen(buf, "w");
        if (fout) {
            out = fout;
        }
    }
    else {
        fprintf(out, "Specialization stats:\n");
    }
    print_stats(out, &_py_stats);
    if (out != stderr) {
        fclose(out);
    }
}

#ifdef Py_STATS

#define SPECIALIZATION_FAIL(opcode, kind) _py_stats.opcode_stats[opcode].specialization.failure_kinds[kind]++


#endif
#endif

#ifndef SPECIALIZATION_FAIL
#define SPECIALIZATION_FAIL(opcode, kind) ((void)0)
#endif

static SpecializedCacheOrInstruction *
allocate(int cache_count, int instruction_count)
{
    assert(sizeof(SpecializedCacheOrInstruction) == 2*sizeof(int32_t));
    assert(sizeof(SpecializedCacheEntry) == 2*sizeof(int32_t));
    assert(cache_count > 0);
    assert(instruction_count > 0);
    int count = cache_count + (instruction_count + INSTRUCTIONS_PER_ENTRY -1)/INSTRUCTIONS_PER_ENTRY;
    SpecializedCacheOrInstruction *array = (SpecializedCacheOrInstruction *)
        PyMem_Malloc(sizeof(SpecializedCacheOrInstruction) * count);
    if (array == NULL) {
        PyErr_NoMemory();
        return NULL;
    }
    _Py_QuickenedCount++;
    array[0].entry.zero.cache_count = cache_count;
    return array;
}

static int
get_cache_count(SpecializedCacheOrInstruction *quickened) {
    return quickened[0].entry.zero.cache_count;
}

/* Return the oparg for the cache_offset and instruction index.
 *
 * If no cache is needed then return the original oparg.
 * If a cache is needed, but cannot be accessed because
 * oparg would be too large, then return -1.
 *
 * Also updates the cache_offset, as it may need to be incremented by
 * more than the cache requirements, if many instructions do not need caches.
 *
 * See pycore_code.h for details of how the cache offset,
 * instruction index and oparg are related */
static int
oparg_from_instruction_and_update_offset(int index, int opcode, int original_oparg, int *cache_offset) {
    /* The instruction pointer in the interpreter points to the next
     * instruction, so we compute the offset using nexti (index + 1) */
    int nexti = index + 1;
    uint8_t need = cache_requirements[opcode];
    if (need == 0) {
        return original_oparg;
    }
    assert(adaptive_opcodes[opcode] != 0);
    int oparg = oparg_from_offset_and_nexti(*cache_offset, nexti);
    assert(*cache_offset == offset_from_oparg_and_nexti(oparg, nexti));
    /* Some cache space is wasted here as the minimum possible offset is (nexti>>1) */
    if (oparg < 0) {
        oparg = 0;
        *cache_offset = offset_from_oparg_and_nexti(oparg, nexti);
    }
    else if (oparg > 255) {
        return -1;
    }
    *cache_offset += need;
    return oparg;
}

static int
entries_needed(const _Py_CODEUNIT *code, int len)
{
    int cache_offset = 0;
    int previous_opcode = -1;
    for (int i = 0; i < len; i++) {
        uint8_t opcode = _Py_OPCODE(code[i]);
        if (previous_opcode != EXTENDED_ARG) {
            oparg_from_instruction_and_update_offset(i, opcode, 0, &cache_offset);
        }
        previous_opcode = opcode;
    }
    return cache_offset + 1;   // One extra for the count entry
}

static inline _Py_CODEUNIT *
first_instruction(SpecializedCacheOrInstruction *quickened)
{
    return &quickened[get_cache_count(quickened)].code[0];
}

/** Insert adaptive instructions and superinstructions.
 *
 * Skip instruction preceded by EXTENDED_ARG for adaptive
 * instructions as those are both very rare and tricky
 * to handle.
 */
static void
optimize(SpecializedCacheOrInstruction *quickened, int len)
{
    _Py_CODEUNIT *instructions = first_instruction(quickened);
    int cache_offset = 0;
    int previous_opcode = -1;
    int previous_oparg = 0;
    for(int i = 0; i < len; i++) {
        int opcode = _Py_OPCODE(instructions[i]);
        int oparg = _Py_OPARG(instructions[i]);
        uint8_t adaptive_opcode = adaptive_opcodes[opcode];
        if (adaptive_opcode && previous_opcode != EXTENDED_ARG) {
            int new_oparg = oparg_from_instruction_and_update_offset(
                i, opcode, oparg, &cache_offset
            );
            if (new_oparg < 0) {
                /* Not possible to allocate a cache for this instruction */
                previous_opcode = opcode;
                continue;
            }
            previous_opcode = adaptive_opcode;
            int entries_needed = cache_requirements[opcode];
            if (entries_needed) {
                /* Initialize the adpative cache entry */
                int cache0_offset = cache_offset-entries_needed;
                SpecializedCacheEntry *cache =
                    _GetSpecializedCacheEntry(instructions, cache0_offset);
                cache->adaptive.original_oparg = oparg;
                cache->adaptive.counter = 0;
            } else {
                // oparg is the adaptive cache counter
                new_oparg = 0;
            }
            instructions[i] = _Py_MAKECODEUNIT(adaptive_opcode, new_oparg);
        }
        else {
            /* Super instructions don't use the cache,
             * so no need to update the offset. */
            switch (opcode) {
                case JUMP_ABSOLUTE:
                    instructions[i] = _Py_MAKECODEUNIT(JUMP_ABSOLUTE_QUICK, oparg);
                    break;
                case RESUME:
                    instructions[i] = _Py_MAKECODEUNIT(RESUME_QUICK, oparg);
                    break;
                case LOAD_FAST:
                    switch(previous_opcode) {
                        case LOAD_FAST:
                            instructions[i-1] = _Py_MAKECODEUNIT(LOAD_FAST__LOAD_FAST, previous_oparg);
                            break;
                        case STORE_FAST:
                            instructions[i-1] = _Py_MAKECODEUNIT(STORE_FAST__LOAD_FAST, previous_oparg);
                            break;
                        case LOAD_CONST:
                            instructions[i-1] = _Py_MAKECODEUNIT(LOAD_CONST__LOAD_FAST, previous_oparg);
                            break;
                    }
                    break;
                case STORE_FAST:
                    if (previous_opcode == STORE_FAST) {
                        instructions[i-1] = _Py_MAKECODEUNIT(STORE_FAST__STORE_FAST, previous_oparg);
                    }
                    break;
                case LOAD_CONST:
                    if (previous_opcode == LOAD_FAST) {
                        instructions[i-1] = _Py_MAKECODEUNIT(LOAD_FAST__LOAD_CONST, previous_oparg);
                    }
                    break;
            }
            previous_opcode = opcode;
            previous_oparg = oparg;
        }
    }
    assert(cache_offset+1 == get_cache_count(quickened));
}

int
_Py_Quicken(PyCodeObject *code) {
    if (code->co_quickened) {
        return 0;
    }
    Py_ssize_t size = PyBytes_GET_SIZE(code->co_code);
    int instr_count = (int)(size/sizeof(_Py_CODEUNIT));
    if (instr_count > MAX_SIZE_TO_QUICKEN) {
        code->co_warmup = QUICKENING_WARMUP_COLDEST;
        return 0;
    }
    int entry_count = entries_needed(code->co_firstinstr, instr_count);
    SpecializedCacheOrInstruction *quickened = allocate(entry_count, instr_count);
    if (quickened == NULL) {
        return -1;
    }
    _Py_CODEUNIT *new_instructions = first_instruction(quickened);
    memcpy(new_instructions, code->co_firstinstr, size);
    optimize(quickened, instr_count);
    code->co_quickened = quickened;
    code->co_firstinstr = new_instructions;
    return 0;
}

static inline int
initial_counter_value(void) {
    /* Starting value for the counter.
     * This value needs to be not too low, otherwise
     * it would cause excessive de-optimization.
     * Neither should it be too high, or that would delay
     * de-optimization excessively when it is needed.
     * A value around 50 seems to work, and we choose a
     * prime number to avoid artifacts.
     */
    return 53;
}

/* Common */

#define SPEC_FAIL_OTHER 0
#define SPEC_FAIL_NO_DICT 1
#define SPEC_FAIL_OVERRIDDEN 2
#define SPEC_FAIL_OUT_OF_VERSIONS 3
#define SPEC_FAIL_OUT_OF_RANGE 4
#define SPEC_FAIL_EXPECTED_ERROR 5
#define SPEC_FAIL_WRONG_NUMBER_ARGUMENTS 6

#define SPEC_FAIL_LOAD_GLOBAL_NON_STRING_OR_SPLIT 18

/* Attributes */

#define SPEC_FAIL_ATTR_OVERRIDING_DESCRIPTOR 8
#define SPEC_FAIL_ATTR_NON_OVERRIDING_DESCRIPTOR 9
#define SPEC_FAIL_ATTR_NOT_DESCRIPTOR 10
#define SPEC_FAIL_ATTR_METHOD 11
#define SPEC_FAIL_ATTR_MUTABLE_CLASS 12
#define SPEC_FAIL_ATTR_PROPERTY 13
#define SPEC_FAIL_ATTR_NON_OBJECT_SLOT 14
#define SPEC_FAIL_ATTR_READ_ONLY 15
#define SPEC_FAIL_ATTR_AUDITED_SLOT 16
#define SPEC_FAIL_ATTR_NOT_MANAGED_DICT 17
#define SPEC_FAIL_ATTR_NON_STRING_OR_SPLIT 18
#define SPEC_FAIL_ATTR_MODULE_ATTR_NOT_FOUND 19

/* Methods */

#define SPEC_FAIL_LOAD_METHOD_OVERRIDING_DESCRIPTOR 8
#define SPEC_FAIL_LOAD_METHOD_NON_OVERRIDING_DESCRIPTOR 9
#define SPEC_FAIL_LOAD_METHOD_NOT_DESCRIPTOR 10
#define SPEC_FAIL_LOAD_METHOD_METHOD 11
#define SPEC_FAIL_LOAD_METHOD_MUTABLE_CLASS 12
#define SPEC_FAIL_LOAD_METHOD_PROPERTY 13
#define SPEC_FAIL_LOAD_METHOD_NON_OBJECT_SLOT 14
#define SPEC_FAIL_LOAD_METHOD_IS_ATTR 15
#define SPEC_FAIL_LOAD_METHOD_DICT_SUBCLASS 16
#define SPEC_FAIL_LOAD_METHOD_BUILTIN_CLASS_METHOD 17
#define SPEC_FAIL_LOAD_METHOD_CLASS_METHOD_OBJ 18
#define SPEC_FAIL_LOAD_METHOD_OBJECT_SLOT 19
#define SPEC_FAIL_LOAD_METHOD_HAS_DICT 20
#define SPEC_FAIL_LOAD_METHOD_HAS_MANAGED_DICT 21
#define SPEC_FAIL_LOAD_METHOD_INSTANCE_ATTRIBUTE 22
#define SPEC_FAIL_LOAD_METHOD_METACLASS_ATTRIBUTE 23

/* Binary subscr and store subscr */

#define SPEC_FAIL_SUBSCR_ARRAY_INT 8
#define SPEC_FAIL_SUBSCR_ARRAY_SLICE 9
#define SPEC_FAIL_SUBSCR_LIST_SLICE 10
#define SPEC_FAIL_SUBSCR_TUPLE_SLICE 11
#define SPEC_FAIL_SUBSCR_STRING_INT 12
#define SPEC_FAIL_SUBSCR_STRING_SLICE 13
#define SPEC_FAIL_SUBSCR_BUFFER_INT 15
#define SPEC_FAIL_SUBSCR_BUFFER_SLICE 16
#define SPEC_FAIL_SUBSCR_SEQUENCE_INT 17

/* Store subscr */
#define SPEC_FAIL_SUBSCR_BYTEARRAY_INT 18
#define SPEC_FAIL_SUBSCR_BYTEARRAY_SLICE 19
#define SPEC_FAIL_SUBSCR_PY_SIMPLE 20
#define SPEC_FAIL_SUBSCR_PY_OTHER 21
#define SPEC_FAIL_SUBSCR_DICT_SUBCLASS_NO_OVERRIDE 22

/* Binary op */

#define SPEC_FAIL_BINARY_OP_ADD_DIFFERENT_TYPES          8
#define SPEC_FAIL_BINARY_OP_ADD_OTHER                    9
#define SPEC_FAIL_BINARY_OP_AND_DIFFERENT_TYPES         10
#define SPEC_FAIL_BINARY_OP_AND_INT                     11
#define SPEC_FAIL_BINARY_OP_AND_OTHER                   12
#define SPEC_FAIL_BINARY_OP_FLOOR_DIVIDE                13
#define SPEC_FAIL_BINARY_OP_LSHIFT                      14
#define SPEC_FAIL_BINARY_OP_MATRIX_MULTIPLY             15
#define SPEC_FAIL_BINARY_OP_MULTIPLY_DIFFERENT_TYPES    16
#define SPEC_FAIL_BINARY_OP_MULTIPLY_OTHER              17
#define SPEC_FAIL_BINARY_OP_OR                          18
#define SPEC_FAIL_BINARY_OP_POWER                       19
#define SPEC_FAIL_BINARY_OP_REMAINDER                   20
#define SPEC_FAIL_BINARY_OP_RSHIFT                      21
#define SPEC_FAIL_BINARY_OP_SUBTRACT_DIFFERENT_TYPES    22
#define SPEC_FAIL_BINARY_OP_SUBTRACT_OTHER              23
#define SPEC_FAIL_BINARY_OP_TRUE_DIVIDE_DIFFERENT_TYPES 24
#define SPEC_FAIL_BINARY_OP_TRUE_DIVIDE_FLOAT           25
#define SPEC_FAIL_BINARY_OP_TRUE_DIVIDE_OTHER           26
#define SPEC_FAIL_BINARY_OP_XOR                         27

/* Calls */
#define SPEC_FAIL_CALL_COMPLEX_PARAMETERS 9
#define SPEC_FAIL_CALL_CO_NOT_OPTIMIZED 10
/* SPEC_FAIL_METHOD  defined as 11 above */

#define SPEC_FAIL_CALL_INSTANCE_METHOD 11
#define SPEC_FAIL_CALL_CMETHOD 12
#define SPEC_FAIL_CALL_PYCFUNCTION 13
#define SPEC_FAIL_CALL_PYCFUNCTION_WITH_KEYWORDS 14
#define SPEC_FAIL_CALL_PYCFUNCTION_FAST_WITH_KEYWORDS 15
#define SPEC_FAIL_CALL_PYCFUNCTION_NOARGS 16
#define SPEC_FAIL_CALL_BAD_CALL_FLAGS 17
#define SPEC_FAIL_CALL_CLASS 18
#define SPEC_FAIL_CALL_PYTHON_CLASS 19
#define SPEC_FAIL_CALL_METHOD_DESCRIPTOR 20
#define SPEC_FAIL_CALL_BOUND_METHOD 21
#define SPEC_FAIL_CALL_STR 22
#define SPEC_FAIL_CALL_CLASS_NO_VECTORCALL 23
#define SPEC_FAIL_CALL_CLASS_MUTABLE 24
#define SPEC_FAIL_CALL_KWNAMES 25
#define SPEC_FAIL_CALL_METHOD_WRAPPER 26
#define SPEC_FAIL_CALL_OPERATOR_WRAPPER 27
#define SPEC_FAIL_CALL_PYFUNCTION 28

/* COMPARE_OP */
#define SPEC_FAIL_COMPARE_OP_DIFFERENT_TYPES 12
#define SPEC_FAIL_COMPARE_OP_STRING 13
#define SPEC_FAIL_COMPARE_OP_NOT_FOLLOWED_BY_COND_JUMP 14
#define SPEC_FAIL_COMPARE_OP_BIG_INT 15
#define SPEC_FAIL_COMPARE_OP_BYTES 16
#define SPEC_FAIL_COMPARE_OP_TUPLE 17
#define SPEC_FAIL_COMPARE_OP_LIST 18
#define SPEC_FAIL_COMPARE_OP_SET 19
#define SPEC_FAIL_COMPARE_OP_BOOL 20
#define SPEC_FAIL_COMPARE_OP_BASEOBJECT 21
#define SPEC_FAIL_COMPARE_OP_FLOAT_LONG 22
#define SPEC_FAIL_COMPARE_OP_LONG_FLOAT 23

/* FOR_ITER */
#define SPEC_FAIL_FOR_ITER_GENERATOR 10
#define SPEC_FAIL_FOR_ITER_COROUTINE 11
#define SPEC_FAIL_FOR_ITER_ASYNC_GENERATOR 12
#define SPEC_FAIL_FOR_ITER_LIST 13
#define SPEC_FAIL_FOR_ITER_TUPLE 14
#define SPEC_FAIL_FOR_ITER_SET 15
#define SPEC_FAIL_FOR_ITER_STRING 16
#define SPEC_FAIL_FOR_ITER_BYTES 17
#define SPEC_FAIL_FOR_ITER_RANGE 18
#define SPEC_FAIL_FOR_ITER_ITERTOOLS 19
#define SPEC_FAIL_FOR_ITER_DICT_KEYS 20
#define SPEC_FAIL_FOR_ITER_DICT_ITEMS 21
#define SPEC_FAIL_FOR_ITER_DICT_VALUES 22
#define SPEC_FAIL_FOR_ITER_ENUMERATE 23

// UNPACK_SEQUENCE

#define SPEC_FAIL_UNPACK_SEQUENCE_ITERATOR 8
#define SPEC_FAIL_UNPACK_SEQUENCE_SEQUENCE 9


static int
specialize_module_load_attr(
    PyObject *owner, _Py_CODEUNIT *instr, PyObject *name,
    _PyAdaptiveEntry *cache0, int opcode,
    int opcode_module)
{
    PyModuleObject *m = (PyModuleObject *)owner;
    PyObject *value = NULL;
    assert((owner->ob_type->tp_flags & Py_TPFLAGS_MANAGED_DICT) == 0);
    PyDictObject *dict = (PyDictObject *)m->md_dict;
    if (dict == NULL) {
        SPECIALIZATION_FAIL(opcode, SPEC_FAIL_NO_DICT);
        return -1;
    }
    if (dict->ma_keys->dk_kind != DICT_KEYS_UNICODE) {
        SPECIALIZATION_FAIL(opcode, SPEC_FAIL_ATTR_NON_STRING_OR_SPLIT);
        return -1;
    }
    Py_ssize_t index = _PyDict_GetItemHint(dict, &_Py_ID(__getattr__), -1,
                                           &value);
    assert(index != DKIX_ERROR);
    if (index != DKIX_EMPTY) {
        SPECIALIZATION_FAIL(opcode, SPEC_FAIL_ATTR_MODULE_ATTR_NOT_FOUND);
        return -1;
    }
    index = _PyDict_GetItemHint(dict, name, -1, &value);
    assert (index != DKIX_ERROR);
    if (index != (uint16_t)index) {
        SPECIALIZATION_FAIL(opcode, SPEC_FAIL_OUT_OF_RANGE);
        return -1;
    }
    uint32_t keys_version = _PyDictKeys_GetVersionForCurrentState(dict->ma_keys);
    if (keys_version == 0) {
        SPECIALIZATION_FAIL(opcode, SPEC_FAIL_OUT_OF_VERSIONS);
        return -1;
    }
    cache0->version = keys_version;
    cache0->index = (uint16_t)index;
    *instr = _Py_MAKECODEUNIT(opcode_module, _Py_OPARG(*instr));
    return 0;
}



/* Attribute specialization */

typedef enum {
    OVERRIDING, /* Is an overriding descriptor, and will remain so. */
    METHOD, /* Attribute has Py_TPFLAGS_METHOD_DESCRIPTOR set */
    PROPERTY, /* Is a property */
    OBJECT_SLOT, /* Is an object slot descriptor */
    OTHER_SLOT, /* Is a slot descriptor of another type */
    NON_OVERRIDING, /* Is another non-overriding descriptor, and is an instance of an immutable class*/
    BUILTIN_CLASSMETHOD, /* Builtin methods with METH_CLASS */
    PYTHON_CLASSMETHOD, /* Python classmethod(func) object */
    NON_DESCRIPTOR, /* Is not a descriptor, and is an instance of an immutable class */
    MUTABLE,   /* Instance of a mutable class; might, or might not, be a descriptor */
    ABSENT, /* Attribute is not present on the class */
    DUNDER_CLASS, /* __class__ attribute */
    GETSET_OVERRIDDEN /* __getattribute__ or __setattr__ has been overridden */
} DescriptorClassification;


static DescriptorClassification
analyze_descriptor(PyTypeObject *type, PyObject *name, PyObject **descr, int store)
{
    if (store) {
        if (type->tp_setattro != PyObject_GenericSetAttr) {
            *descr = NULL;
            return GETSET_OVERRIDDEN;
        }
    }
    else {
        if (type->tp_getattro != PyObject_GenericGetAttr) {
            *descr = NULL;
            return GETSET_OVERRIDDEN;
        }
    }
    PyObject *descriptor = _PyType_Lookup(type, name);
    *descr = descriptor;
    if (descriptor == NULL) {
        return ABSENT;
    }
    PyTypeObject *desc_cls = Py_TYPE(descriptor);
    if (!(desc_cls->tp_flags & Py_TPFLAGS_IMMUTABLETYPE)) {
        return MUTABLE;
    }
    if (desc_cls->tp_descr_set) {
        if (desc_cls == &PyMemberDescr_Type) {
            PyMemberDescrObject *member = (PyMemberDescrObject *)descriptor;
            struct PyMemberDef *dmem = member->d_member;
            if (dmem->type == T_OBJECT_EX) {
                return OBJECT_SLOT;
            }
            return OTHER_SLOT;
        }
        if (desc_cls == &PyProperty_Type) {
            return PROPERTY;
        }
        if (PyUnicode_CompareWithASCIIString(name, "__class__") == 0) {
            if (descriptor == _PyType_Lookup(&PyBaseObject_Type, name)) {
                return DUNDER_CLASS;
            }
        }
        return OVERRIDING;
    }
    if (desc_cls->tp_descr_get) {
        if (desc_cls->tp_flags & Py_TPFLAGS_METHOD_DESCRIPTOR) {
            return METHOD;
        }
        if (Py_IS_TYPE(descriptor, &PyClassMethodDescr_Type)) {
            return BUILTIN_CLASSMETHOD;
        }
        if (Py_IS_TYPE(descriptor, &PyClassMethod_Type)) {
            return PYTHON_CLASSMETHOD;
        }
        return NON_OVERRIDING;
    }
    return NON_DESCRIPTOR;
}

static int
specialize_dict_access(
    PyObject *owner, _Py_CODEUNIT *instr, PyTypeObject *type,
    DescriptorClassification kind, PyObject *name,
    _PyAdaptiveEntry *cache0,
    int base_op, int values_op, int hint_op)
{
    assert(kind == NON_OVERRIDING || kind == NON_DESCRIPTOR || kind == ABSENT ||
        kind == BUILTIN_CLASSMETHOD || kind == PYTHON_CLASSMETHOD);
    // No descriptor, or non overriding.
    if ((type->tp_flags & Py_TPFLAGS_MANAGED_DICT) == 0) {
        SPECIALIZATION_FAIL(base_op, SPEC_FAIL_ATTR_NOT_MANAGED_DICT);
        return 0;
    }
    PyObject **dictptr = _PyObject_ManagedDictPointer(owner);
    PyDictObject *dict = (PyDictObject *)*dictptr;
    if (dict == NULL) {
        // Virtual dictionary
        PyDictKeysObject *keys = ((PyHeapTypeObject *)type)->ht_cached_keys;
        assert(PyUnicode_CheckExact(name));
        Py_ssize_t index = _PyDictKeys_StringLookup(keys, name);
        assert (index != DKIX_ERROR);
        if (index != (uint16_t)index) {
            SPECIALIZATION_FAIL(base_op, SPEC_FAIL_OUT_OF_RANGE);
            return 0;
        }
        cache0->version = type->tp_version_tag;
        cache0->index = (uint16_t)index;
        *instr = _Py_MAKECODEUNIT(values_op, _Py_OPARG(*instr));
    }
    else {
        if (!PyDict_CheckExact(dict)) {
            SPECIALIZATION_FAIL(base_op, SPEC_FAIL_NO_DICT);
            return 0;
        }
        // We found an instance with a __dict__.
        PyObject *value = NULL;
        Py_ssize_t hint =
            _PyDict_GetItemHint(dict, name, -1, &value);
        if (hint != (uint16_t)hint) {
            SPECIALIZATION_FAIL(base_op, SPEC_FAIL_OUT_OF_RANGE);
            return 0;
        }
        cache0->index = (uint16_t)hint;
        cache0->version = type->tp_version_tag;
        *instr = _Py_MAKECODEUNIT(hint_op, _Py_OPARG(*instr));
    }
    return 1;
}

int
_Py_Specialize_LoadAttr(PyObject *owner, _Py_CODEUNIT *instr, PyObject *name, SpecializedCacheEntry *cache)
{
    _PyAdaptiveEntry *cache0 = &cache->adaptive;
    if (PyModule_CheckExact(owner)) {
        int err = specialize_module_load_attr(owner, instr, name, cache0,
            LOAD_ATTR, LOAD_ATTR_MODULE);
        if (err) {
            goto fail;
        }
        goto success;
    }
    PyTypeObject *type = Py_TYPE(owner);
    if (type->tp_dict == NULL) {
        if (PyType_Ready(type) < 0) {
            return -1;
        }
    }
    PyObject *descr;
    DescriptorClassification kind = analyze_descriptor(type, name, &descr, 0);
    switch(kind) {
        case OVERRIDING:
            SPECIALIZATION_FAIL(LOAD_ATTR, SPEC_FAIL_ATTR_OVERRIDING_DESCRIPTOR);
            goto fail;
        case METHOD:
            SPECIALIZATION_FAIL(LOAD_ATTR, SPEC_FAIL_ATTR_METHOD);
            goto fail;
        case PROPERTY:
            SPECIALIZATION_FAIL(LOAD_ATTR, SPEC_FAIL_ATTR_PROPERTY);
            goto fail;
        case OBJECT_SLOT:
        {
            PyMemberDescrObject *member = (PyMemberDescrObject *)descr;
            struct PyMemberDef *dmem = member->d_member;
            Py_ssize_t offset = dmem->offset;
            if (dmem->flags & PY_AUDIT_READ) {
                SPECIALIZATION_FAIL(LOAD_ATTR, SPEC_FAIL_ATTR_AUDITED_SLOT);
                goto fail;
            }
            if (offset != (uint16_t)offset) {
                SPECIALIZATION_FAIL(LOAD_ATTR, SPEC_FAIL_OUT_OF_RANGE);
                goto fail;
            }
            assert(dmem->type == T_OBJECT_EX);
            assert(offset > 0);
            cache0->index = (uint16_t)offset;
            cache0->version = type->tp_version_tag;
            *instr = _Py_MAKECODEUNIT(LOAD_ATTR_SLOT, _Py_OPARG(*instr));
            goto success;
        }
        case DUNDER_CLASS:
        {
            Py_ssize_t offset = offsetof(PyObject, ob_type);
            assert(offset == (uint16_t)offset);
            cache0->index = (uint16_t)offset;
            cache0->version = type->tp_version_tag;
            *instr = _Py_MAKECODEUNIT(LOAD_ATTR_SLOT, _Py_OPARG(*instr));
            goto success;
        }
        case OTHER_SLOT:
            SPECIALIZATION_FAIL(LOAD_ATTR, SPEC_FAIL_ATTR_NON_OBJECT_SLOT);
            goto fail;
        case MUTABLE:
            SPECIALIZATION_FAIL(LOAD_ATTR, SPEC_FAIL_ATTR_MUTABLE_CLASS);
            goto fail;
        case GETSET_OVERRIDDEN:
            SPECIALIZATION_FAIL(LOAD_ATTR, SPEC_FAIL_OVERRIDDEN);
            goto fail;
        case BUILTIN_CLASSMETHOD:
        case PYTHON_CLASSMETHOD:
        case NON_OVERRIDING:
        case NON_DESCRIPTOR:
        case ABSENT:
            break;
    }
    int err = specialize_dict_access(
        owner, instr, type, kind, name, cache0,
        LOAD_ATTR, LOAD_ATTR_INSTANCE_VALUE, LOAD_ATTR_WITH_HINT
    );
    if (err < 0) {
        return -1;
    }
    if (err) {
        goto success;
    }
fail:
    STAT_INC(LOAD_ATTR, failure);
    assert(!PyErr_Occurred());
    cache_backoff(cache0);
    return 0;
success:
    STAT_INC(LOAD_ATTR, success);
    assert(!PyErr_Occurred());
    cache0->counter = initial_counter_value();
    return 0;
}

int
_Py_Specialize_StoreAttr(PyObject *owner, _Py_CODEUNIT *instr, PyObject *name, SpecializedCacheEntry *cache)
{
    _PyAdaptiveEntry *cache0 = &cache->adaptive;
    PyTypeObject *type = Py_TYPE(owner);
    if (PyModule_CheckExact(owner)) {
        SPECIALIZATION_FAIL(STORE_ATTR, SPEC_FAIL_OVERRIDDEN);
        goto fail;
    }
    PyObject *descr;
    DescriptorClassification kind = analyze_descriptor(type, name, &descr, 1);
    switch(kind) {
        case OVERRIDING:
            SPECIALIZATION_FAIL(STORE_ATTR, SPEC_FAIL_ATTR_OVERRIDING_DESCRIPTOR);
            goto fail;
        case METHOD:
            SPECIALIZATION_FAIL(STORE_ATTR, SPEC_FAIL_ATTR_METHOD);
            goto fail;
        case PROPERTY:
            SPECIALIZATION_FAIL(STORE_ATTR, SPEC_FAIL_ATTR_PROPERTY);
            goto fail;
        case OBJECT_SLOT:
        {
            PyMemberDescrObject *member = (PyMemberDescrObject *)descr;
            struct PyMemberDef *dmem = member->d_member;
            Py_ssize_t offset = dmem->offset;
            if (dmem->flags & READONLY) {
                SPECIALIZATION_FAIL(STORE_ATTR, SPEC_FAIL_ATTR_READ_ONLY);
                goto fail;
            }
            if (offset != (uint16_t)offset) {
                SPECIALIZATION_FAIL(STORE_ATTR, SPEC_FAIL_OUT_OF_RANGE);
                goto fail;
            }
            assert(dmem->type == T_OBJECT_EX);
            assert(offset > 0);
            cache0->index = (uint16_t)offset;
            cache0->version = type->tp_version_tag;
            *instr = _Py_MAKECODEUNIT(STORE_ATTR_SLOT, _Py_OPARG(*instr));
            goto success;
        }
        case DUNDER_CLASS:
        case OTHER_SLOT:
            SPECIALIZATION_FAIL(STORE_ATTR, SPEC_FAIL_ATTR_NON_OBJECT_SLOT);
            goto fail;
        case MUTABLE:
            SPECIALIZATION_FAIL(STORE_ATTR, SPEC_FAIL_ATTR_MUTABLE_CLASS);
            goto fail;
        case GETSET_OVERRIDDEN:
            SPECIALIZATION_FAIL(STORE_ATTR, SPEC_FAIL_OVERRIDDEN);
            goto fail;
        case BUILTIN_CLASSMETHOD:
        case PYTHON_CLASSMETHOD:
        case NON_OVERRIDING:
        case NON_DESCRIPTOR:
        case ABSENT:
            break;
    }

    int err = specialize_dict_access(
        owner, instr, type, kind, name, cache0,
        STORE_ATTR, STORE_ATTR_INSTANCE_VALUE, STORE_ATTR_WITH_HINT
    );
    if (err < 0) {
        return -1;
    }
    if (err) {
        goto success;
    }
fail:
    STAT_INC(STORE_ATTR, failure);
    assert(!PyErr_Occurred());
    cache_backoff(cache0);
    return 0;
success:
    STAT_INC(STORE_ATTR, success);
    assert(!PyErr_Occurred());
    cache0->counter = initial_counter_value();
    return 0;
}


#ifdef Py_STATS
static int
load_method_fail_kind(DescriptorClassification kind)
{
    switch (kind) {
        case OVERRIDING:
            return SPEC_FAIL_LOAD_METHOD_OVERRIDING_DESCRIPTOR;
        case METHOD:
            return SPEC_FAIL_LOAD_METHOD_METHOD;
        case PROPERTY:
            return SPEC_FAIL_LOAD_METHOD_PROPERTY;
        case OBJECT_SLOT:
            return SPEC_FAIL_LOAD_METHOD_OBJECT_SLOT;
        case OTHER_SLOT:
            return SPEC_FAIL_LOAD_METHOD_NON_OBJECT_SLOT;
        case DUNDER_CLASS:
            return SPEC_FAIL_OTHER;
        case MUTABLE:
            return SPEC_FAIL_LOAD_METHOD_MUTABLE_CLASS;
        case GETSET_OVERRIDDEN:
            return SPEC_FAIL_OVERRIDDEN;
        case BUILTIN_CLASSMETHOD:
            return SPEC_FAIL_LOAD_METHOD_BUILTIN_CLASS_METHOD;
        case PYTHON_CLASSMETHOD:
            return SPEC_FAIL_LOAD_METHOD_CLASS_METHOD_OBJ;
        case NON_OVERRIDING:
            return SPEC_FAIL_LOAD_METHOD_NON_OVERRIDING_DESCRIPTOR;
        case NON_DESCRIPTOR:
            return SPEC_FAIL_LOAD_METHOD_NOT_DESCRIPTOR;
        case ABSENT:
            return SPEC_FAIL_LOAD_METHOD_INSTANCE_ATTRIBUTE;
    }
    Py_UNREACHABLE();
}
#endif

static int
specialize_class_load_method(PyObject *owner, _Py_CODEUNIT *instr, PyObject *name,
                           _PyAttrCache *cache1, _PyObjectCache *cache2)
{

    PyObject *descr = NULL;
    DescriptorClassification kind = 0;
    kind = analyze_descriptor((PyTypeObject *)owner, name, &descr, 0);
    switch (kind) {
        case METHOD:
        case NON_DESCRIPTOR:
            cache1->tp_version = ((PyTypeObject *)owner)->tp_version_tag;
            cache2->obj = descr;
            *instr = _Py_MAKECODEUNIT(LOAD_METHOD_CLASS, _Py_OPARG(*instr));
            return 0;
#ifdef Py_STATS
        case ABSENT:
            if (_PyType_Lookup(Py_TYPE(owner), name) != NULL) {
                SPECIALIZATION_FAIL(LOAD_METHOD, SPEC_FAIL_LOAD_METHOD_METACLASS_ATTRIBUTE);
            }
            else {
                SPECIALIZATION_FAIL(LOAD_METHOD, SPEC_FAIL_EXPECTED_ERROR);
            }
            return -1;
#endif
        default:
            SPECIALIZATION_FAIL(LOAD_METHOD, load_method_fail_kind(kind));
            return -1;
    }
}

// Please collect stats carefully before and after modifying. A subtle change
// can cause a significant drop in cache hits. A possible test is
// python.exe -m test_typing test_re test_dis test_zlib.
int
_Py_Specialize_LoadMethod(PyObject *owner, _Py_CODEUNIT *instr, PyObject *name, SpecializedCacheEntry *cache)
{
    _PyAdaptiveEntry *cache0 = &cache->adaptive;
    _PyAttrCache *cache1 = &cache[-1].attr;
    _PyObjectCache *cache2 = &cache[-2].obj;

    PyTypeObject *owner_cls = Py_TYPE(owner);
    if (PyModule_CheckExact(owner)) {
        int err = specialize_module_load_attr(owner, instr, name, cache0,
            LOAD_METHOD, LOAD_METHOD_MODULE);
        if (err) {
            goto fail;
        }
        goto success;
    }
    if (owner_cls->tp_dict == NULL) {
        if (PyType_Ready(owner_cls) < 0) {
            return -1;
        }
    }
    if (PyType_Check(owner)) {
        int err = specialize_class_load_method(owner, instr, name, cache1, cache2);
        if (err) {
            goto fail;
        }
        goto success;
    }

    PyObject *descr = NULL;
    DescriptorClassification kind = 0;
    kind = analyze_descriptor(owner_cls, name, &descr, 0);
    assert(descr != NULL || kind == ABSENT || kind == GETSET_OVERRIDDEN);
    if (kind != METHOD) {
        SPECIALIZATION_FAIL(LOAD_METHOD, load_method_fail_kind(kind));
        goto fail;
    }
    if (owner_cls->tp_flags & Py_TPFLAGS_MANAGED_DICT) {
        PyObject **owner_dictptr = _PyObject_ManagedDictPointer(owner);
        if (*owner_dictptr) {
            SPECIALIZATION_FAIL(LOAD_METHOD, SPEC_FAIL_LOAD_METHOD_HAS_MANAGED_DICT);
            goto fail;
        }
        PyDictKeysObject *keys = ((PyHeapTypeObject *)owner_cls)->ht_cached_keys;
        Py_ssize_t index = _PyDictKeys_StringLookup(keys, name);
        if (index != DKIX_EMPTY) {
            SPECIALIZATION_FAIL(LOAD_METHOD, SPEC_FAIL_LOAD_METHOD_IS_ATTR);
            goto fail;
        }
        uint32_t keys_version = _PyDictKeys_GetVersionForCurrentState(keys);
        if (keys_version == 0) {
            SPECIALIZATION_FAIL(LOAD_METHOD, SPEC_FAIL_OUT_OF_VERSIONS);
            goto fail;
        }
        cache1->dk_version_or_hint = keys_version;
        *instr = _Py_MAKECODEUNIT(LOAD_METHOD_CACHED, _Py_OPARG(*instr));
    }
    else {
        if (owner_cls->tp_dictoffset == 0) {
            *instr = _Py_MAKECODEUNIT(LOAD_METHOD_NO_DICT, _Py_OPARG(*instr));
        }
        else {
            SPECIALIZATION_FAIL(LOAD_METHOD, SPEC_FAIL_LOAD_METHOD_HAS_DICT);
            goto fail;
        }
    }
    /* `descr` is borrowed. This is safe for methods (even inherited ones from
    *  super classes!) as long as tp_version_tag is validated for two main reasons:
    *
    *  1. The class will always hold a reference to the method so it will
    *  usually not be GC-ed. Should it be deleted in Python, e.g.
    *  `del obj.meth`, tp_version_tag will be invalidated, because of reason 2.
    *
    *  2. The pre-existing type method cache (MCACHE) uses the same principles
    *  of caching a borrowed descriptor. The MCACHE infrastructure does all the
    *  heavy lifting for us. E.g. it invalidates tp_version_tag on any MRO
    *  modification, on any type object change along said MRO, etc. (see
    *  PyType_Modified usages in typeobject.c). The MCACHE has been
    *  working since Python 2.6 and it's battle-tested.
    */
    cache1->tp_version = owner_cls->tp_version_tag;
    cache2->obj = descr;
    // Fall through.
success:
    STAT_INC(LOAD_METHOD, success);
    assert(!PyErr_Occurred());
    cache0->counter = initial_counter_value();
    return 0;
fail:
    STAT_INC(LOAD_METHOD, failure);
    assert(!PyErr_Occurred());
    cache_backoff(cache0);
    return 0;

}

int
_Py_Specialize_LoadGlobal(
    PyObject *globals, PyObject *builtins,
    _Py_CODEUNIT *instr, PyObject *name,
    SpecializedCacheEntry *cache)
{
    _PyAdaptiveEntry *cache0 = &cache->adaptive;
    _PyLoadGlobalCache *cache1 = &cache[-1].load_global;
    assert(PyUnicode_CheckExact(name));
    if (!PyDict_CheckExact(globals)) {
        goto fail;
    }
    PyDictKeysObject * globals_keys = ((PyDictObject *)globals)->ma_keys;
    Py_ssize_t index = _PyDictKeys_StringLookup(globals_keys, name);
    if (index == DKIX_ERROR) {
        SPECIALIZATION_FAIL(LOAD_GLOBAL, SPEC_FAIL_LOAD_GLOBAL_NON_STRING_OR_SPLIT);
        goto fail;
    }
    if (index != DKIX_EMPTY) {
        if (index != (uint16_t)index) {
            goto fail;
        }
        uint32_t keys_version = _PyDictKeys_GetVersionForCurrentState(globals_keys);
        if (keys_version == 0) {
            goto fail;
        }
        cache1->module_keys_version = keys_version;
        cache0->index = (uint16_t)index;
        *instr = _Py_MAKECODEUNIT(LOAD_GLOBAL_MODULE, _Py_OPARG(*instr));
        goto success;
    }
    if (!PyDict_CheckExact(builtins)) {
        goto fail;
    }
    PyDictKeysObject * builtin_keys = ((PyDictObject *)builtins)->ma_keys;
    index = _PyDictKeys_StringLookup(builtin_keys, name);
    if (index == DKIX_ERROR) {
        SPECIALIZATION_FAIL(LOAD_GLOBAL, SPEC_FAIL_LOAD_GLOBAL_NON_STRING_OR_SPLIT);
        goto fail;
    }
    if (index != (uint16_t)index) {
        goto fail;
    }
    uint32_t globals_version = _PyDictKeys_GetVersionForCurrentState(globals_keys);
    if (globals_version == 0) {
        SPECIALIZATION_FAIL(LOAD_GLOBAL, SPEC_FAIL_OUT_OF_VERSIONS);
        goto fail;
    }
    uint32_t builtins_version = _PyDictKeys_GetVersionForCurrentState(builtin_keys);
    if (builtins_version == 0) {
        SPECIALIZATION_FAIL(LOAD_GLOBAL, SPEC_FAIL_OUT_OF_VERSIONS);
        goto fail;
    }
    cache1->module_keys_version = globals_version;
    cache1->builtin_keys_version = builtins_version;
    cache0->index = (uint16_t)index;
    *instr = _Py_MAKECODEUNIT(LOAD_GLOBAL_BUILTIN, _Py_OPARG(*instr));
    goto success;
fail:
    STAT_INC(LOAD_GLOBAL, failure);
    assert(!PyErr_Occurred());
    cache_backoff(cache0);
    return 0;
success:
    STAT_INC(LOAD_GLOBAL, success);
    assert(!PyErr_Occurred());
    cache0->counter = initial_counter_value();
    return 0;
}

#ifdef Py_STATS
static int
binary_subscr_fail_kind(PyTypeObject *container_type, PyObject *sub)
{
    if (container_type == &PyUnicode_Type) {
        if (PyLong_CheckExact(sub)) {
            return SPEC_FAIL_SUBSCR_STRING_INT;
        }
        if (PySlice_Check(sub)) {
            return SPEC_FAIL_SUBSCR_STRING_SLICE;
        }
        return SPEC_FAIL_OTHER;
    }
    else if (strcmp(container_type->tp_name, "array.array") == 0) {
        if (PyLong_CheckExact(sub)) {
            return SPEC_FAIL_SUBSCR_ARRAY_INT;
        }
        if (PySlice_Check(sub)) {
            return SPEC_FAIL_SUBSCR_ARRAY_SLICE;
        }
        return SPEC_FAIL_OTHER;
    }
    else if (container_type->tp_as_buffer) {
        if (PyLong_CheckExact(sub)) {
            return SPEC_FAIL_SUBSCR_BUFFER_INT;
        }
        if (PySlice_Check(sub)) {
            return SPEC_FAIL_SUBSCR_BUFFER_SLICE;
        }
        return SPEC_FAIL_OTHER;
    }
    else if (container_type->tp_as_sequence) {
        if (PyLong_CheckExact(sub) && container_type->tp_as_sequence->sq_item) {
            return SPEC_FAIL_SUBSCR_SEQUENCE_INT;
        }
    }
    return SPEC_FAIL_OTHER;
}
#endif


#define SIMPLE_FUNCTION 0

static int
function_kind(PyCodeObject *code) {
    int flags = code->co_flags;
    if ((flags & (CO_VARKEYWORDS | CO_VARARGS)) || code->co_kwonlyargcount) {
        return SPEC_FAIL_CALL_COMPLEX_PARAMETERS;
    }
    if ((flags & CO_OPTIMIZED) == 0) {
        return SPEC_FAIL_CALL_CO_NOT_OPTIMIZED;
    }
    return SIMPLE_FUNCTION;
}

int
_Py_Specialize_BinarySubscr(
     PyObject *container, PyObject *sub, _Py_CODEUNIT *instr, SpecializedCacheEntry *cache)
{
    _PyAdaptiveEntry *cache0 = &cache->adaptive;
    PyTypeObject *container_type = Py_TYPE(container);
    if (container_type == &PyList_Type) {
        if (PyLong_CheckExact(sub)) {
            *instr = _Py_MAKECODEUNIT(BINARY_SUBSCR_LIST_INT, _Py_OPARG(*instr));
            goto success;
        }
        SPECIALIZATION_FAIL(BINARY_SUBSCR,
            PySlice_Check(sub) ? SPEC_FAIL_SUBSCR_LIST_SLICE : SPEC_FAIL_OTHER);
        goto fail;
    }
    if (container_type == &PyTuple_Type) {
        if (PyLong_CheckExact(sub)) {
            *instr = _Py_MAKECODEUNIT(BINARY_SUBSCR_TUPLE_INT, _Py_OPARG(*instr));
            goto success;
        }
        SPECIALIZATION_FAIL(BINARY_SUBSCR,
            PySlice_Check(sub) ? SPEC_FAIL_SUBSCR_TUPLE_SLICE : SPEC_FAIL_OTHER);
        goto fail;
    }
    if (container_type == &PyDict_Type) {
        *instr = _Py_MAKECODEUNIT(BINARY_SUBSCR_DICT, _Py_OPARG(*instr));
        goto success;
    }
    PyTypeObject *cls = Py_TYPE(container);
    PyObject *descriptor = _PyType_Lookup(cls, &_Py_ID(__getitem__));
    if (descriptor && Py_TYPE(descriptor) == &PyFunction_Type) {
        PyFunctionObject *func = (PyFunctionObject *)descriptor;
        PyCodeObject *code = (PyCodeObject *)func->func_code;
        int kind = function_kind(code);
        if (kind != SIMPLE_FUNCTION) {
            SPECIALIZATION_FAIL(BINARY_SUBSCR, kind);
            goto fail;
        }
        if (code->co_argcount != 2) {
            SPECIALIZATION_FAIL(BINARY_SUBSCR, SPEC_FAIL_WRONG_NUMBER_ARGUMENTS);
            goto fail;
        }
        assert(cls->tp_version_tag != 0);
        cache0->version = cls->tp_version_tag;
        int version = _PyFunction_GetVersionForCurrentState(func);
        if (version == 0 || version != (uint16_t)version) {
            SPECIALIZATION_FAIL(BINARY_SUBSCR, SPEC_FAIL_OUT_OF_VERSIONS);
            goto fail;
        }
        cache0->index = version;
        cache[-1].obj.obj = descriptor;
        *instr = _Py_MAKECODEUNIT(BINARY_SUBSCR_GETITEM, _Py_OPARG(*instr));
        goto success;
    }
    SPECIALIZATION_FAIL(BINARY_SUBSCR,
                        binary_subscr_fail_kind(container_type, sub));
fail:
    STAT_INC(BINARY_SUBSCR, failure);
    assert(!PyErr_Occurred());
    cache_backoff(cache0);
    return 0;
success:
    STAT_INC(BINARY_SUBSCR, success);
    assert(!PyErr_Occurred());
    cache0->counter = initial_counter_value();
    return 0;
}

int
_Py_Specialize_StoreSubscr(PyObject *container, PyObject *sub, _Py_CODEUNIT *instr)
{
    PyTypeObject *container_type = Py_TYPE(container);
    if (container_type == &PyList_Type) {
        if (PyLong_CheckExact(sub)) {
            if ((Py_SIZE(sub) == 0 || Py_SIZE(sub) == 1)
                && ((PyLongObject *)sub)->ob_digit[0] < (size_t)PyList_GET_SIZE(container))
            {
                *instr = _Py_MAKECODEUNIT(STORE_SUBSCR_LIST_INT,
                                          initial_counter_value());
                goto success;
            }
            else {
                SPECIALIZATION_FAIL(STORE_SUBSCR, SPEC_FAIL_OUT_OF_RANGE);
                goto fail;
            }
        }
        else if (PySlice_Check(sub)) {
            SPECIALIZATION_FAIL(STORE_SUBSCR, SPEC_FAIL_SUBSCR_LIST_SLICE);
            goto fail;
        }
        else {
            SPECIALIZATION_FAIL(STORE_SUBSCR, SPEC_FAIL_OTHER);
            goto fail;
        }
    }
    if (container_type == &PyDict_Type) {
        *instr = _Py_MAKECODEUNIT(STORE_SUBSCR_DICT,
                                  initial_counter_value());
         goto success;
    }
#ifdef Py_STATS
    PyMappingMethods *as_mapping = container_type->tp_as_mapping;
    if (as_mapping && (as_mapping->mp_ass_subscript
                       == PyDict_Type.tp_as_mapping->mp_ass_subscript)) {
        SPECIALIZATION_FAIL(STORE_SUBSCR, SPEC_FAIL_SUBSCR_DICT_SUBCLASS_NO_OVERRIDE);
        goto fail;
    }
    if (PyObject_CheckBuffer(container)) {
        if (PyLong_CheckExact(sub) && (((size_t)Py_SIZE(sub)) > 1)) {
            SPECIALIZATION_FAIL(STORE_SUBSCR, SPEC_FAIL_OUT_OF_RANGE);
        }
        else if (strcmp(container_type->tp_name, "array.array") == 0) {
            if (PyLong_CheckExact(sub)) {
                SPECIALIZATION_FAIL(STORE_SUBSCR, SPEC_FAIL_SUBSCR_ARRAY_INT);
            }
            else if (PySlice_Check(sub)) {
                SPECIALIZATION_FAIL(STORE_SUBSCR, SPEC_FAIL_SUBSCR_ARRAY_SLICE);
            }
            else {
                SPECIALIZATION_FAIL(STORE_SUBSCR, SPEC_FAIL_OTHER);
            }
        }
        else if (PyByteArray_CheckExact(container)) {
            if (PyLong_CheckExact(sub)) {
                SPECIALIZATION_FAIL(STORE_SUBSCR, SPEC_FAIL_SUBSCR_BYTEARRAY_INT);
            }
            else if (PySlice_Check(sub)) {
                SPECIALIZATION_FAIL(STORE_SUBSCR, SPEC_FAIL_SUBSCR_BYTEARRAY_SLICE);
            }
            else {
                SPECIALIZATION_FAIL(STORE_SUBSCR, SPEC_FAIL_OTHER);
            }
        }
        else {
            if (PyLong_CheckExact(sub)) {
                SPECIALIZATION_FAIL(STORE_SUBSCR, SPEC_FAIL_SUBSCR_BUFFER_INT);
            }
            else if (PySlice_Check(sub)) {
                SPECIALIZATION_FAIL(STORE_SUBSCR, SPEC_FAIL_SUBSCR_BUFFER_SLICE);
            }
            else {
                SPECIALIZATION_FAIL(STORE_SUBSCR, SPEC_FAIL_OTHER);
            }
        }
        goto fail;
    }
    PyObject *descriptor = _PyType_Lookup(container_type, &_Py_ID(__setitem__));
    if (descriptor && Py_TYPE(descriptor) == &PyFunction_Type) {
        PyFunctionObject *func = (PyFunctionObject *)descriptor;
        PyCodeObject *code = (PyCodeObject *)func->func_code;
        int kind = function_kind(code);
        if (kind == SIMPLE_FUNCTION) {
            SPECIALIZATION_FAIL(STORE_SUBSCR, SPEC_FAIL_SUBSCR_PY_SIMPLE);
        }
        else {
            SPECIALIZATION_FAIL(STORE_SUBSCR, SPEC_FAIL_SUBSCR_PY_OTHER);
        }
        goto fail;
    }
#endif
    SPECIALIZATION_FAIL(STORE_SUBSCR, SPEC_FAIL_OTHER);
fail:
    STAT_INC(STORE_SUBSCR, failure);
    assert(!PyErr_Occurred());
    *instr = _Py_MAKECODEUNIT(_Py_OPCODE(*instr), ADAPTIVE_CACHE_BACKOFF);
    return 0;
success:
    STAT_INC(STORE_SUBSCR, success);
    assert(!PyErr_Occurred());
    return 0;
}

static int
specialize_class_call(
    PyObject *callable, _Py_CODEUNIT *instr,
    int nargs, PyObject *kwnames, SpecializedCacheEntry *cache)
{
    assert(_Py_OPCODE(*instr) == PRECALL_ADAPTIVE);
    PyTypeObject *tp = _PyType_CAST(callable);
    if (tp->tp_new == PyBaseObject_Type.tp_new) {
        SPECIALIZATION_FAIL(PRECALL, SPEC_FAIL_CALL_PYTHON_CLASS);
        return -1;
    }
    if (tp->tp_flags & Py_TPFLAGS_IMMUTABLETYPE) {
        if (nargs == 1 && kwnames == NULL && cache->adaptive.original_oparg == 1) {
            if (tp == &PyUnicode_Type) {
                *instr = _Py_MAKECODEUNIT(PRECALL_NO_KW_STR_1, _Py_OPARG(*instr));
                return 0;
            }
            else if (tp == &PyType_Type) {
                *instr = _Py_MAKECODEUNIT(PRECALL_NO_KW_TYPE_1, _Py_OPARG(*instr));
                return 0;
            }
            else if (tp == &PyTuple_Type) {
                *instr = _Py_MAKECODEUNIT(PRECALL_NO_KW_TUPLE_1, _Py_OPARG(*instr));
                return 0;
            }
        }
        if (tp->tp_vectorcall != NULL) {
            *instr = _Py_MAKECODEUNIT(PRECALL_BUILTIN_CLASS, _Py_OPARG(*instr));
            return 0;
        }
        SPECIALIZATION_FAIL(PRECALL, tp == &PyUnicode_Type ?
            SPEC_FAIL_CALL_STR : SPEC_FAIL_CALL_CLASS_NO_VECTORCALL);
        return -1;
    }
    SPECIALIZATION_FAIL(PRECALL, SPEC_FAIL_CALL_CLASS_MUTABLE);
    return -1;
}

#ifdef Py_STATS
static int
builtin_call_fail_kind(int ml_flags)
{
    switch (ml_flags & (METH_VARARGS | METH_FASTCALL | METH_NOARGS | METH_O |
        METH_KEYWORDS | METH_METHOD)) {
        case METH_VARARGS:
            return SPEC_FAIL_CALL_PYCFUNCTION;
        case METH_VARARGS | METH_KEYWORDS:
            return SPEC_FAIL_CALL_PYCFUNCTION_WITH_KEYWORDS;
        case METH_FASTCALL | METH_KEYWORDS:
            return SPEC_FAIL_CALL_PYCFUNCTION_FAST_WITH_KEYWORDS;
        case METH_NOARGS:
            return SPEC_FAIL_CALL_PYCFUNCTION_NOARGS;
        /* This case should never happen with PyCFunctionObject -- only
            PyMethodObject. See zlib.compressobj()'s methods for an example.
        */
        case METH_METHOD | METH_FASTCALL | METH_KEYWORDS:
        default:
            return SPEC_FAIL_CALL_BAD_CALL_FLAGS;
    }
}
#endif

static PyMethodDescrObject *_list_append = NULL;

static int
specialize_method_descriptor(
    PyMethodDescrObject *descr, _Py_CODEUNIT *instr,
    int nargs, PyObject *kwnames, SpecializedCacheEntry *cache)
{
    assert(_Py_OPCODE(*instr) == PRECALL_ADAPTIVE);
    if (kwnames) {
        SPECIALIZATION_FAIL(PRECALL, SPEC_FAIL_CALL_KWNAMES);
        return -1;
    }
    if (_list_append == NULL) {
        _list_append = (PyMethodDescrObject *)_PyType_Lookup(&PyList_Type,
                                                             &_Py_ID(append));
    }
    assert(_list_append != NULL);
    if (nargs == 2 && descr == _list_append && cache->adaptive.original_oparg == 1) {
        cache[-1].obj.obj = (PyObject *)_list_append;
        *instr = _Py_MAKECODEUNIT(PRECALL_NO_KW_LIST_APPEND, _Py_OPARG(*instr));
        return 0;
    }

    switch (descr->d_method->ml_flags &
        (METH_VARARGS | METH_FASTCALL | METH_NOARGS | METH_O |
        METH_KEYWORDS | METH_METHOD)) {
        case METH_NOARGS: {
            if (nargs != 1) {
                SPECIALIZATION_FAIL(PRECALL, SPEC_FAIL_WRONG_NUMBER_ARGUMENTS);
                return -1;
            }
            *instr = _Py_MAKECODEUNIT(PRECALL_NO_KW_METHOD_DESCRIPTOR_NOARGS,
                _Py_OPARG(*instr));
            return 0;
        }
        case METH_O: {
            if (nargs != 2) {
                SPECIALIZATION_FAIL(PRECALL, SPEC_FAIL_OUT_OF_RANGE);
                return -1;
            }
            *instr = _Py_MAKECODEUNIT(PRECALL_NO_KW_METHOD_DESCRIPTOR_O,
                _Py_OPARG(*instr));
            return 0;
        }
        case METH_FASTCALL: {
            *instr = _Py_MAKECODEUNIT(PRECALL_NO_KW_METHOD_DESCRIPTOR_FAST,
                _Py_OPARG(*instr));
            return 0;
        }
    }
    SPECIALIZATION_FAIL(PRECALL, builtin_call_fail_kind(descr->d_method->ml_flags));
    return -1;
}

static int
specialize_py_call(
    PyFunctionObject *func, _Py_CODEUNIT *instr,
    int nargs, PyObject *kwnames, SpecializedCacheEntry *cache)
{
    assert(_Py_OPCODE(*instr) == CALL_ADAPTIVE);
    _PyCallCache *cache1 = &cache[-1].call;
    PyCodeObject *code = (PyCodeObject *)func->func_code;
    int kind = function_kind(code);
    if (kwnames) {
        SPECIALIZATION_FAIL(CALL, SPEC_FAIL_CALL_KWNAMES);
        return -1;
    }
    if (kind != SIMPLE_FUNCTION) {
        SPECIALIZATION_FAIL(CALL, kind);
        return -1;
    }
    int argcount = code->co_argcount;
    if (argcount > 0xffff) {
        SPECIALIZATION_FAIL(CALL, SPEC_FAIL_OUT_OF_RANGE);
        return -1;
    }
    int defcount = func->func_defaults == NULL ? 0 : (int)PyTuple_GET_SIZE(func->func_defaults);
    assert(defcount <= argcount);
    int min_args = argcount-defcount;
    if (nargs > argcount || nargs < min_args) {
        SPECIALIZATION_FAIL(CALL, SPEC_FAIL_WRONG_NUMBER_ARGUMENTS);
        return -1;
    }
    assert(nargs <= argcount && nargs >= min_args);
    assert(min_args >= 0 && defcount >= 0);
    assert(defcount == 0 || func->func_defaults != NULL);
    if (min_args > 0xffff || defcount > 0xffff) {
        SPECIALIZATION_FAIL(CALL, SPEC_FAIL_OUT_OF_RANGE);
        return -1;
    }
    int version = _PyFunction_GetVersionForCurrentState(func);
    if (version == 0) {
        SPECIALIZATION_FAIL(CALL, SPEC_FAIL_OUT_OF_VERSIONS);
        return -1;
    }
    cache[0].adaptive.index = nargs;
    cache1->func_version = version;
    cache1->min_args = min_args;
    cache1->defaults_len = defcount;
    if (argcount == nargs) {
        *instr = _Py_MAKECODEUNIT(CALL_PY_EXACT_ARGS, _Py_OPARG(*instr));
    }
    else {
        *instr = _Py_MAKECODEUNIT(CALL_PY_WITH_DEFAULTS, _Py_OPARG(*instr));
    }
    return 0;
}

static int
specialize_c_call(PyObject *callable, _Py_CODEUNIT *instr, int nargs,
    PyObject *kwnames, SpecializedCacheEntry *cache, PyObject *builtins)
{
    assert(_Py_OPCODE(*instr) == PRECALL_ADAPTIVE);
    _PyObjectCache *cache1 = &cache[-1].obj;
    if (PyCFunction_GET_FUNCTION(callable) == NULL) {
        return 1;
    }
    switch (PyCFunction_GET_FLAGS(callable) &
        (METH_VARARGS | METH_FASTCALL | METH_NOARGS | METH_O |
        METH_KEYWORDS | METH_METHOD)) {
        case METH_O: {
            if (kwnames) {
                SPECIALIZATION_FAIL(PRECALL, SPEC_FAIL_CALL_KWNAMES);
                return -1;
            }
            if (nargs != 1) {
                SPECIALIZATION_FAIL(PRECALL, SPEC_FAIL_WRONG_NUMBER_ARGUMENTS);
                return 1;
            }
            /* len(o) */
            PyObject *builtin_len = PyDict_GetItemString(builtins, "len");
            if (callable == builtin_len) {
                cache1->obj = builtin_len;  // borrowed
                *instr = _Py_MAKECODEUNIT(PRECALL_NO_KW_LEN,
                    _Py_OPARG(*instr));
                return 0;
            }
            *instr = _Py_MAKECODEUNIT(PRECALL_NO_KW_BUILTIN_O,
                _Py_OPARG(*instr));
            return 0;
        }
        case METH_FASTCALL: {
            if (kwnames) {
                SPECIALIZATION_FAIL(PRECALL, SPEC_FAIL_CALL_KWNAMES);
                return -1;
            }
            if (nargs == 2) {
                /* isinstance(o1, o2) */
                PyObject *builtin_isinstance = PyDict_GetItemString(
                    builtins, "isinstance");
                if (callable == builtin_isinstance) {
                    cache1->obj = builtin_isinstance;  // borrowed
                    *instr = _Py_MAKECODEUNIT(PRECALL_NO_KW_ISINSTANCE,
                        _Py_OPARG(*instr));
                    return 0;
                }
            }
            *instr = _Py_MAKECODEUNIT(PRECALL_NO_KW_BUILTIN_FAST,
                _Py_OPARG(*instr));
            return 0;
        }
        case METH_FASTCALL | METH_KEYWORDS: {
            *instr = _Py_MAKECODEUNIT(PRECALL_BUILTIN_FAST_WITH_KEYWORDS,
                _Py_OPARG(*instr));
            return 0;
        }
        default:
            SPECIALIZATION_FAIL(PRECALL,
                builtin_call_fail_kind(PyCFunction_GET_FLAGS(callable)));
            return 1;
    }
}

#ifdef Py_STATS
static int
call_fail_kind(PyObject *callable)
{
    if (PyCFunction_CheckExact(callable)) {
        return SPEC_FAIL_CALL_PYCFUNCTION;
    }
    else if (PyFunction_Check(callable)) {
        return SPEC_FAIL_CALL_PYFUNCTION;
    }
    else if (PyInstanceMethod_Check(callable)) {
        return SPEC_FAIL_CALL_INSTANCE_METHOD;
    }
    else if (PyMethod_Check(callable)) {
        return SPEC_FAIL_CALL_BOUND_METHOD;
    }
    // builtin method
    else if (PyCMethod_Check(callable)) {
        return SPEC_FAIL_CALL_CMETHOD;
    }
    else if (PyType_Check(callable)) {
        if (((PyTypeObject *)callable)->tp_new == PyBaseObject_Type.tp_new) {
            return SPEC_FAIL_CALL_PYTHON_CLASS;
        }
        else {
            return SPEC_FAIL_CALL_CLASS;
        }
    }
    else if (Py_IS_TYPE(callable, &PyMethodDescr_Type)) {
        return SPEC_FAIL_CALL_METHOD_DESCRIPTOR;
    }
    else if (Py_TYPE(callable) == &PyWrapperDescr_Type) {
        return SPEC_FAIL_CALL_OPERATOR_WRAPPER;
    }
    else if (Py_TYPE(callable) == &_PyMethodWrapper_Type) {
        return SPEC_FAIL_CALL_METHOD_WRAPPER;
    }
    return SPEC_FAIL_OTHER;
}
#endif


int
_Py_Specialize_Precall(
    PyObject *callable, _Py_CODEUNIT *instr,
    int nargs, PyObject *kwnames,
    SpecializedCacheEntry *cache, PyObject *builtins)
{
    _PyAdaptiveEntry *cache0 = &cache->adaptive;
    int fail;
    if (PyCFunction_CheckExact(callable)) {
        fail = specialize_c_call(callable, instr, nargs, kwnames, cache, builtins);
    }
    else if (PyFunction_Check(callable)) {
        *instr = _Py_MAKECODEUNIT(PRECALL_PYFUNC, _Py_OPARG(*instr));
        fail = 0;
    }
    else if (PyType_Check(callable)) {
        fail = specialize_class_call(callable, instr, nargs, kwnames, cache);
    }
    else if (Py_IS_TYPE(callable, &PyMethodDescr_Type)) {
        fail = specialize_method_descriptor(
            (PyMethodDescrObject *)callable, instr, nargs, kwnames, cache);
    }
    else if (Py_TYPE(callable) == &PyMethod_Type) {
        *instr = _Py_MAKECODEUNIT(PRECALL_BOUND_METHOD, _Py_OPARG(*instr));
        fail = 0;
    }
    else {
        SPECIALIZATION_FAIL(CALL, call_fail_kind(callable));
        fail = -1;
    }
    if (fail) {
        STAT_INC(CALL, failure);
        assert(!PyErr_Occurred());
        cache_backoff(cache0);
    }
    else {
        STAT_INC(CALL, success);
        assert(!PyErr_Occurred());
        cache0->counter = initial_counter_value();
    }
    return 0;
}


/* TODO:
    - Specialize calling classes.
*/
int
_Py_Specialize_Call(
    PyObject *callable, _Py_CODEUNIT *instr,
    int nargs, PyObject *kwnames,
    SpecializedCacheEntry *cache)
{
    _PyAdaptiveEntry *cache0 = &cache->adaptive;
    int fail;
    if (PyFunction_Check(callable)) {
        fail = specialize_py_call((PyFunctionObject *)callable, instr, nargs, kwnames, cache);
    }
    else {
        SPECIALIZATION_FAIL(CALL, call_fail_kind(callable));
        fail = -1;
    }
    if (fail) {
        STAT_INC(CALL, failure);
        assert(!PyErr_Occurred());
        cache_backoff(cache0);
    }
    else {
        STAT_INC(CALL, success);
        assert(!PyErr_Occurred());
        cache0->counter = initial_counter_value();
    }
    return 0;
}

#ifdef Py_STATS
static int
binary_op_fail_kind(int oparg, PyObject *lhs, PyObject *rhs)
{
    switch (oparg) {
        case NB_ADD:
        case NB_INPLACE_ADD:
            if (!Py_IS_TYPE(lhs, Py_TYPE(rhs))) {
                return SPEC_FAIL_BINARY_OP_ADD_DIFFERENT_TYPES;
            }
            return SPEC_FAIL_BINARY_OP_ADD_OTHER;
        case NB_AND:
        case NB_INPLACE_AND:
            if (!Py_IS_TYPE(lhs, Py_TYPE(rhs))) {
                return SPEC_FAIL_BINARY_OP_AND_DIFFERENT_TYPES;
            }
            if (PyLong_CheckExact(lhs)) {
                return SPEC_FAIL_BINARY_OP_AND_INT;
            }
            return SPEC_FAIL_BINARY_OP_AND_OTHER;
        case NB_FLOOR_DIVIDE:
        case NB_INPLACE_FLOOR_DIVIDE:
            return SPEC_FAIL_BINARY_OP_FLOOR_DIVIDE;
        case NB_LSHIFT:
        case NB_INPLACE_LSHIFT:
            return SPEC_FAIL_BINARY_OP_LSHIFT;
        case NB_MATRIX_MULTIPLY:
        case NB_INPLACE_MATRIX_MULTIPLY:
            return SPEC_FAIL_BINARY_OP_MATRIX_MULTIPLY;
        case NB_MULTIPLY:
        case NB_INPLACE_MULTIPLY:
            if (!Py_IS_TYPE(lhs, Py_TYPE(rhs))) {
                return SPEC_FAIL_BINARY_OP_MULTIPLY_DIFFERENT_TYPES;
            }
            return SPEC_FAIL_BINARY_OP_MULTIPLY_OTHER;
        case NB_OR:
        case NB_INPLACE_OR:
            return SPEC_FAIL_BINARY_OP_OR;
        case NB_POWER:
        case NB_INPLACE_POWER:
            return SPEC_FAIL_BINARY_OP_POWER;
        case NB_REMAINDER:
        case NB_INPLACE_REMAINDER:
            return SPEC_FAIL_BINARY_OP_REMAINDER;
        case NB_RSHIFT:
        case NB_INPLACE_RSHIFT:
            return SPEC_FAIL_BINARY_OP_RSHIFT;
        case NB_SUBTRACT:
        case NB_INPLACE_SUBTRACT:
            if (!Py_IS_TYPE(lhs, Py_TYPE(rhs))) {
                return SPEC_FAIL_BINARY_OP_SUBTRACT_DIFFERENT_TYPES;
            }
            return SPEC_FAIL_BINARY_OP_SUBTRACT_OTHER;
        case NB_TRUE_DIVIDE:
        case NB_INPLACE_TRUE_DIVIDE:
            if (!Py_IS_TYPE(lhs, Py_TYPE(rhs))) {
                return SPEC_FAIL_BINARY_OP_TRUE_DIVIDE_DIFFERENT_TYPES;
            }
            if (PyFloat_CheckExact(lhs)) {
                return SPEC_FAIL_BINARY_OP_TRUE_DIVIDE_FLOAT;
            }
            return SPEC_FAIL_BINARY_OP_TRUE_DIVIDE_OTHER;
        case NB_XOR:
        case NB_INPLACE_XOR:
            return SPEC_FAIL_BINARY_OP_XOR;
    }
    Py_UNREACHABLE();
}
#endif

void
_Py_Specialize_BinaryOp(PyObject *lhs, PyObject *rhs, _Py_CODEUNIT *instr,
                        SpecializedCacheEntry *cache)
{
    _PyAdaptiveEntry *adaptive = &cache->adaptive;
    switch (adaptive->original_oparg) {
        case NB_ADD:
        case NB_INPLACE_ADD:
            if (!Py_IS_TYPE(lhs, Py_TYPE(rhs))) {
                break;
            }
            if (PyUnicode_CheckExact(lhs)) {
                if (_Py_OPCODE(instr[1]) == STORE_FAST && Py_REFCNT(lhs) == 2) {
                    *instr = _Py_MAKECODEUNIT(BINARY_OP_INPLACE_ADD_UNICODE,
                                              _Py_OPARG(*instr));
                    goto success;
                }
                *instr = _Py_MAKECODEUNIT(BINARY_OP_ADD_UNICODE,
                                          _Py_OPARG(*instr));
                goto success;
            }
            if (PyLong_CheckExact(lhs)) {
                *instr = _Py_MAKECODEUNIT(BINARY_OP_ADD_INT, _Py_OPARG(*instr));
                goto success;
            }
            if (PyFloat_CheckExact(lhs)) {
                *instr = _Py_MAKECODEUNIT(BINARY_OP_ADD_FLOAT,
                                          _Py_OPARG(*instr));
                goto success;
            }
            break;
        case NB_MULTIPLY:
        case NB_INPLACE_MULTIPLY:
            if (!Py_IS_TYPE(lhs, Py_TYPE(rhs))) {
                break;
            }
            if (PyLong_CheckExact(lhs)) {
                *instr = _Py_MAKECODEUNIT(BINARY_OP_MULTIPLY_INT,
                                          _Py_OPARG(*instr));
                goto success;
            }
            if (PyFloat_CheckExact(lhs)) {
                *instr = _Py_MAKECODEUNIT(BINARY_OP_MULTIPLY_FLOAT,
                                          _Py_OPARG(*instr));
                goto success;
            }
            break;
        case NB_SUBTRACT:
        case NB_INPLACE_SUBTRACT:
            if (!Py_IS_TYPE(lhs, Py_TYPE(rhs))) {
                break;
            }
            if (PyLong_CheckExact(lhs)) {
                *instr = _Py_MAKECODEUNIT(BINARY_OP_SUBTRACT_INT,
                                          _Py_OPARG(*instr));
                goto success;
            }
            if (PyFloat_CheckExact(lhs)) {
                *instr = _Py_MAKECODEUNIT(BINARY_OP_SUBTRACT_FLOAT,
                                          _Py_OPARG(*instr));
                goto success;
            }
            break;
#ifndef Py_STATS
        default:
            // These operators don't have any available specializations. Rather
            // than repeatedly attempting to specialize them, just convert them
            // back to BINARY_OP (unless we're collecting stats, where it's more
            // important to get accurate hit counts for the unadaptive version
            // and each of the different failure types):
            *instr = _Py_MAKECODEUNIT(BINARY_OP, adaptive->original_oparg);
            return;
#endif
    }
    SPECIALIZATION_FAIL(
        BINARY_OP, binary_op_fail_kind(adaptive->original_oparg, lhs, rhs));
    STAT_INC(BINARY_OP, failure);
    cache_backoff(adaptive);
    return;
success:
    STAT_INC(BINARY_OP, success);
    adaptive->counter = initial_counter_value();
}


#ifdef Py_STATS
static int
compare_op_fail_kind(PyObject *lhs, PyObject *rhs)
{
    if (Py_TYPE(lhs) != Py_TYPE(rhs)) {
        if (PyFloat_CheckExact(lhs) && PyLong_CheckExact(rhs)) {
            return SPEC_FAIL_COMPARE_OP_FLOAT_LONG;
        }
        if (PyLong_CheckExact(lhs) && PyFloat_CheckExact(rhs)) {
            return SPEC_FAIL_COMPARE_OP_LONG_FLOAT;
        }
        return SPEC_FAIL_COMPARE_OP_DIFFERENT_TYPES;
    }
    if (PyBytes_CheckExact(lhs)) {
        return SPEC_FAIL_COMPARE_OP_BYTES;
    }
    if (PyTuple_CheckExact(lhs)) {
        return SPEC_FAIL_COMPARE_OP_TUPLE;
    }
    if (PyList_CheckExact(lhs)) {
        return SPEC_FAIL_COMPARE_OP_LIST;
    }
    if (PySet_CheckExact(lhs) || PyFrozenSet_CheckExact(lhs)) {
        return SPEC_FAIL_COMPARE_OP_SET;
    }
    if (PyBool_Check(lhs)) {
        return SPEC_FAIL_COMPARE_OP_BOOL;
    }
    if (Py_TYPE(lhs)->tp_richcompare == PyBaseObject_Type.tp_richcompare) {
        return SPEC_FAIL_COMPARE_OP_BASEOBJECT;
    }
    return SPEC_FAIL_OTHER;
}
#endif


static int compare_masks[] = {
    // 1-bit: jump if less than
    // 2-bit: jump if equal
    // 4-bit: jump if greater
    [Py_LT] = 1 | 0 | 0,
    [Py_LE] = 1 | 2 | 0,
    [Py_EQ] = 0 | 2 | 0,
    [Py_NE] = 1 | 0 | 4,
    [Py_GT] = 0 | 0 | 4,
    [Py_GE] = 0 | 2 | 4,
};

void
_Py_Specialize_CompareOp(PyObject *lhs, PyObject *rhs,
                         _Py_CODEUNIT *instr, SpecializedCacheEntry *cache)
{
    _PyAdaptiveEntry *adaptive = &cache->adaptive;
    int op = adaptive->original_oparg;
    int next_opcode = _Py_OPCODE(instr[1]);
    if (next_opcode != POP_JUMP_IF_FALSE && next_opcode != POP_JUMP_IF_TRUE) {
        // Can't ever combine, so don't don't bother being adaptive.
        SPECIALIZATION_FAIL(COMPARE_OP, SPEC_FAIL_COMPARE_OP_NOT_FOLLOWED_BY_COND_JUMP);
        *instr = _Py_MAKECODEUNIT(COMPARE_OP, adaptive->original_oparg);
        goto failure;
    }
    assert(op <= Py_GE);
    int when_to_jump_mask = compare_masks[op];
    if (next_opcode == POP_JUMP_IF_FALSE) {
        when_to_jump_mask = (1 | 2 | 4) & ~when_to_jump_mask;
    }
    if (Py_TYPE(lhs) != Py_TYPE(rhs)) {
        SPECIALIZATION_FAIL(COMPARE_OP, compare_op_fail_kind(lhs, rhs));
        goto failure;
    }
    if (PyFloat_CheckExact(lhs)) {
        *instr = _Py_MAKECODEUNIT(COMPARE_OP_FLOAT_JUMP, _Py_OPARG(*instr));
        adaptive->index = when_to_jump_mask;
        goto success;
    }
    if (PyLong_CheckExact(lhs)) {
        if (Py_ABS(Py_SIZE(lhs)) <= 1 && Py_ABS(Py_SIZE(rhs)) <= 1) {
            *instr = _Py_MAKECODEUNIT(COMPARE_OP_INT_JUMP, _Py_OPARG(*instr));
            adaptive->index = when_to_jump_mask;
            goto success;
        }
        else {
            SPECIALIZATION_FAIL(COMPARE_OP, SPEC_FAIL_COMPARE_OP_BIG_INT);
            goto failure;
        }
    }
    if (PyUnicode_CheckExact(lhs)) {
        if (op != Py_EQ && op != Py_NE) {
            SPECIALIZATION_FAIL(COMPARE_OP, SPEC_FAIL_COMPARE_OP_STRING);
            goto failure;
        }
        else {
            *instr = _Py_MAKECODEUNIT(COMPARE_OP_STR_JUMP, _Py_OPARG(*instr));
            adaptive->index = (when_to_jump_mask & 2) == 0;
            goto success;
        }
    }
    SPECIALIZATION_FAIL(COMPARE_OP, compare_op_fail_kind(lhs, rhs));
failure:
    STAT_INC(COMPARE_OP, failure);
    cache_backoff(adaptive);
    return;
success:
    STAT_INC(COMPARE_OP, success);
    adaptive->counter = initial_counter_value();
}

#ifdef Py_STATS
static int
unpack_sequence_fail_kind(PyObject *seq)
{
    if (PySequence_Check(seq)) {
        return SPEC_FAIL_UNPACK_SEQUENCE_SEQUENCE;
    }
    if (PyIter_Check(seq)) {
        return SPEC_FAIL_UNPACK_SEQUENCE_ITERATOR;
    }
    return SPEC_FAIL_OTHER;
}
#endif

void
_Py_Specialize_UnpackSequence(PyObject *seq, _Py_CODEUNIT *instr,
                              SpecializedCacheEntry *cache)
{
    _PyAdaptiveEntry *adaptive = &cache->adaptive;
    if (PyTuple_CheckExact(seq)) {
        if (PyTuple_GET_SIZE(seq) != adaptive->original_oparg) {
            SPECIALIZATION_FAIL(UNPACK_SEQUENCE, SPEC_FAIL_EXPECTED_ERROR);
            goto failure;
        }
        if (PyTuple_GET_SIZE(seq) == 2) {
            *instr = _Py_MAKECODEUNIT(UNPACK_SEQUENCE_TWO_TUPLE,
                                      _Py_OPARG(*instr));
            goto success;
        }
        *instr = _Py_MAKECODEUNIT(UNPACK_SEQUENCE_TUPLE, _Py_OPARG(*instr));
        goto success;
    }
    if (PyList_CheckExact(seq)) {
        if (PyList_GET_SIZE(seq) != adaptive->original_oparg) {
            SPECIALIZATION_FAIL(UNPACK_SEQUENCE, SPEC_FAIL_EXPECTED_ERROR);
            goto failure;
        }
        *instr = _Py_MAKECODEUNIT(UNPACK_SEQUENCE_LIST, _Py_OPARG(*instr));
        goto success;
    }
    SPECIALIZATION_FAIL(UNPACK_SEQUENCE, unpack_sequence_fail_kind(seq));
failure:
    STAT_INC(UNPACK_SEQUENCE, failure);
    cache_backoff(adaptive);
    return;
success:
    STAT_INC(UNPACK_SEQUENCE, success);
    adaptive->counter = initial_counter_value();
}

#ifdef Py_STATS

int
 _PySpecialization_ClassifyIterator(PyObject *iter)
{
    if (PyGen_CheckExact(iter)) {
        return SPEC_FAIL_FOR_ITER_GENERATOR;
    }
    if (PyCoro_CheckExact(iter)) {
        return SPEC_FAIL_FOR_ITER_COROUTINE;
    }
    if (PyAsyncGen_CheckExact(iter)) {
        return SPEC_FAIL_FOR_ITER_ASYNC_GENERATOR;
    }
    PyTypeObject *t = Py_TYPE(iter);
    if (t == &PyListIter_Type) {
        return SPEC_FAIL_FOR_ITER_LIST;
    }
    if (t == &PyTupleIter_Type) {
        return SPEC_FAIL_FOR_ITER_TUPLE;
    }
    if (t == &PyDictIterKey_Type) {
        return SPEC_FAIL_FOR_ITER_DICT_KEYS;
    }
    if (t == &PyDictIterValue_Type) {
        return SPEC_FAIL_FOR_ITER_DICT_VALUES;
    }
    if (t == &PyDictIterItem_Type) {
        return SPEC_FAIL_FOR_ITER_DICT_ITEMS;
    }
    if (t == &PySetIter_Type) {
        return SPEC_FAIL_FOR_ITER_SET;
    }
    if (t == &PyUnicodeIter_Type) {
        return SPEC_FAIL_FOR_ITER_STRING;
    }
    if (t == &PyBytesIter_Type) {
        return SPEC_FAIL_FOR_ITER_BYTES;
    }
    if (t == &PyRangeIter_Type) {
        return SPEC_FAIL_FOR_ITER_RANGE;
    }
    if (t == &PyEnum_Type) {
        return SPEC_FAIL_FOR_ITER_ENUMERATE;
    }

    if (strncmp(t->tp_name, "itertools", 8) == 0) {
        return SPEC_FAIL_FOR_ITER_ITERTOOLS;
    }
    return SPEC_FAIL_OTHER;
}

int
_PySpecialization_ClassifyCallable(PyObject *callable)
{
    return call_fail_kind(callable);
}

#endif<|MERGE_RESOLUTION|>--- conflicted
+++ resolved
@@ -63,12 +63,8 @@
     [BINARY_SUBSCR] = 2, /* _PyAdaptiveEntry, _PyObjectCache */
     [STORE_SUBSCR] = 0,
     [CALL] = 2, /* _PyAdaptiveEntry and _PyObjectCache/_PyCallCache */
-<<<<<<< HEAD
+    [PRECALL] = 2, /* _PyAdaptiveEntry and _PyObjectCache/_PyCallCache */
     [STORE_ATTR] = 1,  // _PyAdaptiveEntry
-=======
-    [PRECALL] = 2, /* _PyAdaptiveEntry and _PyObjectCache/_PyCallCache */
-    [STORE_ATTR] = 2, /* _PyAdaptiveEntry and _PyAttrCache */
->>>>>>> 38b5acf8
     [BINARY_OP] = 1,  // _PyAdaptiveEntry
     [COMPARE_OP] = 1, /* _PyAdaptiveEntry */
     [UNPACK_SEQUENCE] = 1,  // _PyAdaptiveEntry
