
/* New getargs implementation */

#include "Python.h"
#include "pycore_tuple.h"         // _PyTuple_ITEMS()

#include <ctype.h>
#include <float.h>


#ifdef __cplusplus
extern "C" {
#endif
int PyArg_Parse(PyObject *, const char *, ...);
int PyArg_ParseTuple(PyObject *, const char *, ...);
int PyArg_VaParse(PyObject *, const char *, va_list);

int PyArg_ParseTupleAndKeywords(PyObject *, PyObject *,
                                const char *, char **, ...);
int PyArg_VaParseTupleAndKeywords(PyObject *, PyObject *,
                                const char *, char **, va_list);

int _PyArg_ParseTupleAndKeywordsFast(PyObject *, PyObject *,
                                            struct _PyArg_Parser *, ...);
int _PyArg_VaParseTupleAndKeywordsFast(PyObject *, PyObject *,
                                            struct _PyArg_Parser *, va_list);

#ifdef HAVE_DECLSPEC_DLL
/* Export functions */
PyAPI_FUNC(int) _PyArg_Parse_SizeT(PyObject *, const char *, ...);
PyAPI_FUNC(int) _PyArg_ParseStack_SizeT(PyObject *const *args, Py_ssize_t nargs,
                                        const char *format, ...);
PyAPI_FUNC(int) _PyArg_ParseStackAndKeywords_SizeT(PyObject *const *args, Py_ssize_t nargs,
                                        PyObject *kwnames,
                                        struct _PyArg_Parser *parser, ...);
PyAPI_FUNC(int) _PyArg_ParseTuple_SizeT(PyObject *, const char *, ...);
PyAPI_FUNC(int) _PyArg_ParseTupleAndKeywords_SizeT(PyObject *, PyObject *,
                                                  const char *, char **, ...);
PyAPI_FUNC(PyObject *) _Py_BuildValue_SizeT(const char *, ...);
PyAPI_FUNC(int) _PyArg_VaParse_SizeT(PyObject *, const char *, va_list);
PyAPI_FUNC(int) _PyArg_VaParseTupleAndKeywords_SizeT(PyObject *, PyObject *,
                                              const char *, char **, va_list);

PyAPI_FUNC(int) _PyArg_ParseTupleAndKeywordsFast_SizeT(PyObject *, PyObject *,
                                            struct _PyArg_Parser *, ...);
PyAPI_FUNC(int) _PyArg_VaParseTupleAndKeywordsFast_SizeT(PyObject *, PyObject *,
                                            struct _PyArg_Parser *, va_list);
#endif

#define FLAG_COMPAT 1
#define FLAG_SIZE_T 2

typedef int (*destr_t)(PyObject *, void *);


/* Keep track of "objects" that have been allocated or initialized and
   which will need to be deallocated or cleaned up somehow if overall
   parsing fails.
*/
typedef struct {
  void *item;
  destr_t destructor;
} freelistentry_t;

typedef struct {
  freelistentry_t *entries;
  int first_available;
  int entries_malloced;
} freelist_t;

#define STATIC_FREELIST_ENTRIES 8

/* Forward */
static int vgetargs1_impl(PyObject *args, PyObject *const *stack, Py_ssize_t nargs,
                          const char *format, va_list *p_va, int flags);
static int vgetargs1(PyObject *, const char *, va_list *, int);
static void seterror(Py_ssize_t, const char *, int *, const char *, const char *);
static const char *convertitem(PyObject *, const char **, va_list *, int, int *,
                               char *, size_t, freelist_t *);
static const char *converttuple(PyObject *, const char **, va_list *, int,
                                int *, char *, size_t, int, freelist_t *);
static const char *convertsimple(PyObject *, const char **, va_list *, int,
                                 char *, size_t, freelist_t *);
static Py_ssize_t convertbuffer(PyObject *, const void **p, const char **);
static int getbuffer(PyObject *, Py_buffer *, const char**);

static int vgetargskeywords(PyObject *, PyObject *,
                            const char *, char **, va_list *, int);
static int vgetargskeywordsfast(PyObject *, PyObject *,
                            struct _PyArg_Parser *, va_list *, int);
static int vgetargskeywordsfast_impl(PyObject *const *args, Py_ssize_t nargs,
                          PyObject *keywords, PyObject *kwnames,
                          struct _PyArg_Parser *parser,
                          va_list *p_va, int flags);
static const char *skipitem(const char **, va_list *, int);

int
PyArg_Parse(PyObject *args, const char *format, ...)
{
    int retval;
    va_list va;

    va_start(va, format);
    retval = vgetargs1(args, format, &va, FLAG_COMPAT);
    va_end(va);
    return retval;
}

PyAPI_FUNC(int)
_PyArg_Parse_SizeT(PyObject *args, const char *format, ...)
{
    int retval;
    va_list va;

    va_start(va, format);
    retval = vgetargs1(args, format, &va, FLAG_COMPAT|FLAG_SIZE_T);
    va_end(va);
    return retval;
}


int
PyArg_ParseTuple(PyObject *args, const char *format, ...)
{
    int retval;
    va_list va;

    va_start(va, format);
    retval = vgetargs1(args, format, &va, 0);
    va_end(va);
    return retval;
}

PyAPI_FUNC(int)
_PyArg_ParseTuple_SizeT(PyObject *args, const char *format, ...)
{
    int retval;
    va_list va;

    va_start(va, format);
    retval = vgetargs1(args, format, &va, FLAG_SIZE_T);
    va_end(va);
    return retval;
}


int
_PyArg_ParseStack(PyObject *const *args, Py_ssize_t nargs, const char *format, ...)
{
    int retval;
    va_list va;

    va_start(va, format);
    retval = vgetargs1_impl(NULL, args, nargs, format, &va, 0);
    va_end(va);
    return retval;
}

PyAPI_FUNC(int)
_PyArg_ParseStack_SizeT(PyObject *const *args, Py_ssize_t nargs, const char *format, ...)
{
    int retval;
    va_list va;

    va_start(va, format);
    retval = vgetargs1_impl(NULL, args, nargs, format, &va, FLAG_SIZE_T);
    va_end(va);
    return retval;
}


int
PyArg_VaParse(PyObject *args, const char *format, va_list va)
{
    va_list lva;
    int retval;

    va_copy(lva, va);

    retval = vgetargs1(args, format, &lva, 0);
    va_end(lva);
    return retval;
}

PyAPI_FUNC(int)
_PyArg_VaParse_SizeT(PyObject *args, const char *format, va_list va)
{
    va_list lva;
    int retval;

    va_copy(lva, va);

    retval = vgetargs1(args, format, &lva, FLAG_SIZE_T);
    va_end(lva);
    return retval;
}


/* Handle cleanup of allocated memory in case of exception */

static int
cleanup_ptr(PyObject *self, void *ptr)
{
    if (ptr) {
        PyMem_Free(ptr);
    }
    return 0;
}

static int
cleanup_buffer(PyObject *self, void *ptr)
{
    Py_buffer *buf = (Py_buffer *)ptr;
    if (buf) {
        PyBuffer_Release(buf);
    }
    return 0;
}

static int
addcleanup(void *ptr, freelist_t *freelist, destr_t destructor)
{
    int index;

    index = freelist->first_available;
    freelist->first_available += 1;

    freelist->entries[index].item = ptr;
    freelist->entries[index].destructor = destructor;

    return 0;
}

static int
cleanreturn(int retval, freelist_t *freelist)
{
    int index;

    if (retval == 0) {
      /* A failure occurred, therefore execute all of the cleanup
         functions.
      */
      for (index = 0; index < freelist->first_available; ++index) {
          freelist->entries[index].destructor(NULL,
                                              freelist->entries[index].item);
      }
    }
    if (freelist->entries_malloced)
        PyMem_Free(freelist->entries);
    return retval;
}


static int
vgetargs1_impl(PyObject *compat_args, PyObject *const *stack, Py_ssize_t nargs, const char *format,
               va_list *p_va, int flags)
{
    char msgbuf[256];
    int levels[32];
    const char *fname = NULL;
    const char *message = NULL;
    int min = -1;
    int max = 0;
    int level = 0;
    int endfmt = 0;
    const char *formatsave = format;
    Py_ssize_t i;
    const char *msg;
    int compat = flags & FLAG_COMPAT;
    freelistentry_t static_entries[STATIC_FREELIST_ENTRIES];
    freelist_t freelist;

    assert(nargs == 0 || stack != NULL);

    freelist.entries = static_entries;
    freelist.first_available = 0;
    freelist.entries_malloced = 0;

    flags = flags & ~FLAG_COMPAT;

    while (endfmt == 0) {
        int c = *format++;
        switch (c) {
        case '(':
            if (level == 0)
                max++;
            level++;
            if (level >= 30)
                Py_FatalError("too many tuple nesting levels "
                              "in argument format string");
            break;
        case ')':
            if (level == 0)
                Py_FatalError("excess ')' in getargs format");
            else
                level--;
            break;
        case '\0':
            endfmt = 1;
            break;
        case ':':
            fname = format;
            endfmt = 1;
            break;
        case ';':
            message = format;
            endfmt = 1;
            break;
        case '|':
            if (level == 0)
                min = max;
            break;
        default:
            if (level == 0) {
                if (Py_ISALPHA(c))
                    if (c != 'e') /* skip encoded */
                        max++;
            }
            break;
        }
    }

    if (level != 0)
        Py_FatalError(/* '(' */ "missing ')' in getargs format");

    if (min < 0)
        min = max;

    format = formatsave;

    if (max > STATIC_FREELIST_ENTRIES) {
        freelist.entries = PyMem_NEW(freelistentry_t, max);
        if (freelist.entries == NULL) {
            PyErr_NoMemory();
            return 0;
        }
        freelist.entries_malloced = 1;
    }

    if (compat) {
        if (max == 0) {
            if (compat_args == NULL)
                return 1;
            PyErr_Format(PyExc_TypeError,
                         "%.200s%s takes no arguments",
                         fname==NULL ? "function" : fname,
                         fname==NULL ? "" : "()");
            return cleanreturn(0, &freelist);
        }
        else if (min == 1 && max == 1) {
            if (compat_args == NULL) {
                PyErr_Format(PyExc_TypeError,
                             "%.200s%s takes at least one argument",
                             fname==NULL ? "function" : fname,
                             fname==NULL ? "" : "()");
                return cleanreturn(0, &freelist);
            }
            msg = convertitem(compat_args, &format, p_va, flags, levels,
                              msgbuf, sizeof(msgbuf), &freelist);
            if (msg == NULL)
                return cleanreturn(1, &freelist);
            seterror(levels[0], msg, levels+1, fname, message);
            return cleanreturn(0, &freelist);
        }
        else {
            PyErr_SetString(PyExc_SystemError,
                "old style getargs format uses new features");
            return cleanreturn(0, &freelist);
        }
    }

    if (nargs < min || max < nargs) {
        if (message == NULL)
            PyErr_Format(PyExc_TypeError,
                         "%.150s%s takes %s %d argument%s (%zd given)",
                         fname==NULL ? "function" : fname,
                         fname==NULL ? "" : "()",
                         min==max ? "exactly"
                         : nargs < min ? "at least" : "at most",
                         nargs < min ? min : max,
                         (nargs < min ? min : max) == 1 ? "" : "s",
                         nargs);
        else
            PyErr_SetString(PyExc_TypeError, message);
        return cleanreturn(0, &freelist);
    }

    for (i = 0; i < nargs; i++) {
        if (*format == '|')
            format++;
        msg = convertitem(stack[i], &format, p_va,
                          flags, levels, msgbuf,
                          sizeof(msgbuf), &freelist);
        if (msg) {
            seterror(i+1, msg, levels, fname, message);
            return cleanreturn(0, &freelist);
        }
    }

    if (*format != '\0' && !Py_ISALPHA(*format) &&
        *format != '(' &&
        *format != '|' && *format != ':' && *format != ';') {
        PyErr_Format(PyExc_SystemError,
                     "bad format string: %.200s", formatsave);
        return cleanreturn(0, &freelist);
    }

    return cleanreturn(1, &freelist);
}

static int
vgetargs1(PyObject *args, const char *format, va_list *p_va, int flags)
{
    PyObject **stack;
    Py_ssize_t nargs;

    if (!(flags & FLAG_COMPAT)) {
        assert(args != NULL);

        if (!PyTuple_Check(args)) {
            PyErr_SetString(PyExc_SystemError,
                "new style getargs format but argument is not a tuple");
            return 0;
        }

        stack = _PyTuple_ITEMS(args);
        nargs = PyTuple_GET_SIZE(args);
    }
    else {
        stack = NULL;
        nargs = 0;
    }

    return vgetargs1_impl(args, stack, nargs, format, p_va, flags);
}


static void
seterror(Py_ssize_t iarg, const char *msg, int *levels, const char *fname,
         const char *message)
{
    char buf[512];
    int i;
    char *p = buf;

    if (PyErr_Occurred())
        return;
    else if (message == NULL) {
        if (fname != NULL) {
            PyOS_snprintf(p, sizeof(buf), "%.200s() ", fname);
            p += strlen(p);
        }
        if (iarg != 0) {
            PyOS_snprintf(p, sizeof(buf) - (p - buf),
                          "argument %zd", iarg);
            i = 0;
            p += strlen(p);
            while (i < 32 && levels[i] > 0 && (int)(p-buf) < 220) {
                PyOS_snprintf(p, sizeof(buf) - (p - buf),
                              ", item %d", levels[i]-1);
                p += strlen(p);
                i++;
            }
        }
        else {
            PyOS_snprintf(p, sizeof(buf) - (p - buf), "argument");
            p += strlen(p);
        }
        PyOS_snprintf(p, sizeof(buf) - (p - buf), " %.256s", msg);
        message = buf;
    }
    if (msg[0] == '(') {
        PyErr_SetString(PyExc_SystemError, message);
    }
    else {
        PyErr_SetString(PyExc_TypeError, message);
    }
}


/* Convert a tuple argument.
   On entry, *p_format points to the character _after_ the opening '('.
   On successful exit, *p_format points to the closing ')'.
   If successful:
      *p_format and *p_va are updated,
      *levels and *msgbuf are untouched,
      and NULL is returned.
   If the argument is invalid:
      *p_format is unchanged,
      *p_va is undefined,
      *levels is a 0-terminated list of item numbers,
      *msgbuf contains an error message, whose format is:
     "must be <typename1>, not <typename2>", where:
        <typename1> is the name of the expected type, and
        <typename2> is the name of the actual type,
      and msgbuf is returned.
*/

static const char *
converttuple(PyObject *arg, const char **p_format, va_list *p_va, int flags,
             int *levels, char *msgbuf, size_t bufsize, int toplevel,
             freelist_t *freelist)
{
    int level = 0;
    int n = 0;
    const char *format = *p_format;
    int i;
    Py_ssize_t len;

    for (;;) {
        int c = *format++;
        if (c == '(') {
            if (level == 0)
                n++;
            level++;
        }
        else if (c == ')') {
            if (level == 0)
                break;
            level--;
        }
        else if (c == ':' || c == ';' || c == '\0')
            break;
        else if (level == 0 && Py_ISALPHA(c))
            n++;
    }

    if (!PySequence_Check(arg) || PyBytes_Check(arg)) {
        levels[0] = 0;
        PyOS_snprintf(msgbuf, bufsize,
                      toplevel ? "expected %d arguments, not %.50s" :
                      "must be %d-item sequence, not %.50s",
                  n,
                  arg == Py_None ? "None" : Py_TYPE(arg)->tp_name);
        return msgbuf;
    }

    len = PySequence_Size(arg);
    if (len != n) {
        levels[0] = 0;
        if (toplevel) {
            PyOS_snprintf(msgbuf, bufsize,
                          "expected %d argument%s, not %zd",
                          n,
                          n == 1 ? "" : "s",
                          len);
        }
        else {
            PyOS_snprintf(msgbuf, bufsize,
                          "must be sequence of length %d, not %zd",
                          n, len);
        }
        return msgbuf;
    }

    format = *p_format;
    for (i = 0; i < n; i++) {
        const char *msg;
        PyObject *item;
        item = PySequence_GetItem(arg, i);
        if (item == NULL) {
            PyErr_Clear();
            levels[0] = i+1;
            levels[1] = 0;
            strncpy(msgbuf, "is not retrievable", bufsize);
            return msgbuf;
        }
        msg = convertitem(item, &format, p_va, flags, levels+1,
                          msgbuf, bufsize, freelist);
        /* PySequence_GetItem calls tp->sq_item, which INCREFs */
        Py_XDECREF(item);
        if (msg != NULL) {
            levels[0] = i+1;
            return msg;
        }
    }

    *p_format = format;
    return NULL;
}


/* Convert a single item. */

static const char *
convertitem(PyObject *arg, const char **p_format, va_list *p_va, int flags,
            int *levels, char *msgbuf, size_t bufsize, freelist_t *freelist)
{
    const char *msg;
    const char *format = *p_format;

    if (*format == '(' /* ')' */) {
        format++;
        msg = converttuple(arg, &format, p_va, flags, levels, msgbuf,
                           bufsize, 0, freelist);
        if (msg == NULL)
            format++;
    }
    else {
        msg = convertsimple(arg, &format, p_va, flags,
                            msgbuf, bufsize, freelist);
        if (msg != NULL)
            levels[0] = 0;
    }
    if (msg == NULL)
        *p_format = format;
    return msg;
}



/* Format an error message generated by convertsimple().
   displayname must be UTF-8 encoded.
*/

void
_PyArg_BadArgument(const char *fname, const char *displayname,
                   const char *expected, PyObject *arg)
{
    PyErr_Format(PyExc_TypeError,
                 "%.200s() %.200s must be %.50s, not %.50s",
                 fname, displayname, expected,
                 arg == Py_None ? "None" : Py_TYPE(arg)->tp_name);
}

static const char *
converterr(const char *expected, PyObject *arg, char *msgbuf, size_t bufsize)
{
    assert(expected != NULL);
    assert(arg != NULL);
    if (expected[0] == '(') {
        PyOS_snprintf(msgbuf, bufsize,
                      "%.100s", expected);
    }
    else {
        PyOS_snprintf(msgbuf, bufsize,
                      "must be %.50s, not %.50s", expected,
                      arg == Py_None ? "None" : Py_TYPE(arg)->tp_name);
    }
    return msgbuf;
}

#define CONV_UNICODE "(unicode conversion error)"

/* Convert a non-tuple argument.  Return NULL if conversion went OK,
   or a string with a message describing the failure.  The message is
   formatted as "must be <desired type>, not <actual type>".
   When failing, an exception may or may not have been raised.
   Don't call if a tuple is expected.

   When you add new format codes, please don't forget poor skipitem() below.
*/

static const char *
convertsimple(PyObject *arg, const char **p_format, va_list *p_va, int flags,
              char *msgbuf, size_t bufsize, freelist_t *freelist)
{
#define RETURN_ERR_OCCURRED return msgbuf
    /* For # codes */
#define REQUIRE_PY_SSIZE_T_CLEAN \
    if (!(flags & FLAG_SIZE_T)) { \
        PyErr_SetString(PyExc_SystemError, \
                        "PY_SSIZE_T_CLEAN macro must be defined for '#' formats"); \
        RETURN_ERR_OCCURRED; \
    }

    const char *format = *p_format;
    char c = *format++;
    const char *sarg;

    switch (c) {

    case 'b': { /* unsigned byte -- very short int */
        char *p = va_arg(*p_va, char *);
        long ival = PyLong_AsLong(arg);
        if (ival == -1 && PyErr_Occurred())
            RETURN_ERR_OCCURRED;
        else if (ival < 0) {
            PyErr_SetString(PyExc_OverflowError,
                            "unsigned byte integer is less than minimum");
            RETURN_ERR_OCCURRED;
        }
        else if (ival > UCHAR_MAX) {
            PyErr_SetString(PyExc_OverflowError,
                            "unsigned byte integer is greater than maximum");
            RETURN_ERR_OCCURRED;
        }
        else
            *p = (unsigned char) ival;
        break;
    }

    case 'B': {/* byte sized bitfield - both signed and unsigned
                  values allowed */
        char *p = va_arg(*p_va, char *);
        unsigned long ival = PyLong_AsUnsignedLongMask(arg);
        if (ival == (unsigned long)-1 && PyErr_Occurred())
            RETURN_ERR_OCCURRED;
        else
            *p = (unsigned char) ival;
        break;
    }

    case 'h': {/* signed short int */
        short *p = va_arg(*p_va, short *);
        long ival = PyLong_AsLong(arg);
        if (ival == -1 && PyErr_Occurred())
            RETURN_ERR_OCCURRED;
        else if (ival < SHRT_MIN) {
            PyErr_SetString(PyExc_OverflowError,
                            "signed short integer is less than minimum");
            RETURN_ERR_OCCURRED;
        }
        else if (ival > SHRT_MAX) {
            PyErr_SetString(PyExc_OverflowError,
                            "signed short integer is greater than maximum");
            RETURN_ERR_OCCURRED;
        }
        else
            *p = (short) ival;
        break;
    }

    case 'H': { /* short int sized bitfield, both signed and
                   unsigned allowed */
        unsigned short *p = va_arg(*p_va, unsigned short *);
        unsigned long ival = PyLong_AsUnsignedLongMask(arg);
        if (ival == (unsigned long)-1 && PyErr_Occurred())
            RETURN_ERR_OCCURRED;
        else
            *p = (unsigned short) ival;
        break;
    }

    case 'i': {/* signed int */
        int *p = va_arg(*p_va, int *);
        long ival = PyLong_AsLong(arg);
        if (ival == -1 && PyErr_Occurred())
            RETURN_ERR_OCCURRED;
        else if (ival > INT_MAX) {
            PyErr_SetString(PyExc_OverflowError,
                            "signed integer is greater than maximum");
            RETURN_ERR_OCCURRED;
        }
        else if (ival < INT_MIN) {
            PyErr_SetString(PyExc_OverflowError,
                            "signed integer is less than minimum");
            RETURN_ERR_OCCURRED;
        }
        else
            *p = ival;
        break;
    }

    case 'I': { /* int sized bitfield, both signed and
                   unsigned allowed */
        unsigned int *p = va_arg(*p_va, unsigned int *);
        unsigned long ival = PyLong_AsUnsignedLongMask(arg);
        if (ival == (unsigned long)-1 && PyErr_Occurred())
            RETURN_ERR_OCCURRED;
        else
            *p = (unsigned int) ival;
        break;
    }

    case 'n': /* Py_ssize_t */
    {
        PyObject *iobj;
        Py_ssize_t *p = va_arg(*p_va, Py_ssize_t *);
        Py_ssize_t ival = -1;
        iobj = _PyNumber_Index(arg);
        if (iobj != NULL) {
            ival = PyLong_AsSsize_t(iobj);
            Py_DECREF(iobj);
        }
        if (ival == -1 && PyErr_Occurred())
            RETURN_ERR_OCCURRED;
        *p = ival;
        break;
    }
    case 'l': {/* long int */
        long *p = va_arg(*p_va, long *);
        long ival = PyLong_AsLong(arg);
        if (ival == -1 && PyErr_Occurred())
            RETURN_ERR_OCCURRED;
        else
            *p = ival;
        break;
    }

    case 'k': { /* long sized bitfield */
        unsigned long *p = va_arg(*p_va, unsigned long *);
        unsigned long ival;
        if (PyLong_Check(arg))
            ival = PyLong_AsUnsignedLongMask(arg);
        else
            return converterr("int", arg, msgbuf, bufsize);
        *p = ival;
        break;
    }

    case 'L': {/* long long */
        long long *p = va_arg( *p_va, long long * );
        long long ival = PyLong_AsLongLong(arg);
        if (ival == (long long)-1 && PyErr_Occurred())
            RETURN_ERR_OCCURRED;
        else
            *p = ival;
        break;
    }

    case 'K': { /* long long sized bitfield */
        unsigned long long *p = va_arg(*p_va, unsigned long long *);
        unsigned long long ival;
        if (PyLong_Check(arg))
            ival = PyLong_AsUnsignedLongLongMask(arg);
        else
            return converterr("int", arg, msgbuf, bufsize);
        *p = ival;
        break;
    }

    case 'f': {/* float */
        float *p = va_arg(*p_va, float *);
        double dval = PyFloat_AsDouble(arg);
        if (dval == -1.0 && PyErr_Occurred())
            RETURN_ERR_OCCURRED;
        else
            *p = (float) dval;
        break;
    }

    case 'd': {/* double */
        double *p = va_arg(*p_va, double *);
        double dval = PyFloat_AsDouble(arg);
        if (dval == -1.0 && PyErr_Occurred())
            RETURN_ERR_OCCURRED;
        else
            *p = dval;
        break;
    }

    case 'D': {/* complex double */
        Py_complex *p = va_arg(*p_va, Py_complex *);
        Py_complex cval;
        cval = PyComplex_AsCComplex(arg);
        if (PyErr_Occurred())
            RETURN_ERR_OCCURRED;
        else
            *p = cval;
        break;
    }

    case 'c': {/* char */
        char *p = va_arg(*p_va, char *);
        if (PyBytes_Check(arg) && PyBytes_Size(arg) == 1)
            *p = PyBytes_AS_STRING(arg)[0];
        else if (PyByteArray_Check(arg) && PyByteArray_Size(arg) == 1)
            *p = PyByteArray_AS_STRING(arg)[0];
        else
            return converterr("a byte string of length 1", arg, msgbuf, bufsize);
        break;
    }

    case 'C': {/* unicode char */
        int *p = va_arg(*p_va, int *);
        int kind;
        const void *data;

        if (!PyUnicode_Check(arg))
            return converterr("a unicode character", arg, msgbuf, bufsize);

        if (PyUnicode_READY(arg))
            RETURN_ERR_OCCURRED;

        if (PyUnicode_GET_LENGTH(arg) != 1)
            return converterr("a unicode character", arg, msgbuf, bufsize);

        kind = PyUnicode_KIND(arg);
        data = PyUnicode_DATA(arg);
        *p = PyUnicode_READ(kind, data, 0);
        break;
    }

    case 'p': {/* boolean *p*redicate */
        int *p = va_arg(*p_va, int *);
        int val = PyObject_IsTrue(arg);
        if (val > 0)
            *p = 1;
        else if (val == 0)
            *p = 0;
        else
            RETURN_ERR_OCCURRED;
        break;
    }

    /* XXX WAAAAH!  's', 'y', 'z', 'u', 'Z', 'e', 'w' codes all
       need to be cleaned up! */

    case 'y': {/* any bytes-like object */
        void **p = (void **)va_arg(*p_va, char **);
        const char *buf;
        Py_ssize_t count;
        if (*format == '*') {
            if (getbuffer(arg, (Py_buffer*)p, &buf) < 0)
                return converterr(buf, arg, msgbuf, bufsize);
            format++;
            if (addcleanup(p, freelist, cleanup_buffer)) {
                return converterr(
                    "(cleanup problem)",
                    arg, msgbuf, bufsize);
            }
            break;
        }
        count = convertbuffer(arg, (const void **)p, &buf);
        if (count < 0)
            return converterr(buf, arg, msgbuf, bufsize);
        if (*format == '#') {
            REQUIRE_PY_SSIZE_T_CLEAN;
            Py_ssize_t *psize = va_arg(*p_va, Py_ssize_t*);
            *psize = count;
            format++;
        } else {
            if (strlen(*p) != (size_t)count) {
                PyErr_SetString(PyExc_ValueError, "embedded null byte");
                RETURN_ERR_OCCURRED;
            }
        }
        break;
    }

    case 's': /* text string or bytes-like object */
    case 'z': /* text string, bytes-like object or None */
    {
        if (*format == '*') {
            /* "s*" or "z*" */
            Py_buffer *p = (Py_buffer *)va_arg(*p_va, Py_buffer *);

            if (c == 'z' && arg == Py_None)
                PyBuffer_FillInfo(p, NULL, NULL, 0, 1, 0);
            else if (PyUnicode_Check(arg)) {
                Py_ssize_t len;
                sarg = PyUnicode_AsUTF8AndSize(arg, &len);
                if (sarg == NULL)
                    return converterr(CONV_UNICODE,
                                      arg, msgbuf, bufsize);
                PyBuffer_FillInfo(p, arg, (void *)sarg, len, 1, 0);
            }
            else { /* any bytes-like object */
                const char *buf;
                if (getbuffer(arg, p, &buf) < 0)
                    return converterr(buf, arg, msgbuf, bufsize);
            }
            if (addcleanup(p, freelist, cleanup_buffer)) {
                return converterr(
                    "(cleanup problem)",
                    arg, msgbuf, bufsize);
            }
            format++;
        } else if (*format == '#') { /* a string or read-only bytes-like object */
            /* "s#" or "z#" */
            const void **p = (const void **)va_arg(*p_va, const char **);
            REQUIRE_PY_SSIZE_T_CLEAN;
            Py_ssize_t *psize = va_arg(*p_va, Py_ssize_t*);

            if (c == 'z' && arg == Py_None) {
                *p = NULL;
                *psize = 0;
            }
            else if (PyUnicode_Check(arg)) {
                Py_ssize_t len;
                sarg = PyUnicode_AsUTF8AndSize(arg, &len);
                if (sarg == NULL)
                    return converterr(CONV_UNICODE,
                                      arg, msgbuf, bufsize);
                *p = sarg;
                *psize = len;
            }
            else { /* read-only bytes-like object */
                /* XXX Really? */
                const char *buf;
                Py_ssize_t count = convertbuffer(arg, p, &buf);
                if (count < 0)
                    return converterr(buf, arg, msgbuf, bufsize);
                *psize = count;
            }
            format++;
        } else {
            /* "s" or "z" */
            const char **p = va_arg(*p_va, const char **);
            Py_ssize_t len;
            sarg = NULL;

            if (c == 'z' && arg == Py_None)
                *p = NULL;
            else if (PyUnicode_Check(arg)) {
                sarg = PyUnicode_AsUTF8AndSize(arg, &len);
                if (sarg == NULL)
                    return converterr(CONV_UNICODE,
                                      arg, msgbuf, bufsize);
                if (strlen(sarg) != (size_t)len) {
                    PyErr_SetString(PyExc_ValueError, "embedded null character");
                    RETURN_ERR_OCCURRED;
                }
                *p = sarg;
            }
            else
                return converterr(c == 'z' ? "str or None" : "str",
                                  arg, msgbuf, bufsize);
        }
        break;
    }

    case 'u': /* raw unicode buffer (Py_UNICODE *) */
    case 'Z': /* raw unicode buffer or None */
    {
<<<<<<< HEAD
#if HAVE_UNICODE_WCHAR_CACHE
        // TODO: Raise DeprecationWarning
=======
        if (PyErr_WarnFormat(PyExc_DeprecationWarning, 1,
                "getargs: The '%c' format is deprecated. Use 'U' instead.", c)) {
            return NULL;
        }
>>>>>>> 172c0f27
_Py_COMP_DIAG_PUSH
_Py_COMP_DIAG_IGNORE_DEPR_DECLS
        Py_UNICODE **p = va_arg(*p_va, Py_UNICODE **);

        if (*format == '#') {
            /* "u#" or "Z#" */
            REQUIRE_PY_SSIZE_T_CLEAN;
            Py_ssize_t *psize = va_arg(*p_va, Py_ssize_t*);

            if (c == 'Z' && arg == Py_None) {
                *p = NULL;
                *psize = 0;
            }
            else if (PyUnicode_Check(arg)) {
                Py_ssize_t len;
                *p = PyUnicode_AsUnicodeAndSize(arg, &len);
                if (*p == NULL)
                    RETURN_ERR_OCCURRED;
                *psize = len;
            }
            else
                return converterr(c == 'Z' ? "str or None" : "str",
                                  arg, msgbuf, bufsize);
            format++;
        } else {
            /* "u" or "Z" */
            if (c == 'Z' && arg == Py_None)
                *p = NULL;
            else if (PyUnicode_Check(arg)) {
                Py_ssize_t len;
                *p = PyUnicode_AsUnicodeAndSize(arg, &len);
                if (*p == NULL)
                    RETURN_ERR_OCCURRED;
                if (wcslen(*p) != (size_t)len) {
                    PyErr_SetString(PyExc_ValueError, "embedded null character");
                    RETURN_ERR_OCCURRED;
                }
            } else
                return converterr(c == 'Z' ? "str or None" : "str",
                                  arg, msgbuf, bufsize);
        }
_Py_COMP_DIAG_POP
#else /* HAVE_UNICODE_WCHAR_CACHE */
        PyErr_Format(PyExc_SystemError,
                     "unsupported PyArg_Parse format: \"%s\"",
                     format-1);
        RETURN_ERR_OCCURRED;
#endif /* HAVE_UNICODE_WCHAR_CACHE */
        break;
    }

    case 'e': {/* encoded string */
        char **buffer;
        const char *encoding;
        PyObject *s;
        int recode_strings;
        Py_ssize_t size;
        const char *ptr;

        /* Get 'e' parameter: the encoding name */
        encoding = (const char *)va_arg(*p_va, const char *);
        if (encoding == NULL)
            encoding = PyUnicode_GetDefaultEncoding();

        /* Get output buffer parameter:
           's' (recode all objects via Unicode) or
           't' (only recode non-string objects)
        */
        if (*format == 's')
            recode_strings = 1;
        else if (*format == 't')
            recode_strings = 0;
        else
            return converterr(
                "(unknown parser marker combination)",
                arg, msgbuf, bufsize);
        buffer = (char **)va_arg(*p_va, char **);
        format++;
        if (buffer == NULL)
            return converterr("(buffer is NULL)",
                              arg, msgbuf, bufsize);

        /* Encode object */
        if (!recode_strings &&
            (PyBytes_Check(arg) || PyByteArray_Check(arg))) {
            s = arg;
            Py_INCREF(s);
            if (PyBytes_Check(arg)) {
                size = PyBytes_GET_SIZE(s);
                ptr = PyBytes_AS_STRING(s);
            }
            else {
                size = PyByteArray_GET_SIZE(s);
                ptr = PyByteArray_AS_STRING(s);
            }
        }
        else if (PyUnicode_Check(arg)) {
            /* Encode object; use default error handling */
            s = PyUnicode_AsEncodedString(arg,
                                          encoding,
                                          NULL);
            if (s == NULL)
                return converterr("(encoding failed)",
                                  arg, msgbuf, bufsize);
            assert(PyBytes_Check(s));
            size = PyBytes_GET_SIZE(s);
            ptr = PyBytes_AS_STRING(s);
            if (ptr == NULL)
                ptr = "";
        }
        else {
            return converterr(
                recode_strings ? "str" : "str, bytes or bytearray",
                arg, msgbuf, bufsize);
        }

        /* Write output; output is guaranteed to be 0-terminated */
        if (*format == '#') {
            /* Using buffer length parameter '#':

               - if *buffer is NULL, a new buffer of the
               needed size is allocated and the data
               copied into it; *buffer is updated to point
               to the new buffer; the caller is
               responsible for PyMem_Free()ing it after
               usage

               - if *buffer is not NULL, the data is
               copied to *buffer; *buffer_len has to be
               set to the size of the buffer on input;
               buffer overflow is signalled with an error;
               buffer has to provide enough room for the
               encoded string plus the trailing 0-byte

               - in both cases, *buffer_len is updated to
               the size of the buffer /excluding/ the
               trailing 0-byte

            */
            REQUIRE_PY_SSIZE_T_CLEAN;
            Py_ssize_t *psize = va_arg(*p_va, Py_ssize_t*);

            format++;
            if (psize == NULL) {
                Py_DECREF(s);
                return converterr(
                    "(buffer_len is NULL)",
                    arg, msgbuf, bufsize);
            }
            if (*buffer == NULL) {
                *buffer = PyMem_NEW(char, size + 1);
                if (*buffer == NULL) {
                    Py_DECREF(s);
                    PyErr_NoMemory();
                    RETURN_ERR_OCCURRED;
                }
                if (addcleanup(*buffer, freelist, cleanup_ptr)) {
                    Py_DECREF(s);
                    return converterr(
                        "(cleanup problem)",
                        arg, msgbuf, bufsize);
                }
            } else {
                if (size + 1 > *psize) {
                    Py_DECREF(s);
                    PyErr_Format(PyExc_ValueError,
                                 "encoded string too long "
                                 "(%zd, maximum length %zd)",
                                 (Py_ssize_t)size, (Py_ssize_t)(*psize - 1));
                    RETURN_ERR_OCCURRED;
                }
            }
            memcpy(*buffer, ptr, size+1);

            *psize = size;
        }
        else {
            /* Using a 0-terminated buffer:

               - the encoded string has to be 0-terminated
               for this variant to work; if it is not, an
               error raised

               - a new buffer of the needed size is
               allocated and the data copied into it;
               *buffer is updated to point to the new
               buffer; the caller is responsible for
               PyMem_Free()ing it after usage

            */
            if ((Py_ssize_t)strlen(ptr) != size) {
                Py_DECREF(s);
                return converterr(
                    "encoded string without null bytes",
                    arg, msgbuf, bufsize);
            }
            *buffer = PyMem_NEW(char, size + 1);
            if (*buffer == NULL) {
                Py_DECREF(s);
                PyErr_NoMemory();
                RETURN_ERR_OCCURRED;
            }
            if (addcleanup(*buffer, freelist, cleanup_ptr)) {
                Py_DECREF(s);
                return converterr("(cleanup problem)",
                                arg, msgbuf, bufsize);
            }
            memcpy(*buffer, ptr, size+1);
        }
        Py_DECREF(s);
        break;
    }

    case 'S': { /* PyBytes object */
        PyObject **p = va_arg(*p_va, PyObject **);
        if (PyBytes_Check(arg))
            *p = arg;
        else
            return converterr("bytes", arg, msgbuf, bufsize);
        break;
    }

    case 'Y': { /* PyByteArray object */
        PyObject **p = va_arg(*p_va, PyObject **);
        if (PyByteArray_Check(arg))
            *p = arg;
        else
            return converterr("bytearray", arg, msgbuf, bufsize);
        break;
    }

    case 'U': { /* PyUnicode object */
        PyObject **p = va_arg(*p_va, PyObject **);
        if (PyUnicode_Check(arg)) {
            if (PyUnicode_READY(arg) == -1)
                RETURN_ERR_OCCURRED;
            *p = arg;
        }
        else
            return converterr("str", arg, msgbuf, bufsize);
        break;
    }

    case 'O': { /* object */
        PyTypeObject *type;
        PyObject **p;
        if (*format == '!') {
            type = va_arg(*p_va, PyTypeObject*);
            p = va_arg(*p_va, PyObject **);
            format++;
            if (PyType_IsSubtype(Py_TYPE(arg), type))
                *p = arg;
            else
                return converterr(type->tp_name, arg, msgbuf, bufsize);

        }
        else if (*format == '&') {
            typedef int (*converter)(PyObject *, void *);
            converter convert = va_arg(*p_va, converter);
            void *addr = va_arg(*p_va, void *);
            int res;
            format++;
            if (! (res = (*convert)(arg, addr)))
                return converterr("(unspecified)",
                                  arg, msgbuf, bufsize);
            if (res == Py_CLEANUP_SUPPORTED &&
                addcleanup(addr, freelist, convert) == -1)
                return converterr("(cleanup problem)",
                                arg, msgbuf, bufsize);
        }
        else {
            p = va_arg(*p_va, PyObject **);
            *p = arg;
        }
        break;
    }


    case 'w': { /* "w*": memory buffer, read-write access */
        void **p = va_arg(*p_va, void **);

        if (*format != '*')
            return converterr(
                "(invalid use of 'w' format character)",
                arg, msgbuf, bufsize);
        format++;

        /* Caller is interested in Py_buffer, and the object
           supports it directly. */
        if (PyObject_GetBuffer(arg, (Py_buffer*)p, PyBUF_WRITABLE) < 0) {
            PyErr_Clear();
            return converterr("read-write bytes-like object",
                              arg, msgbuf, bufsize);
        }
        if (!PyBuffer_IsContiguous((Py_buffer*)p, 'C')) {
            PyBuffer_Release((Py_buffer*)p);
            return converterr("contiguous buffer", arg, msgbuf, bufsize);
        }
        if (addcleanup(p, freelist, cleanup_buffer)) {
            return converterr(
                "(cleanup problem)",
                arg, msgbuf, bufsize);
        }
        break;
    }

    default:
        return converterr("(impossible<bad format char>)", arg, msgbuf, bufsize);

    }

    *p_format = format;
    return NULL;

#undef REQUIRE_PY_SSIZE_T_CLEAN
#undef RETURN_ERR_OCCURRED
}

static Py_ssize_t
convertbuffer(PyObject *arg, const void **p, const char **errmsg)
{
    PyBufferProcs *pb = Py_TYPE(arg)->tp_as_buffer;
    Py_ssize_t count;
    Py_buffer view;

    *errmsg = NULL;
    *p = NULL;
    if (pb != NULL && pb->bf_releasebuffer != NULL) {
        *errmsg = "read-only bytes-like object";
        return -1;
    }

    if (getbuffer(arg, &view, errmsg) < 0)
        return -1;
    count = view.len;
    *p = view.buf;
    PyBuffer_Release(&view);
    return count;
}

static int
getbuffer(PyObject *arg, Py_buffer *view, const char **errmsg)
{
    if (PyObject_GetBuffer(arg, view, PyBUF_SIMPLE) != 0) {
        *errmsg = "bytes-like object";
        return -1;
    }
    if (!PyBuffer_IsContiguous(view, 'C')) {
        PyBuffer_Release(view);
        *errmsg = "contiguous buffer";
        return -1;
    }
    return 0;
}

/* Support for keyword arguments donated by
   Geoff Philbrick <philbric@delphi.hks.com> */

/* Return false (0) for error, else true. */
int
PyArg_ParseTupleAndKeywords(PyObject *args,
                            PyObject *keywords,
                            const char *format,
                            char **kwlist, ...)
{
    int retval;
    va_list va;

    if ((args == NULL || !PyTuple_Check(args)) ||
        (keywords != NULL && !PyDict_Check(keywords)) ||
        format == NULL ||
        kwlist == NULL)
    {
        PyErr_BadInternalCall();
        return 0;
    }

    va_start(va, kwlist);
    retval = vgetargskeywords(args, keywords, format, kwlist, &va, 0);
    va_end(va);
    return retval;
}

PyAPI_FUNC(int)
_PyArg_ParseTupleAndKeywords_SizeT(PyObject *args,
                                  PyObject *keywords,
                                  const char *format,
                                  char **kwlist, ...)
{
    int retval;
    va_list va;

    if ((args == NULL || !PyTuple_Check(args)) ||
        (keywords != NULL && !PyDict_Check(keywords)) ||
        format == NULL ||
        kwlist == NULL)
    {
        PyErr_BadInternalCall();
        return 0;
    }

    va_start(va, kwlist);
    retval = vgetargskeywords(args, keywords, format,
                              kwlist, &va, FLAG_SIZE_T);
    va_end(va);
    return retval;
}


int
PyArg_VaParseTupleAndKeywords(PyObject *args,
                              PyObject *keywords,
                              const char *format,
                              char **kwlist, va_list va)
{
    int retval;
    va_list lva;

    if ((args == NULL || !PyTuple_Check(args)) ||
        (keywords != NULL && !PyDict_Check(keywords)) ||
        format == NULL ||
        kwlist == NULL)
    {
        PyErr_BadInternalCall();
        return 0;
    }

    va_copy(lva, va);

    retval = vgetargskeywords(args, keywords, format, kwlist, &lva, 0);
    va_end(lva);
    return retval;
}

PyAPI_FUNC(int)
_PyArg_VaParseTupleAndKeywords_SizeT(PyObject *args,
                                    PyObject *keywords,
                                    const char *format,
                                    char **kwlist, va_list va)
{
    int retval;
    va_list lva;

    if ((args == NULL || !PyTuple_Check(args)) ||
        (keywords != NULL && !PyDict_Check(keywords)) ||
        format == NULL ||
        kwlist == NULL)
    {
        PyErr_BadInternalCall();
        return 0;
    }

    va_copy(lva, va);

    retval = vgetargskeywords(args, keywords, format,
                              kwlist, &lva, FLAG_SIZE_T);
    va_end(lva);
    return retval;
}

PyAPI_FUNC(int)
_PyArg_ParseTupleAndKeywordsFast(PyObject *args, PyObject *keywords,
                            struct _PyArg_Parser *parser, ...)
{
    int retval;
    va_list va;

    va_start(va, parser);
    retval = vgetargskeywordsfast(args, keywords, parser, &va, 0);
    va_end(va);
    return retval;
}

PyAPI_FUNC(int)
_PyArg_ParseTupleAndKeywordsFast_SizeT(PyObject *args, PyObject *keywords,
                            struct _PyArg_Parser *parser, ...)
{
    int retval;
    va_list va;

    va_start(va, parser);
    retval = vgetargskeywordsfast(args, keywords, parser, &va, FLAG_SIZE_T);
    va_end(va);
    return retval;
}

PyAPI_FUNC(int)
_PyArg_ParseStackAndKeywords(PyObject *const *args, Py_ssize_t nargs, PyObject *kwnames,
                  struct _PyArg_Parser *parser, ...)
{
    int retval;
    va_list va;

    va_start(va, parser);
    retval = vgetargskeywordsfast_impl(args, nargs, NULL, kwnames, parser, &va, 0);
    va_end(va);
    return retval;
}

PyAPI_FUNC(int)
_PyArg_ParseStackAndKeywords_SizeT(PyObject *const *args, Py_ssize_t nargs, PyObject *kwnames,
                        struct _PyArg_Parser *parser, ...)
{
    int retval;
    va_list va;

    va_start(va, parser);
    retval = vgetargskeywordsfast_impl(args, nargs, NULL, kwnames, parser, &va, FLAG_SIZE_T);
    va_end(va);
    return retval;
}


PyAPI_FUNC(int)
_PyArg_VaParseTupleAndKeywordsFast(PyObject *args, PyObject *keywords,
                            struct _PyArg_Parser *parser, va_list va)
{
    int retval;
    va_list lva;

    va_copy(lva, va);

    retval = vgetargskeywordsfast(args, keywords, parser, &lva, 0);
    va_end(lva);
    return retval;
}

PyAPI_FUNC(int)
_PyArg_VaParseTupleAndKeywordsFast_SizeT(PyObject *args, PyObject *keywords,
                            struct _PyArg_Parser *parser, va_list va)
{
    int retval;
    va_list lva;

    va_copy(lva, va);

    retval = vgetargskeywordsfast(args, keywords, parser, &lva, FLAG_SIZE_T);
    va_end(lva);
    return retval;
}

int
PyArg_ValidateKeywordArguments(PyObject *kwargs)
{
    if (!PyDict_Check(kwargs)) {
        PyErr_BadInternalCall();
        return 0;
    }
    if (!_PyDict_HasOnlyStringKeys(kwargs)) {
        PyErr_SetString(PyExc_TypeError,
                        "keywords must be strings");
        return 0;
    }
    return 1;
}

#define IS_END_OF_FORMAT(c) (c == '\0' || c == ';' || c == ':')

static int
vgetargskeywords(PyObject *args, PyObject *kwargs, const char *format,
                 char **kwlist, va_list *p_va, int flags)
{
    char msgbuf[512];
    int levels[32];
    const char *fname, *msg, *custom_msg;
    int min = INT_MAX;
    int max = INT_MAX;
    int i, pos, len;
    int skip = 0;
    Py_ssize_t nargs, nkwargs;
    PyObject *current_arg;
    freelistentry_t static_entries[STATIC_FREELIST_ENTRIES];
    freelist_t freelist;

    freelist.entries = static_entries;
    freelist.first_available = 0;
    freelist.entries_malloced = 0;

    assert(args != NULL && PyTuple_Check(args));
    assert(kwargs == NULL || PyDict_Check(kwargs));
    assert(format != NULL);
    assert(kwlist != NULL);
    assert(p_va != NULL);

    /* grab the function name or custom error msg first (mutually exclusive) */
    fname = strchr(format, ':');
    if (fname) {
        fname++;
        custom_msg = NULL;
    }
    else {
        custom_msg = strchr(format,';');
        if (custom_msg)
            custom_msg++;
    }

    /* scan kwlist and count the number of positional-only parameters */
    for (pos = 0; kwlist[pos] && !*kwlist[pos]; pos++) {
    }
    /* scan kwlist and get greatest possible nbr of args */
    for (len = pos; kwlist[len]; len++) {
        if (!*kwlist[len]) {
            PyErr_SetString(PyExc_SystemError,
                            "Empty keyword parameter name");
            return cleanreturn(0, &freelist);
        }
    }

    if (len > STATIC_FREELIST_ENTRIES) {
        freelist.entries = PyMem_NEW(freelistentry_t, len);
        if (freelist.entries == NULL) {
            PyErr_NoMemory();
            return 0;
        }
        freelist.entries_malloced = 1;
    }

    nargs = PyTuple_GET_SIZE(args);
    nkwargs = (kwargs == NULL) ? 0 : PyDict_GET_SIZE(kwargs);
    if (nargs + nkwargs > len) {
        /* Adding "keyword" (when nargs == 0) prevents producing wrong error
           messages in some special cases (see bpo-31229). */
        PyErr_Format(PyExc_TypeError,
                     "%.200s%s takes at most %d %sargument%s (%zd given)",
                     (fname == NULL) ? "function" : fname,
                     (fname == NULL) ? "" : "()",
                     len,
                     (nargs == 0) ? "keyword " : "",
                     (len == 1) ? "" : "s",
                     nargs + nkwargs);
        return cleanreturn(0, &freelist);
    }

    /* convert tuple args and keyword args in same loop, using kwlist to drive process */
    for (i = 0; i < len; i++) {
        if (*format == '|') {
            if (min != INT_MAX) {
                PyErr_SetString(PyExc_SystemError,
                                "Invalid format string (| specified twice)");
                return cleanreturn(0, &freelist);
            }

            min = i;
            format++;

            if (max != INT_MAX) {
                PyErr_SetString(PyExc_SystemError,
                                "Invalid format string ($ before |)");
                return cleanreturn(0, &freelist);
            }
        }
        if (*format == '$') {
            if (max != INT_MAX) {
                PyErr_SetString(PyExc_SystemError,
                                "Invalid format string ($ specified twice)");
                return cleanreturn(0, &freelist);
            }

            max = i;
            format++;

            if (max < pos) {
                PyErr_SetString(PyExc_SystemError,
                                "Empty parameter name after $");
                return cleanreturn(0, &freelist);
            }
            if (skip) {
                /* Now we know the minimal and the maximal numbers of
                 * positional arguments and can raise an exception with
                 * informative message (see below). */
                break;
            }
            if (max < nargs) {
                if (max == 0) {
                    PyErr_Format(PyExc_TypeError,
                                 "%.200s%s takes no positional arguments",
                                 (fname == NULL) ? "function" : fname,
                                 (fname == NULL) ? "" : "()");
                }
                else {
                    PyErr_Format(PyExc_TypeError,
                                 "%.200s%s takes %s %d positional argument%s"
                                 " (%zd given)",
                                 (fname == NULL) ? "function" : fname,
                                 (fname == NULL) ? "" : "()",
                                 (min != INT_MAX) ? "at most" : "exactly",
                                 max,
                                 max == 1 ? "" : "s",
                                 nargs);
                }
                return cleanreturn(0, &freelist);
            }
        }
        if (IS_END_OF_FORMAT(*format)) {
            PyErr_Format(PyExc_SystemError,
                         "More keyword list entries (%d) than "
                         "format specifiers (%d)", len, i);
            return cleanreturn(0, &freelist);
        }
        if (!skip) {
            if (i < nargs) {
                current_arg = PyTuple_GET_ITEM(args, i);
            }
            else if (nkwargs && i >= pos) {
                current_arg = _PyDict_GetItemStringWithError(kwargs, kwlist[i]);
                if (current_arg) {
                    --nkwargs;
                }
                else if (PyErr_Occurred()) {
                    return cleanreturn(0, &freelist);
                }
            }
            else {
                current_arg = NULL;
            }

            if (current_arg) {
                msg = convertitem(current_arg, &format, p_va, flags,
                    levels, msgbuf, sizeof(msgbuf), &freelist);
                if (msg) {
                    seterror(i+1, msg, levels, fname, custom_msg);
                    return cleanreturn(0, &freelist);
                }
                continue;
            }

            if (i < min) {
                if (i < pos) {
                    assert (min == INT_MAX);
                    assert (max == INT_MAX);
                    skip = 1;
                    /* At that moment we still don't know the minimal and
                     * the maximal numbers of positional arguments.  Raising
                     * an exception is deferred until we encounter | and $
                     * or the end of the format. */
                }
                else {
                    PyErr_Format(PyExc_TypeError,  "%.200s%s missing required "
                                 "argument '%s' (pos %d)",
                                 (fname == NULL) ? "function" : fname,
                                 (fname == NULL) ? "" : "()",
                                 kwlist[i], i+1);
                    return cleanreturn(0, &freelist);
                }
            }
            /* current code reports success when all required args
             * fulfilled and no keyword args left, with no further
             * validation. XXX Maybe skip this in debug build ?
             */
            if (!nkwargs && !skip) {
                return cleanreturn(1, &freelist);
            }
        }

        /* We are into optional args, skip through to any remaining
         * keyword args */
        msg = skipitem(&format, p_va, flags);
        if (msg) {
            PyErr_Format(PyExc_SystemError, "%s: '%s'", msg,
                         format);
            return cleanreturn(0, &freelist);
        }
    }

    if (skip) {
        PyErr_Format(PyExc_TypeError,
                     "%.200s%s takes %s %d positional argument%s"
                     " (%zd given)",
                     (fname == NULL) ? "function" : fname,
                     (fname == NULL) ? "" : "()",
                     (Py_MIN(pos, min) < i) ? "at least" : "exactly",
                     Py_MIN(pos, min),
                     Py_MIN(pos, min) == 1 ? "" : "s",
                     nargs);
        return cleanreturn(0, &freelist);
    }

    if (!IS_END_OF_FORMAT(*format) && (*format != '|') && (*format != '$')) {
        PyErr_Format(PyExc_SystemError,
            "more argument specifiers than keyword list entries "
            "(remaining format:'%s')", format);
        return cleanreturn(0, &freelist);
    }

    if (nkwargs > 0) {
        PyObject *key;
        Py_ssize_t j;
        /* make sure there are no arguments given by name and position */
        for (i = pos; i < nargs; i++) {
            current_arg = _PyDict_GetItemStringWithError(kwargs, kwlist[i]);
            if (current_arg) {
                /* arg present in tuple and in dict */
                PyErr_Format(PyExc_TypeError,
                             "argument for %.200s%s given by name ('%s') "
                             "and position (%d)",
                             (fname == NULL) ? "function" : fname,
                             (fname == NULL) ? "" : "()",
                             kwlist[i], i+1);
                return cleanreturn(0, &freelist);
            }
            else if (PyErr_Occurred()) {
                return cleanreturn(0, &freelist);
            }
        }
        /* make sure there are no extraneous keyword arguments */
        j = 0;
        while (PyDict_Next(kwargs, &j, &key, NULL)) {
            int match = 0;
            if (!PyUnicode_Check(key)) {
                PyErr_SetString(PyExc_TypeError,
                                "keywords must be strings");
                return cleanreturn(0, &freelist);
            }
            for (i = pos; i < len; i++) {
                if (_PyUnicode_EqualToASCIIString(key, kwlist[i])) {
                    match = 1;
                    break;
                }
            }
            if (!match) {
                PyErr_Format(PyExc_TypeError,
                             "'%U' is an invalid keyword "
                             "argument for %.200s%s",
                             key,
                             (fname == NULL) ? "this function" : fname,
                             (fname == NULL) ? "" : "()");
                return cleanreturn(0, &freelist);
            }
        }
    }

    return cleanreturn(1, &freelist);
}


/* List of static parsers. */
static struct _PyArg_Parser *static_arg_parsers = NULL;

static int
parser_init(struct _PyArg_Parser *parser)
{
    const char * const *keywords;
    const char *format, *msg;
    int i, len, min, max, nkw;
    PyObject *kwtuple;

    assert(parser->keywords != NULL);
    if (parser->kwtuple != NULL) {
        return 1;
    }

    keywords = parser->keywords;
    /* scan keywords and count the number of positional-only parameters */
    for (i = 0; keywords[i] && !*keywords[i]; i++) {
    }
    parser->pos = i;
    /* scan keywords and get greatest possible nbr of args */
    for (; keywords[i]; i++) {
        if (!*keywords[i]) {
            PyErr_SetString(PyExc_SystemError,
                            "Empty keyword parameter name");
            return 0;
        }
    }
    len = i;

    format = parser->format;
    if (format) {
        /* grab the function name or custom error msg first (mutually exclusive) */
        parser->fname = strchr(parser->format, ':');
        if (parser->fname) {
            parser->fname++;
            parser->custom_msg = NULL;
        }
        else {
            parser->custom_msg = strchr(parser->format,';');
            if (parser->custom_msg)
                parser->custom_msg++;
        }

        min = max = INT_MAX;
        for (i = 0; i < len; i++) {
            if (*format == '|') {
                if (min != INT_MAX) {
                    PyErr_SetString(PyExc_SystemError,
                                    "Invalid format string (| specified twice)");
                    return 0;
                }
                if (max != INT_MAX) {
                    PyErr_SetString(PyExc_SystemError,
                                    "Invalid format string ($ before |)");
                    return 0;
                }
                min = i;
                format++;
            }
            if (*format == '$') {
                if (max != INT_MAX) {
                    PyErr_SetString(PyExc_SystemError,
                                    "Invalid format string ($ specified twice)");
                    return 0;
                }
                if (i < parser->pos) {
                    PyErr_SetString(PyExc_SystemError,
                                    "Empty parameter name after $");
                    return 0;
                }
                max = i;
                format++;
            }
            if (IS_END_OF_FORMAT(*format)) {
                PyErr_Format(PyExc_SystemError,
                            "More keyword list entries (%d) than "
                            "format specifiers (%d)", len, i);
                return 0;
            }

            msg = skipitem(&format, NULL, 0);
            if (msg) {
                PyErr_Format(PyExc_SystemError, "%s: '%s'", msg,
                            format);
                return 0;
            }
        }
        parser->min = Py_MIN(min, len);
        parser->max = Py_MIN(max, len);

        if (!IS_END_OF_FORMAT(*format) && (*format != '|') && (*format != '$')) {
            PyErr_Format(PyExc_SystemError,
                "more argument specifiers than keyword list entries "
                "(remaining format:'%s')", format);
            return 0;
        }
    }

    nkw = len - parser->pos;
    kwtuple = PyTuple_New(nkw);
    if (kwtuple == NULL) {
        return 0;
    }
    keywords = parser->keywords + parser->pos;
    for (i = 0; i < nkw; i++) {
        PyObject *str = PyUnicode_FromString(keywords[i]);
        if (str == NULL) {
            Py_DECREF(kwtuple);
            return 0;
        }
        PyUnicode_InternInPlace(&str);
        PyTuple_SET_ITEM(kwtuple, i, str);
    }
    parser->kwtuple = kwtuple;

    assert(parser->next == NULL);
    parser->next = static_arg_parsers;
    static_arg_parsers = parser;
    return 1;
}

static void
parser_clear(struct _PyArg_Parser *parser)
{
    Py_CLEAR(parser->kwtuple);
}

static PyObject*
find_keyword(PyObject *kwnames, PyObject *const *kwstack, PyObject *key)
{
    Py_ssize_t i, nkwargs;

    nkwargs = PyTuple_GET_SIZE(kwnames);
    for (i = 0; i < nkwargs; i++) {
        PyObject *kwname = PyTuple_GET_ITEM(kwnames, i);

        /* kwname == key will normally find a match in since keyword keys
           should be interned strings; if not retry below in a new loop. */
        if (kwname == key) {
            return kwstack[i];
        }
    }

    for (i = 0; i < nkwargs; i++) {
        PyObject *kwname = PyTuple_GET_ITEM(kwnames, i);
        assert(PyUnicode_Check(kwname));
        if (_PyUnicode_EQ(kwname, key)) {
            return kwstack[i];
        }
    }
    return NULL;
}

static int
vgetargskeywordsfast_impl(PyObject *const *args, Py_ssize_t nargs,
                          PyObject *kwargs, PyObject *kwnames,
                          struct _PyArg_Parser *parser,
                          va_list *p_va, int flags)
{
    PyObject *kwtuple;
    char msgbuf[512];
    int levels[32];
    const char *format;
    const char *msg;
    PyObject *keyword;
    int i, pos, len;
    Py_ssize_t nkwargs;
    PyObject *current_arg;
    freelistentry_t static_entries[STATIC_FREELIST_ENTRIES];
    freelist_t freelist;
    PyObject *const *kwstack = NULL;

    freelist.entries = static_entries;
    freelist.first_available = 0;
    freelist.entries_malloced = 0;

    assert(kwargs == NULL || PyDict_Check(kwargs));
    assert(kwargs == NULL || kwnames == NULL);
    assert(p_va != NULL);

    if (parser == NULL) {
        PyErr_BadInternalCall();
        return 0;
    }

    if (kwnames != NULL && !PyTuple_Check(kwnames)) {
        PyErr_BadInternalCall();
        return 0;
    }

    if (!parser_init(parser)) {
        return 0;
    }

    kwtuple = parser->kwtuple;
    pos = parser->pos;
    len = pos + (int)PyTuple_GET_SIZE(kwtuple);

    if (len > STATIC_FREELIST_ENTRIES) {
        freelist.entries = PyMem_NEW(freelistentry_t, len);
        if (freelist.entries == NULL) {
            PyErr_NoMemory();
            return 0;
        }
        freelist.entries_malloced = 1;
    }

    if (kwargs != NULL) {
        nkwargs = PyDict_GET_SIZE(kwargs);
    }
    else if (kwnames != NULL) {
        nkwargs = PyTuple_GET_SIZE(kwnames);
        kwstack = args + nargs;
    }
    else {
        nkwargs = 0;
    }
    if (nargs + nkwargs > len) {
        /* Adding "keyword" (when nargs == 0) prevents producing wrong error
           messages in some special cases (see bpo-31229). */
        PyErr_Format(PyExc_TypeError,
                     "%.200s%s takes at most %d %sargument%s (%zd given)",
                     (parser->fname == NULL) ? "function" : parser->fname,
                     (parser->fname == NULL) ? "" : "()",
                     len,
                     (nargs == 0) ? "keyword " : "",
                     (len == 1) ? "" : "s",
                     nargs + nkwargs);
        return cleanreturn(0, &freelist);
    }
    if (parser->max < nargs) {
        if (parser->max == 0) {
            PyErr_Format(PyExc_TypeError,
                         "%.200s%s takes no positional arguments",
                         (parser->fname == NULL) ? "function" : parser->fname,
                         (parser->fname == NULL) ? "" : "()");
        }
        else {
            PyErr_Format(PyExc_TypeError,
                         "%.200s%s takes %s %d positional argument%s (%zd given)",
                         (parser->fname == NULL) ? "function" : parser->fname,
                         (parser->fname == NULL) ? "" : "()",
                         (parser->min < parser->max) ? "at most" : "exactly",
                         parser->max,
                         parser->max == 1 ? "" : "s",
                         nargs);
        }
        return cleanreturn(0, &freelist);
    }

    format = parser->format;
    /* convert tuple args and keyword args in same loop, using kwtuple to drive process */
    for (i = 0; i < len; i++) {
        if (*format == '|') {
            format++;
        }
        if (*format == '$') {
            format++;
        }
        assert(!IS_END_OF_FORMAT(*format));

        if (i < nargs) {
            current_arg = args[i];
        }
        else if (nkwargs && i >= pos) {
            keyword = PyTuple_GET_ITEM(kwtuple, i - pos);
            if (kwargs != NULL) {
                current_arg = PyDict_GetItemWithError(kwargs, keyword);
                if (!current_arg && PyErr_Occurred()) {
                    return cleanreturn(0, &freelist);
                }
            }
            else {
                current_arg = find_keyword(kwnames, kwstack, keyword);
            }
            if (current_arg) {
                --nkwargs;
            }
        }
        else {
            current_arg = NULL;
        }

        if (current_arg) {
            msg = convertitem(current_arg, &format, p_va, flags,
                levels, msgbuf, sizeof(msgbuf), &freelist);
            if (msg) {
                seterror(i+1, msg, levels, parser->fname, parser->custom_msg);
                return cleanreturn(0, &freelist);
            }
            continue;
        }

        if (i < parser->min) {
            /* Less arguments than required */
            if (i < pos) {
                Py_ssize_t min = Py_MIN(pos, parser->min);
                PyErr_Format(PyExc_TypeError,
                             "%.200s%s takes %s %d positional argument%s"
                             " (%zd given)",
                             (parser->fname == NULL) ? "function" : parser->fname,
                             (parser->fname == NULL) ? "" : "()",
                             min < parser->max ? "at least" : "exactly",
                             min,
                             min == 1 ? "" : "s",
                             nargs);
            }
            else {
                keyword = PyTuple_GET_ITEM(kwtuple, i - pos);
                PyErr_Format(PyExc_TypeError,  "%.200s%s missing required "
                             "argument '%U' (pos %d)",
                             (parser->fname == NULL) ? "function" : parser->fname,
                             (parser->fname == NULL) ? "" : "()",
                             keyword, i+1);
            }
            return cleanreturn(0, &freelist);
        }
        /* current code reports success when all required args
         * fulfilled and no keyword args left, with no further
         * validation. XXX Maybe skip this in debug build ?
         */
        if (!nkwargs) {
            return cleanreturn(1, &freelist);
        }

        /* We are into optional args, skip through to any remaining
         * keyword args */
        msg = skipitem(&format, p_va, flags);
        assert(msg == NULL);
    }

    assert(IS_END_OF_FORMAT(*format) || (*format == '|') || (*format == '$'));

    if (nkwargs > 0) {
        Py_ssize_t j;
        /* make sure there are no arguments given by name and position */
        for (i = pos; i < nargs; i++) {
            keyword = PyTuple_GET_ITEM(kwtuple, i - pos);
            if (kwargs != NULL) {
                current_arg = PyDict_GetItemWithError(kwargs, keyword);
                if (!current_arg && PyErr_Occurred()) {
                    return cleanreturn(0, &freelist);
                }
            }
            else {
                current_arg = find_keyword(kwnames, kwstack, keyword);
            }
            if (current_arg) {
                /* arg present in tuple and in dict */
                PyErr_Format(PyExc_TypeError,
                             "argument for %.200s%s given by name ('%U') "
                             "and position (%d)",
                             (parser->fname == NULL) ? "function" : parser->fname,
                             (parser->fname == NULL) ? "" : "()",
                             keyword, i+1);
                return cleanreturn(0, &freelist);
            }
        }
        /* make sure there are no extraneous keyword arguments */
        j = 0;
        while (1) {
            int match;
            if (kwargs != NULL) {
                if (!PyDict_Next(kwargs, &j, &keyword, NULL))
                    break;
            }
            else {
                if (j >= PyTuple_GET_SIZE(kwnames))
                    break;
                keyword = PyTuple_GET_ITEM(kwnames, j);
                j++;
            }

            match = PySequence_Contains(kwtuple, keyword);
            if (match <= 0) {
                if (!match) {
                    PyErr_Format(PyExc_TypeError,
                                 "'%S' is an invalid keyword "
                                 "argument for %.200s%s",
                                 keyword,
                                 (parser->fname == NULL) ? "this function" : parser->fname,
                                 (parser->fname == NULL) ? "" : "()");
                }
                return cleanreturn(0, &freelist);
            }
        }
    }

    return cleanreturn(1, &freelist);
}

static int
vgetargskeywordsfast(PyObject *args, PyObject *keywords,
                     struct _PyArg_Parser *parser, va_list *p_va, int flags)
{
    PyObject **stack;
    Py_ssize_t nargs;

    if (args == NULL
        || !PyTuple_Check(args)
        || (keywords != NULL && !PyDict_Check(keywords)))
    {
        PyErr_BadInternalCall();
        return 0;
    }

    stack = _PyTuple_ITEMS(args);
    nargs = PyTuple_GET_SIZE(args);
    return vgetargskeywordsfast_impl(stack, nargs, keywords, NULL,
                                     parser, p_va, flags);
}


#undef _PyArg_UnpackKeywords

PyObject * const *
_PyArg_UnpackKeywords(PyObject *const *args, Py_ssize_t nargs,
                      PyObject *kwargs, PyObject *kwnames,
                      struct _PyArg_Parser *parser,
                      int minpos, int maxpos, int minkw,
                      PyObject **buf)
{
    PyObject *kwtuple;
    PyObject *keyword;
    int i, posonly, minposonly, maxargs;
    int reqlimit = minkw ? maxpos + minkw : minpos;
    Py_ssize_t nkwargs;
    PyObject *current_arg;
    PyObject * const *kwstack = NULL;

    assert(kwargs == NULL || PyDict_Check(kwargs));
    assert(kwargs == NULL || kwnames == NULL);

    if (parser == NULL) {
        PyErr_BadInternalCall();
        return NULL;
    }

    if (kwnames != NULL && !PyTuple_Check(kwnames)) {
        PyErr_BadInternalCall();
        return NULL;
    }

    if (args == NULL && nargs == 0) {
        args = buf;
    }

    if (!parser_init(parser)) {
        return NULL;
    }

    kwtuple = parser->kwtuple;
    posonly = parser->pos;
    minposonly = Py_MIN(posonly, minpos);
    maxargs = posonly + (int)PyTuple_GET_SIZE(kwtuple);

    if (kwargs != NULL) {
        nkwargs = PyDict_GET_SIZE(kwargs);
    }
    else if (kwnames != NULL) {
        nkwargs = PyTuple_GET_SIZE(kwnames);
        kwstack = args + nargs;
    }
    else {
        nkwargs = 0;
    }
    if (nkwargs == 0 && minkw == 0 && minpos <= nargs && nargs <= maxpos) {
        /* Fast path. */
        return args;
    }
    if (nargs + nkwargs > maxargs) {
        /* Adding "keyword" (when nargs == 0) prevents producing wrong error
           messages in some special cases (see bpo-31229). */
        PyErr_Format(PyExc_TypeError,
                     "%.200s%s takes at most %d %sargument%s (%zd given)",
                     (parser->fname == NULL) ? "function" : parser->fname,
                     (parser->fname == NULL) ? "" : "()",
                     maxargs,
                     (nargs == 0) ? "keyword " : "",
                     (maxargs == 1) ? "" : "s",
                     nargs + nkwargs);
        return NULL;
    }
    if (nargs > maxpos) {
        if (maxpos == 0) {
            PyErr_Format(PyExc_TypeError,
                         "%.200s%s takes no positional arguments",
                         (parser->fname == NULL) ? "function" : parser->fname,
                         (parser->fname == NULL) ? "" : "()");
        }
        else {
            PyErr_Format(PyExc_TypeError,
                         "%.200s%s takes %s %d positional argument%s (%zd given)",
                         (parser->fname == NULL) ? "function" : parser->fname,
                         (parser->fname == NULL) ? "" : "()",
                         (minpos < maxpos) ? "at most" : "exactly",
                         maxpos,
                         (maxpos == 1) ? "" : "s",
                         nargs);
        }
        return NULL;
    }
    if (nargs < minposonly) {
        PyErr_Format(PyExc_TypeError,
                     "%.200s%s takes %s %d positional argument%s"
                     " (%zd given)",
                     (parser->fname == NULL) ? "function" : parser->fname,
                     (parser->fname == NULL) ? "" : "()",
                     minposonly < maxpos ? "at least" : "exactly",
                     minposonly,
                     minposonly == 1 ? "" : "s",
                     nargs);
        return NULL;
    }

    /* copy tuple args */
    for (i = 0; i < nargs; i++) {
        buf[i] = args[i];
    }

    /* copy keyword args using kwtuple to drive process */
    for (i = Py_MAX((int)nargs, posonly); i < maxargs; i++) {
        if (nkwargs) {
            keyword = PyTuple_GET_ITEM(kwtuple, i - posonly);
            if (kwargs != NULL) {
                current_arg = PyDict_GetItemWithError(kwargs, keyword);
                if (!current_arg && PyErr_Occurred()) {
                    return NULL;
                }
            }
            else {
                current_arg = find_keyword(kwnames, kwstack, keyword);
            }
        }
        else if (i >= reqlimit) {
            break;
        }
        else {
            current_arg = NULL;
        }

        buf[i] = current_arg;

        if (current_arg) {
            --nkwargs;
        }
        else if (i < minpos || (maxpos <= i && i < reqlimit)) {
            /* Less arguments than required */
            keyword = PyTuple_GET_ITEM(kwtuple, i - posonly);
            PyErr_Format(PyExc_TypeError,  "%.200s%s missing required "
                         "argument '%U' (pos %d)",
                         (parser->fname == NULL) ? "function" : parser->fname,
                         (parser->fname == NULL) ? "" : "()",
                         keyword, i+1);
            return NULL;
        }
    }

    if (nkwargs > 0) {
        Py_ssize_t j;
        /* make sure there are no arguments given by name and position */
        for (i = posonly; i < nargs; i++) {
            keyword = PyTuple_GET_ITEM(kwtuple, i - posonly);
            if (kwargs != NULL) {
                current_arg = PyDict_GetItemWithError(kwargs, keyword);
                if (!current_arg && PyErr_Occurred()) {
                    return NULL;
                }
            }
            else {
                current_arg = find_keyword(kwnames, kwstack, keyword);
            }
            if (current_arg) {
                /* arg present in tuple and in dict */
                PyErr_Format(PyExc_TypeError,
                             "argument for %.200s%s given by name ('%U') "
                             "and position (%d)",
                             (parser->fname == NULL) ? "function" : parser->fname,
                             (parser->fname == NULL) ? "" : "()",
                             keyword, i+1);
                return NULL;
            }
        }
        /* make sure there are no extraneous keyword arguments */
        j = 0;
        while (1) {
            int match;
            if (kwargs != NULL) {
                if (!PyDict_Next(kwargs, &j, &keyword, NULL))
                    break;
            }
            else {
                if (j >= PyTuple_GET_SIZE(kwnames))
                    break;
                keyword = PyTuple_GET_ITEM(kwnames, j);
                j++;
            }

            match = PySequence_Contains(kwtuple, keyword);
            if (match <= 0) {
                if (!match) {
                    PyErr_Format(PyExc_TypeError,
                                 "'%S' is an invalid keyword "
                                 "argument for %.200s%s",
                                 keyword,
                                 (parser->fname == NULL) ? "this function" : parser->fname,
                                 (parser->fname == NULL) ? "" : "()");
                }
                return NULL;
            }
        }
    }

    return buf;
}


static const char *
skipitem(const char **p_format, va_list *p_va, int flags)
{
    const char *format = *p_format;
    char c = *format++;

    switch (c) {

    /*
     * codes that take a single data pointer as an argument
     * (the type of the pointer is irrelevant)
     */

    case 'b': /* byte -- very short int */
    case 'B': /* byte as bitfield */
    case 'h': /* short int */
    case 'H': /* short int as bitfield */
    case 'i': /* int */
    case 'I': /* int sized bitfield */
    case 'l': /* long int */
    case 'k': /* long int sized bitfield */
    case 'L': /* long long */
    case 'K': /* long long sized bitfield */
    case 'n': /* Py_ssize_t */
    case 'f': /* float */
    case 'd': /* double */
    case 'D': /* complex double */
    case 'c': /* char */
    case 'C': /* unicode char */
    case 'p': /* boolean predicate */
    case 'S': /* string object */
    case 'Y': /* string object */
    case 'U': /* unicode string object */
        {
            if (p_va != NULL) {
                (void) va_arg(*p_va, void *);
            }
            break;
        }

    /* string codes */

    case 'e': /* string with encoding */
        {
            if (p_va != NULL) {
                (void) va_arg(*p_va, const char *);
            }
            if (!(*format == 's' || *format == 't'))
                /* after 'e', only 's' and 't' is allowed */
                goto err;
            format++;
        }
        /* fall through */

    case 's': /* string */
    case 'z': /* string or None */
    case 'y': /* bytes */
    case 'u': /* unicode string */
    case 'Z': /* unicode string or None */
    case 'w': /* buffer, read-write */
        {
            if (p_va != NULL) {
                (void) va_arg(*p_va, char **);
            }
            if (*format == '#') {
                if (p_va != NULL) {
                    if (flags & FLAG_SIZE_T)
                        (void) va_arg(*p_va, Py_ssize_t *);
                    else {
                        if (PyErr_WarnEx(PyExc_DeprecationWarning,
                                    "PY_SSIZE_T_CLEAN will be required for '#' formats", 1)) {
                            return NULL;
                        }
                        (void) va_arg(*p_va, int *);
                    }
                }
                format++;
            } else if ((c == 's' || c == 'z' || c == 'y' || c == 'w')
                       && *format == '*')
            {
                format++;
            }
            break;
        }

    case 'O': /* object */
        {
            if (*format == '!') {
                format++;
                if (p_va != NULL) {
                    (void) va_arg(*p_va, PyTypeObject*);
                    (void) va_arg(*p_va, PyObject **);
                }
            }
            else if (*format == '&') {
                typedef int (*converter)(PyObject *, void *);
                if (p_va != NULL) {
                    (void) va_arg(*p_va, converter);
                    (void) va_arg(*p_va, void *);
                }
                format++;
            }
            else {
                if (p_va != NULL) {
                    (void) va_arg(*p_va, PyObject **);
                }
            }
            break;
        }

    case '(':           /* bypass tuple, not handled at all previously */
        {
            const char *msg;
            for (;;) {
                if (*format==')')
                    break;
                if (IS_END_OF_FORMAT(*format))
                    return "Unmatched left paren in format "
                           "string";
                msg = skipitem(&format, p_va, flags);
                if (msg)
                    return msg;
            }
            format++;
            break;
        }

    case ')':
        return "Unmatched right paren in format string";

    default:
err:
        return "impossible<bad format char>";

    }

    *p_format = format;
    return NULL;
}


#undef _PyArg_CheckPositional

int
_PyArg_CheckPositional(const char *name, Py_ssize_t nargs,
                       Py_ssize_t min, Py_ssize_t max)
{
    assert(min >= 0);
    assert(min <= max);

    if (nargs < min) {
        if (name != NULL)
            PyErr_Format(
                PyExc_TypeError,
                "%.200s expected %s%zd argument%s, got %zd",
                name, (min == max ? "" : "at least "), min, min == 1 ? "" : "s", nargs);
        else
            PyErr_Format(
                PyExc_TypeError,
                "unpacked tuple should have %s%zd element%s,"
                " but has %zd",
                (min == max ? "" : "at least "), min, min == 1 ? "" : "s", nargs);
        return 0;
    }

    if (nargs == 0) {
        return 1;
    }

    if (nargs > max) {
        if (name != NULL)
            PyErr_Format(
                PyExc_TypeError,
                "%.200s expected %s%zd argument%s, got %zd",
                name, (min == max ? "" : "at most "), max, max == 1 ? "" : "s", nargs);
        else
            PyErr_Format(
                PyExc_TypeError,
                "unpacked tuple should have %s%zd element%s,"
                " but has %zd",
                (min == max ? "" : "at most "), max, max == 1 ? "" : "s", nargs);
        return 0;
    }

    return 1;
}

static int
unpack_stack(PyObject *const *args, Py_ssize_t nargs, const char *name,
             Py_ssize_t min, Py_ssize_t max, va_list vargs)
{
    Py_ssize_t i;
    PyObject **o;

    if (!_PyArg_CheckPositional(name, nargs, min, max)) {
        return 0;
    }

    for (i = 0; i < nargs; i++) {
        o = va_arg(vargs, PyObject **);
        *o = args[i];
    }
    return 1;
}

int
PyArg_UnpackTuple(PyObject *args, const char *name, Py_ssize_t min, Py_ssize_t max, ...)
{
    PyObject **stack;
    Py_ssize_t nargs;
    int retval;
    va_list vargs;

    if (!PyTuple_Check(args)) {
        PyErr_SetString(PyExc_SystemError,
            "PyArg_UnpackTuple() argument list is not a tuple");
        return 0;
    }
    stack = _PyTuple_ITEMS(args);
    nargs = PyTuple_GET_SIZE(args);

#ifdef HAVE_STDARG_PROTOTYPES
    va_start(vargs, max);
#else
    va_start(vargs);
#endif
    retval = unpack_stack(stack, nargs, name, min, max, vargs);
    va_end(vargs);
    return retval;
}

int
_PyArg_UnpackStack(PyObject *const *args, Py_ssize_t nargs, const char *name,
                   Py_ssize_t min, Py_ssize_t max, ...)
{
    int retval;
    va_list vargs;

#ifdef HAVE_STDARG_PROTOTYPES
    va_start(vargs, max);
#else
    va_start(vargs);
#endif
    retval = unpack_stack(args, nargs, name, min, max, vargs);
    va_end(vargs);
    return retval;
}


#undef _PyArg_NoKeywords
#undef _PyArg_NoKwnames
#undef _PyArg_NoPositional

/* For type constructors that don't take keyword args
 *
 * Sets a TypeError and returns 0 if the args/kwargs is
 * not empty, returns 1 otherwise
 */
int
_PyArg_NoKeywords(const char *funcname, PyObject *kwargs)
{
    if (kwargs == NULL) {
        return 1;
    }
    if (!PyDict_CheckExact(kwargs)) {
        PyErr_BadInternalCall();
        return 0;
    }
    if (PyDict_GET_SIZE(kwargs) == 0) {
        return 1;
    }

    PyErr_Format(PyExc_TypeError, "%.200s() takes no keyword arguments",
                    funcname);
    return 0;
}

int
_PyArg_NoPositional(const char *funcname, PyObject *args)
{
    if (args == NULL)
        return 1;
    if (!PyTuple_CheckExact(args)) {
        PyErr_BadInternalCall();
        return 0;
    }
    if (PyTuple_GET_SIZE(args) == 0)
        return 1;

    PyErr_Format(PyExc_TypeError, "%.200s() takes no positional arguments",
                    funcname);
    return 0;
}

int
_PyArg_NoKwnames(const char *funcname, PyObject *kwnames)
{
    if (kwnames == NULL) {
        return 1;
    }

    assert(PyTuple_CheckExact(kwnames));

    if (PyTuple_GET_SIZE(kwnames) == 0) {
        return 1;
    }

    PyErr_Format(PyExc_TypeError, "%s() takes no keyword arguments", funcname);
    return 0;
}

void
_PyArg_Fini(void)
{
    struct _PyArg_Parser *tmp, *s = static_arg_parsers;
    while (s) {
        tmp = s->next;
        s->next = NULL;
        parser_clear(s);
        s = tmp;
    }
    static_arg_parsers = NULL;
}

#ifdef __cplusplus
};
#endif<|MERGE_RESOLUTION|>--- conflicted
+++ resolved
@@ -1014,15 +1014,11 @@
     case 'u': /* raw unicode buffer (Py_UNICODE *) */
     case 'Z': /* raw unicode buffer or None */
     {
-<<<<<<< HEAD
 #if HAVE_UNICODE_WCHAR_CACHE
-        // TODO: Raise DeprecationWarning
-=======
         if (PyErr_WarnFormat(PyExc_DeprecationWarning, 1,
                 "getargs: The '%c' format is deprecated. Use 'U' instead.", c)) {
             return NULL;
         }
->>>>>>> 172c0f27
 _Py_COMP_DIAG_PUSH
 _Py_COMP_DIAG_IGNORE_DEPR_DECLS
         Py_UNICODE **p = va_arg(*p_va, Py_UNICODE **);
