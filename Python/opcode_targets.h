--- conflicted
+++ resolved
@@ -51,11 +51,8 @@
     &&TARGET_LOAD_ATTR_ADAPTIVE,
     &&TARGET_LOAD_ATTR_INSTANCE_VALUE,
     &&TARGET_LOAD_ATTR_WITH_HINT,
-<<<<<<< HEAD
-=======
     &&TARGET_LOAD_ATTR_SLOT,
     &&TARGET_LOAD_ATTR_MODULE,
->>>>>>> 70945d57
     &&TARGET_WITH_EXCEPT_START,
     &&TARGET_GET_AITER,
     &&TARGET_GET_ANEXT,
@@ -65,11 +62,8 @@
     &&TARGET_INPLACE_ADD,
     &&TARGET_INPLACE_SUBTRACT,
     &&TARGET_INPLACE_MULTIPLY,
-<<<<<<< HEAD
     &&TARGET_LOAD_ATTR_SLOT,
-=======
     &&TARGET_LOAD_GLOBAL_ADAPTIVE,
->>>>>>> 70945d57
     &&TARGET_INPLACE_MODULO,
     &&TARGET_STORE_SUBSCR,
     &&TARGET_DELETE_SUBSCR,
@@ -91,25 +85,19 @@
     &&TARGET_INPLACE_AND,
     &&TARGET_INPLACE_XOR,
     &&TARGET_INPLACE_OR,
-<<<<<<< HEAD
     &&TARGET_LOAD_ATTR_MODULE,
     &&TARGET_LOAD_GLOBAL_ADAPTIVE,
-=======
     &&TARGET_LOAD_GLOBAL_MODULE,
     &&TARGET_LOAD_GLOBAL_BUILTIN,
->>>>>>> 70945d57
     &&TARGET_LIST_TO_TUPLE,
     &&TARGET_RETURN_VALUE,
     &&TARGET_IMPORT_STAR,
     &&TARGET_SETUP_ANNOTATIONS,
     &&TARGET_YIELD_VALUE,
-<<<<<<< HEAD
     &&TARGET_LOAD_GLOBAL_MODULE,
     &&TARGET_LOAD_GLOBAL_BUILTIN,
-=======
     &&TARGET_LOAD_METHOD_ADAPTIVE,
     &&TARGET_LOAD_METHOD_CACHED,
->>>>>>> 70945d57
     &&TARGET_POP_EXCEPT,
     &&TARGET_STORE_NAME,
     &&TARGET_DELETE_NAME,
@@ -141,7 +129,6 @@
     &&TARGET_IS_OP,
     &&TARGET_CONTAINS_OP,
     &&TARGET_RERAISE,
-<<<<<<< HEAD
     &&TARGET_LOAD_METHOD_ADAPTIVE,
     &&TARGET_JUMP_IF_NOT_EXC_MATCH,
     &&TARGET_LOAD_METHOD_CACHED,
@@ -151,7 +138,6 @@
     &&TARGET_DELETE_FAST,
     &&TARGET_LOAD_METHOD_MODULE,
     &&TARGET_STORE_ATTR_ADAPTIVE,
-=======
     &&TARGET_LOAD_METHOD_CLASS,
     &&TARGET_JUMP_IF_NOT_EXC_MATCH,
     &&TARGET_LOAD_METHOD_MODULE,
@@ -161,53 +147,43 @@
     &&TARGET_DELETE_FAST,
     &&TARGET_STORE_ATTR_ADAPTIVE,
     &&TARGET_STORE_ATTR_INSTANCE_VALUE,
->>>>>>> 70945d57
     &&TARGET_GEN_START,
     &&TARGET_RAISE_VARARGS,
     &&TARGET_CALL_FUNCTION,
     &&TARGET_MAKE_FUNCTION,
     &&TARGET_BUILD_SLICE,
-<<<<<<< HEAD
     &&TARGET_STORE_ATTR_SPLIT_KEYS,
-=======
     &&TARGET_STORE_ATTR_SLOT,
->>>>>>> 70945d57
     &&TARGET_MAKE_CELL,
     &&TARGET_LOAD_CLOSURE,
     &&TARGET_LOAD_DEREF,
     &&TARGET_STORE_DEREF,
     &&TARGET_DELETE_DEREF,
-<<<<<<< HEAD
     &&TARGET_STORE_ATTR_SLOT,
     &&TARGET_CALL_FUNCTION_KW,
     &&TARGET_CALL_FUNCTION_EX,
     &&TARGET_STORE_ATTR_WITH_HINT,
-=======
     &&TARGET_STORE_ATTR_WITH_HINT,
     &&TARGET_CALL_FUNCTION_KW,
     &&TARGET_CALL_FUNCTION_EX,
     &&TARGET_LOAD_FAST__LOAD_FAST,
->>>>>>> 70945d57
     &&TARGET_EXTENDED_ARG,
     &&TARGET_LIST_APPEND,
     &&TARGET_SET_ADD,
     &&TARGET_MAP_ADD,
     &&TARGET_LOAD_CLASSDEREF,
-<<<<<<< HEAD
     &&TARGET_LOAD_FAST__LOAD_FAST,
     &&TARGET_STORE_FAST__LOAD_FAST,
     &&TARGET_LOAD_FAST__LOAD_CONST,
     &&TARGET_MATCH_CLASS,
     &&TARGET_LOAD_CONST__LOAD_FAST,
     &&TARGET_STORE_FAST__STORE_FAST,
-=======
     &&TARGET_STORE_FAST__LOAD_FAST,
     &&TARGET_LOAD_FAST__LOAD_CONST,
     &&TARGET_LOAD_CONST__LOAD_FAST,
     &&TARGET_MATCH_CLASS,
     &&TARGET_STORE_FAST__STORE_FAST,
     &&_unknown_opcode,
->>>>>>> 70945d57
     &&TARGET_FORMAT_VALUE,
     &&TARGET_BUILD_CONST_KEY_MAP,
     &&TARGET_BUILD_STRING,
