--- conflicted
+++ resolved
@@ -600,7 +600,6 @@
             add_dir_to_list(self.compiler.include_dirs,
                             sysconfig.get_config_var("INCLUDEDIR"))
 
-<<<<<<< HEAD
         #VxWorks requires some macros from CPPFLAGS to select the correct CPU headers
         if host_platform == 'vxworks':
             cppflags = sysconfig.get_config_var('CPPFLAGS').split()
@@ -609,10 +608,8 @@
                 if item.startswith('-D'):
                     self.compiler.define_macro(item[2:])
 
-=======
         system_lib_dirs = ['/lib64', '/usr/lib64', '/lib', '/usr/lib']
         system_include_dirs = ['/usr/include']
->>>>>>> 53f91356
         # lib_dirs and inc_dirs are used to search for files;
         # if a file is found in one of those directories, it can
         # be assumed that no additional -I,-L directives are needed.
@@ -2105,7 +2102,7 @@
                                                          'Modules',
                                                          '_decimal',
                                                          'libmpdec'))]
-            libraries = ['m']
+            libraries = mathlib()
             sources = [
               '_decimal/_decimal.c',
               '_decimal/libmpdec/basearith.c',
@@ -2201,11 +2198,6 @@
         ext = Extension (
             '_decimal',
             include_dirs=include_dirs,
-<<<<<<< HEAD
-            libraries=mathlib(),
-=======
-            libraries=libraries,
->>>>>>> 53f91356
             define_macros=define_macros,
             undef_macros=undef_macros,
             extra_compile_args=extra_compile_args,
