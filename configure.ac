--- conflicted
+++ resolved
@@ -2246,23 +2246,6 @@
 AC_DEFINE(STDC_HEADERS, 1, [Define to 1 if you have the ANSI C header files.])
 
 # checks for header files
-<<<<<<< HEAD
-AC_CHECK_HEADERS(asm/types.h crypt.h conio.h direct.h dlfcn.h errno.h \
-fcntl.h grp.h \
-ieeefp.h io.h langinfo.h libintl.h process.h pthread.h \
-sched.h shadow.h signal.h stropts.h termios.h \
-utime.h \
-poll.h sys/devpoll.h sys/epoll.h sys/poll.h \
-sys/audioio.h sys/xattr.h sys/bsdtty.h sys/event.h sys/file.h sys/ioctl.h \
-sys/kern_control.h sys/loadavg.h sys/lock.h sys/mkdev.h sys/modem.h \
-sys/param.h sys/random.h sys/select.h sys/sendfile.h sys/socket.h sys/statvfs.h \
-sys/stat.h sys/syscall.h sys/sys_domain.h sys/termio.h sys/time.h \
-sys/times.h sys/types.h sys/uio.h sys/un.h sys/utsname.h sys/wait.h pty.h utmp.h \
-libutil.h sys/resource.h netpacket/packet.h sysexits.h bluetooth.h \
-linux/tipc.h linux/random.h spawn.h util.h alloca.h endian.h \
-sys/endian.h sys/sysmacros.h linux/memfd.h linux/wait.h sys/memfd.h \
-sys/mman.h sys/eventfd.h linux/soundcard.h sys/soundcard.h)
-=======
 AC_CHECK_HEADERS([ \
   alloca.h asm/types.h bluetooth.h conio.h crypt.h direct.h dlfcn.h endian.h errno.h fcntl.h grp.h \
   ieeefp.h io.h langinfo.h libintl.h libutil.h linux/memfd.h linux/random.h linux/soundcard.h \
@@ -2275,7 +2258,6 @@
   sys/types.h sys/uio.h sys/un.h sys/utsname.h sys/wait.h sys/xattr.h sysexits.h syslog.h \
   termios.h util.h utime.h \
 ])
->>>>>>> f42a06ba
 AC_HEADER_DIRENT
 AC_HEADER_MAJOR
 
