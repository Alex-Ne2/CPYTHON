--- conflicted
+++ resolved
@@ -5390,18 +5390,6 @@
 PKG_CHECK_MODULES([LIBZSTD], [libzstd >= 1.4.5], [have_libzstd=yes], [
   WITH_SAVE_ENV([
     CPPFLAGS="$CPPFLAGS $LIBZSTD_CFLAGS"
-<<<<<<< HEAD
-    LIBS="$LIBS $LIBZSTD_LIBS"
-    AC_CHECK_HEADERS([zstd.h zdict.h], [
-      PY_CHECK_LIB([zstd], [ZDICT_finalizeDictionary], [
-        AC_RUN_IFELSE([AC_LANG_PROGRAM([@%:@include "zstd.h"], [
-          #if ZSTD_VERSION_NUMBER < 10405
-            exit(1);
-          #endif
-          ])
-        ], [have_libzstd=yes], [have_libzstd=no])             
-      ], [have_libzstd=no])
-=======
     CFLAGS="$CFLAGS $LIBZSTD_CFLAGS"
     LIBS="$LIBS $LIBZSTD_LIBS"
     AC_SEARCH_LIBS([ZDICT_finalizeDictionary], [zstd], [
@@ -5419,7 +5407,6 @@
         AC_MSG_RESULT([no])
         have_libzstd=no
       ])
->>>>>>> 0eb448ca
     ], [have_libzstd=no])
     AS_VAR_IF([have_libzstd], [yes], [
       LIBZSTD_CFLAGS=${LIBZSTD_CFLAGS-""}
