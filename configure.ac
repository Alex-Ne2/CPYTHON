dnl ***************************************************
dnl * Please run autoreconf -if to test your changes! *
dnl ***************************************************
dnl
dnl Python's configure script requires autoconf 2.69 and autoconf-archive.
dnl

# Set VERSION so we only need to edit in one place (i.e., here)
m4_define(PYTHON_VERSION, 3.11)

AC_PREREQ([2.69])

AC_INIT([python],[PYTHON_VERSION],[https://bugs.python.org/])

m4_ifdef(
    [AX_C_FLOAT_WORDS_BIGENDIAN],
    [],
    [AC_MSG_ERROR([Please install autoconf-archive package and re-run autoreconf])]
)dnl
m4_ifdef(
    [PKG_PROG_PKG_CONFIG],
    [],
    [AC_MSG_ERROR([Please install pkgconf's m4 macro package and re-run autoreconf])]
)dnl

dnl Helpers for saving and restoring environment variables:
dnl - SAVE_VAR([VAR])          Helper for SAVE_ENV; stores VAR as save_VAR
dnl - RESTORE_VAR([VAR])       Helper for RESTORE_ENV; restores VAR from save_VAR
dnl - SAVE_ENV                 Saves CFLAGS, LDFLAGS, LIBS, and CPPFLAGS
dnl - RESTORE_ENV              Restores CFLAGS, LDFLAGS, LIBS, and CPPFLAGS
dnl - WITH_SAVE_ENV([SCRIPT])  Runs SCRIPT wrapped with SAVE_ENV/RESTORE_ENV
AC_DEFUN([SAVE_VAR], [AS_VAR_COPY([save_][$1], [$1])])dnl
AC_DEFUN([RESTORE_VAR], [AS_VAR_COPY([$1], [save_][$1])])dnl
AC_DEFUN([SAVE_ENV],
[SAVE_VAR([CFLAGS])]
[SAVE_VAR([CPPFLAGS])]
[SAVE_VAR([LDFLAGS])]
[SAVE_VAR([LIBS])]
)dnl
AC_DEFUN([RESTORE_ENV],
[RESTORE_VAR([CFLAGS])]
[RESTORE_VAR([CPPFLAGS])]
[RESTORE_VAR([LDFLAGS])]
[RESTORE_VAR([LIBS])]
)dnl
AC_DEFUN([WITH_SAVE_ENV],
[SAVE_ENV]
[$1]
[RESTORE_ENV]
)dnl

AC_SUBST(BASECPPFLAGS)
if test "$srcdir" != . -a "$srcdir" != "$(pwd)"; then
    # If we're building out-of-tree, we need to make sure the following
    # resources get picked up before their $srcdir counterparts.
    #   Objects/ -> typeslots.inc
    #   Include/ -> Python.h
    #   Python/  -> importlib.h
    # (A side effect of this is that these resources will automatically be
    #  regenerated when building out-of-tree, regardless of whether or not
    #  the $srcdir counterpart is up-to-date.  This is an acceptable trade
    #  off.)
    BASECPPFLAGS="-IObjects -IInclude -IPython"
else
    BASECPPFLAGS=""
fi

AC_SUBST(GITVERSION)
AC_SUBST(GITTAG)
AC_SUBST(GITBRANCH)

if test -e $srcdir/.git
then
AC_CHECK_PROG(HAS_GIT, git, found, not-found)
else
HAS_GIT=no-repository
fi
if test $HAS_GIT = found
then
    GITVERSION="git --git-dir \$(srcdir)/.git rev-parse --short HEAD"
    GITTAG="git --git-dir \$(srcdir)/.git describe --all --always --dirty"
    GITBRANCH="git --git-dir \$(srcdir)/.git name-rev --name-only HEAD"
else
    GITVERSION=""
    GITTAG=""
    GITBRANCH=""
fi

AC_CONFIG_SRCDIR([Include/object.h])
AC_CONFIG_HEADERS([pyconfig.h])

AC_CANONICAL_HOST
AC_SUBST(build)
AC_SUBST(host)

# pybuilddir.txt will be created by --generate-posix-vars in the Makefile
rm -f pybuilddir.txt

AC_CHECK_PROGS(PYTHON_FOR_REGEN, python$PACKAGE_VERSION python3 python, python3)
AC_SUBST(PYTHON_FOR_REGEN)

if test "$cross_compiling" = yes; then
    AC_MSG_CHECKING([for python interpreter for cross build])
    if test -z "$PYTHON_FOR_BUILD"; then
        for interp in python$PACKAGE_VERSION python3 python; do
	    which $interp >/dev/null 2>&1 || continue
	    if $interp -c "import sys;sys.exit(not '.'.join(str(n) for n in sys.version_info@<:@:2@:>@) == '$PACKAGE_VERSION')"; then
	        break
	    fi
            interp=
	done
        if test x$interp = x; then
	    AC_MSG_ERROR([python$PACKAGE_VERSION interpreter not found])
	fi
        AC_MSG_RESULT($interp)
	PYTHON_FOR_BUILD='_PYTHON_PROJECT_BASE=$(abs_builddir) _PYTHON_HOST_PLATFORM=$(_PYTHON_HOST_PLATFORM) PYTHONPATH=$(shell test -f pybuilddir.txt && echo $(abs_builddir)/`cat pybuilddir.txt`:)$(srcdir)/Lib _PYTHON_SYSCONFIGDATA_NAME=_sysconfigdata_$(ABIFLAGS)_$(MACHDEP)_$(MULTIARCH) '$interp
    fi
elif test "$cross_compiling" = maybe; then
    AC_MSG_ERROR([Cross compiling required --host=HOST-TUPLE and --build=ARCH])
else
    PYTHON_FOR_BUILD='./$(BUILDPYTHON) -E'
fi
AC_SUBST(PYTHON_FOR_BUILD)

dnl Ensure that if prefix is specified, it does not end in a slash. If
dnl it does, we get path names containing '//' which is both ugly and
dnl can cause trouble.

dnl Last slash shouldn't be stripped if prefix=/
if test "$prefix" != "/"; then
    prefix=`echo "$prefix" | sed -e 's/\/$//g'`
fi

dnl This is for stuff that absolutely must end up in pyconfig.h.
dnl Please use pyport.h instead, if possible.
AH_TOP([
#ifndef Py_PYCONFIG_H
#define Py_PYCONFIG_H
])
AH_BOTTOM([
/* Define the macros needed if on a UnixWare 7.x system. */
#if defined(__USLC__) && defined(__SCO_VERSION__)
#define STRICT_SYSV_CURSES /* Don't use ncurses extensions */
#endif

#endif /*Py_PYCONFIG_H*/
])

# We don't use PACKAGE_ variables, and they cause conflicts
# with other autoconf-based packages that include Python.h
grep -v 'define PACKAGE_' <confdefs.h >confdefs.h.new
rm confdefs.h
mv confdefs.h.new confdefs.h

AC_SUBST(VERSION)
VERSION=PYTHON_VERSION

# Version number of Python's own shared library file.
AC_SUBST(SOVERSION)
SOVERSION=1.0

# The later definition of _XOPEN_SOURCE and _POSIX_C_SOURCE disables
# certain features on NetBSD, so we need _NETBSD_SOURCE to re-enable
# them.
AC_DEFINE(_NETBSD_SOURCE, 1, [Define on NetBSD to activate all library features])

# The later definition of _XOPEN_SOURCE and _POSIX_C_SOURCE disables
# certain features on FreeBSD, so we need __BSD_VISIBLE to re-enable
# them.
AC_DEFINE(__BSD_VISIBLE, 1, [Define on FreeBSD to activate all library features])

# The later definition of _XOPEN_SOURCE and _POSIX_C_SOURCE disables
# certain features on Mac OS X, so we need _DARWIN_C_SOURCE to re-enable
# them.
AC_DEFINE(_DARWIN_C_SOURCE, 1, [Define on Darwin to activate all library features])


define_xopen_source=yes

# Arguments passed to configure.
AC_SUBST(CONFIG_ARGS)
CONFIG_ARGS="$ac_configure_args"

dnl Allow users to disable pkg-config or require pkg-config
AC_ARG_WITH(
  [pkg-config],
  [AS_HELP_STRING([[--with-pkg-config=[yes|no|check]]],
                  [use pkg-config to detect build options (default is check)])],
  [],
  [with_pkg_config=check]
)
AS_CASE([$with_pkg_config],
  [yes|check], [
    if test -z "$PKG_CONFIG"; then
      dnl invalidate stale config.cache values
      AS_UNSET([PKG_CONFIG])
      AS_UNSET([ac_cv_path_ac_pt_PKG_CONFIG])
      AS_UNSET([ac_cv_prog_ac_ct_PKG_CONFIG])
    fi
    PKG_PROG_PKG_CONFIG
  ],
  [no], [
    PKG_CONFIG=''
    dnl force AX_CHECK_OPENSSL to ignore pkg-config
    ac_cv_path_ac_pt_PKG_CONFIG=''
    ac_cv_prog_ac_ct_PKG_CONFIG=''
  ],
  [AC_MSG_ERROR([invalid argument --with-pkg-config=$with_pkg_config])]
)
if test "$with_pkg_config" = yes -a -z "$PKG_CONFIG"; then
  AC_MSG_ERROR([pkg-config is required])]
fi

AC_MSG_CHECKING([for --enable-universalsdk])
AC_ARG_ENABLE(universalsdk,
	AS_HELP_STRING([--enable-universalsdk@<:@=SDKDIR@:>@],
	               [create a universal binary build.
	                SDKDIR specifies which macOS SDK should be used to perform the build,
	                see Mac/README.rst. (default is no)]),
[
	case $enableval in
	yes)
		# Locate the best usable SDK, see Mac/README for more
		# information
		enableval="`/usr/bin/xcodebuild -version -sdk macosx Path 2>/dev/null`"
		if ! ( echo $enableval | grep -E '\.sdk' 1>/dev/null )
		then
			enableval=/Developer/SDKs/MacOSX10.4u.sdk
			if test ! -d "${enableval}"
			then
				enableval=/
			fi
		fi
		;;
	esac
	case $enableval in
	no)
		UNIVERSALSDK=
		enable_universalsdk=
		;;
	*)
		UNIVERSALSDK=$enableval
		if test ! -d "${UNIVERSALSDK}"
		then
			AC_MSG_ERROR([--enable-universalsdk specifies non-existing SDK: ${UNIVERSALSDK}])
		fi
		;;
	esac

],[
   	UNIVERSALSDK=
	enable_universalsdk=
])
if test -n "${UNIVERSALSDK}"
then
	AC_MSG_RESULT(${UNIVERSALSDK})
else
	AC_MSG_RESULT(no)
fi
AC_SUBST(UNIVERSALSDK)

AC_SUBST(ARCH_RUN_32BIT)
ARCH_RUN_32BIT=""

# For backward compatibility reasons we prefer to select '32-bit' if available,
# otherwise use 'intel'
UNIVERSAL_ARCHS="32-bit"
if test "`uname -s`" = "Darwin"
then
	if test -n "${UNIVERSALSDK}"
	then
		if test -z "`/usr/bin/file -L "${UNIVERSALSDK}/usr/lib/libSystem.dylib" | grep ppc`"
		then
			UNIVERSAL_ARCHS="intel"
		fi
	fi
fi

AC_SUBST(LIPO_32BIT_FLAGS)
AC_SUBST(LIPO_INTEL64_FLAGS)
AC_MSG_CHECKING(for --with-universal-archs)
AC_ARG_WITH(universal-archs,
    AS_HELP_STRING([--with-universal-archs=ARCH],
                   [specify the kind of macOS universal binary that should be created.
                    This option is only valid when --enable-universalsdk is set; options are:
                    ("universal2", "intel-64", "intel-32", "intel", "32-bit",
                    "64-bit", "3-way", or "all")
                    see Mac/README.rst]),
[
	UNIVERSAL_ARCHS="$withval"
],
[])
if test -n "${UNIVERSALSDK}"
then
	AC_MSG_RESULT(${UNIVERSAL_ARCHS})
else
	AC_MSG_RESULT(no)
fi

AC_ARG_WITH(framework-name,
              AS_HELP_STRING([--with-framework-name=FRAMEWORK],
                             [specify the name for the python framework on macOS
                              only valid when --enable-framework is set. see Mac/README.rst
                              (default is 'Python')]),
[
    PYTHONFRAMEWORK=${withval}
    PYTHONFRAMEWORKDIR=${withval}.framework
    PYTHONFRAMEWORKIDENTIFIER=org.python.`echo $withval | tr '[A-Z]' '[a-z]'`
    ],[
    PYTHONFRAMEWORK=Python
    PYTHONFRAMEWORKDIR=Python.framework
    PYTHONFRAMEWORKIDENTIFIER=org.python.python
])
dnl quadrigraphs "@<:@" and "@:>@" produce "[" and "]" in the output
AC_ARG_ENABLE(framework,
              AS_HELP_STRING([--enable-framework@<:@=INSTALLDIR@:>@],
                             [create a Python.framework rather than a traditional Unix install.
                              optional INSTALLDIR specifies the installation path. see Mac/README.rst
                              (default is no)]),
[
	case $enableval in
	yes)
		enableval=/Library/Frameworks
	esac
	case $enableval in
	no)
		PYTHONFRAMEWORK=
		PYTHONFRAMEWORKDIR=no-framework
		PYTHONFRAMEWORKPREFIX=
		PYTHONFRAMEWORKINSTALLDIR=
		FRAMEWORKINSTALLFIRST=
		FRAMEWORKINSTALLLAST=
		FRAMEWORKALTINSTALLFIRST=
		FRAMEWORKALTINSTALLLAST=
		FRAMEWORKPYTHONW=
		if test "x${prefix}" = "xNONE"; then
			FRAMEWORKUNIXTOOLSPREFIX="${ac_default_prefix}"
		else
			FRAMEWORKUNIXTOOLSPREFIX="${prefix}"
		fi
		enable_framework=
		;;
	*)
		PYTHONFRAMEWORKPREFIX="${enableval}"
		PYTHONFRAMEWORKINSTALLDIR=$PYTHONFRAMEWORKPREFIX/$PYTHONFRAMEWORKDIR
		FRAMEWORKINSTALLFIRST="frameworkinstallstructure"
		FRAMEWORKALTINSTALLFIRST="frameworkinstallstructure "
		FRAMEWORKINSTALLLAST="frameworkinstallmaclib frameworkinstallapps frameworkinstallunixtools"
		FRAMEWORKALTINSTALLLAST="frameworkinstallmaclib frameworkinstallapps frameworkaltinstallunixtools"
		FRAMEWORKPYTHONW="frameworkpythonw"
		FRAMEWORKINSTALLAPPSPREFIX="/Applications"

		if test "x${prefix}" = "xNONE" ; then
			FRAMEWORKUNIXTOOLSPREFIX="${ac_default_prefix}"

		else
			FRAMEWORKUNIXTOOLSPREFIX="${prefix}"
		fi

		case "${enableval}" in
		/System*)
			FRAMEWORKINSTALLAPPSPREFIX="/Applications"
			if test "${prefix}" = "NONE" ; then
				# See below
				FRAMEWORKUNIXTOOLSPREFIX="/usr"
			fi
			;;

		/Library*)
			FRAMEWORKINSTALLAPPSPREFIX="/Applications"
			;;

		*/Library/Frameworks)
			MDIR="`dirname "${enableval}"`"
			MDIR="`dirname "${MDIR}"`"
			FRAMEWORKINSTALLAPPSPREFIX="${MDIR}/Applications"

			if test "${prefix}" = "NONE"; then
				# User hasn't specified the
				# --prefix option, but wants to install
				# the framework in a non-default location,
				# ensure that the compatibility links get
				# installed relative to that prefix as well
				# instead of in /usr/local.
				FRAMEWORKUNIXTOOLSPREFIX="${MDIR}"
			fi
			;;

		*)
			FRAMEWORKINSTALLAPPSPREFIX="/Applications"
			;;
		esac

		prefix=$PYTHONFRAMEWORKINSTALLDIR/Versions/$VERSION

		# Add files for Mac specific code to the list of output
		# files:
		AC_CONFIG_FILES(Mac/Makefile)
		AC_CONFIG_FILES(Mac/PythonLauncher/Makefile)
		AC_CONFIG_FILES(Mac/Resources/framework/Info.plist)
		AC_CONFIG_FILES(Mac/Resources/app/Info.plist)
	esac
	],[
	PYTHONFRAMEWORK=
	PYTHONFRAMEWORKDIR=no-framework
	PYTHONFRAMEWORKPREFIX=
	PYTHONFRAMEWORKINSTALLDIR=
	FRAMEWORKINSTALLFIRST=
	FRAMEWORKINSTALLLAST=
	FRAMEWORKALTINSTALLFIRST=
	FRAMEWORKALTINSTALLLAST=
	FRAMEWORKPYTHONW=
	if test "x${prefix}" = "xNONE" ; then
		FRAMEWORKUNIXTOOLSPREFIX="${ac_default_prefix}"
	else
		FRAMEWORKUNIXTOOLSPREFIX="${prefix}"
	fi
	enable_framework=

])
AC_SUBST(PYTHONFRAMEWORK)
AC_SUBST(PYTHONFRAMEWORKIDENTIFIER)
AC_SUBST(PYTHONFRAMEWORKDIR)
AC_SUBST(PYTHONFRAMEWORKPREFIX)
AC_SUBST(PYTHONFRAMEWORKINSTALLDIR)
AC_SUBST(FRAMEWORKINSTALLFIRST)
AC_SUBST(FRAMEWORKINSTALLLAST)
AC_SUBST(FRAMEWORKALTINSTALLFIRST)
AC_SUBST(FRAMEWORKALTINSTALLLAST)
AC_SUBST(FRAMEWORKPYTHONW)
AC_SUBST(FRAMEWORKUNIXTOOLSPREFIX)
AC_SUBST(FRAMEWORKINSTALLAPPSPREFIX)

AC_DEFINE_UNQUOTED(_PYTHONFRAMEWORK, "${PYTHONFRAMEWORK}", [framework name])

# Set name for machine-dependent library files
AC_ARG_VAR([MACHDEP], [name for machine-dependent library files])
AC_MSG_CHECKING(MACHDEP)
if test -z "$MACHDEP"
then
    # avoid using uname for cross builds
    if test "$cross_compiling" = yes; then
       # ac_sys_system and ac_sys_release are used for setting
       # a lot of different things including 'define_xopen_source'
       # in the case statement below.
	case "$host" in
	*-*-linux-android*)
		ac_sys_system=Linux-android
		;;
	*-*-linux*)
		ac_sys_system=Linux
		;;
	*-*-cygwin*)
		ac_sys_system=Cygwin
		;;
	*-*-vxworks*)
	    ac_sys_system=VxWorks
	    ;;
	*)
		# for now, limit cross builds to known configurations
		MACHDEP="unknown"
		AC_MSG_ERROR([cross build not supported for $host])
	esac
	ac_sys_release=
    else
	ac_sys_system=`uname -s`
	if test "$ac_sys_system" = "AIX" \
	-o "$ac_sys_system" = "UnixWare" -o "$ac_sys_system" = "OpenUNIX"; then
		ac_sys_release=`uname -v`
	else
		ac_sys_release=`uname -r`
	fi
    fi
    ac_md_system=`echo $ac_sys_system |
			tr -d '[/ ]' | tr '[[A-Z]]' '[[a-z]]'`
    ac_md_release=`echo $ac_sys_release |
			tr -d '[/ ]' | sed 's/^[[A-Z]]\.//' | sed 's/\..*//'`
    MACHDEP="$ac_md_system$ac_md_release"

    case $MACHDEP in
	aix*) MACHDEP="aix";;
	linux*) MACHDEP="linux";;
	cygwin*) MACHDEP="cygwin";;
	darwin*) MACHDEP="darwin";;
	'')	MACHDEP="unknown";;
    esac
fi
AC_MSG_RESULT("$MACHDEP")

AC_SUBST(_PYTHON_HOST_PLATFORM)
if test "$cross_compiling" = yes; then
	case "$host" in
	*-*-linux*)
		case "$host_cpu" in
		arm*)
			_host_cpu=arm
			;;
		*)
			_host_cpu=$host_cpu
		esac
		;;
	*-*-cygwin*)
		_host_cpu=
		;;
	*-*-vxworks*)
		_host_cpu=$host_cpu
		;;
	*)
		# for now, limit cross builds to known configurations
		MACHDEP="unknown"
		AC_MSG_ERROR([cross build not supported for $host])
	esac
	_PYTHON_HOST_PLATFORM="$MACHDEP${_host_cpu:+-$_host_cpu}"
fi

# Some systems cannot stand _XOPEN_SOURCE being defined at all; they
# disable features if it is defined, without any means to access these
# features as extensions. For these systems, we skip the definition of
# _XOPEN_SOURCE. Before adding a system to the list to gain access to
# some feature, make sure there is no alternative way to access this
# feature. Also, when using wildcards, make sure you have verified the
# need for not defining _XOPEN_SOURCE on all systems matching the
# wildcard, and that the wildcard does not include future systems
# (which may remove their limitations).
dnl quadrigraphs "@<:@" and "@:>@" produce "[" and "]" in the output
case $ac_sys_system/$ac_sys_release in
  # On OpenBSD, select(2) is not available if _XOPEN_SOURCE is defined,
  # even though select is a POSIX function. Reported by J. Ribbens.
  # Reconfirmed for OpenBSD 3.3 by Zachary Hamm, for 3.4 by Jason Ish.
  # In addition, Stefan Krah confirms that issue #1244610 exists through
  # OpenBSD 4.6, but is fixed in 4.7.
  OpenBSD/2.* | OpenBSD/3.* | OpenBSD/4.@<:@0123456@:>@)
    define_xopen_source=no
    # OpenBSD undoes our definition of __BSD_VISIBLE if _XOPEN_SOURCE is
    # also defined. This can be overridden by defining _BSD_SOURCE
    # As this has a different meaning on Linux, only define it on OpenBSD
    AC_DEFINE(_BSD_SOURCE, 1, [Define on OpenBSD to activate all library features])
    ;;
  OpenBSD/*)
    # OpenBSD undoes our definition of __BSD_VISIBLE if _XOPEN_SOURCE is
    # also defined. This can be overridden by defining _BSD_SOURCE
    # As this has a different meaning on Linux, only define it on OpenBSD
    AC_DEFINE(_BSD_SOURCE, 1, [Define on OpenBSD to activate all library features])
    ;;
  # Defining _XOPEN_SOURCE on NetBSD version prior to the introduction of
  # _NETBSD_SOURCE disables certain features (eg. setgroups). Reported by
  # Marc Recht
  NetBSD/1.5 | NetBSD/1.5.* | NetBSD/1.6 | NetBSD/1.6.* | NetBSD/1.6@<:@A-S@:>@)
    define_xopen_source=no;;
  # From the perspective of Solaris, _XOPEN_SOURCE is not so much a
  # request to enable features supported by the standard as a request
  # to disable features not supported by the standard.  The best way
  # for Python to use Solaris is simply to leave _XOPEN_SOURCE out
  # entirely and define __EXTENSIONS__ instead.
  SunOS/*)
    define_xopen_source=no;;
  # On UnixWare 7, u_long is never defined with _XOPEN_SOURCE,
  # but used in /usr/include/netinet/tcp.h. Reported by Tim Rice.
  # Reconfirmed for 7.1.4 by Martin v. Loewis.
  OpenUNIX/8.0.0| UnixWare/7.1.@<:@0-4@:>@)
    define_xopen_source=no;;
  # On OpenServer 5, u_short is never defined with _XOPEN_SOURCE,
  # but used in struct sockaddr.sa_family. Reported by Tim Rice.
  SCO_SV/3.2)
    define_xopen_source=no;;
  # On MacOS X 10.2, a bug in ncurses.h means that it craps out if
  # _XOPEN_EXTENDED_SOURCE is defined. Apparently, this is fixed in 10.3, which
  # identifies itself as Darwin/7.*
  # On Mac OS X 10.4, defining _POSIX_C_SOURCE or _XOPEN_SOURCE
  # disables platform specific features beyond repair.
  # On Mac OS X 10.3, defining _POSIX_C_SOURCE or _XOPEN_SOURCE
  # has no effect, don't bother defining them
  Darwin/@<:@6789@:>@.*)
    define_xopen_source=no;;
  Darwin/@<:@[12]@:>@@<:@0-9@:>@.*)
    define_xopen_source=no;;
  # On QNX 6.3.2, defining _XOPEN_SOURCE prevents netdb.h from
  # defining NI_NUMERICHOST.
  QNX/6.3.2)
    define_xopen_source=no
    ;;
  # On VxWorks, defining _XOPEN_SOURCE causes compile failures
  # in network headers still using system V types.
  VxWorks/*)
    define_xopen_source=no
    ;;

  # On HP-UX, defining _XOPEN_SOURCE to 600 or greater hides
  # chroot() and other functions
  hp*|HP*)
    define_xopen_source=no
    ;;

esac

if test $define_xopen_source = yes
then
  # X/Open 7, incorporating POSIX.1-2008
  AC_DEFINE(_XOPEN_SOURCE, 700,
            Define to the level of X/Open that your system supports)

  # On Tru64 Unix 4.0F, defining _XOPEN_SOURCE also requires
  # definition of _XOPEN_SOURCE_EXTENDED and _POSIX_C_SOURCE, or else
  # several APIs are not declared. Since this is also needed in some
  # cases for HP-UX, we define it globally.
  AC_DEFINE(_XOPEN_SOURCE_EXTENDED, 1,
   	    Define to activate Unix95-and-earlier features)

  AC_DEFINE(_POSIX_C_SOURCE, 200809L, Define to activate features from IEEE Stds 1003.1-2008)
fi

# On HP-UX mbstate_t requires _INCLUDE__STDC_A1_SOURCE
case $ac_sys_system in
  hp*|HP*)
    define_stdc_a1=yes;;
  *)
    define_stdc_a1=no;;
esac

if test $define_stdc_a1 = yes
then
  AC_DEFINE(_INCLUDE__STDC_A1_SOURCE, 1, Define to include mbstate_t for mbrtowc)
fi

# Record the configure-time value of MACOSX_DEPLOYMENT_TARGET,
# it may influence the way we can build extensions, so distutils
# needs to check it
AC_SUBST(CONFIGURE_MACOSX_DEPLOYMENT_TARGET)
AC_SUBST(EXPORT_MACOSX_DEPLOYMENT_TARGET)
CONFIGURE_MACOSX_DEPLOYMENT_TARGET=
EXPORT_MACOSX_DEPLOYMENT_TARGET='#'

# checks for alternative programs

# compiler flags are generated in two sets, BASECFLAGS and OPT.  OPT is just
# for debug/optimization stuff.  BASECFLAGS is for flags that are required
# just to get things to compile and link.  Users are free to override OPT
# when running configure or make.  The build should not break if they do.
# BASECFLAGS should generally not be messed with, however.

# If the user switches compilers, we can't believe the cache
if test ! -z "$ac_cv_prog_CC" -a ! -z "$CC" -a "$CC" != "$ac_cv_prog_CC"
then
  AC_MSG_ERROR([cached CC is different -- throw away $cache_file
(it is also a good idea to do 'make clean' before compiling)])
fi

# Don't let AC_PROG_CC set the default CFLAGS. It normally sets -g -O2
# when the compiler supports them, but we don't always want -O2, and
# we set -g later.
if test -z "$CFLAGS"; then
        CFLAGS=
fi

if test "$ac_sys_system" = "Darwin"
then
	# Compiler selection on MacOSX is more complicated than
	# AC_PROG_CC can handle, see Mac/README for more
	# information
	if test -z "${CC}"
	then
		found_gcc=
		found_clang=
		SAVE_VAR([IFS])
                IFS=:
		for as_dir in $PATH
		do
			RESTORE_VAR([IFS])
			if test -x "${as_dir}/gcc"; then
				if test -z "${found_gcc}"; then
					found_gcc="${as_dir}/gcc"
				fi
			fi
			if test -x "${as_dir}/clang"; then
				if test -z "${found_clang}"; then
					found_clang="${as_dir}/clang"
				fi
			fi
		done
		RESTORE_VAR([IFS])

		if test -n "$found_gcc" -a -n "$found_clang"
		then
			if test -n "`"$found_gcc" --version | grep llvm-gcc`"
			then
				AC_MSG_NOTICE([Detected llvm-gcc, falling back to clang])
				CC="$found_clang"
				CXX="$found_clang++"
			fi


		elif test -z "$found_gcc" -a -n "$found_clang"
		then
			AC_MSG_NOTICE([No GCC found, use CLANG])
			CC="$found_clang"
			CXX="$found_clang++"

		elif test -z "$found_gcc" -a -z "$found_clang"
		then
			found_clang=`/usr/bin/xcrun -find clang 2>/dev/null`
			if test -n "${found_clang}"
			then
				AC_MSG_NOTICE([Using clang from Xcode.app])
				CC="${found_clang}"
				CXX="`/usr/bin/xcrun -find clang++`"

			# else: use default behaviour
			fi
		fi
	fi
fi
AC_PROG_CC
AC_PROG_CPP
AC_PROG_GREP
AC_PROG_SED
AC_PROG_EGREP

# checks for UNIX variants that set C preprocessor variables
# may set _GNU_SOURCE, __EXTENSIONS__, _POSIX_PTHREAD_SEMANTICS,
# _POSIX_SOURCE, _POSIX_1_SOURCE, and more
AC_USE_SYSTEM_EXTENSIONS

AC_SUBST(CXX)
AC_SUBST(MAINCC)
AC_MSG_CHECKING(for --with-cxx-main=<compiler>)
AC_ARG_WITH(cxx_main,
            AS_HELP_STRING([--with-cxx-main@<:@=COMPILER@:>@],
                           [compile main() and link Python executable with C++ compiler specified in COMPILER (default is $CXX)]),
[

	case $withval in
	no)	with_cxx_main=no
		MAINCC='$(CC)';;
	yes)	with_cxx_main=yes
		MAINCC='$(CXX)';;
	*)	with_cxx_main=yes
		MAINCC=$withval
		if test -z "$CXX"
		then
			CXX=$withval
		fi;;
	esac], [
	with_cxx_main=no
	MAINCC='$(CC)'
])
AC_MSG_RESULT($with_cxx_main)

preset_cxx="$CXX"
if test -z "$CXX"
then
        case "$CC" in
        gcc)    AC_PATH_TOOL(CXX, [g++], [g++], [notfound]) ;;
        cc)     AC_PATH_TOOL(CXX, [c++], [c++], [notfound]) ;;
        clang|*/clang)     AC_PATH_TOOL(CXX, [clang++], [clang++], [notfound]) ;;
        icc|*/icc)         AC_PATH_TOOL(CXX, [icpc], [icpc], [notfound]) ;;
        esac
	if test "$CXX" = "notfound"
	then
		CXX=""
	fi
fi
if test -z "$CXX"
then
	AC_CHECK_TOOLS(CXX, $CCC c++ g++ gcc CC cxx cc++ cl, notfound)
	if test "$CXX" = "notfound"
	then
		CXX=""
	fi
fi
if test "$preset_cxx" != "$CXX"
then
        AC_MSG_NOTICE([

  By default, distutils will build C++ extension modules with "$CXX".
  If this is not intended, then set CXX on the configure command line.
  ])
fi


AC_MSG_CHECKING([for the platform triplet based on compiler characteristics])
cat >> conftest.c <<EOF
#undef bfin
#undef cris
#undef fr30
#undef linux
#undef hppa
#undef hpux
#undef i386
#undef mips
#undef powerpc
#undef sparc
#undef unix
#if defined(__ANDROID__)
    # Android is not a multiarch system.
#elif defined(__linux__)
# if defined(__x86_64__) && defined(__LP64__)
        x86_64-linux-gnu
# elif defined(__x86_64__) && defined(__ILP32__)
        x86_64-linux-gnux32
# elif defined(__i386__)
        i386-linux-gnu
# elif defined(__aarch64__) && defined(__AARCH64EL__)
#  if defined(__ILP32__)
        aarch64_ilp32-linux-gnu
#  else
        aarch64-linux-gnu
#  endif
# elif defined(__aarch64__) && defined(__AARCH64EB__)
#  if defined(__ILP32__)
        aarch64_be_ilp32-linux-gnu
#  else
        aarch64_be-linux-gnu
#  endif
# elif defined(__alpha__)
        alpha-linux-gnu
# elif defined(__ARM_EABI__) && defined(__ARM_PCS_VFP)
#  if defined(__ARMEL__)
        arm-linux-gnueabihf
#  else
        armeb-linux-gnueabihf
#  endif
# elif defined(__ARM_EABI__) && !defined(__ARM_PCS_VFP)
#  if defined(__ARMEL__)
        arm-linux-gnueabi
#  else
        armeb-linux-gnueabi
#  endif
# elif defined(__hppa__)
        hppa-linux-gnu
# elif defined(__ia64__)
        ia64-linux-gnu
# elif defined(__m68k__) && !defined(__mcoldfire__)
        m68k-linux-gnu
# elif defined(__mips_hard_float) && defined(__mips_isa_rev) && (__mips_isa_rev >=6) && defined(_MIPSEL)
#  if _MIPS_SIM == _ABIO32
        mipsisa32r6el-linux-gnu
#  elif _MIPS_SIM == _ABIN32
        mipsisa64r6el-linux-gnuabin32
#  elif _MIPS_SIM == _ABI64
        mipsisa64r6el-linux-gnuabi64
#  else
#   error unknown platform triplet
#  endif
# elif defined(__mips_hard_float) && defined(__mips_isa_rev) && (__mips_isa_rev >=6)
#  if _MIPS_SIM == _ABIO32
        mipsisa32r6-linux-gnu
#  elif _MIPS_SIM == _ABIN32
        mipsisa64r6-linux-gnuabin32
#  elif _MIPS_SIM == _ABI64
        mipsisa64r6-linux-gnuabi64
#  else
#   error unknown platform triplet
#  endif
# elif defined(__mips_hard_float) && defined(_MIPSEL)
#  if _MIPS_SIM == _ABIO32
        mipsel-linux-gnu
#  elif _MIPS_SIM == _ABIN32
        mips64el-linux-gnuabin32
#  elif _MIPS_SIM == _ABI64
        mips64el-linux-gnuabi64
#  else
#   error unknown platform triplet
#  endif
# elif defined(__mips_hard_float)
#  if _MIPS_SIM == _ABIO32
        mips-linux-gnu
#  elif _MIPS_SIM == _ABIN32
        mips64-linux-gnuabin32
#  elif _MIPS_SIM == _ABI64
        mips64-linux-gnuabi64
#  else
#   error unknown platform triplet
#  endif
# elif defined(__or1k__)
        or1k-linux-gnu
# elif defined(__powerpc__) && defined(__SPE__)
        powerpc-linux-gnuspe
# elif defined(__powerpc64__)
#  if defined(__LITTLE_ENDIAN__)
        powerpc64le-linux-gnu
#  else
        powerpc64-linux-gnu
#  endif
# elif defined(__powerpc__)
        powerpc-linux-gnu
# elif defined(__s390x__)
        s390x-linux-gnu
# elif defined(__s390__)
        s390-linux-gnu
# elif defined(__sh__) && defined(__LITTLE_ENDIAN__)
        sh4-linux-gnu
# elif defined(__sparc__) && defined(__arch64__)
        sparc64-linux-gnu
# elif defined(__sparc__)
        sparc-linux-gnu
# elif defined(__riscv)
#  if __riscv_xlen == 32
        riscv32-linux-gnu
#  elif __riscv_xlen == 64
        riscv64-linux-gnu
#  else
#   error unknown platform triplet
#  endif
# else
#   error unknown platform triplet
# endif
#elif defined(__FreeBSD_kernel__)
# if defined(__LP64__)
        x86_64-kfreebsd-gnu
# elif defined(__i386__)
        i386-kfreebsd-gnu
# else
#   error unknown platform triplet
# endif
#elif defined(__gnu_hurd__)
        i386-gnu
#elif defined(__APPLE__)
        darwin
#elif defined(__VXWORKS__)
        vxworks
#else
# error unknown platform triplet
#endif

EOF

if $CPP $CPPFLAGS conftest.c >conftest.out 2>/dev/null; then
  PLATFORM_TRIPLET=`grep -v '^#' conftest.out | grep -v '^ *$' | tr -d ' 	'`
  AC_MSG_RESULT([$PLATFORM_TRIPLET])
else
  AC_MSG_RESULT([none])
fi
rm -f conftest.c conftest.out

if test x$PLATFORM_TRIPLET != xdarwin; then
  MULTIARCH=$($CC --print-multiarch 2>/dev/null)
fi
AC_SUBST(MULTIARCH)

if test x$PLATFORM_TRIPLET != x && test x$MULTIARCH != x; then
  if test x$PLATFORM_TRIPLET != x$MULTIARCH; then
    AC_MSG_ERROR([internal configure error for the platform triplet, please file a bug report])
  fi
elif test x$PLATFORM_TRIPLET != x && test x$MULTIARCH = x; then
  MULTIARCH=$PLATFORM_TRIPLET
fi
AC_SUBST(PLATFORM_TRIPLET)
if test x$MULTIARCH != x; then
  MULTIARCH_CPPFLAGS="-DMULTIARCH=\\\"$MULTIARCH\\\""
fi
AC_SUBST(MULTIARCH_CPPFLAGS)

AC_CACHE_CHECK([for -Wl,--no-as-needed], [ac_cv_wl_no_as_needed], [
  SAVE_VAR([LDFLAGS])
  AS_VAR_APPEND([LDFLAGS], [-Wl,--no-as-needed])
  AC_LINK_IFELSE([AC_LANG_PROGRAM([[]], [[]])],
    [NO_AS_NEEDED="-Wl,--no-as-needed"
     ac_cv_wl_no_as_needed=yes],
    [NO_AS_NEEDED=""
     ac_cv_wl_no_as_needed=no])
  RESTORE_VAR([LDFLAGS])
])
AC_SUBST(NO_AS_NEEDED)

AC_MSG_CHECKING([for the Android API level])
cat >> conftest.c <<EOF
#ifdef __ANDROID__
android_api = __ANDROID_API__
arm_arch = __ARM_ARCH
#else
#error not Android
#endif
EOF

if $CPP $CPPFLAGS conftest.c >conftest.out 2>/dev/null; then
  ANDROID_API_LEVEL=`sed -n -e '/__ANDROID_API__/d' -e 's/^android_api = //p' conftest.out`
  _arm_arch=`sed -n -e '/__ARM_ARCH/d' -e 's/^arm_arch = //p' conftest.out`
  AC_MSG_RESULT([$ANDROID_API_LEVEL])
  if test -z "$ANDROID_API_LEVEL"; then
    echo 'Fatal: you must define __ANDROID_API__'
    exit 1
  fi
  AC_DEFINE_UNQUOTED(ANDROID_API_LEVEL, $ANDROID_API_LEVEL, [The Android API level.])

  AC_MSG_CHECKING([for the Android arm ABI])
  AC_MSG_RESULT([$_arm_arch])
  if test "$_arm_arch" = 7; then
    BASECFLAGS="${BASECFLAGS} -mfloat-abi=softfp -mfpu=vfpv3-d16"
    LDFLAGS="${LDFLAGS} -march=armv7-a -Wl,--fix-cortex-a8"
  fi
else
  AC_MSG_RESULT([not Android])
fi
rm -f conftest.c conftest.out

# Check for unsupported systems
case $ac_sys_system/$ac_sys_release in
atheos*|Linux*/1*)
   echo This system \($ac_sys_system/$ac_sys_release\) is no longer supported.
   echo See README for details.
   exit 1;;
esac

AC_MSG_CHECKING(for --with-suffix)
AC_ARG_WITH(suffix,
            AS_HELP_STRING([--with-suffix=SUFFIX], [set executable suffix to SUFFIX (default is '.exe')]),
[
	case $withval in
	no)	EXEEXT=;;
	yes)	EXEEXT=.exe;;
	*)	EXEEXT=$withval;;
	esac])
AC_MSG_RESULT($EXEEXT)

# Test whether we're running on a non-case-sensitive system, in which
# case we give a warning if no ext is given
AC_SUBST(BUILDEXEEXT)
AC_MSG_CHECKING(for case-insensitive build directory)
if test ! -d CaseSensitiveTestDir; then
mkdir CaseSensitiveTestDir
fi

if test -d casesensitivetestdir
then
    AC_MSG_RESULT(yes)
    BUILDEXEEXT=.exe
else
	AC_MSG_RESULT(no)
	BUILDEXEEXT=$EXEEXT
fi
rmdir CaseSensitiveTestDir

case $ac_sys_system in
hp*|HP*)
    case $CC in
    cc|*/cc) CC="$CC -Ae";;
    esac;;
esac

AC_SUBST(LIBRARY)
AC_MSG_CHECKING(LIBRARY)
if test -z "$LIBRARY"
then
	LIBRARY='libpython$(VERSION)$(ABIFLAGS).a'
fi
AC_MSG_RESULT($LIBRARY)

# LDLIBRARY is the name of the library to link against (as opposed to the
# name of the library into which to insert object files). BLDLIBRARY is also
# the library to link against, usually. On Mac OS X frameworks, BLDLIBRARY
# is blank as the main program is not linked directly against LDLIBRARY.
# LDLIBRARYDIR is the path to LDLIBRARY, which is made in a subdirectory. On
# systems without shared libraries, LDLIBRARY is the same as LIBRARY
# (defined in the Makefiles). On Cygwin LDLIBRARY is the import library,
# DLLLIBRARY is the shared (i.e., DLL) library.
#
# RUNSHARED is used to run shared python without installed libraries
#
# INSTSONAME is the name of the shared library that will be use to install
# on the system - some systems like version suffix, others don't
#
# LDVERSION is the shared library version number, normally the Python version
# with the ABI build flags appended.
AC_SUBST(LDLIBRARY)
AC_SUBST(DLLLIBRARY)
AC_SUBST(BLDLIBRARY)
AC_SUBST(PY3LIBRARY)
AC_SUBST(LDLIBRARYDIR)
AC_SUBST(INSTSONAME)
AC_SUBST(RUNSHARED)
AC_SUBST(LDVERSION)
LDLIBRARY="$LIBRARY"
BLDLIBRARY='$(LDLIBRARY)'
INSTSONAME='$(LDLIBRARY)'
DLLLIBRARY=''
LDLIBRARYDIR=''
RUNSHARED=''
LDVERSION="$VERSION"

# LINKCC is the command that links the python executable -- default is $(CC).
# If CXX is set, and if it is needed to link a main function that was
# compiled with CXX, LINKCC is CXX instead. Always using CXX is undesirable:
# python might then depend on the C++ runtime
AC_SUBST(LINKCC)
AC_MSG_CHECKING(LINKCC)
if test -z "$LINKCC"
then
	LINKCC='$(PURIFY) $(MAINCC)'
	case $ac_sys_system in
	QNX*)
	   # qcc must be used because the other compilers do not
	   # support -N.
	   LINKCC=qcc;;
	esac
fi
AC_MSG_RESULT($LINKCC)

# EXPORTSYMS holds the list of exported symbols for AIX.
# EXPORTSFROM holds the module name exporting symbols on AIX.
EXPORTSYMS=
EXPORTSFROM=
AC_SUBST(EXPORTSYMS)
AC_SUBST(EXPORTSFROM)
AC_MSG_CHECKING(EXPORTSYMS)
case $ac_sys_system in
AIX*)
	EXPORTSYMS="Modules/python.exp"
	EXPORTSFROM=. # the main executable
	;;
esac
AC_MSG_RESULT($EXPORTSYMS)

# GNULD is set to "yes" if the GNU linker is used.  If this goes wrong
# make sure we default having it set to "no": this is used by
# distutils.unixccompiler to know if it should add --enable-new-dtags
# to linker command lines, and failing to detect GNU ld simply results
# in the same bahaviour as before.
AC_SUBST(GNULD)
AC_MSG_CHECKING(for GNU ld)
ac_prog=ld
if test "$GCC" = yes; then
       ac_prog=`$CC -print-prog-name=ld`
fi
case `"$ac_prog" -V 2>&1 < /dev/null` in
      *GNU*)
          GNULD=yes;;
      *)
          GNULD=no;;
esac
AC_MSG_RESULT($GNULD)

AC_MSG_CHECKING(for --enable-shared)
AC_ARG_ENABLE(shared,
              AS_HELP_STRING([--enable-shared], [enable building a shared Python library (default is no)]))

if test -z "$enable_shared"
then
  case $ac_sys_system in
  CYGWIN*)
    enable_shared="yes";;
  *)
    enable_shared="no";;
  esac
fi
AC_MSG_RESULT($enable_shared)

AC_MSG_CHECKING(for --enable-profiling)
AC_ARG_ENABLE(profiling,
              AS_HELP_STRING([--enable-profiling], [enable C-level code profiling with gprof (default is no)]))
if test "x$enable_profiling" = xyes; then
  SAVE_VAR([CC])
  CC="$CC -pg"
  AC_LINK_IFELSE([AC_LANG_SOURCE([[int main() { return 0; }]])],
    [],
    [enable_profiling=no])
  RESTORE_VAR([CC])
else
  enable_profiling=no
fi
AC_MSG_RESULT($enable_profiling)

if test "x$enable_profiling" = xyes; then
  BASECFLAGS="-pg $BASECFLAGS"
  LDFLAGS="-pg $LDFLAGS"
fi

AC_MSG_CHECKING(LDLIBRARY)

# MacOSX framework builds need more magic. LDLIBRARY is the dynamic
# library that we build, but we do not want to link against it (we
# will find it with a -framework option). For this reason there is an
# extra variable BLDLIBRARY against which Python and the extension
# modules are linked, BLDLIBRARY. This is normally the same as
# LDLIBRARY, but empty for MacOSX framework builds.
if test "$enable_framework"
then
  LDLIBRARY='$(PYTHONFRAMEWORKDIR)/Versions/$(VERSION)/$(PYTHONFRAMEWORK)'
  RUNSHARED=DYLD_FRAMEWORK_PATH=`pwd`${DYLD_FRAMEWORK_PATH:+:${DYLD_FRAMEWORK_PATH}}
  BLDLIBRARY=''
else
  BLDLIBRARY='$(LDLIBRARY)'
fi

# Other platforms follow
if test $enable_shared = "yes"; then
  PY_ENABLE_SHARED=1
  AC_DEFINE(Py_ENABLE_SHARED, 1, [Defined if Python is built as a shared library.])
  case $ac_sys_system in
    CYGWIN*)
          LDLIBRARY='libpython$(LDVERSION).dll.a'
          DLLLIBRARY='libpython$(LDVERSION).dll'
          ;;
    SunOS*)
	  LDLIBRARY='libpython$(LDVERSION).so'
	  BLDLIBRARY='-Wl,-R,$(LIBDIR) -L. -lpython$(LDVERSION)'
	  RUNSHARED=LD_LIBRARY_PATH=`pwd`${LD_LIBRARY_PATH:+:${LD_LIBRARY_PATH}}
	  INSTSONAME="$LDLIBRARY".$SOVERSION
	  if test "$with_pydebug" != yes
	  then
	      PY3LIBRARY=libpython3.so
	  fi
          ;;
    Linux*|GNU*|NetBSD*|FreeBSD*|DragonFly*|OpenBSD*|VxWorks*)
	  LDLIBRARY='libpython$(LDVERSION).so'
	  BLDLIBRARY='-L. -lpython$(LDVERSION)'
	  RUNSHARED=LD_LIBRARY_PATH=`pwd`${LD_LIBRARY_PATH:+:${LD_LIBRARY_PATH}}
	  INSTSONAME="$LDLIBRARY".$SOVERSION
	  if test "$with_pydebug" != yes
          then
	      PY3LIBRARY=libpython3.so
	  fi
	  ;;
    hp*|HP*)
	  case `uname -m` in
		ia64)
			LDLIBRARY='libpython$(LDVERSION).so'
			;;
		*)
			LDLIBRARY='libpython$(LDVERSION).sl'
			;;
	  esac
	  BLDLIBRARY='-Wl,+b,$(LIBDIR) -L. -lpython$(LDVERSION)'
	  RUNSHARED=SHLIB_PATH=`pwd`${SHLIB_PATH:+:${SHLIB_PATH}}
	  ;;
    Darwin*)
    	LDLIBRARY='libpython$(LDVERSION).dylib'
	BLDLIBRARY='-L. -lpython$(LDVERSION)'
	RUNSHARED=DYLD_LIBRARY_PATH=`pwd`${DYLD_LIBRARY_PATH:+:${DYLD_LIBRARY_PATH}}
	;;
    AIX*)
	LDLIBRARY='libpython$(LDVERSION).so'
	RUNSHARED=LIBPATH=`pwd`${LIBPATH:+:${LIBPATH}}
	;;

  esac
else # shared is disabled
  PY_ENABLE_SHARED=0
  case $ac_sys_system in
    CYGWIN*)
          BLDLIBRARY='$(LIBRARY)'
          LDLIBRARY='libpython$(LDVERSION).dll.a'
          ;;
  esac
fi

if test "$cross_compiling" = yes; then
	RUNSHARED=
fi

AC_MSG_RESULT($LDLIBRARY)

AC_SUBST(AR)
AC_CHECK_TOOLS(AR, ar aal, ar)

# tweak ARFLAGS only if the user didn't set it on the command line
AC_SUBST(ARFLAGS)
if test -z "$ARFLAGS"
then
        ARFLAGS="rcs"
fi

AC_CHECK_TOOLS([READELF], [readelf], [:])
if test "$cross_compiling" = yes; then
    case "$READELF" in
	readelf|:)
	AC_MSG_ERROR([readelf for the host is required for cross builds])
	;;
    esac
fi
AC_SUBST(READELF)


case $MACHDEP in
hp*|HP*)
	# install -d does not work on HP-UX
	if test -z "$INSTALL"
	then
		INSTALL="${srcdir}/install-sh -c"
	fi
esac
AC_PROG_INSTALL
AC_PROG_MKDIR_P

# Not every filesystem supports hard links
AC_SUBST(LN)
if test -z "$LN" ; then
	case $ac_sys_system in
		CYGWIN*) LN="ln -s";;
		*) LN=ln;;
	esac
fi

# For calculating the .so ABI tag.
AC_SUBST(ABIFLAGS)
ABIFLAGS=""

# Check for --with-pydebug
AC_MSG_CHECKING(for --with-pydebug)
AC_ARG_WITH(pydebug,
            AS_HELP_STRING([--with-pydebug], [build with Py_DEBUG defined (default is no)]),
[
if test "$withval" != no
then
  AC_DEFINE(Py_DEBUG, 1,
  [Define if you want to build an interpreter with many run-time checks.])
  AC_MSG_RESULT(yes);
  Py_DEBUG='true'
  ABIFLAGS="${ABIFLAGS}d"
else AC_MSG_RESULT(no); Py_DEBUG='false'
fi],
[AC_MSG_RESULT(no)])

# Check for --with-trace-refs
# --with-trace-refs
AC_MSG_CHECKING(for --with-trace-refs)
AC_ARG_WITH(trace-refs,
  AS_HELP_STRING(
    [--with-trace-refs],
    [enable tracing references for debugging purpose (default is no)]),,
  with_trace_refs=no)
AC_MSG_RESULT($with_trace_refs)

if test "$with_trace_refs" = "yes"
then
  AC_DEFINE(Py_TRACE_REFS, 1, [Define if you want to enable tracing references for debugging purpose])
fi

# Check for --with-assertions.
# This allows enabling assertions without Py_DEBUG.
assertions='false'
AC_MSG_CHECKING(for --with-assertions)
AC_ARG_WITH(assertions,
            AS_HELP_STRING([--with-assertions],[build with C assertions enabled (default is no)]),
[
if test "$withval" != no
then
  assertions='true'
fi],
[])
if test "$assertions" = 'true'; then
  AC_MSG_RESULT(yes)
elif test "$Py_DEBUG" = 'true'; then
  assertions='true'
  AC_MSG_RESULT(implied by --with-pydebug)
else
  AC_MSG_RESULT(no)
fi

# Enable optimization flags
AC_SUBST(DEF_MAKE_ALL_RULE)
AC_SUBST(DEF_MAKE_RULE)
Py_OPT='false'
AC_MSG_CHECKING(for --enable-optimizations)
AC_ARG_ENABLE(optimizations, AS_HELP_STRING(
                [--enable-optimizations],
                [enable expensive, stable optimizations (PGO, etc.) (default is no)]),
[
if test "$enableval" != no
then
  Py_OPT='true'
  AC_MSG_RESULT(yes);
else
  Py_OPT='false'
  AC_MSG_RESULT(no);
fi],
[AC_MSG_RESULT(no)])
if test "$Py_OPT" = 'true' ; then
  # Intentionally not forcing Py_LTO='true' here.  Too many toolchains do not
  # compile working code using it and both test_distutils and test_gdb are
  # broken when you do manage to get a toolchain that works with it.  People
  # who want LTO need to use --with-lto themselves.
  DEF_MAKE_ALL_RULE="profile-opt"
  REQUIRE_PGO="yes"
  DEF_MAKE_RULE="build_all"
  case $CC in
    *gcc*)
      AX_CHECK_COMPILE_FLAG([-fno-semantic-interposition],[
      CFLAGS_NODIST="$CFLAGS_NODIST -fno-semantic-interposition"
      LDFLAGS_NODIST="$LDFLAGS_NODIST -fno-semantic-interposition"
      ])
      ;;
  esac


else
  DEF_MAKE_ALL_RULE="build_all"
  REQUIRE_PGO="no"
  DEF_MAKE_RULE="all"
fi

AC_ARG_VAR(PROFILE_TASK, Python args for PGO generation task)
AC_MSG_CHECKING(PROFILE_TASK)
if test -z "$PROFILE_TASK"
then
	PROFILE_TASK='-m test --pgo --timeout=$(TESTTIMEOUT)'
fi
AC_MSG_RESULT($PROFILE_TASK)

# Make llvm-relatec checks work on systems where llvm tools are not installed with their
# normal names in the default $PATH (ie: Ubuntu).  They exist under the
# non-suffixed name in their versioned llvm directory.

llvm_bin_dir=''
llvm_path="${PATH}"
if test "${CC}" = "clang"
then
  clang_bin=`which clang`
  # Some systems install clang elsewhere as a symlink to the real path
  # which is where the related llvm tools are located.
  if test -L "${clang_bin}"
  then
    clang_dir=`dirname "${clang_bin}"`
    clang_bin=`readlink "${clang_bin}"`
    llvm_bin_dir="${clang_dir}/"`dirname "${clang_bin}"`
    llvm_path="${llvm_path}${PATH_SEPARATOR}${llvm_bin_dir}"
  fi
fi

# Enable LTO flags
AC_MSG_CHECKING(for --with-lto)
AC_ARG_WITH(lto, AS_HELP_STRING([--with-lto=@<:@full|thin|no|yes@:>@], [enable Link-Time-Optimization in any build (default is no)]),
[
case "$withval" in
    full)
        Py_LTO='true'
        Py_LTO_POLICY='full'
        AC_MSG_RESULT(yes)
        ;;
    thin)
        Py_LTO='true'
        Py_LTO_POLICY='thin'
        AC_MSG_RESULT(yes)
        ;;
    yes)
        Py_LTO='true'
        Py_LTO_POLICY='default'
        AC_MSG_RESULT(yes)
        ;;
    no)
        Py_LTO='false'
        AC_MSG_RESULT(no)
        ;;
    *)
        Py_LTO='false'
        AC_MSG_ERROR([unknown lto option: '$withval'])
        ;;
esac
],
[AC_MSG_RESULT(no)])
if test "$Py_LTO" = 'true' ; then
  case $CC in
    *clang*)
      AC_SUBST(LLVM_AR)
      AC_PATH_TOOL(LLVM_AR, llvm-ar, '', ${llvm_path})
      AC_SUBST(LLVM_AR_FOUND)
      if test -n "${LLVM_AR}" -a -x "${LLVM_AR}"
      then
        LLVM_AR_FOUND="found"
      else
        LLVM_AR_FOUND="not-found"
      fi
      if test "$ac_sys_system" = "Darwin" -a "${LLVM_AR_FOUND}" = "not-found"
      then
        # The Apple-supplied ar in Xcode or the Command Line Tools is apparently sufficient
        found_llvm_ar=`/usr/bin/xcrun -find ar 2>/dev/null`
        if test -n "${found_llvm_ar}"
        then
          LLVM_AR='/usr/bin/xcrun ar'
          LLVM_AR_FOUND=found
          AC_MSG_NOTICE([llvm-ar found via xcrun: ${LLVM_AR}])
        fi
      fi
      if test $LLVM_AR_FOUND = not-found
      then
        LLVM_PROFR_ERR=yes
        AC_MSG_ERROR([llvm-ar is required for a --with-lto build with clang but could not be found.])
      else
        LLVM_AR_ERR=no
      fi
      AR="${LLVM_AR}"
      case $ac_sys_system in
        Darwin*)
          # Any changes made here should be reflected in the GCC+Darwin case below
          if test $Py_LTO_POLICY = default
          then
            LTOFLAGS="-flto -Wl,-export_dynamic"
            LTOCFLAGS="-flto"
          else
            LTOFLAGS="-flto=${Py_LTO_POLICY} -Wl,-export_dynamic"
            LTOCFLAGS="-flto=${Py_LTO_POLICY}"
          fi
          ;;
        *)
          if test $Py_LTO_POLICY = default
          then
            LTOFLAGS="-flto"
          else
            LTOFLAGS="-flto=${Py_LTO_POLICY}"
          fi
          ;;
      esac
      ;;
    *gcc*)
      if test $Py_LTO_POLICY = thin
      then
        AC_MSG_ERROR([thin lto is not supported under gcc compiler.])
      fi
      case $ac_sys_system in
        Darwin*)
          LTOFLAGS="-flto -Wl,-export_dynamic"
          LTOCFLAGS="-flto"
          ;;
        *)
          LTOFLAGS="-flto -fuse-linker-plugin -ffat-lto-objects -flto-partition=none"
          ;;
      esac
      ;;
  esac

  if test "$ac_cv_prog_cc_g" = "yes"
  then
      # bpo-30345: Add -g to LDFLAGS when compiling with LTO
      # to get debug symbols.
      LTOFLAGS="$LTOFLAGS -g"
  fi

  CFLAGS_NODIST="$CFLAGS_NODIST ${LTOCFLAGS-$LTOFLAGS}"
  LDFLAGS_NODIST="$LDFLAGS_NODIST $LTOFLAGS"
fi

# Enable PGO flags.
AC_SUBST(PGO_PROF_GEN_FLAG)
AC_SUBST(PGO_PROF_USE_FLAG)
AC_SUBST(LLVM_PROF_MERGER)
AC_SUBST(LLVM_PROF_FILE)
AC_SUBST(LLVM_PROF_ERR)
AC_SUBST(LLVM_PROFDATA)
AC_PATH_TOOL(LLVM_PROFDATA, llvm-profdata, '', ${llvm_path})
AC_SUBST(LLVM_PROF_FOUND)
if test -n "${LLVM_PROFDATA}" -a -x "${LLVM_PROFDATA}"
then
  LLVM_PROF_FOUND="found"
else
  LLVM_PROF_FOUND="not-found"
fi
if test "$ac_sys_system" = "Darwin" -a "${LLVM_PROF_FOUND}" = "not-found"
then
  found_llvm_profdata=`/usr/bin/xcrun -find llvm-profdata 2>/dev/null`
  if test -n "${found_llvm_profdata}"
  then
    # llvm-profdata isn't directly in $PATH in some cases.
    # https://apple.stackexchange.com/questions/197053/
    LLVM_PROFDATA='/usr/bin/xcrun llvm-profdata'
    LLVM_PROF_FOUND=found
    AC_MSG_NOTICE([llvm-profdata found via xcrun: ${LLVM_PROFDATA}])
  fi
fi
LLVM_PROF_ERR=no
case $CC in
  *clang*)
    # Any changes made here should be reflected in the GCC+Darwin case below
    PGO_PROF_GEN_FLAG="-fprofile-instr-generate"
    PGO_PROF_USE_FLAG="-fprofile-instr-use=code.profclangd"
    LLVM_PROF_MERGER="${LLVM_PROFDATA} merge -output=code.profclangd *.profclangr"
    LLVM_PROF_FILE="LLVM_PROFILE_FILE=\"code-%p.profclangr\""
    if test $LLVM_PROF_FOUND = not-found
    then
      LLVM_PROF_ERR=yes
      if test "${REQUIRE_PGO}" = "yes"
      then
        AC_MSG_ERROR([llvm-profdata is required for a --enable-optimizations build but could not be found.])
      fi
    fi
    ;;
  *gcc*)
    case $ac_sys_system in
      Darwin*)
        PGO_PROF_GEN_FLAG="-fprofile-instr-generate"
        PGO_PROF_USE_FLAG="-fprofile-instr-use=code.profclangd"
        LLVM_PROF_MERGER="${LLVM_PROFDATA} merge -output=code.profclangd *.profclangr"
        LLVM_PROF_FILE="LLVM_PROFILE_FILE=\"code-%p.profclangr\""
        if test "${LLVM_PROF_FOUND}" = "not-found"
        then
          LLVM_PROF_ERR=yes
          if test "${REQUIRE_PGO}" = "yes"
	  then
	    AC_MSG_ERROR([llvm-profdata is required for a --enable-optimizations build but could not be found.])
	  fi
        fi
        ;;
      *)
        PGO_PROF_GEN_FLAG="-fprofile-generate"
        PGO_PROF_USE_FLAG="-fprofile-use -fprofile-correction"
        LLVM_PROF_MERGER="true"
        LLVM_PROF_FILE=""
        ;;
    esac
    ;;
  *icc*)
    PGO_PROF_GEN_FLAG="-prof-gen"
    PGO_PROF_USE_FLAG="-prof-use"
    LLVM_PROF_MERGER="true"
    LLVM_PROF_FILE=""
    ;;
esac

# XXX Shouldn't the code above that fiddles with BASECFLAGS and OPT be
# merged with this chunk of code?

# Optimizer/debugger flags
# ------------------------
# (The following bit of code is complicated enough - please keep things
# indented properly.  Just pretend you're editing Python code. ;-)

# There are two parallel sets of case statements below, one that checks to
# see if OPT was set and one that does BASECFLAGS setting based upon
# compiler and platform.  BASECFLAGS tweaks need to be made even if the
# user set OPT.

case $CC in
    *clang*)
        cc_is_clang=1
        ;;
    *)
        if $CC --version 2>&1 | grep -q clang
        then
            cc_is_clang=1
        else
            cc_is_clang=
        fi
esac

# tweak OPT based on compiler and platform, only if the user didn't set
# it on the command line
AC_SUBST(OPT)
AC_SUBST(CFLAGS_ALIASING)
if test "${OPT-unset}" = "unset"
then
    case $GCC in
    yes)
        # For gcc 4.x we need to use -fwrapv so lets check if its supported
        if "$CC" -v --help 2>/dev/null |grep -- -fwrapv > /dev/null; then
           WRAP="-fwrapv"
        fi

        if test -n "${cc_is_clang}"
        then
            # Clang also needs -fwrapv
            WRAP="-fwrapv"
            # bpo-30104: disable strict aliasing to compile correctly dtoa.c,
            # see Makefile.pre.in for more information
            CFLAGS_ALIASING="-fno-strict-aliasing"
        fi

	case $ac_cv_prog_cc_g in
	yes)
	    if test "$Py_DEBUG" = 'true' ; then
		# Optimization messes up debuggers, so turn it off for
		# debug builds.
                if "$CC" -v --help 2>/dev/null |grep -- -Og > /dev/null; then
                    OPT="-g -Og -Wall"
                else
                    OPT="-g -O0 -Wall"
                fi
	    else
		OPT="-g $WRAP -O3 -Wall"
	    fi
	    ;;
	*)
	    OPT="-O3 -Wall"
	    ;;
	esac

	case $ac_sys_system in
	    SCO_SV*) OPT="$OPT -m486 -DSCO5"
	    ;;
        esac
	;;

    *)
	OPT="-O"
	;;
    esac
fi

AC_SUBST(BASECFLAGS)
AC_SUBST(CFLAGS_NODIST)
AC_SUBST(LDFLAGS_NODIST)

# The -arch flags for universal builds on macOS
UNIVERSAL_ARCH_FLAGS=
AC_SUBST(UNIVERSAL_ARCH_FLAGS)

dnl PY_CHECK_CC_WARNING(ENABLE, WARNING, [MSG])
AC_DEFUN([PY_CHECK_CC_WARNING], [
  AS_VAR_PUSHDEF([py_var], [ac_cv_$1_]m4_normalize($2)[_warning])
  AC_CACHE_CHECK(m4_ifblank([$3], [if we can $1 $CC $2 warning], [$3]), [py_var], [
    AS_VAR_COPY([py_cflags], [CFLAGS])
    AS_VAR_APPEND([CFLAGS], ["-W$2 -Werror"])
    AC_COMPILE_IFELSE([AC_LANG_PROGRAM([[]], [[]])],
                      [AS_VAR_SET([py_var], [yes])],
                      [AS_VAR_SET([py_var], [no])])
    AS_VAR_COPY([CFLAGS], [py_cflags])
  ])
  AS_VAR_POPDEF([py_var])
])

# tweak BASECFLAGS based on compiler and platform
case $GCC in
yes)
    CFLAGS_NODIST="$CFLAGS_NODIST -std=c99"

    PY_CHECK_CC_WARNING([enable], [extra], [if we can add -Wextra])
    AS_VAR_IF([ac_cv_enable_extra_warning], [yes],
              [CFLAGS_NODIST="$CFLAGS_NODIST -Wextra"])

    # Python doesn't violate C99 aliasing rules, but older versions of
    # GCC produce warnings for legal Python code.  Enable
    # -fno-strict-aliasing on versions of GCC that support but produce
    # warnings.  See Issue3326
     SAVE_VAR([CC])
     CC="$CC -fno-strict-aliasing"
     SAVE_ENV
     AC_CACHE_CHECK([whether $CC accepts and needs -fno-strict-aliasing],
                    [ac_cv_no_strict_aliasing],
       AC_COMPILE_IFELSE(
         [
	   AC_LANG_PROGRAM([[]], [[]])
	 ],[
	   CC="$save_CC -fstrict-aliasing"
           CFLAGS="$CFLAGS -Werror -Wstrict-aliasing"
           AC_COMPILE_IFELSE(
	     [
	       AC_LANG_PROGRAM([[void f(int **x) {}]],
	         [[double *x; f((int **) &x);]])
	     ],[
	       ac_cv_no_strict_aliasing=no
	     ],[
               ac_cv_no_strict_aliasing=yes
	     ])
	 ],[
	   ac_cv_no_strict_aliasing=no
	 ]))
     RESTORE_ENV
     RESTORE_VAR([CC])
    AS_VAR_IF([ac_cv_no_strict_aliasing], [yes],
              [BASECFLAGS="$BASECFLAGS -fno-strict-aliasing"])

    # ICC doesn't recognize the option, but only emits a warning
    ## XXX does it emit an unused result warning and can it be disabled?
    AS_CASE([$CC],
            [*icc*], [ac_cv_disable_unused_result_warning=no]
            [PY_CHECK_CC_WARNING([disable], [unused-result])])
    AS_VAR_IF([ac_cv_disable_unused_result_warning], [yes],
              [BASECFLAGS="$BASECFLAGS -Wno-unused-result"
               CFLAGS_NODIST="$CFLAGS_NODIST -Wno-unused-result"])

    PY_CHECK_CC_WARNING([disable], [unused-parameter])
    AS_VAR_IF([ac_cv_disable_unused_parameter_warning], [yes],
              [CFLAGS_NODIST="$CFLAGS_NODIST -Wno-unused-parameter"])

    PY_CHECK_CC_WARNING([disable], [missing-field-initializers])
    AS_VAR_IF([ac_cv_disable_missing_field_initializers_warning], [yes],
              [CFLAGS_NODIST="$CFLAGS_NODIST -Wno-missing-field-initializers"])

    PY_CHECK_CC_WARNING([enable], [sign-compare])
    AS_VAR_IF([ac_cv_enable_sign_compare_warning], [yes],
              [BASECFLAGS="$BASECFLAGS -Wsign-compare"])

    PY_CHECK_CC_WARNING([enable], [unreachable-code])
    # Don't enable unreachable code warning in debug mode, since it usually
    # results in non-standard code paths.
    # Issue #24324: Unfortunately, the unreachable code warning does not work
    # correctly on gcc and has been silently removed from the compiler.
    # It is supported on clang but on OS X systems gcc may be an alias
    # for clang.  Try to determine if the compiler is not really gcc and,
    # if so, only then enable the warning.
    if test $ac_cv_enable_unreachable_code_warning = yes && \
        test "$Py_DEBUG" != "true" && \
        test -z "`$CC --version 2>/dev/null | grep 'Free Software Foundation'`"
    then
      BASECFLAGS="$BASECFLAGS -Wunreachable-code"
    else
      ac_cv_enable_unreachable_code_warning=no
    fi

    PY_CHECK_CC_WARNING([enable], [strict-prototypes])
    AS_VAR_IF([ac_cv_enable_strict_prototypes_warning], [yes],
              [CFLAGS_NODIST="$CFLAGS_NODIST -Wstrict-prototypes"])

     SAVE_VAR([CC])
     CC="$CC -Werror=implicit-function-declaration"
     AC_CACHE_CHECK([if we can make implicit function declaration an error in $CC],
                    [ac_cv_enable_implicit_function_declaration_error],
       AC_COMPILE_IFELSE(
         [
	   AC_LANG_PROGRAM([[]], [[]])
	 ],[
           ac_cv_enable_implicit_function_declaration_error=yes
	 ],[
           ac_cv_enable_implicit_function_declaration_error=no
	 ]))
     RESTORE_VAR([CC])

    AS_VAR_IF([ac_cv_enable_implicit_function_declaration_error], [yes],
              [CFLAGS_NODIST="$CFLAGS_NODIST -Werror=implicit-function-declaration"])

     SAVE_VAR([CC])
     CC="$CC -fvisibility=hidden"
     AC_CACHE_CHECK([if we can use visibility in $CC], [ac_cv_enable_visibility],
       AC_COMPILE_IFELSE(
         [
	   AC_LANG_PROGRAM([[]], [[]])
	 ],[
           ac_cv_enable_visibility=yes
	 ],[
           ac_cv_enable_visibility=no
	 ]))
     RESTORE_VAR([CC])

    AS_VAR_IF([ac_cv_enable_visibility], [yes],
              [CFLAGS_NODIST="$CFLAGS_NODIST -fvisibility=hidden"])

    # if using gcc on alpha, use -mieee to get (near) full IEEE 754
    # support.  Without this, treatment of subnormals doesn't follow
    # the standard.
    case $host in
         alpha*)
                BASECFLAGS="$BASECFLAGS -mieee"
                ;;
    esac

    case $ac_sys_system in
	SCO_SV*)
	    BASECFLAGS="$BASECFLAGS -m486 -DSCO5"
	    ;;

    Darwin*)
        # -Wno-long-double, -no-cpp-precomp, and -mno-fused-madd
        # used to be here, but non-Apple gcc doesn't accept them.
        if test "${CC}" = gcc
        then
            AC_MSG_CHECKING(which compiler should be used)
            case "${UNIVERSALSDK}" in
            */MacOSX10.4u.sdk)
                # Build using 10.4 SDK, force usage of gcc when the
                # compiler is gcc, otherwise the user will get very
                # confusing error messages when building on OSX 10.6
                CC=gcc-4.0
                CPP=cpp-4.0
                ;;
            esac
            AC_MSG_RESULT($CC)
        fi

        LIPO_INTEL64_FLAGS=""
        if test "${enable_universalsdk}"
        then
            case "$UNIVERSAL_ARCHS" in
            32-bit)
               UNIVERSAL_ARCH_FLAGS="-arch ppc -arch i386"
               LIPO_32BIT_FLAGS=""
               ARCH_RUN_32BIT=""
               ;;
            64-bit)
               UNIVERSAL_ARCH_FLAGS="-arch ppc64 -arch x86_64"
               LIPO_32BIT_FLAGS=""
               ARCH_RUN_32BIT="true"
               ;;
            all)
               UNIVERSAL_ARCH_FLAGS="-arch i386 -arch ppc -arch ppc64 -arch x86_64"
               LIPO_32BIT_FLAGS="-extract ppc7400 -extract i386"
               ARCH_RUN_32BIT="/usr/bin/arch -i386 -ppc"
               ;;
            universal2)
               UNIVERSAL_ARCH_FLAGS="-arch arm64 -arch x86_64"
               LIPO_32BIT_FLAGS=""
               LIPO_INTEL64_FLAGS="-extract x86_64"
               ARCH_RUN_32BIT="true"
               ;;
            intel)
               UNIVERSAL_ARCH_FLAGS="-arch i386 -arch x86_64"
               LIPO_32BIT_FLAGS="-extract i386"
               ARCH_RUN_32BIT="/usr/bin/arch -i386"
               ;;
            intel-32)
               UNIVERSAL_ARCH_FLAGS="-arch i386"
               LIPO_32BIT_FLAGS=""
               ARCH_RUN_32BIT=""
               ;;
            intel-64)
               UNIVERSAL_ARCH_FLAGS="-arch x86_64"
               LIPO_32BIT_FLAGS=""
               ARCH_RUN_32BIT="true"
               ;;
            3-way)
               UNIVERSAL_ARCH_FLAGS="-arch i386 -arch ppc -arch x86_64"
               LIPO_32BIT_FLAGS="-extract ppc7400 -extract i386"
               ARCH_RUN_32BIT="/usr/bin/arch -i386 -ppc"
               ;;
            *)
               AC_MSG_ERROR([proper usage is --with-universal-arch=universal2|32-bit|64-bit|all|intel|3-way])
               ;;
            esac

            if test "${UNIVERSALSDK}" != "/"
            then
                CFLAGS="${UNIVERSAL_ARCH_FLAGS} -isysroot ${UNIVERSALSDK} ${CFLAGS}"
                LDFLAGS="${UNIVERSAL_ARCH_FLAGS} -isysroot ${UNIVERSALSDK} ${LDFLAGS}"
                CPPFLAGS="-isysroot ${UNIVERSALSDK} ${CPPFLAGS}"
            else
                CFLAGS="${UNIVERSAL_ARCH_FLAGS} ${CFLAGS}"
                LDFLAGS="${UNIVERSAL_ARCH_FLAGS} ${LDFLAGS}"
            fi
        fi

        # Calculate an appropriate deployment target for this build:
        # The deployment target value is used explicitly to enable certain
        # features are enabled (such as builtin libedit support for readline)
        # through the use of Apple's Availability Macros and is used as a
        # component of the string returned by distutils.get_platform().
        #
        # Use the value from:
        # 1. the MACOSX_DEPLOYMENT_TARGET environment variable if specified
        # 2. the operating system version of the build machine if >= 10.6
        # 3. If running on OS X 10.3 through 10.5, use the legacy tests
        #       below to pick either 10.3, 10.4, or 10.5 as the target.
        # 4. If we are running on OS X 10.2 or earlier, good luck!

        AC_MSG_CHECKING(which MACOSX_DEPLOYMENT_TARGET to use)
        cur_target_major=`sw_vers -productVersion | \
                sed 's/\([[0-9]]*\)\.\([[0-9]]*\).*/\1/'`
        cur_target_minor=`sw_vers -productVersion | \
                sed 's/\([[0-9]]*\)\.\([[0-9]]*\).*/\2/'`
        cur_target="${cur_target_major}.${cur_target_minor}"
        if test ${cur_target_major} -eq 10 && \
           test ${cur_target_minor} -ge 3 && \
           test ${cur_target_minor} -le 5
        then
            # OS X 10.3 through 10.5
            cur_target=10.3
            if test ${enable_universalsdk}
            then
                case "$UNIVERSAL_ARCHS" in
                all|3-way|intel|64-bit)
                    # These configurations were first supported in 10.5
                    cur_target='10.5'
                    ;;
                esac
            else
                if test `/usr/bin/arch` = "i386"
                then
                    # 10.4 was the first release to support Intel archs
                    cur_target="10.4"
                fi
            fi
        fi
        CONFIGURE_MACOSX_DEPLOYMENT_TARGET=${MACOSX_DEPLOYMENT_TARGET-${cur_target}}

        # Make sure that MACOSX_DEPLOYMENT_TARGET is set in the
        # environment with a value that is the same as what we'll use
        # in the Makefile to ensure that we'll get the same compiler
        # environment during configure and build time.
        MACOSX_DEPLOYMENT_TARGET="$CONFIGURE_MACOSX_DEPLOYMENT_TARGET"
        export MACOSX_DEPLOYMENT_TARGET
        EXPORT_MACOSX_DEPLOYMENT_TARGET=''
        AC_MSG_RESULT($MACOSX_DEPLOYMENT_TARGET)

        AC_MSG_CHECKING(if specified universal architectures work)
        AC_LINK_IFELSE([AC_LANG_PROGRAM([[#include <stdio.h>]], [[printf("%d", 42);]])],
            [AC_MSG_RESULT(yes)],
            [AC_MSG_RESULT(no)
             AC_MSG_ERROR(check config.log and use the '--with-universal-archs' option)
        ])

        # end of Darwin* tests
        ;;
    esac
    ;;

*)
    case $ac_sys_system in
    OpenUNIX*|UnixWare*)
	BASECFLAGS="$BASECFLAGS -K pentium,host,inline,loop_unroll,alloca "
	;;
    SCO_SV*)
	BASECFLAGS="$BASECFLAGS -belf -Ki486 -DSCO5"
	;;
    esac
    ;;
esac

case "$CC" in
*icc*)
    # ICC needs -fp-model strict or floats behave badly
    CFLAGS_NODIST="$CFLAGS_NODIST -fp-model strict"
    ;;
*xlc*)
    CFLAGS_NODIST="$CFLAGS_NODIST -qalias=noansi -qmaxmem=-1"
    ;;
esac

if test "$assertions" = 'true'; then
  :
else
  OPT="-DNDEBUG $OPT"
fi

if test "$ac_arch_flags"
then
	BASECFLAGS="$BASECFLAGS $ac_arch_flags"
fi

# On some compilers, pthreads are available without further options
# (e.g. MacOS X). On some of these systems, the compiler will not
# complain if unaccepted options are passed (e.g. gcc on Mac OS X).
# So we have to see first whether pthreads are available without
# options before we can check whether -Kpthread improves anything.
AC_CACHE_CHECK([whether pthreads are available without options],
               [ac_cv_pthread_is_default],
[AC_RUN_IFELSE([AC_LANG_SOURCE([[
#include <stdio.h>
#include <pthread.h>

void* routine(void* p){return NULL;}

int main(){
  pthread_t p;
  if(pthread_create(&p,NULL,routine,NULL)!=0)
    return 1;
  (void)pthread_detach(p);
  return 0;
}
]])],[
  ac_cv_pthread_is_default=yes
  ac_cv_kthread=no
  ac_cv_pthread=no
],[ac_cv_pthread_is_default=no],[ac_cv_pthread_is_default=no])
])


if test $ac_cv_pthread_is_default = yes
then
  ac_cv_kpthread=no
else
# -Kpthread, if available, provides the right #defines
# and linker options to make pthread_create available
# Some compilers won't report that they do not support -Kpthread,
# so we need to run a program to see whether it really made the
# function available.
AC_CACHE_CHECK([whether $CC accepts -Kpthread], [ac_cv_kpthread],
[SAVE_VAR([CC])
CC="$CC -Kpthread"
AC_RUN_IFELSE([AC_LANG_SOURCE([[
#include <stdio.h>
#include <pthread.h>

void* routine(void* p){return NULL;}

int main(){
  pthread_t p;
  if(pthread_create(&p,NULL,routine,NULL)!=0)
    return 1;
  (void)pthread_detach(p);
  return 0;
}
]])],[ac_cv_kpthread=yes],[ac_cv_kpthread=no],[ac_cv_kpthread=no])
RESTORE_VAR([CC])])
fi

if test $ac_cv_kpthread = no -a $ac_cv_pthread_is_default = no
then
# -Kthread, if available, provides the right #defines
# and linker options to make pthread_create available
# Some compilers won't report that they do not support -Kthread,
# so we need to run a program to see whether it really made the
# function available.
AC_CACHE_CHECK([whether $CC accepts -Kthread], [ac_cv_kthread],
[SAVE_VAR([CC])
CC="$CC -Kthread"
AC_RUN_IFELSE([AC_LANG_SOURCE([[
#include <stdio.h>
#include <pthread.h>

void* routine(void* p){return NULL;}

int main(){
  pthread_t p;
  if(pthread_create(&p,NULL,routine,NULL)!=0)
    return 1;
  (void)pthread_detach(p);
  return 0;
}
]])],[ac_cv_kthread=yes],[ac_cv_kthread=no],[ac_cv_kthread=no])
RESTORE_VAR([CC])])
fi

if test $ac_cv_kthread = no -a $ac_cv_pthread_is_default = no
then
# -pthread, if available, provides the right #defines
# and linker options to make pthread_create available
# Some compilers won't report that they do not support -pthread,
# so we need to run a program to see whether it really made the
# function available.
AC_CACHE_CHECK([whether $CC accepts -pthread], [ac_cv_pthread],
[SAVE_VAR([CC])
CC="$CC -pthread"
AC_RUN_IFELSE([AC_LANG_SOURCE([[
#include <stdio.h>
#include <pthread.h>

void* routine(void* p){return NULL;}

int main(){
  pthread_t p;
  if(pthread_create(&p,NULL,routine,NULL)!=0)
    return 1;
  (void)pthread_detach(p);
  return 0;
}
]])],[ac_cv_pthread=yes],[ac_cv_pthread=no],[ac_cv_pthread=no])
RESTORE_VAR([CC])])
fi

# If we have set a CC compiler flag for thread support then
# check if it works for CXX, too.
ac_cv_cxx_thread=no
if test ! -z "$CXX"
then
AC_MSG_CHECKING(whether $CXX also accepts flags for thread support)
SAVE_VAR([CXX])

if test "$ac_cv_kpthread" = "yes"
then
  CXX="$CXX -Kpthread"
  ac_cv_cxx_thread=yes
elif test "$ac_cv_kthread" = "yes"
then
  CXX="$CXX -Kthread"
  ac_cv_cxx_thread=yes
elif test "$ac_cv_pthread" = "yes"
then
  CXX="$CXX -pthread"
  ac_cv_cxx_thread=yes
fi

if test $ac_cv_cxx_thread = yes
then
  echo 'void foo();int main(){foo();}void foo(){}' > conftest.$ac_ext
  $CXX -c conftest.$ac_ext 2>&5
  if $CXX -o conftest$ac_exeext conftest.$ac_objext 2>&5 \
     && test -s conftest$ac_exeext && ./conftest$ac_exeext
  then
    ac_cv_cxx_thread=yes
  else
    ac_cv_cxx_thread=no
  fi
  rm -fr conftest*
fi
AC_MSG_RESULT($ac_cv_cxx_thread)
fi
RESTORE_VAR([CXX])

dnl # check for ANSI or K&R ("traditional") preprocessor
dnl AC_MSG_CHECKING(for C preprocessor type)
dnl AC_COMPILE_IFELSE([AC_LANG_PROGRAM([[
dnl #define spam(name, doc) {#name, &name, #name "() -- " doc}
dnl int foo;
dnl struct {char *name; int *addr; char *doc;} desc = spam(foo, "something");
dnl ]], [[;]])],[cpp_type=ansi],[AC_DEFINE(HAVE_OLD_CPP) cpp_type=traditional])
dnl AC_MSG_RESULT($cpp_type)

dnl autoconf 2.71 deprecates STDC_HEADERS, keep for backwards compatibility
dnl assume C99 compilers provide ANSI C headers
AC_DEFINE(STDC_HEADERS, 1, [Define to 1 if you have the ANSI C header files.])

# checks for header files
AC_CHECK_HEADERS(asm/types.h crypt.h conio.h direct.h dlfcn.h errno.h \
fcntl.h grp.h \
ieeefp.h io.h langinfo.h libintl.h process.h pthread.h \
sched.h shadow.h signal.h stropts.h termios.h \
utime.h \
poll.h sys/devpoll.h sys/epoll.h sys/poll.h \
sys/audioio.h sys/xattr.h sys/bsdtty.h sys/event.h sys/file.h sys/ioctl.h \
sys/kern_control.h sys/loadavg.h sys/lock.h sys/mkdev.h sys/modem.h \
sys/param.h sys/random.h sys/select.h sys/sendfile.h sys/socket.h sys/statvfs.h \
sys/stat.h sys/syscall.h sys/sys_domain.h sys/termio.h sys/time.h \
sys/times.h sys/types.h sys/uio.h sys/un.h sys/utsname.h sys/wait.h pty.h \
libutil.h sys/resource.h netpacket/packet.h sysexits.h bluetooth.h \
linux/tipc.h linux/random.h spawn.h util.h alloca.h endian.h \
sys/endian.h sys/sysmacros.h linux/memfd.h linux/wait.h sys/memfd.h \
sys/mman.h sys/eventfd.h linux/soundcard.h sys/soundcard.h syslog.h)
AC_HEADER_DIRENT
AC_HEADER_MAJOR

# bluetooth/bluetooth.h has been known to not compile with -std=c99.
# http://permalink.gmane.org/gmane.linux.bluez.kernel/22294
SAVE_VAR([CFLAGS])
CFLAGS="-std=c99 $CFLAGS"
AC_CHECK_HEADERS(bluetooth/bluetooth.h)
RESTORE_VAR([CFLAGS])

# On Darwin (OS X) net/if.h requires sys/socket.h to be imported first.
AC_CHECK_HEADERS([net/if.h], [], [],
[#include <stdio.h>
#include <stdlib.h>
#include <stddef.h>
#ifdef HAVE_SYS_SOCKET_H
# include <sys/socket.h>
#endif
])

# On Linux, netlink.h requires asm/types.h
AC_CHECK_HEADERS(linux/netlink.h,,,[
#ifdef HAVE_ASM_TYPES_H
#include <asm/types.h>
#endif
#ifdef HAVE_SYS_SOCKET_H
#include <sys/socket.h>
#endif
])

# On Linux, qrtr.h requires asm/types.h
AC_CHECK_HEADERS(linux/qrtr.h,,,[
#ifdef HAVE_ASM_TYPES_H
#include <asm/types.h>
#endif
#ifdef HAVE_SYS_SOCKET_H
#include <sys/socket.h>
#endif
])

AC_CHECK_HEADERS(linux/vm_sockets.h,,,[
#ifdef HAVE_SYS_SOCKET_H
#include <sys/socket.h>
#endif
])

# On Linux, can.h, can/bcm.h, can/j1939.h, can/raw.h require sys/socket.h
AC_CHECK_HEADERS(linux/can.h linux/can/bcm.h linux/can/j1939.h linux/can/raw.h,,,[
#ifdef HAVE_SYS_SOCKET_H
#include <sys/socket.h>
#endif
])

# checks for typedefs
AC_CACHE_CHECK([for clock_t in time.h], [ac_cv_clock_t_time_h], [
  AC_EGREP_HEADER([clock_t], [time.h], [ac_cv_clock_t_time_h=yes], [ac_cv_clock_t_time_h=no])
])
dnl checks for "no"
AS_VAR_IF([ac_cv_clock_t_time_h], [no], [
  AC_DEFINE(clock_t, long, [Define to 'long' if <time.h> doesn't define.])
])

AC_CACHE_CHECK([for makedev], [ac_cv_func_makedev], [
AC_LINK_IFELSE([AC_LANG_PROGRAM([[
#if defined(MAJOR_IN_MKDEV)
#include <sys/mkdev.h>
#elif defined(MAJOR_IN_SYSMACROS)
#include <sys/sysmacros.h>
#else
#include <sys/types.h>
#endif
]], [[
  makedev(0, 0) ]])
],[ac_cv_func_makedev=yes],[ac_cv_func_makedev=no])
])

AS_VAR_IF([ac_cv_func_makedev], [yes], [
    AC_DEFINE(HAVE_MAKEDEV, 1, [Define this if you have the makedev macro.])
])

# byte swapping
AC_CACHE_CHECK([for le64toh], [ac_cv_func_le64toh], [
AC_LINK_IFELSE([AC_LANG_PROGRAM([[
#ifdef HAVE_ENDIAN_H
#include <endian.h>
#elif defined(HAVE_SYS_ENDIAN_H)
#include <sys/endian.h>
#endif
]], [[
   le64toh(1) ]])
],[ac_cv_func_le64toh=yes],[ac_cv_func_le64toh=no])
])

AS_VAR_IF([ac_cv_func_le64toh], [yes], [
    AC_DEFINE(HAVE_HTOLE64, 1, [Define this if you have le64toh()])
])

use_lfs=yes
# Don't use largefile support for GNU/Hurd
case $ac_sys_system in GNU*)
  use_lfs=no
esac

if test "$use_lfs" = "yes"; then
# Two defines needed to enable largefile support on various platforms
# These may affect some typedefs
case $ac_sys_system/$ac_sys_release in
AIX*)
    AC_DEFINE(_LARGE_FILES, 1,
    [This must be defined on AIX systems to enable large file support.])
    ;;
esac
AC_DEFINE(_LARGEFILE_SOURCE, 1,
[This must be defined on some systems to enable large file support.])
AC_DEFINE(_FILE_OFFSET_BITS, 64,
[This must be set to 64 on some systems to enable large file support.])
fi

# Add some code to confdefs.h so that the test for off_t works on SCO
cat >> confdefs.h <<\EOF
#if defined(SCO_DS)
#undef _OFF_T
#endif
EOF

# Type availability checks
AC_TYPE_MODE_T
AC_TYPE_OFF_T
AC_TYPE_PID_T
AC_DEFINE_UNQUOTED([RETSIGTYPE],[void],[assume C89 semantics that RETSIGTYPE is always void])
AC_TYPE_SIZE_T
AC_TYPE_UID_T

AC_CHECK_TYPE(ssize_t,
  AC_DEFINE(HAVE_SSIZE_T, 1, [Define if your compiler provides ssize_t]),,)
AC_CHECK_TYPE(__uint128_t,
  AC_DEFINE(HAVE_GCC_UINT128_T, 1, [Define if your compiler provides __uint128_t]),,)

# Sizes and alignments of various common basic types
# ANSI C requires sizeof(char) == 1, so no need to check it
AC_CHECK_SIZEOF(int, 4)
AC_CHECK_SIZEOF(long, 4)
AC_CHECK_ALIGNOF(long)
AC_CHECK_SIZEOF(long long, 8)
AC_CHECK_SIZEOF(void *, 4)
AC_CHECK_SIZEOF(short, 2)
AC_CHECK_SIZEOF(float, 4)
AC_CHECK_SIZEOF(double, 8)
AC_CHECK_SIZEOF(fpos_t, 4)
AC_CHECK_SIZEOF(size_t, 4)
AC_CHECK_ALIGNOF(size_t)
AC_CHECK_SIZEOF(pid_t, 4)
AC_CHECK_SIZEOF(uintptr_t)

AC_TYPE_LONG_DOUBLE
AC_CHECK_SIZEOF(long double, 16)

AC_CHECK_SIZEOF(_Bool, 1)

AC_CHECK_SIZEOF(off_t, [], [
#ifdef HAVE_SYS_TYPES_H
#include <sys/types.h>
#endif
])

AC_MSG_CHECKING(whether to enable large file support)
if test "$ac_cv_sizeof_off_t" -gt "$ac_cv_sizeof_long" -a \
	"$ac_cv_sizeof_long_long" -ge "$ac_cv_sizeof_off_t"; then
  AC_DEFINE(HAVE_LARGEFILE_SUPPORT, 1,
  [Defined to enable large file support when an off_t is bigger than a long
   and long long is at least as big as an off_t. You may need
   to add some flags for configuration and compilation to enable this mode.
   (For Solaris and Linux, the necessary defines are already defined.)])
  AC_MSG_RESULT(yes)
else
  AC_MSG_RESULT(no)
fi

AC_CHECK_SIZEOF(time_t, [], [
#ifdef HAVE_SYS_TYPES_H
#include <sys/types.h>
#endif
#ifdef HAVE_TIME_H
#include <time.h>
#endif
])

# if have pthread_t then define SIZEOF_PTHREAD_T
SAVE_VAR([CC])
if test "$ac_cv_kpthread" = "yes"
then CC="$CC -Kpthread"
elif test "$ac_cv_kthread" = "yes"
then CC="$CC -Kthread"
elif test "$ac_cv_pthread" = "yes"
then CC="$CC -pthread"
fi

AC_CACHE_CHECK([for pthread_t], [ac_cv_have_pthread_t], [
AC_COMPILE_IFELSE([
  AC_LANG_PROGRAM([[#include <pthread.h>]], [[pthread_t x; x = *(pthread_t*)0;]])
], [ac_cv_have_pthread_t=yes], [ac_cv_have_pthread_t=no])
])
AS_VAR_IF([ac_cv_have_pthread_t], [yes], [
  AC_CHECK_SIZEOF(pthread_t, [], [
#ifdef HAVE_PTHREAD_H
#include <pthread.h>
#endif
  ])
])

# Issue #25658: POSIX hasn't defined that pthread_key_t is compatible with int.
# This checking will be unnecessary after removing deprecated TLS API.
AC_CHECK_SIZEOF(pthread_key_t, [], [[#include <pthread.h>]])
AC_CACHE_CHECK([whether pthread_key_t is compatible with int], [ac_cv_pthread_key_t_is_arithmetic_type], [
if test "$ac_cv_sizeof_pthread_key_t" -eq "$ac_cv_sizeof_int" ; then
  AC_COMPILE_IFELSE(
    [AC_LANG_PROGRAM([[#include <pthread.h>]], [[pthread_key_t k; k * 1;]])],
    [ac_cv_pthread_key_t_is_arithmetic_type=yes],
    [ac_cv_pthread_key_t_is_arithmetic_type=no]
  )
else
  ac_cv_pthread_key_t_is_arithmetic_type=no
fi
])
AS_VAR_IF([ac_cv_pthread_key_t_is_arithmetic_type], [yes], [
    AC_DEFINE(PTHREAD_KEY_T_IS_COMPATIBLE_WITH_INT, 1,
              [Define if pthread_key_t is compatible with int.])
])

RESTORE_VAR([CC])

AC_SUBST(OTHER_LIBTOOL_OPT)
case $ac_sys_system/$ac_sys_release in
  Darwin/@<:@01567@:>@\..*)
    OTHER_LIBTOOL_OPT="-prebind -seg1addr 0x10000000"
    ;;
  Darwin/*)
    OTHER_LIBTOOL_OPT=""
    ;;
esac


AC_SUBST(LIBTOOL_CRUFT)
case $ac_sys_system/$ac_sys_release in
  Darwin/@<:@01567@:>@\..*)
    LIBTOOL_CRUFT="-framework System -lcc_dynamic"
    if test "${enable_universalsdk}"; then
	    :
    else
        LIBTOOL_CRUFT="${LIBTOOL_CRUFT} -arch_only `/usr/bin/arch`"
    fi
    LIBTOOL_CRUFT=$LIBTOOL_CRUFT' -install_name $(PYTHONFRAMEWORKINSTALLDIR)/Versions/$(VERSION)/$(PYTHONFRAMEWORK)'
    LIBTOOL_CRUFT=$LIBTOOL_CRUFT' -compatibility_version $(VERSION) -current_version $(VERSION)';;
  Darwin/*)
    gcc_version=`gcc -dumpversion`
    if test ${gcc_version} '<' 4.0
        then
            LIBTOOL_CRUFT="-lcc_dynamic"
        else
            LIBTOOL_CRUFT=""
    fi
    AC_RUN_IFELSE([AC_LANG_SOURCE([[
    #include <unistd.h>
    int main(int argc, char*argv[])
    {
      if (sizeof(long) == 4) {
    	  return 0;
      } else {
      	  return 1;
      }
    }
    ]])],[ac_osx_32bit=yes],[ac_osx_32bit=no],[ac_osx_32bit=yes])

    if test "${ac_osx_32bit}" = "yes"; then
    	case `/usr/bin/arch` in
    	i386)
    		MACOSX_DEFAULT_ARCH="i386"
    		;;
    	ppc)
    		MACOSX_DEFAULT_ARCH="ppc"
    		;;
    	*)
    		AC_MSG_ERROR([Unexpected output of 'arch' on macOS])
    		;;
    	esac
    else
    	case `/usr/bin/arch` in
    	i386)
    		MACOSX_DEFAULT_ARCH="x86_64"
    		;;
    	ppc)
    		MACOSX_DEFAULT_ARCH="ppc64"
		;;
    	arm64)
    		MACOSX_DEFAULT_ARCH="arm64"
    		;;
    	*)
    		AC_MSG_ERROR([Unexpected output of 'arch' on macOS])
    		;;
    	esac

    fi

    LIBTOOL_CRUFT=$LIBTOOL_CRUFT" -lSystem -lSystemStubs -arch_only ${MACOSX_DEFAULT_ARCH}"
    LIBTOOL_CRUFT=$LIBTOOL_CRUFT' -install_name $(PYTHONFRAMEWORKINSTALLDIR)/Versions/$(VERSION)/$(PYTHONFRAMEWORK)'
    LIBTOOL_CRUFT=$LIBTOOL_CRUFT' -compatibility_version $(VERSION) -current_version $(VERSION)';;
esac
AC_MSG_CHECKING(for --enable-framework)
if test "$enable_framework"
then
	BASECFLAGS="$BASECFLAGS -fno-common -dynamic"
	# -F. is needed to allow linking to the framework while
	# in the build location.
	AC_DEFINE(WITH_NEXT_FRAMEWORK, 1,
         [Define if you want to produce an OpenStep/Rhapsody framework
         (shared library plus accessory files).])
	AC_MSG_RESULT(yes)
	if test $enable_shared = "yes"
	then
		AC_MSG_ERROR([Specifying both --enable-shared and --enable-framework is not supported, use only --enable-framework instead])
	fi
else
	AC_MSG_RESULT(no)
fi

AC_MSG_CHECKING(for dyld)
case $ac_sys_system/$ac_sys_release in
  Darwin/*)
  	AC_DEFINE(WITH_DYLD, 1,
        [Define if you want to use the new-style (Openstep, Rhapsody, MacOS)
         dynamic linker (dyld) instead of the old-style (NextStep) dynamic
         linker (rld). Dyld is necessary to support frameworks.])
  	AC_MSG_RESULT(always on for Darwin)
  	;;
  *)
	AC_MSG_RESULT(no)
	;;
esac

AC_MSG_CHECKING(for --with-address-sanitizer)
AC_ARG_WITH(address_sanitizer,
            AS_HELP_STRING([--with-address-sanitizer],
                           [enable AddressSanitizer memory error detector, 'asan' (default is no)]),
[
AC_MSG_RESULT($withval)
BASECFLAGS="-fsanitize=address -fno-omit-frame-pointer $BASECFLAGS"
LDFLAGS="-fsanitize=address $LDFLAGS"
# ASan works by controlling memory allocation, our own malloc interferes.
with_pymalloc="no"
],
[AC_MSG_RESULT(no)])

AC_MSG_CHECKING(for --with-memory-sanitizer)
AC_ARG_WITH(memory_sanitizer,
            AS_HELP_STRING([--with-memory-sanitizer],
                           [enable MemorySanitizer allocation error detector, 'msan' (default is no)]),
[
AC_MSG_RESULT($withval)
BASECFLAGS="-fsanitize=memory -fsanitize-memory-track-origins=2 -fno-omit-frame-pointer $BASECFLAGS"
LDFLAGS="-fsanitize=memory -fsanitize-memory-track-origins=2 $LDFLAGS"
# MSan works by controlling memory allocation, our own malloc interferes.
with_pymalloc="no"
],
[AC_MSG_RESULT(no)])

AC_MSG_CHECKING(for --with-undefined-behavior-sanitizer)
AC_ARG_WITH(undefined_behavior_sanitizer,
            AS_HELP_STRING([--with-undefined-behavior-sanitizer],
                           [enable UndefinedBehaviorSanitizer undefined behaviour detector, 'ubsan' (default is no)]),
[
AC_MSG_RESULT($withval)
BASECFLAGS="-fsanitize=undefined $BASECFLAGS"
LDFLAGS="-fsanitize=undefined $LDFLAGS"
with_ubsan="yes"
],
[
AC_MSG_RESULT(no)
with_ubsan="no"
])

# Set info about shared libraries.
AC_SUBST(SHLIB_SUFFIX)
AC_SUBST(LDSHARED)
AC_SUBST(LDCXXSHARED)
AC_SUBST(BLDSHARED)
AC_SUBST(CCSHARED)
AC_SUBST(LINKFORSHARED)

# SHLIB_SUFFIX is the extension of shared libraries `(including the dot!)
# -- usually .so, .sl on HP-UX, .dll on Cygwin
AC_MSG_CHECKING(the extension of shared libraries)
if test -z "$SHLIB_SUFFIX"; then
	case $ac_sys_system in
	hp*|HP*)
		case `uname -m` in
			ia64) SHLIB_SUFFIX=.so;;
	  		*)    SHLIB_SUFFIX=.sl;;
		esac
		;;
	CYGWIN*)   SHLIB_SUFFIX=.dll;;
	*)	   SHLIB_SUFFIX=.so;;
	esac
fi
AC_MSG_RESULT($SHLIB_SUFFIX)

# LDSHARED is the ld *command* used to create shared library
# -- "cc -G" on SunOS 5.x.
# (Shared libraries in this instance are shared modules to be loaded into
# Python, as opposed to building Python itself as a shared library.)
AC_MSG_CHECKING(LDSHARED)
if test -z "$LDSHARED"
then
	case $ac_sys_system/$ac_sys_release in
	AIX*)
		BLDSHARED="Modules/ld_so_aix \$(CC) -bI:Modules/python.exp"
		LDSHARED="\$(LIBPL)/ld_so_aix \$(CC) -bI:\$(LIBPL)/python.exp"
		;;
	SunOS/5*)
		if test "$GCC" = "yes" ; then
			LDSHARED='$(CC) -shared'
			LDCXXSHARED='$(CXX) -shared'
		else
			LDSHARED='$(CC) -G'
			LDCXXSHARED='$(CXX) -G'
		fi ;;
	hp*|HP*)
		if test "$GCC" = "yes" ; then
			LDSHARED='$(CC) -shared'
			LDCXXSHARED='$(CXX) -shared'
		else
			LDSHARED='$(CC) -b'
			LDCXXSHARED='$(CXX) -b'
		fi ;;
	Darwin/1.3*)
		LDSHARED='$(CC) -bundle'
		LDCXXSHARED='$(CXX) -bundle'
		if test "$enable_framework" ; then
			# Link against the framework. All externals should be defined.
			BLDSHARED="$LDSHARED "'$(PYTHONFRAMEWORKDIR)/Versions/$(VERSION)/$(PYTHONFRAMEWORK)'
			LDSHARED="$LDSHARED "'$(PYTHONFRAMEWORKPREFIX)/$(PYTHONFRAMEWORKDIR)/Versions/$(VERSION)/$(PYTHONFRAMEWORK)'
			LDCXXSHARED="$LDCXXSHARED "'$(PYTHONFRAMEWORKPREFIX)/$(PYTHONFRAMEWORKDIR)/Versions/$(VERSION)/$(PYTHONFRAMEWORK)'
		else
			# No framework. Ignore undefined symbols, assuming they come from Python
			LDSHARED="$LDSHARED -undefined suppress"
			LDCXXSHARED="$LDCXXSHARED -undefined suppress"
		fi ;;
	Darwin/1.4*|Darwin/5.*|Darwin/6.*)
		LDSHARED='$(CC) -bundle'
		LDCXXSHARED='$(CXX) -bundle'
		if test "$enable_framework" ; then
			# Link against the framework. All externals should be defined.
			BLDSHARED="$LDSHARED "'$(PYTHONFRAMEWORKDIR)/Versions/$(VERSION)/$(PYTHONFRAMEWORK)'
			LDSHARED="$LDSHARED "'$(PYTHONFRAMEWORKPREFIX)/$(PYTHONFRAMEWORKDIR)/Versions/$(VERSION)/$(PYTHONFRAMEWORK)'
			LDCXXSHARED="$LDCXXSHARED "'$(PYTHONFRAMEWORKPREFIX)/$(PYTHONFRAMEWORKDIR)/Versions/$(VERSION)/$(PYTHONFRAMEWORK)'
		else
			# No framework, use the Python app as bundle-loader
			BLDSHARED="$LDSHARED "'-bundle_loader $(BUILDPYTHON)'
			LDSHARED="$LDSHARED "'-bundle_loader $(BINDIR)/python$(VERSION)$(EXE)'
			LDCXXSHARED="$LDCXXSHARED "'-bundle_loader $(BINDIR)/python$(VERSION)$(EXE)'
		fi ;;
	Darwin/*)
		# Use -undefined dynamic_lookup whenever possible (10.3 and later).
		# This allows an extension to be used in any Python

		dep_target_major=`echo ${MACOSX_DEPLOYMENT_TARGET} | \
				sed 's/\([[0-9]]*\)\.\([[0-9]]*\).*/\1/'`
		dep_target_minor=`echo ${MACOSX_DEPLOYMENT_TARGET} | \
				sed 's/\([[0-9]]*\)\.\([[0-9]]*\).*/\2/'`
		if test ${dep_target_major} -eq 10 && \
		   test ${dep_target_minor} -le 2
		then
			# building for OS X 10.0 through 10.2
			AC_MSG_ERROR([MACOSX_DEPLOYMENT_TARGET too old ($MACOSX_DEPLOYMENT_TARGET), only 10.3 or later is supported])
		else
			# building for OS X 10.3 and later
			LDSHARED='$(CC) -bundle -undefined dynamic_lookup'
			LDCXXSHARED='$(CXX) -bundle -undefined dynamic_lookup'
			BLDSHARED="$LDSHARED"
		fi
		;;
	Linux*|GNU*|QNX*|VxWorks*|Haiku*)
		LDSHARED='$(CC) -shared'
		LDCXXSHARED='$(CXX) -shared';;
	FreeBSD*)
		if [[ "`$CC -dM -E - </dev/null | grep __ELF__`" != "" ]]
		then
			LDSHARED='$(CC) -shared'
			LDCXXSHARED='$(CXX) -shared'
		else
			LDSHARED="ld -Bshareable"
		fi;;
	OpenBSD*)
		if [[ "`$CC -dM -E - </dev/null | grep __ELF__`" != "" ]]
		then
				LDSHARED='$(CC) -shared $(CCSHARED)'
				LDCXXSHARED='$(CXX) -shared $(CCSHARED)'
		else
				case `uname -r` in
				[[01]].* | 2.[[0-7]] | 2.[[0-7]].*)
				   LDSHARED="ld -Bshareable ${LDFLAGS}"
				   ;;
				*)
				   LDSHARED='$(CC) -shared $(CCSHARED)'
				   LDCXXSHARED='$(CXX) -shared $(CCSHARED)'
				   ;;
				esac
		fi;;
	NetBSD*|DragonFly*)
		LDSHARED='$(CC) -shared'
		LDCXXSHARED='$(CXX) -shared';;
	OpenUNIX*|UnixWare*)
		if test "$GCC" = "yes" ; then
			LDSHARED='$(CC) -shared'
			LDCXXSHARED='$(CXX) -shared'
		else
			LDSHARED='$(CC) -G'
			LDCXXSHARED='$(CXX) -G'
		fi;;
	SCO_SV*)
		LDSHARED='$(CC) -Wl,-G,-Bexport'
		LDCXXSHARED='$(CXX) -Wl,-G,-Bexport';;
	CYGWIN*)
		LDSHARED="gcc -shared -Wl,--enable-auto-image-base"
		LDCXXSHARED="g++ -shared -Wl,--enable-auto-image-base";;
	*)	LDSHARED="ld";;
	esac
fi
AC_MSG_RESULT($LDSHARED)
LDCXXSHARED=${LDCXXSHARED-$LDSHARED}
BLDSHARED=${BLDSHARED-$LDSHARED}
# CCSHARED are the C *flags* used to create objects to go into a shared
# library (module) -- this is only needed for a few systems
AC_MSG_CHECKING(CCSHARED)
if test -z "$CCSHARED"
then
	case $ac_sys_system/$ac_sys_release in
	SunOS*) if test "$GCC" = yes;
		then CCSHARED="-fPIC";
		elif test `uname -p` = sparc;
		then CCSHARED="-xcode=pic32";
		else CCSHARED="-Kpic";
		fi;;
	hp*|HP*) if test "$GCC" = yes;
		 then CCSHARED="-fPIC";
		 else CCSHARED="+z";
		 fi;;
	Linux-android*) ;;
	Linux*|GNU*) CCSHARED="-fPIC";;
	FreeBSD*|NetBSD*|OpenBSD*|DragonFly*) CCSHARED="-fPIC";;
	Haiku*) CCSHARED="-fPIC";;
	OpenUNIX*|UnixWare*)
		if test "$GCC" = "yes"
		then CCSHARED="-fPIC"
		else CCSHARED="-KPIC"
		fi;;
	SCO_SV*)
		if test "$GCC" = "yes"
		then CCSHARED="-fPIC"
		else CCSHARED="-Kpic -belf"
		fi;;
	VxWorks*)
		CCSHARED="-fpic -D__SO_PICABILINUX__  -ftls-model=global-dynamic"
	esac
fi
AC_MSG_RESULT($CCSHARED)
# LINKFORSHARED are the flags passed to the $(CC) command that links
# the python executable -- this is only needed for a few systems
AC_MSG_CHECKING(LINKFORSHARED)
if test -z "$LINKFORSHARED"
then
	case $ac_sys_system/$ac_sys_release in
	AIX*)	LINKFORSHARED='-Wl,-bE:Modules/python.exp -lld';;
	hp*|HP*)
	    LINKFORSHARED="-Wl,-E -Wl,+s";;
#	    LINKFORSHARED="-Wl,-E -Wl,+s -Wl,+b\$(BINLIBDEST)/lib-dynload";;
	Linux-android*) LINKFORSHARED="-pie -Xlinker -export-dynamic";;
	Linux*|GNU*) LINKFORSHARED="-Xlinker -export-dynamic";;
	# -u libsys_s pulls in all symbols in libsys
	Darwin/*)
		LINKFORSHARED="$extra_undefs -framework CoreFoundation"

		# Issue #18075: the default maximum stack size (8MBytes) is too
		# small for the default recursion limit. Increase the stack size
		# to ensure that tests don't crash
    stack_size="1000000"  # 16 MB
    if test "$with_ubsan" == "yes"
    then
        # Undefined behavior sanitizer requires an even deeper stack
        stack_size="4000000"  # 64 MB
    fi

    LINKFORSHARED="-Wl,-stack_size,$stack_size $LINKFORSHARED"

    AC_DEFINE_UNQUOTED(THREAD_STACK_SIZE,
        0x$stack_size,
        [Custom thread stack size depending on chosen sanitizer runtimes.])

		if test "$enable_framework"
		then
			LINKFORSHARED="$LINKFORSHARED "'$(PYTHONFRAMEWORKDIR)/Versions/$(VERSION)/$(PYTHONFRAMEWORK)'
		fi
		LINKFORSHARED="$LINKFORSHARED";;
	OpenUNIX*|UnixWare*) LINKFORSHARED="-Wl,-Bexport";;
	SCO_SV*) LINKFORSHARED="-Wl,-Bexport";;
	ReliantUNIX*) LINKFORSHARED="-W1 -Blargedynsym";;
	FreeBSD*|NetBSD*|OpenBSD*|DragonFly*)
		if [[ "`$CC -dM -E - </dev/null | grep __ELF__`" != "" ]]
		then
			LINKFORSHARED="-Wl,--export-dynamic"
		fi;;
	SunOS/5*) case $CC in
		  *gcc*)
		    if $CC -Xlinker --help 2>&1 | grep export-dynamic >/dev/null
		    then
			LINKFORSHARED="-Xlinker --export-dynamic"
		    fi;;
		  esac;;
	CYGWIN*)
		if test $enable_shared = "no"
		then
			LINKFORSHARED='-Wl,--out-implib=$(LDLIBRARY)'
		fi;;
	QNX*)
		# -Wl,-E causes the symbols to be added to the dynamic
		# symbol table so that they can be found when a module
		# is loaded.  -N 2048K causes the stack size to be set
		# to 2048 kilobytes so that the stack doesn't overflow
		# when running test_compile.py.
		LINKFORSHARED='-Wl,-E -N 2048K';;
	VxWorks*)
		LINKFORSHARED='-Wl,-export-dynamic';;
	esac
fi
AC_MSG_RESULT($LINKFORSHARED)


AC_SUBST(CFLAGSFORSHARED)
AC_MSG_CHECKING(CFLAGSFORSHARED)
if test ! "$LIBRARY" = "$LDLIBRARY"
then
	case $ac_sys_system in
	CYGWIN*)
		# Cygwin needs CCSHARED when building extension DLLs
		# but not when building the interpreter DLL.
		CFLAGSFORSHARED='';;
	*)
		CFLAGSFORSHARED='$(CCSHARED)'
	esac
fi
AC_MSG_RESULT($CFLAGSFORSHARED)

# SHLIBS are libraries (except -lc and -lm) to link to the python shared
# library (with --enable-shared).
# For platforms on which shared libraries are not allowed to have unresolved
# symbols, this must be set to $(LIBS) (expanded by make). We do this even
# if it is not required, since it creates a dependency of the shared library
# to LIBS. This, in turn, means that applications linking the shared libpython
# don't need to link LIBS explicitly. The default should be only changed
# on systems where this approach causes problems.
AC_SUBST(SHLIBS)
AC_MSG_CHECKING(SHLIBS)
case "$ac_sys_system" in
	*)
		SHLIBS='$(LIBS)';;
esac
AC_MSG_RESULT($SHLIBS)


# checks for libraries
AC_CHECK_LIB(sendfile, sendfile)
AC_CHECK_LIB(dl, dlopen)	# Dynamic linking for SunOS/Solaris and SYSV
AC_CHECK_LIB(dld, shl_load)	# Dynamic linking for HP-UX

# checks for uuid.h location
AC_CHECK_HEADERS([uuid/uuid.h uuid.h])

AC_CACHE_CHECK([for uuid_generate_time_safe], [ac_cv_lib_uuid_uuid_generate_time_safe], [
AC_COMPILE_IFELSE([AC_LANG_PROGRAM([[#include <uuid/uuid.h>]], [[
#ifndef uuid_generate_time_safe
void *x = uuid_generate_time_safe
#endif
]])],
[ac_cv_lib_uuid_uuid_generate_time_safe=yes], [ac_cv_lib_uuid_uuid_generate_time_safe=no])
])
AS_VAR_IF([ac_cv_lib_uuid_uuid_generate_time_safe], [yes], [
  AC_DEFINE(HAVE_UUID_GENERATE_TIME_SAFE, 1, [Define if uuid_generate_time_safe() exists.])
])

# check for libuuid from util-linux
SAVE_VAR([LIBS])
AC_CHECK_LIB([uuid], [uuid_generate_time])
RESTORE_VAR([LIBS])

# AIX provides support for RFC4122 (uuid) in libc.a starting with AIX 6.1 (anno 2007)
# FreeBSD and OpenBSD provides support in libc as well.
# Little-endian FreeBSD, OpenBSD and NetBSD needs encoding into an octet
# stream in big-endian byte-order
AC_CHECK_FUNCS([uuid_create uuid_enc_be])

# 'Real Time' functions on Solaris
# posix4 on Solaris 2.6
# pthread (first!) on Linux
AC_SEARCH_LIBS(sem_init, pthread rt posix4)

# check if we need libintl for locale functions
AC_CHECK_LIB(intl, textdomain,
	[AC_DEFINE(WITH_LIBINTL, 1,
	[Define to 1 if libintl is needed for locale functions.])
        LIBS="-lintl $LIBS"])

# checks for system dependent C++ extensions support
case "$ac_sys_system" in
	AIX*)	AC_MSG_CHECKING(for genuine AIX C++ extensions support)
		AC_LINK_IFELSE([
		  AC_LANG_PROGRAM([[#include <load.h>]],
				  [[loadAndInit("", 0, "")]])
		],[
		  AC_DEFINE(AIX_GENUINE_CPLUSPLUS, 1,
                      [Define for AIX if your compiler is a genuine IBM xlC/xlC_r
                       and you want support for AIX C++ shared extension modules.])
		  AC_MSG_RESULT(yes)
		],[
		  AC_MSG_RESULT(no)
		])
dnl The AIX_BUILDDATE is obtained from the kernel fileset - bos.mp64
# BUILD_GNU_TYPE + AIX_BUILDDATE are used to construct the platform_tag
# of the AIX system used to build/package Python executable. This tag serves
# as a baseline for bdist module packages
               AC_MSG_CHECKING(for the system builddate)
               AIX_BUILDDATE=$(lslpp -Lcq bos.mp64 | awk -F:  '{ print $NF }')
               AC_DEFINE_UNQUOTED([AIX_BUILDDATE], [$AIX_BUILDDATE],
                   [BUILD_GNU_TYPE + AIX_BUILDDATE are used to construct the PEP425 tag of the build system.])
               AC_MSG_RESULT($AIX_BUILDDATE)
               ;;
	*) ;;
esac

# check for systems that require aligned memory access
AC_CACHE_CHECK([aligned memory access is required], [ac_cv_aligned_required],
[AC_RUN_IFELSE([AC_LANG_SOURCE([[
int main()
{
    char s[16];
    int i, *p1, *p2;
    for (i=0; i < 16; i++)
        s[i] = i;
    p1 = (int*)(s+1);
    p2 = (int*)(s+2);
    if (*p1 == *p2)
        return 1;
    return 0;
}]])],
[ac_cv_aligned_required=no],
[ac_cv_aligned_required=yes],
[ac_cv_aligned_required=yes])
])
if test "$ac_cv_aligned_required" = yes ; then
  AC_DEFINE([HAVE_ALIGNED_REQUIRED], [1],
    [Define if aligned memory access is required])
fi

# str, bytes and memoryview hash algorithm
AH_TEMPLATE(Py_HASH_ALGORITHM,
  [Define hash algorithm for str, bytes and memoryview.
   SipHash24: 1, FNV: 2, SipHash13: 3, externally defined: 0])

AC_MSG_CHECKING(for --with-hash-algorithm)
dnl quadrigraphs "@<:@" and "@:>@" produce "[" and "]" in the output
AC_ARG_WITH(hash_algorithm,
            AS_HELP_STRING([--with-hash-algorithm=@<:@fnv|siphash13|siphash24@:>@],
                           [select hash algorithm for use in Python/pyhash.c (default is SipHash13)]),
[
AC_MSG_RESULT($withval)
case "$withval" in
    siphash13)
        AC_DEFINE(Py_HASH_ALGORITHM, 3)
        ;;
    siphash24)
        AC_DEFINE(Py_HASH_ALGORITHM, 1)
        ;;
    fnv)
        AC_DEFINE(Py_HASH_ALGORITHM, 2)
        ;;
    *)
        AC_MSG_ERROR([unknown hash algorithm '$withval'])
        ;;
esac
],
[AC_MSG_RESULT(default)])

validate_tzpath() {
    # Checks that each element of the path is an absolute path
    if test -z "$1"; then
        # Empty string is allowed: it indicates no system TZPATH
        return 0
    fi

    # Bad paths are those that don't start with /
    dnl quadrigraphs "@<:@" and "@:>@" produce "[" and "]" in the output
    if ( echo $1 | grep '\(^\|:\)\(@<:@^/@:>@\|$\)' > /dev/null); then
        AC_MSG_ERROR([--with-tzpath must contain only absolute paths, not $1])
        return 1;
    fi
}

TZPATH="/usr/share/zoneinfo:/usr/lib/zoneinfo:/usr/share/lib/zoneinfo:/etc/zoneinfo"
AC_MSG_CHECKING(for --with-tzpath)
AC_ARG_WITH(tzpath,
            AS_HELP_STRING([--with-tzpath=<list of absolute paths separated by pathsep>]
                           [Select the default time zone search path for zoneinfo.TZPATH]),
[
case "$withval" in
    yes)
        AC_MSG_ERROR([--with-tzpath requires a value])
        ;;
    *)
        validate_tzpath "$withval"
        TZPATH="$withval"
        AC_MSG_RESULT("$withval")
        ;;
esac
],
[validate_tzpath "$TZPATH"
 AC_MSG_RESULT("$TZPATH")])
AC_SUBST(TZPATH)

# Most SVR4 platforms (e.g. Solaris) need -lsocket and -lnsl.
AC_CHECK_LIB(nsl, t_open, [LIBS="-lnsl $LIBS"]) # SVR4
AC_CHECK_LIB(socket, socket, [LIBS="-lsocket $LIBS"], [], $LIBS) # SVR4 sockets

case $ac_sys_system/$ac_sys_release in
    Haiku*)
        AC_CHECK_LIB(network, socket, [LIBS="-lnetwork $LIBS"], [], $LIBS)
    ;;
esac

AC_MSG_CHECKING(for --with-libs)
AC_ARG_WITH(libs,
            AS_HELP_STRING([--with-libs='lib1 ...'], [link against additional libs (default is no)]),
[
AC_MSG_RESULT($withval)
LIBS="$withval $LIBS"
],
[AC_MSG_RESULT(no)])

# Check for use of the system expat library
AC_MSG_CHECKING(for --with-system-expat)
AC_ARG_WITH(system_expat,
            AS_HELP_STRING([--with-system-expat], [build pyexpat module using an installed expat library, see Doc/library/pyexpat.rst (default is no)]),
            [],
            [with_system_expat="no"])

AC_MSG_RESULT($with_system_expat)

AS_VAR_IF([with_system_expat], [yes], [
  LIBEXPAT_CFLAGS=""
  LIBEXPAT_LDFLAGS="-lexpat"
  LIBEXPAT_INTERNAL=
], [
  LIBEXPAT_CFLAGS="-I\$(srcdir)/Modules/expat"
  LIBEXPAT_LDFLAGS="-lm \$(LIBEXPAT_A)"
  LIBEXPAT_INTERNAL="\$(LIBEXPAT_A)"
])

AC_SUBST([LIBEXPAT_CFLAGS])
AC_SUBST([LIBEXPAT_LDFLAGS])
AC_SUBST([LIBEXPAT_INTERNAL])

# Check for use of the system libffi library
AC_MSG_CHECKING(for --with-system-ffi)
AC_ARG_WITH(system_ffi,
            AS_HELP_STRING([--with-system-ffi], [build _ctypes module using an installed ffi library, see Doc/library/ctypes.rst (default is system-dependent)]),,,)

if test "$ac_sys_system" = "Darwin"
then
    case "$with_system_ffi" in
        "")
            with_system_ffi="no"
            ;;
        yes|no)
            ;;
        *)
            AC_MSG_ERROR([--with-system-ffi accepts no arguments])
            ;;
    esac
    AC_MSG_RESULT($with_system_ffi)
else
    AC_MSG_RESULT(yes)
    if test "$with_system_ffi" != ""
    then
        AC_MSG_WARN([--with(out)-system-ffi is ignored on this platform])
    fi
    with_system_ffi="yes"
fi

if test "$with_system_ffi" = "yes" && test -n "$PKG_CONFIG"; then
    LIBFFI_INCLUDEDIR="`"$PKG_CONFIG" libffi --cflags-only-I 2>/dev/null | sed -e 's/^-I//;s/ *$//'`"
else
    LIBFFI_INCLUDEDIR=""
fi
AC_SUBST(LIBFFI_INCLUDEDIR)

# Check for use of the system libmpdec library
AC_MSG_CHECKING(for --with-system-libmpdec)
AC_ARG_WITH(system_libmpdec,
            AS_HELP_STRING([--with-system-libmpdec], [build _decimal module using an installed libmpdec library, see Doc/library/decimal.rst (default is no)]),
            [],
            [with_system_libmpdec="no"])
AC_MSG_RESULT($with_system_libmpdec)

AS_VAR_IF([with_system_libmpdec], [yes], [
  LIBMPDEC_CFLAGS=""
  LIBMPDEC_LDFLAGS="-lmpdec"
  LIBMPDEC_INTERNAL=
], [
  LIBMPDEC_CFLAGS="-I\$(srcdir)/Modules/_decimal/libmpdec"
  LIBMPDEC_LDFLAGS="-lm \$(LIBMPDEC_A)"
  LIBMPDEC_INTERNAL="\$(LIBMPDEC_A)"
])

AC_SUBST([LIBMPDEC_CFLAGS])
AC_SUBST([LIBMPDEC_LDFLAGS])
AC_SUBST([LIBMPDEC_INTERNAL])

# Check whether _decimal should use a coroutine-local or thread-local context
AC_MSG_CHECKING(for --with-decimal-contextvar)
AC_ARG_WITH(decimal_contextvar,
            AS_HELP_STRING([--with-decimal-contextvar], [build _decimal module using a coroutine-local rather than a thread-local context (default is yes)]),
            [],
            [with_decimal_contextvar="yes"])

if test "$with_decimal_contextvar" != "no"
then
    AC_DEFINE(WITH_DECIMAL_CONTEXTVAR, 1,
      [Define if you want build the _decimal module using a coroutine-local rather than a thread-local context])
fi

AC_MSG_RESULT($with_decimal_contextvar)

# Check for libmpdec machine flavor
AC_MSG_CHECKING(for decimal libmpdec machine)
AS_CASE([$ac_sys_system],
  [Darwin*], [libmpdec_system=Darwin],
  [SunOS*], [libmpdec_system=sunos],
  [libmpdec_system=other]
)

libmpdec_machine=unknown
if test "$libmpdec_system" = Darwin; then
    AS_CASE([$MACOSX_DEFAULT_ARCH],
      [i386],   [libmpdec_machine=ansi32],
      [ppc],    [libmpdec_machine=ansi32],
      [x86_64], [libmpdec_machine=x64],
      [ppc64],  [libmpdec_machine=ansi64],
      [arm64],  [libmpdec_machine=ansi64],
      [libmpdec_machine=universal]
    )
elif test $ac_cv_sizeof_size_t -eq 8; then
    if test "$ac_cv_gcc_asm_for_x64" = yes; then
        libmpdec_machine=x64
    elif test "$ac_cv_type___uint128_t" = yes; then
        libmpdec_machine=uint128
    else
        libmpdec_machine=ansi64
    fi
elif test $ac_cv_sizeof_size_t -eq 4; then
    if test "$ac_cv_gcc_asm_for_x87" = yes -a "$libmpdec_system" != sunos; then
        AS_CASE([$CC],
            [*gcc*],   [libmpdec_machine=ppro],
            [*clang*], [libmpdec_machine=ppro],
            [libmpdec_machine=ansi32]
        )
    else
        libmpdec_machine=ansi32
    fi
fi
AC_MSG_RESULT([$libmpdec_machine])

AS_CASE([$libmpdec_machine],
  [x64],         [AS_VAR_APPEND([LIBMPDEC_CFLAGS], [" -DCONFIG_64=1 -DASM=1"])],
  [uint128],     [AS_VAR_APPEND([LIBMPDEC_CFLAGS], [" -DCONFIG_64=1 -DANSI=1 -DHAVE_UINT128_T=1"])],
  [ansi64],      [AS_VAR_APPEND([LIBMPDEC_CFLAGS], [" -DCONFIG_64=1 -DANSI=1"])],
  [ppro],        [AS_VAR_APPEND([LIBMPDEC_CFLAGS], [" -DCONFIG_32=1 -DANSI=1 -DASM=1 -Wno-unknown-pragmas"])],
  [ansi32],      [AS_VAR_APPEND([LIBMPDEC_CFLAGS], [" -DCONFIG_32=1 -DANSI=1"])],
  [ansi-legacy], [AS_VAR_APPEND([LIBMPDEC_CFLAGS], [" -DCONFIG_32=1 -DANSI=1 -DLEGACY_COMPILER=1"])],
  [universal],   [AS_VAR_APPEND([LIBMPDEC_CFLAGS], [" -DUNIVERSAL=1"])],
  [AC_MSG_ERROR([_decimal: unsupported architecture])]
)

if test "$have_ipa_pure_const_bug" = yes; then
    # Some versions of gcc miscompile inline asm:
    # https://gcc.gnu.org/bugzilla/show_bug.cgi?id=46491
    # https://gcc.gnu.org/ml/gcc/2010-11/msg00366.html
    AS_VAR_APPEND([LIBMPDEC_CFLAGS], [" -fno-ipa-pure-const"])
fi

if test "$have_glibc_memmove_bug" = yes; then
    # _FORTIFY_SOURCE wrappers for memmove and bcopy are incorrect:
    # https://sourceware.org/ml/libc-alpha/2010-12/msg00009.html
    AS_VAR_APPEND([LIBMPDEC_CFLAGS], [" -U_FORTIFY_SOURCE"])
fi

dnl Check for SQLite library. Use pkg-config if available.
PKG_CHECK_MODULES(
  [LIBSQLITE3], [sqlite3 >= 3.7.15], [], [
    LIBSQLITE3_LIBS="-lsqlite3"
    LIBSQLITE3_CFLAGS=
  ]
)
AS_VAR_APPEND([LIBSQLITE3_CFLAGS], [' -I$(srcdir)/Modules/_sqlite'])

WITH_SAVE_ENV(
dnl bpo-45774/GH-29507: The CPP check in AC_CHECK_HEADER can fail on FreeBSD,
dnl hence CPPFLAGS instead of CFLAGS.
  CPPFLAGS="$LIBSQLITE3_CFLAGS $CFLAGS"
  LDFLAGS="$LIBSQLITE3_LIBS $LDFLAGS"

  AC_CHECK_HEADER([sqlite3.h], [
    AC_CHECK_LIB([sqlite3], [sqlite3_open_v2], [
      have_sqlite3=yes
      AC_COMPILE_IFELSE([
        AC_LANG_PROGRAM([
          #include <sqlite3.h>
          #if SQLITE_VERSION_NUMBER < 3007015
          #  error "SQLite 3.7.15 or higher required"
          #endif
        ], [])
      ], [have_supported_sqlite3=yes], [have_supported_sqlite3=no])
    ], [have_sqlite3=no])
    AC_CHECK_LIB([sqlite3], [sqlite3_load_extension],
                 [have_sqlite3_load_extension=yes],
                 [have_sqlite3_load_extension=no])
  ])
)

# Check for support for loadable sqlite extensions
AC_MSG_CHECKING(for --enable-loadable-sqlite-extensions)
AC_ARG_ENABLE(loadable-sqlite-extensions,
              AS_HELP_STRING([--enable-loadable-sqlite-extensions],
                             [support loadable extensions in _sqlite module, see Doc/library/sqlite3.rst (default is no)]),
              [AS_VAR_IF([have_sqlite3_load_extension], [no],
                         [AC_MSG_WARN([Your version of SQLite does not support loadable extensions])])],
              [enable_loadable_sqlite_extensions=no])
AC_MSG_RESULT($enable_loadable_sqlite_extensions)

AS_VAR_IF([enable_loadable_sqlite_extensions], [yes], [
  AC_DEFINE(PY_SQLITE_ENABLE_LOAD_EXTENSION, 1,
  [Define to 1 to build the sqlite module with loadable extensions support.])
])

# Check for --with-tcltk-includes=path and --with-tcltk-libs=path
AC_SUBST(TCLTK_INCLUDES)
AC_SUBST(TCLTK_LIBS)
AC_MSG_CHECKING(for --with-tcltk-includes)
AC_ARG_WITH(tcltk-includes,
            AS_HELP_STRING([--with-tcltk-includes='-I...'], [override search for Tcl and Tk include files]),
            [],
            [with_tcltk_includes="default"])
AC_MSG_RESULT($with_tcltk_includes)
AC_MSG_CHECKING(for --with-tcltk-libs)
AC_ARG_WITH(tcltk-libs,
            AS_HELP_STRING([--with-tcltk-libs='-L...'], [override search for Tcl and Tk libs]),
            [],
            [with_tcltk_libs="default"])
AC_MSG_RESULT($with_tcltk_libs)
if test "x$with_tcltk_includes" = xdefault || test "x$with_tcltk_libs" = xdefault
then
  if test "x$with_tcltk_includes" != "x$with_tcltk_libs"
  then
    AC_MSG_ERROR([use both --with-tcltk-includes='...' and --with-tcltk-libs='...' or neither])
  fi
  if test -n "$PKG_CONFIG" && "$PKG_CONFIG" --exists tcl tk; then
    TCLTK_INCLUDES="`"$PKG_CONFIG" tcl tk --cflags-only-I 2>/dev/null`"
    TCLTK_LIBS="`"$PKG_CONFIG" tcl tk --libs 2>/dev/null`"
  else
    TCLTK_INCLUDES=""
    TCLTK_LIBS=""
  fi
else
  TCLTK_INCLUDES="$with_tcltk_includes"
  TCLTK_LIBS="$with_tcltk_libs"
fi

# check for _gdbmmodulec dependencies
AC_CHECK_HEADERS([gdbm.h], [
  LIBS_SAVE=$LIBS
  AC_CHECK_LIB([gdbm], [gdbm_open])
  LIBS=$LIBS_SAVE
])

# check for _dbmmodule.c dependencies
AC_CHECK_HEADERS([ndbm.h], [
  LIBS_SAVE="$LIBS"
  AC_CHECK_LIB([ndbm], [dbm_open])
  LIBS="$LIBS_SAVE"
  AC_CHECK_LIB([gdbm_compat], [dbm_open])
  LIBS="$LIBS_SAVE"
])

# "gdbm-ndbm.h" and "gdbm/ndbm.h" are both normalized to "gdbm_ndbm_h"
# unset ac_cv_header_gdbm_ndbm_h to prevent false positive cache hits.
AS_UNSET([ac_cv_header_gdbm_ndbm_h])
AC_CACHE_VAL([ac_cv_header_gdbm_slash_ndbm_h], [
  AC_CHECK_HEADER(
    [gdbm/ndbm.h],
    [ac_cv_header_gdbm_slash_ndbm_h=yes], [ac_cv_header_gdbm_slash_ndbm_h=no]
  )
])
AS_VAR_IF([ac_cv_header_gdbm_slash_ndbm_h], [yes], [
  AC_DEFINE([HAVE_GDBM_NDBM_H], [1], [Define to 1 if you have the <gdbm/ndbm.h> header file.])
])

AS_UNSET([ac_cv_header_gdbm_ndbm_h])
AC_CACHE_VAL([ac_cv_header_gdbm_dash_ndbm_h], [
  AC_CHECK_HEADER(
    [gdbm-ndbm.h],
    [ac_cv_header_gdbm_dash_ndbm_h=yes], [ac_cv_header_gdbm_dash_ndbm_h=no]
  )
])
AS_VAR_IF([ac_cv_header_gdbm_dash_ndbm_h], [yes], [
  AC_DEFINE([HAVE_GDBM_DASH_NDBM_H], [1], [Define to 1 if you have the <gdbm-ndbm.h> header file.])
])
AS_UNSET([ac_cv_header_gdbm_ndbm_h])

if test "$ac_cv_header_gdbm_slash_ndbm_h" = yes -o "$ac_cv_header_gdbm_dash_ndbm_h" = yes; then
  LIBS_SAVE="$LIBS"
  AC_CHECK_LIB([gdbm_compat], [dbm_open])
  LIBS="$LIBS_SAVE"
fi

# Check for libdb >= 5 with dbm_open()
# db.h re-defines the name of the function
AC_CHECK_HEADERS([db.h], [
  AC_CACHE_CHECK([for libdb], [ac_cv_have_libdb], [
    LIBS_SAVE="$LIBS"
    LIBS="$LIBS -ldb"
    AC_LINK_IFELSE([AC_LANG_PROGRAM([
      #define DB_DBM_HSEARCH 1
      #include <db.h>
      #if DB_VERSION_MAJOR < 5
        #error "dh.h: DB_VERSION_MAJOR < 5 is not supported."
      #endif
      ], [DBM *dbm = dbm_open(NULL, 0, 0)])
    ], [ac_cv_have_libdb=yes], [ac_cv_have_libdb=no])
    LIBS="$LIBS_SAVE"
  ])
  AS_VAR_IF([ac_cv_have_libdb], [yes], [
    AC_DEFINE([HAVE_LIBDB], [1], [Define to 1 if you have the `db' library (-ldb).])
  ])
])

# Check for --with-dbmliborder
AC_MSG_CHECKING(for --with-dbmliborder)
AC_ARG_WITH(dbmliborder,
            AS_HELP_STRING([--with-dbmliborder=db1:db2:...], [override order to check db backends for dbm; a valid value is a colon separated string with the backend names `ndbm', `gdbm' and `bdb'.]),
[
if test x$with_dbmliborder = xyes
then
AC_MSG_ERROR([proper usage is --with-dbmliborder=db1:db2:...])
else
  SAVE_VAR([IFS])
  IFS=:
  for db in $with_dbmliborder; do
    if test x$db != xndbm && test x$db != xgdbm && test x$db != xbdb
    then
      AC_MSG_ERROR([proper usage is --with-dbmliborder=db1:db2:...])
    fi
  done
  RESTORE_VAR([IFS])
fi])
AC_MSG_RESULT($with_dbmliborder)

# Templates for things AC_DEFINEd more than once.
# For a single AC_DEFINE, no template is needed.
AH_TEMPLATE(_REENTRANT,
  [Define to force use of thread-safe errno, h_errno, and other functions])

if test "$ac_cv_pthread_is_default" = yes
then
    # Defining _REENTRANT on system with POSIX threads should not hurt.
    AC_DEFINE(_REENTRANT)
    posix_threads=yes
    if test "$ac_sys_system" = "SunOS"; then
        CFLAGS="$CFLAGS -D_REENTRANT"
    fi
elif test "$ac_cv_kpthread" = "yes"
then
    CC="$CC -Kpthread"
    if test "$ac_cv_cxx_thread" = "yes"; then
        CXX="$CXX -Kpthread"
    fi
    posix_threads=yes
elif test "$ac_cv_kthread" = "yes"
then
    CC="$CC -Kthread"
    if test "$ac_cv_cxx_thread" = "yes"; then
        CXX="$CXX -Kthread"
    fi
    posix_threads=yes
elif test "$ac_cv_pthread" = "yes"
then
    CC="$CC -pthread"
    if test "$ac_cv_cxx_thread" = "yes"; then
        CXX="$CXX -pthread"
    fi
    posix_threads=yes
else
    if test ! -z "$withval" -a -d "$withval"
    then LDFLAGS="$LDFLAGS -L$withval"
    fi

    # According to the POSIX spec, a pthreads implementation must
    # define _POSIX_THREADS in unistd.h. Some apparently don't
    # (e.g. gnu pth with pthread emulation)
    AC_MSG_CHECKING(for _POSIX_THREADS in unistd.h)
    AC_EGREP_CPP(yes,
    [
#include <unistd.h>
#ifdef _POSIX_THREADS
yes
#endif
    ], unistd_defines_pthreads=yes, unistd_defines_pthreads=no)
    AC_MSG_RESULT($unistd_defines_pthreads)

    AC_DEFINE(_REENTRANT)
    # Just looking for pthread_create in libpthread is not enough:
    # on HP/UX, pthread.h renames pthread_create to a different symbol name.
    # So we really have to include pthread.h, and then link.
    _libs=$LIBS
    LIBS="$LIBS -lpthread"
    AC_MSG_CHECKING([for pthread_create in -lpthread])
    AC_LINK_IFELSE([AC_LANG_PROGRAM([[
#include <stdio.h>
#include <pthread.h>

void * start_routine (void *arg) { exit (0); }]], [[
pthread_create (NULL, NULL, start_routine, NULL)]])],[
    AC_MSG_RESULT(yes)
    posix_threads=yes
    ],[
    LIBS=$_libs
    AC_CHECK_FUNC(pthread_detach, [
    posix_threads=yes
    ],[
    AC_CHECK_LIB(pthreads, pthread_create, [
    posix_threads=yes
    LIBS="$LIBS -lpthreads"
    ], [
    AC_CHECK_LIB(c_r, pthread_create, [
    posix_threads=yes
    LIBS="$LIBS -lc_r"
    ], [
    AC_CHECK_LIB(pthread, __pthread_create_system, [
    posix_threads=yes
    LIBS="$LIBS -lpthread"
    ], [
    AC_CHECK_LIB(cma, pthread_create, [
    posix_threads=yes
    LIBS="$LIBS -lcma"
    ],[
    AC_MSG_ERROR([could not find pthreads on your system])
    ])
    ])])])])])

    AC_CHECK_LIB(mpc, usconfig, [
    LIBS="$LIBS -lmpc"
    ])

fi

if test "$posix_threads" = "yes"; then
      if test "$unistd_defines_pthreads" = "no"; then
         AC_DEFINE(_POSIX_THREADS, 1,
         [Define if you have POSIX threads,
          and your system does not define that.])
      fi

      # Bug 662787: Using semaphores causes unexplicable hangs on Solaris 8.
      case  $ac_sys_system/$ac_sys_release in
      SunOS/5.6) AC_DEFINE(HAVE_PTHREAD_DESTRUCTOR, 1,
                       [Defined for Solaris 2.6 bug in pthread header.])
		       ;;
      SunOS/5.8) AC_DEFINE(HAVE_BROKEN_POSIX_SEMAPHORES, 1,
		       [Define if the Posix semaphores do not work on your system])
		       ;;
      AIX/*) AC_DEFINE(HAVE_BROKEN_POSIX_SEMAPHORES, 1,
		       [Define if the Posix semaphores do not work on your system])
		       ;;
      esac

      AC_CACHE_CHECK([if PTHREAD_SCOPE_SYSTEM is supported], [ac_cv_pthread_system_supported],
      [AC_RUN_IFELSE([AC_LANG_SOURCE([[
      #include <stdio.h>
      #include <pthread.h>
      void *foo(void *parm) {
        return NULL;
      }
      main() {
        pthread_attr_t attr;
        pthread_t id;
        if (pthread_attr_init(&attr)) return (-1);
        if (pthread_attr_setscope(&attr, PTHREAD_SCOPE_SYSTEM)) return (-1);
        if (pthread_create(&id, &attr, foo, NULL)) return (-1);
        return (0);
      }]])],
      [ac_cv_pthread_system_supported=yes],
      [ac_cv_pthread_system_supported=no],
      [ac_cv_pthread_system_supported=no])
      ])
      if test "$ac_cv_pthread_system_supported" = "yes"; then
        AC_DEFINE(PTHREAD_SYSTEM_SCHED_SUPPORTED, 1, [Defined if PTHREAD_SCOPE_SYSTEM supported.])
      fi
      AC_CHECK_FUNCS(pthread_sigmask,
        [case $ac_sys_system in
        CYGWIN*)
          AC_DEFINE(HAVE_BROKEN_PTHREAD_SIGMASK, 1,
            [Define if pthread_sigmask() does not work on your system.])
            ;;
        esac])
      AC_CHECK_FUNCS(pthread_getcpuclockid)
fi


# Check for enable-ipv6
AH_TEMPLATE(ENABLE_IPV6, [Define if --enable-ipv6 is specified])
AC_MSG_CHECKING([if --enable-ipv6 is specified])
AC_ARG_ENABLE(ipv6,
    AS_HELP_STRING([--enable-ipv6],
               [enable ipv6 (with ipv4) support, see Doc/library/socket.rst (default is yes if supported)]),
[ case "$enableval" in
  no)
       AC_MSG_RESULT(no)
       ipv6=no
       ;;
  *)   AC_MSG_RESULT(yes)
       AC_DEFINE(ENABLE_IPV6)
       ipv6=yes
       ;;
  esac ],

[
dnl the check does not work on cross compilation case...
  AC_COMPILE_IFELSE([AC_LANG_PROGRAM([[ /* AF_INET6 available check */
#include <sys/types.h>
#include <sys/socket.h>]],
[[int domain = AF_INET6;]])],[
  AC_MSG_RESULT(yes)
  ipv6=yes
],[
  AC_MSG_RESULT(no)
  ipv6=no
])

if test "$ipv6" = "yes"; then
	AC_MSG_CHECKING(if RFC2553 API is available)
	AC_COMPILE_IFELSE([
	  AC_LANG_PROGRAM([[#include <sys/types.h>
#include <netinet/in.h>]],
			  [[struct sockaddr_in6 x;
			    x.sin6_scope_id;]])
	],[
	  AC_MSG_RESULT(yes)
	  ipv6=yes
	],[
	  AC_MSG_RESULT(no, IPv6 disabled)
	  ipv6=no
	])
fi

if test "$ipv6" = "yes"; then
	AC_DEFINE(ENABLE_IPV6)
fi
])

ipv6type=unknown
ipv6lib=none
ipv6trylibc=no

if test "$ipv6" = "yes"; then
	AC_MSG_CHECKING([ipv6 stack type])
	for i in inria kame linux-glibc linux-inet6 solaris toshiba v6d zeta;
	do
		case $i in
		inria)
			dnl http://www.kame.net/
			AC_EGREP_CPP(yes, [
#include <netinet/in.h>
#ifdef IPV6_INRIA_VERSION
yes
#endif],
				[ipv6type=$i])
			;;
		kame)
			dnl http://www.kame.net/
			AC_EGREP_CPP(yes, [
#include <netinet/in.h>
#ifdef __KAME__
yes
#endif],
				[ipv6type=$i;
				ipv6lib=inet6
				ipv6libdir=/usr/local/v6/lib
				ipv6trylibc=yes])
			;;
		linux-glibc)
			dnl http://www.v6.linux.or.jp/
			AC_EGREP_CPP(yes, [
#include <features.h>
#if defined(__GLIBC__) && ((__GLIBC__ == 2 && __GLIBC_MINOR__ >= 1) || (__GLIBC__ > 2))
yes
#endif],
				[ipv6type=$i;
				ipv6trylibc=yes])
			;;
		linux-inet6)
			dnl http://www.v6.linux.or.jp/
			if test -d /usr/inet6; then
				ipv6type=$i
				ipv6lib=inet6
				ipv6libdir=/usr/inet6/lib
				BASECFLAGS="-I/usr/inet6/include $BASECFLAGS"
			fi
			;;
		solaris)
			if test -f /etc/netconfig; then
                          if $GREP -q tcp6 /etc/netconfig; then
				ipv6type=$i
				ipv6trylibc=yes
                          fi
                        fi
			;;
		toshiba)
			AC_EGREP_CPP(yes, [
#include <sys/param.h>
#ifdef _TOSHIBA_INET6
yes
#endif],
				[ipv6type=$i;
				ipv6lib=inet6;
				ipv6libdir=/usr/local/v6/lib])
			;;
		v6d)
			AC_EGREP_CPP(yes, [
#include </usr/local/v6/include/sys/v6config.h>
#ifdef __V6D__
yes
#endif],
				[ipv6type=$i;
				ipv6lib=v6;
				ipv6libdir=/usr/local/v6/lib;
				BASECFLAGS="-I/usr/local/v6/include $BASECFLAGS"])
			;;
		zeta)
			AC_EGREP_CPP(yes, [
#include <sys/param.h>
#ifdef _ZETA_MINAMI_INET6
yes
#endif],
				[ipv6type=$i;
				ipv6lib=inet6;
				ipv6libdir=/usr/local/v6/lib])
			;;
		esac
		if test "$ipv6type" != "unknown"; then
			break
		fi
	done
	AC_MSG_RESULT($ipv6type)
fi

if test "$ipv6" = "yes" -a "$ipv6lib" != "none"; then
	if test -d $ipv6libdir -a -f $ipv6libdir/lib$ipv6lib.a; then
		LIBS="-L$ipv6libdir -l$ipv6lib $LIBS"
		echo "using lib$ipv6lib"
	else
		if test $ipv6trylibc = "yes"; then
			echo "using libc"
		else
			echo 'Fatal: no $ipv6lib library found.  cannot continue.'
			echo "You need to fetch lib$ipv6lib.a from appropriate"
			echo 'ipv6 kit and compile beforehand.'
			exit 1
		fi
	fi
fi


AC_CACHE_CHECK([CAN_RAW_FD_FRAMES], [ac_cv_can_raw_fd_frames], [
AC_COMPILE_IFELSE([AC_LANG_PROGRAM([[ /* CAN_RAW_FD_FRAMES available check */
#include <linux/can/raw.h>]],
[[int can_raw_fd_frames = CAN_RAW_FD_FRAMES;]])],
[ac_cv_can_raw_fd_frames=yes],
[ac_cv_can_raw_fd_frames=no])
])
AS_VAR_IF([ac_cv_can_raw_fd_frames], [yes], [
    AC_DEFINE(HAVE_LINUX_CAN_RAW_FD_FRAMES, 1, [Define if compiling using Linux 3.6 or later.])
])

AC_CACHE_CHECK([for CAN_RAW_JOIN_FILTERS], [ac_cv_can_raw_join_filters], [
AC_COMPILE_IFELSE([AC_LANG_PROGRAM([[
#include <linux/can/raw.h>]],
[[int can_raw_join_filters = CAN_RAW_JOIN_FILTERS;]])],
[ac_cv_can_raw_join_filters=yes],
[ac_cv_can_raw_join_filters=no])
])
AS_VAR_IF([ac_cv_can_raw_join_filters], [yes], [
    AC_DEFINE(HAVE_LINUX_CAN_RAW_JOIN_FILTERS, 1, [Define if compiling using Linux 4.1 or later.])
])

# Check for --with-doc-strings
AC_MSG_CHECKING(for --with-doc-strings)
AC_ARG_WITH(doc-strings,
            AS_HELP_STRING([--with-doc-strings], [enable documentation strings (default is yes)]))

if test -z "$with_doc_strings"
then with_doc_strings="yes"
fi
if test "$with_doc_strings" != "no"
then
    AC_DEFINE(WITH_DOC_STRINGS, 1,
      [Define if you want documentation strings in extension modules])
fi
AC_MSG_RESULT($with_doc_strings)

# Check for Python-specific malloc support
AC_MSG_CHECKING(for --with-pymalloc)
AC_ARG_WITH(pymalloc,
            AS_HELP_STRING([--with-pymalloc], [enable specialized mallocs (default is yes)]))

if test -z "$with_pymalloc"
then
    with_pymalloc="yes"
fi
if test "$with_pymalloc" != "no"
then
    AC_DEFINE(WITH_PYMALLOC, 1,
     [Define if you want to compile in Python-specific mallocs])
fi
AC_MSG_RESULT($with_pymalloc)

# Check whether objects such as float, tuple and dict are using
# freelists to optimization memory allocation.
AC_MSG_CHECKING(for --with-freelists)
AC_ARG_WITH(freelists,
            AS_HELP_STRING([--with-freelists], [enable object freelists (default is yes)]))

if test -z "$with_freelists"
then
    with_freelists="yes"
fi
if test "$with_freelists" != "no"
then
    AC_DEFINE(WITH_FREELISTS, 1,
     [Define if you want to compile in object freelists optimization])
fi
AC_MSG_RESULT($with_freelists)

# Check for --with-c-locale-coercion
AC_MSG_CHECKING(for --with-c-locale-coercion)
AC_ARG_WITH(c-locale-coercion,
            AS_HELP_STRING([--with-c-locale-coercion],
              [enable C locale coercion to a UTF-8 based locale (default is yes)]))

if test -z "$with_c_locale_coercion"
then
    with_c_locale_coercion="yes"
fi
if test "$with_c_locale_coercion" != "no"
then
    AC_DEFINE(PY_COERCE_C_LOCALE, 1,
      [Define if you want to coerce the C locale to a UTF-8 based locale])
fi
AC_MSG_RESULT($with_c_locale_coercion)

# Check for Valgrind support
AC_MSG_CHECKING([for --with-valgrind])
AC_ARG_WITH([valgrind],
  AS_HELP_STRING([--with-valgrind], [enable Valgrind support (default is no)]),,
  with_valgrind=no)
AC_MSG_RESULT([$with_valgrind])
if test "$with_valgrind" != no; then
    AC_CHECK_HEADER([valgrind/valgrind.h],
      [AC_DEFINE([WITH_VALGRIND], 1, [Define if you want pymalloc to be disabled when running under valgrind])],
      [AC_MSG_ERROR([Valgrind support requested but headers not available])]
    )
    OPT="-DDYNAMIC_ANNOTATIONS_ENABLED=1 $OPT"
fi

# Check for DTrace support
AC_MSG_CHECKING(for --with-dtrace)
AC_ARG_WITH(dtrace,
  AS_HELP_STRING([--with-dtrace],[enable DTrace support (default is no)]),,
  with_dtrace=no)
AC_MSG_RESULT($with_dtrace)

AC_SUBST(DTRACE)
AC_SUBST(DFLAGS)
AC_SUBST(DTRACE_HEADERS)
AC_SUBST(DTRACE_OBJS)
DTRACE=
DTRACE_HEADERS=
DTRACE_OBJS=

if test "$with_dtrace" = "yes"
then
    AC_PATH_PROG(DTRACE, [dtrace], [not found])
    if test "$DTRACE" = "not found"; then
        AC_MSG_ERROR([dtrace command not found on \$PATH])
    fi
    AC_DEFINE(WITH_DTRACE, 1, [Define if you want to compile in DTrace support])
    DTRACE_HEADERS="Include/pydtrace_probes.h"

    # On OS X, DTrace providers do not need to be explicitly compiled and
    # linked into the binary. Correspondingly, dtrace(1) is missing the ELF
    # generation flag '-G'. We check for presence of this flag, rather than
    # hardcoding support by OS, in the interest of robustness.
    AC_CACHE_CHECK([whether DTrace probes require linking],
        [ac_cv_dtrace_link], [dnl
            ac_cv_dtrace_link=no
            echo 'BEGIN{}' > conftest.d
            "$DTRACE" $DFLAGS -G -s conftest.d -o conftest.o > /dev/null 2>&1 && \
                ac_cv_dtrace_link=yes
      ])
    if test "$ac_cv_dtrace_link" = "yes"; then
        DTRACE_OBJS="Python/pydtrace.o"
    fi
fi

# -I${DLINCLDIR} is added to the compile rule for importdl.o
AC_SUBST(DLINCLDIR)
DLINCLDIR=.

# the dlopen() function means we might want to use dynload_shlib.o. some
# platforms have dlopen(), but don't want to use it.
AC_CHECK_FUNCS(dlopen)

# DYNLOADFILE specifies which dynload_*.o file we will use for dynamic
# loading of modules.
AC_SUBST(DYNLOADFILE)
AC_MSG_CHECKING(DYNLOADFILE)
if test -z "$DYNLOADFILE"
then
	case $ac_sys_system/$ac_sys_release in
	hp*|HP*) DYNLOADFILE="dynload_hpux.o";;
	*)
	# use dynload_shlib.c and dlopen() if we have it; otherwise stub
	# out any dynamic loading
	if test "$ac_cv_func_dlopen" = yes
	then DYNLOADFILE="dynload_shlib.o"
	else DYNLOADFILE="dynload_stub.o"
	fi
	;;
	esac
fi
AC_MSG_RESULT($DYNLOADFILE)
if test "$DYNLOADFILE" != "dynload_stub.o"
then
	AC_DEFINE(HAVE_DYNAMIC_LOADING, 1,
        [Defined when any dynamic module loading is enabled.])
fi

# MACHDEP_OBJS can be set to platform-specific object files needed by Python

AC_SUBST(MACHDEP_OBJS)
AC_MSG_CHECKING(MACHDEP_OBJS)
if test -z "$MACHDEP_OBJS"
then
	MACHDEP_OBJS=$extra_machdep_objs
else
	MACHDEP_OBJS="$MACHDEP_OBJS $extra_machdep_objs"
fi
if test -z "$MACHDEP_OBJS"; then
  AC_MSG_RESULT([none])
else
  AC_MSG_RESULT([$MACHDEP_OBJS])
fi

# checks for library functions
AC_CHECK_FUNCS(alarm accept4 setitimer getitimer bind_textdomain_codeset chown \
 clock confstr close_range copy_file_range ctermid dup3 execv explicit_bzero \
 explicit_memset faccessat fchmod fchmodat fchown fchownat \
 fdwalk fexecve fdopendir fork fpathconf fstatat ftime ftruncate futimesat \
 futimens futimes gai_strerror getentropy \
 getgrgid getgrgid_r getgrnam_r \
 getgrouplist getgroups getlogin getloadavg getpeername getpgid getpid \
 getpriority getresuid getresgid getpwent getpwnam_r getpwuid_r getspnam getspent getsid getwd \
 if_nameindex \
 initgroups kill killpg lchown lockf linkat lstat lutimes mmap \
 memrchr mbrtowc mkdirat mkfifo \
 madvise mkfifoat mknod mknodat mktime mremap nice openat pathconf pause pipe2 plock poll \
 posix_fallocate posix_fadvise posix_spawn posix_spawnp pread preadv preadv2 \
 pthread_condattr_setclock pthread_init pthread_kill pwrite pwritev pwritev2 \
 readlink readlinkat readv realpath renameat \
 sem_open sem_timedwait sem_clockwait sem_getvalue sem_unlink sendfile setegid seteuid \
 setgid sethostname \
 setlocale setregid setreuid setresuid setresgid setsid setpgid setpgrp setpriority setuid setvbuf \
 sched_get_priority_max sched_setaffinity sched_setscheduler sched_setparam \
 sched_rr_get_interval \
 sigaction sigaltstack sigfillset siginterrupt sigpending sigrelse \
 sigtimedwait sigwait sigwaitinfo snprintf splice strftime strlcpy strsignal symlinkat sync \
 sysconf tcgetpgrp tcsetpgrp tempnam timegm times tmpfile tmpnam tmpnam_r \
 truncate uname unlinkat utimensat utimes vfork waitid waitpid wait3 wait4 \
 wcscoll wcsftime wcsxfrm wmemcmp writev _getpty rtpSpawn)

# Force lchmod off for Linux. Linux disallows changing the mode of symbolic
# links. Some libc implementations have a stub lchmod implementation that always
# returns an error.
if test "$MACHDEP" != linux; then
  AC_CHECK_FUNCS(lchmod)
fi

AC_CHECK_DECL(dirfd,
    AC_DEFINE(HAVE_DIRFD, 1,
              Define if you have the 'dirfd' function or macro.), ,
      [#include <sys/types.h>
       #include <dirent.h>])

dnl PY_CHECK_FUNC(FUNCTION, [INCLUDES], [AC_DEFINE-VAR])
AC_DEFUN([PY_CHECK_FUNC],
[ AS_VAR_PUSHDEF([py_var], [ac_cv_func_$1])
  AS_VAR_PUSHDEF([py_define], m4_ifblank([$3], [[HAVE_]m4_toupper($1)], [$3]))
  AC_CACHE_CHECK(
    [for $1],
    [py_var],
    [AC_COMPILE_IFELSE(
      [AC_LANG_PROGRAM([$2], [void *x=$1])],
      [AS_VAR_SET([py_var], [yes])],
      [AS_VAR_SET([py_var], [no])])]
  )
  AS_VAR_IF(
    [py_var],
    [yes],
    [AC_DEFINE([py_define], [1], [Define if you have the '$1' function.])])
  AS_VAR_POPDEF([py_var])
  AS_VAR_POPDEF([py_define])
])

# For some functions, having a definition is not sufficient, since
# we want to take their address.
PY_CHECK_FUNC([chroot], [#include <unistd.h>])
PY_CHECK_FUNC([link], [#include <unistd.h>])
PY_CHECK_FUNC([symlink], [#include <unistd.h>])
PY_CHECK_FUNC([fchdir], [#include <unistd.h>])
PY_CHECK_FUNC([fsync], [#include <unistd.h>])
PY_CHECK_FUNC([fdatasync], [#include <unistd.h>])
PY_CHECK_FUNC([epoll], [#include <sys/epoll.h>])
PY_CHECK_FUNC([epoll_create1], [#include <sys/epoll.h>])
PY_CHECK_FUNC([kqueue],[
#include <sys/types.h>
#include <sys/event.h>
])
PY_CHECK_FUNC([prlimit], [
#include <sys/time.h>
#include <sys/resource.h>
])

PY_CHECK_FUNC([_dyld_shared_cache_contains_path], [#include <mach-o/dyld.h>], [HAVE_DYLD_SHARED_CACHE_CONTAINS_PATH])

PY_CHECK_FUNC([memfd_create], [
#ifdef HAVE_SYS_MMAN_H
#include <sys/mman.h>
#endif
#ifdef HAVE_SYS_MEMFD_H
#include <sys/memfd.h>
#endif
])

PY_CHECK_FUNC([eventfd], [
#ifdef HAVE_SYS_EVENTFD_H
#include <sys/eventfd.h>
#endif
])

# On some systems (eg. FreeBSD 5), we would find a definition of the
# functions ctermid_r, setgroups in the library, but no prototype
# (e.g. because we use _XOPEN_SOURCE). See whether we can take their
# address to avoid compiler warnings and potential miscompilations
# because of the missing prototypes.

PY_CHECK_FUNC([ctermid_r], [#include <stdio.h>])

AC_CACHE_CHECK([for flock declaration], [ac_cv_flock_decl],
  [AC_COMPILE_IFELSE(
    [AC_LANG_PROGRAM(
      [#include <sys/file.h>],
      [void* p = flock]
    )],
    [ac_cv_flock_decl=yes],
    [ac_cv_flock_decl=no]
  )
])
dnl Linking with libbsd may be necessary on AIX for flock function.
AS_VAR_IF([ac_cv_flock_decl], [yes],
  AC_CHECK_FUNCS([flock])
  AC_CHECK_LIB([bsd], [flock], [FCNTL_LIBS="-lbsd"])
)

PY_CHECK_FUNC([getpagesize], [#include <unistd.h>])

AC_CACHE_CHECK([for broken unsetenv], [ac_cv_broken_unsetenv],
  [AC_COMPILE_IFELSE(
    [AC_LANG_PROGRAM(
      [#include <stdlib.h>],
      [int res = unsetenv("DUMMY")])],
    [ac_cv_broken_unsetenv=no],
    [ac_cv_broken_unsetenv=yes]
  )
])
AS_VAR_IF([ac_cv_broken_unsetenv], [yes], [
  AC_DEFINE(HAVE_BROKEN_UNSETENV, 1, [Define if 'unsetenv' does not return an int.])
])

dnl check for true
AC_CHECK_PROGS(TRUE, true, /bin/true)

dnl On some systems (e.g. Solaris 9), hstrerror and inet_aton are in -lresolv
dnl On others, they are in the C library, so we to take no action
AC_CHECK_LIB(c, inet_aton, [$ac_cv_prog_TRUE],
  AC_CHECK_LIB(resolv, inet_aton)
)

# On Tru64, chflags seems to be present, but calling it will
# exit Python
AC_CACHE_CHECK([for chflags], [ac_cv_have_chflags], [dnl
AC_RUN_IFELSE([AC_LANG_SOURCE([[
#include <sys/stat.h>
#include <unistd.h>
int main(int argc, char*argv[])
{
  if(chflags(argv[0], 0) != 0)
    return 1;
  return 0;
}
]])],
[ac_cv_have_chflags=yes],
[ac_cv_have_chflags=no],
[ac_cv_have_chflags=cross])
])
if test "$ac_cv_have_chflags" = cross ; then
  AC_CHECK_FUNC([chflags], [ac_cv_have_chflags="yes"], [ac_cv_have_chflags="no"])
fi
if test "$ac_cv_have_chflags" = yes ; then
  AC_DEFINE(HAVE_CHFLAGS, 1, [Define to 1 if you have the 'chflags' function.])
fi

AC_CACHE_CHECK([for lchflags], [ac_cv_have_lchflags], [dnl
AC_RUN_IFELSE([AC_LANG_SOURCE([[
#include <sys/stat.h>
#include <unistd.h>
int main(int argc, char*argv[])
{
  if(lchflags(argv[0], 0) != 0)
    return 1;
  return 0;
}
]])],[ac_cv_have_lchflags=yes],[ac_cv_have_lchflags=no],[ac_cv_have_lchflags=cross])
])
if test "$ac_cv_have_lchflags" = cross ; then
  AC_CHECK_FUNC([lchflags], [ac_cv_have_lchflags="yes"], [ac_cv_have_lchflags="no"])
fi
if test "$ac_cv_have_lchflags" = yes ; then
  AC_DEFINE(HAVE_LCHFLAGS, 1, [Define to 1 if you have the 'lchflags' function.])
fi

dnl Check for compression libraries
<<<<<<< HEAD
AC_CHECK_HEADERS([zlib.h], [
  SAVE_VAR([LIBS])
  AC_CHECK_LIB([z], [gzread])
  RESTORE_VAR([LIBS])
  AC_CHECK_LIB([z], [inflateCopy], [AC_DEFINE(HAVE_ZLIB_COPY, 1, [Define if the zlib library has inflateCopy])])
  RESTORE_VAR([LIBS])
])

AC_CHECK_HEADERS([bzlib.h], [
  SAVE_VAR([LIBS])
  AC_CHECK_LIB([bz2], [BZ2_bzCompress])
  RESTORE_VAR([LIBS])
])

AC_CHECK_HEADERS([lzma.h], [
  SAVE_VAR([LIBS])
  AC_CHECK_LIB([lzma], [lzma_easy_encoder])
  RESTORE_VAR([LIBS])
=======
AH_TEMPLATE([HAVE_ZLIB_COPY], [Define if the zlib library has inflateCopy])

PKG_CHECK_MODULES([ZLIB], [zlib >= 1.2.0], [
  have_zlib=yes
  dnl zlib 1.2.0 (2003) added inflateCopy
  AC_DEFINE([HAVE_ZLIB_COPY], [1])
], [
  AC_CHECK_HEADERS([zlib.h], [
    WITH_SAVE_ENV([
      AC_CHECK_LIB([z], [gzread], [
        have_zlib=yes
        ZLIB_CFLAGS=
        ZLIB_LIBS=-lz
        AC_CHECK_LIB([z], [inflateCopy], [AC_DEFINE([HAVE_ZLIB_COPY], [1])])
      ], [
        have_zlib=no
      ])
    ])
  ], [have_zlib=no])
])

dnl binascii can use zlib for optimized crc32.
AS_VAR_IF([have_zlib], [yes], [
  BINASCII_CFLAGS="-DUSE_ZLIB_CRC32 $ZLIB_CFLAGS"
  BINASCII_LIBS="$ZLIB_LIBS"
])

PKG_CHECK_MODULES([BZIP2], [bzip2], [have_bzip2=yes], [
  AC_CHECK_HEADERS([bzlib.h], [
    WITH_SAVE_ENV([
      AC_CHECK_LIB([bz2], [BZ2_bzCompress], [
        have_bzip2=yes
        BZIP2_CFLAGS=
        BZIP2_LIBS=-lbz2
      ], [have_bzip2=no])
    ])
  ], [have_bzip2=no])
])

PKG_CHECK_MODULES([LIBLZMA], [liblzma], [have_liblzma=yes], [
  AC_CHECK_HEADERS([lzma.h], [
    WITH_SAVE_ENV([
      AC_CHECK_LIB([lzma], [lzma_easy_encoder], [
        have_liblzma=yes
        LIBLZMA_CFLAGS=
        LIBLZMA_LIBS=-llzma
      ], [have_liblzma=no])
    ])
  ], [have_liblzma=no])
>>>>>>> 7fd92a8b
])

PY_CHECK_FUNC([hstrerror], [#include <netdb.h>])

PY_CHECK_FUNC([inet_aton], [
#include <sys/types.h>
#include <sys/socket.h>
#include <netinet/in.h>
#include <arpa/inet.h>
])

PY_CHECK_FUNC([inet_pton], [
#include <sys/types.h>
#include <sys/socket.h>
#include <netinet/in.h>
#include <arpa/inet.h>
])

# On some systems, setgroups is in unistd.h, on others, in grp.h
PY_CHECK_FUNC([setgroups], [
#include <unistd.h>
#ifdef HAVE_GRP_H
#include <grp.h>
#endif
])

# check for openpty and forkpty

AC_CHECK_FUNCS(openpty,,
   AC_CHECK_LIB(util,openpty,
     [AC_DEFINE(HAVE_OPENPTY) LIBS="$LIBS -lutil"],
     AC_CHECK_LIB(bsd,openpty, [AC_DEFINE(HAVE_OPENPTY) LIBS="$LIBS -lbsd"])
   )
)
AC_CHECK_FUNCS(forkpty,,
   AC_CHECK_LIB(util,forkpty,
     [AC_DEFINE(HAVE_FORKPTY) LIBS="$LIBS -lutil"],
     AC_CHECK_LIB(bsd,forkpty, [AC_DEFINE(HAVE_FORKPTY) LIBS="$LIBS -lbsd"])
   )
)

# check for long file support functions
AC_CHECK_FUNCS(fseek64 fseeko fstatvfs ftell64 ftello statvfs)

AC_REPLACE_FUNCS(dup2)
AC_CHECK_FUNCS(getpgrp,
  AC_COMPILE_IFELSE([AC_LANG_PROGRAM([[#include <unistd.h>]], [[getpgrp(0);]])],
    [AC_DEFINE(GETPGRP_HAVE_ARG, 1, [Define if getpgrp() must be called as getpgrp(0).])],
    [])
)
AC_CHECK_FUNCS(setpgrp,
  AC_COMPILE_IFELSE([AC_LANG_PROGRAM([[#include <unistd.h>]], [[setpgrp(0,0);]])],
    [AC_DEFINE(SETPGRP_HAVE_ARG, 1, [Define if setpgrp() must be called as setpgrp(0, 0).])],
    [])
)

# We search for both crypt and crypt_r as one or the other may be defined
# This gets us our -lcrypt in LIBS when required on the target platform.
# Save/restore LIBS to avoid linking libpython with libcrypt.
LIBS_SAVE=$LIBS
AC_SEARCH_LIBS(crypt_r, crypt)
LIBS="$LIBS_SAVE"
AC_SEARCH_LIBS(crypt, crypt)

AC_CHECK_FUNC(crypt_r,
  AC_COMPILE_IFELSE([AC_LANG_PROGRAM([[
#include <crypt.h>
]], [[
struct crypt_data d;
char *r = crypt_r("", "", &d);
]])],
    [AC_DEFINE(HAVE_CRYPT_R, 1, [Define if you have the crypt_r() function.])],
    [])
)
LIBS=$LIBS_SAVE

AC_CHECK_FUNCS(clock_gettime, [], [
    AC_CHECK_LIB(rt, clock_gettime, [
        LIBS="$LIBS -lrt"
        AC_DEFINE(HAVE_CLOCK_GETTIME, 1)
        AC_DEFINE(TIMEMODULE_LIB, [rt],
                  [Library needed by timemodule.c: librt may be needed for clock_gettime()])
    ])
])

AC_CHECK_FUNCS(clock_getres, [], [
    AC_CHECK_LIB(rt, clock_getres, [
        AC_DEFINE(HAVE_CLOCK_GETRES, 1)
    ])
])

AC_CHECK_FUNCS(clock_settime, [], [
    AC_CHECK_LIB(rt, clock_settime, [
        AC_DEFINE(HAVE_CLOCK_SETTIME, 1)
    ])
])

AC_CHECK_FUNCS(clock_nanosleep, [], [
    AC_CHECK_LIB(rt, clock_nanosleep, [
        AC_DEFINE(HAVE_CLOCK_NANOSLEEP, 1)
    ])
])

AC_CHECK_FUNCS(nanosleep, [], [
    AC_CHECK_LIB(rt, nanosleep, [
        AC_DEFINE(HAVE_NANOSLEEP, 1)
    ])
])

AC_CACHE_CHECK([for major, minor, and makedev], [ac_cv_device_macros], [
AC_LINK_IFELSE([AC_LANG_PROGRAM([[
#if defined(MAJOR_IN_MKDEV)
#include <sys/mkdev.h>
#elif defined(MAJOR_IN_SYSMACROS)
#include <sys/sysmacros.h>
#else
#include <sys/types.h>
#endif
]], [[
  makedev(major(0),minor(0));
]])],[ac_cv_device_macros=yes], [ac_cv_device_macros=no])
])
AS_VAR_IF([ac_cv_device_macros], [yes], [
  AC_DEFINE(HAVE_DEVICE_MACROS, 1,
	    [Define to 1 if you have the device macros.])
])

dnl no longer used, now always defined for backwards compatibility
AC_DEFINE(SYS_SELECT_WITH_SYS_TIME, 1,
  [Define if  you can safely include both <sys/select.h> and <sys/time.h>
   (which you can't on SCO ODT 3.0).])

# On OSF/1 V5.1, getaddrinfo is available, but a define
# for [no]getaddrinfo in netdb.h.
AC_CACHE_CHECK([for getaddrinfo], [ac_cv_func_getaddrinfo], [
AC_LINK_IFELSE([AC_LANG_PROGRAM([[
#include <sys/types.h>
#include <sys/socket.h>
#include <netdb.h>
#include <stdio.h>
]], [[getaddrinfo(NULL, NULL, NULL, NULL);]])],
[ac_cv_func_getaddrinfo=yes],
[ac_cv_func_getaddrinfo=no])
])

AS_VAR_IF([ac_cv_func_getaddrinfo], [yes], [
  AC_CACHE_CHECK([getaddrinfo bug], [ac_cv_buggy_getaddrinfo],
  AC_RUN_IFELSE([AC_LANG_SOURCE([[[
#include <stdio.h>
#include <sys/types.h>
#include <netdb.h>
#include <string.h>
#include <sys/socket.h>
#include <netinet/in.h>

int main()
{
  int passive, gaierr, inet4 = 0, inet6 = 0;
  struct addrinfo hints, *ai, *aitop;
  char straddr[INET6_ADDRSTRLEN], strport[16];

  for (passive = 0; passive <= 1; passive++) {
    memset(&hints, 0, sizeof(hints));
    hints.ai_family = AF_UNSPEC;
    hints.ai_flags = passive ? AI_PASSIVE : 0;
    hints.ai_socktype = SOCK_STREAM;
    hints.ai_protocol = IPPROTO_TCP;
    if ((gaierr = getaddrinfo(NULL, "54321", &hints, &aitop)) != 0) {
      (void)gai_strerror(gaierr);
      goto bad;
    }
    for (ai = aitop; ai; ai = ai->ai_next) {
      if (ai->ai_addr == NULL ||
          ai->ai_addrlen == 0 ||
          getnameinfo(ai->ai_addr, ai->ai_addrlen,
                      straddr, sizeof(straddr), strport, sizeof(strport),
                      NI_NUMERICHOST|NI_NUMERICSERV) != 0) {
        goto bad;
      }
      switch (ai->ai_family) {
      case AF_INET:
        if (strcmp(strport, "54321") != 0) {
          goto bad;
        }
        if (passive) {
          if (strcmp(straddr, "0.0.0.0") != 0) {
            goto bad;
          }
        } else {
          if (strcmp(straddr, "127.0.0.1") != 0) {
            goto bad;
          }
        }
        inet4++;
        break;
      case AF_INET6:
        if (strcmp(strport, "54321") != 0) {
          goto bad;
        }
        if (passive) {
          if (strcmp(straddr, "::") != 0) {
            goto bad;
          }
        } else {
          if (strcmp(straddr, "::1") != 0) {
            goto bad;
          }
        }
        inet6++;
        break;
      case AF_UNSPEC:
        goto bad;
        break;
      default:
        /* another family support? */
        break;
      }
    }
    freeaddrinfo(aitop);
    aitop = NULL;
  }

  if (!(inet4 == 0 || inet4 == 2))
    goto bad;
  if (!(inet6 == 0 || inet6 == 2))
    goto bad;

  if (aitop)
    freeaddrinfo(aitop);
  return 0;

 bad:
  if (aitop)
    freeaddrinfo(aitop);
  return 1;
}
]]])],
[ac_cv_buggy_getaddrinfo=no],
[ac_cv_buggy_getaddrinfo=yes],
[
if test "${enable_ipv6+set}" = set; then
  ac_cv_buggy_getaddrinfo="no -- configured with --(en|dis)able-ipv6"
else
  ac_cv_buggy_getaddrinfo=yes
fi]))

dnl if ac_cv_func_getaddrinfo
])

if test "$ac_cv_func_getaddrinfo" = no -o "$ac_cv_buggy_getaddrinfo" = yes
then
	if test $ipv6 = yes
	then
		echo 'Fatal: You must get working getaddrinfo() function.'
		echo '       or you can specify "--disable-ipv6"'.
		exit 1
	fi
else
	AC_DEFINE(HAVE_GETADDRINFO, 1, [Define if you have the getaddrinfo function.])
fi

AC_CHECK_FUNCS(getnameinfo)

dnl autoconf 2.71 deprecates AC_HEADER_TIME, keep for backwards compatibility
dnl TIME_WITH_SYS_TIME works on all supported systems that have sys/time.h
AS_VAR_IF([ac_cv_header_sys_time_h], [yes], [
  AC_DEFINE([TIME_WITH_SYS_TIME], 1, [Define to 1 if you can safely include both <sys/time.h> and <time.h>.])
])

# checks for structures
AC_STRUCT_TM
AC_STRUCT_TIMEZONE
AC_CHECK_MEMBERS([struct stat.st_rdev])
AC_CHECK_MEMBERS([struct stat.st_blksize])
AC_CHECK_MEMBERS([struct stat.st_flags])
AC_CHECK_MEMBERS([struct stat.st_gen])
AC_CHECK_MEMBERS([struct stat.st_birthtime])
AC_CHECK_MEMBERS([struct stat.st_blocks])
AC_CHECK_MEMBERS([struct passwd.pw_gecos, struct passwd.pw_passwd], [], [], [[
  #include <sys/types.h>
  #include <pwd.h>
]])
# Issue #21085: In Cygwin, siginfo_t does not have si_band field.
AC_CHECK_MEMBERS([siginfo_t.si_band], [], [], [[#include <signal.h>]])

AC_CACHE_CHECK([for time.h that defines altzone], [ac_cv_header_time_altzone], [
  AC_COMPILE_IFELSE([AC_LANG_PROGRAM([[#include <time.h>]], [[return altzone;]])],
    [ac_cv_header_time_altzone=yes],
    [ac_cv_header_time_altzone=no])
  ])
if test $ac_cv_header_time_altzone = yes; then
  AC_DEFINE(HAVE_ALTZONE, 1, [Define this if your time.h defines altzone.])
fi

AC_CACHE_CHECK([for addrinfo], [ac_cv_struct_addrinfo],
AC_COMPILE_IFELSE([AC_LANG_PROGRAM([[#include <netdb.h>]], [[struct addrinfo a]])],
  [ac_cv_struct_addrinfo=yes],
  [ac_cv_struct_addrinfo=no]))
if test $ac_cv_struct_addrinfo = yes; then
	AC_DEFINE(HAVE_ADDRINFO, 1, [struct addrinfo (netdb.h)])
fi

AC_CACHE_CHECK([for sockaddr_storage], [ac_cv_struct_sockaddr_storage],
AC_COMPILE_IFELSE([AC_LANG_PROGRAM([[
#		include <sys/types.h>
#		include <sys/socket.h>]], [[struct sockaddr_storage s]])],
  [ac_cv_struct_sockaddr_storage=yes],
  [ac_cv_struct_sockaddr_storage=no]))
if test $ac_cv_struct_sockaddr_storage = yes; then
	AC_DEFINE(HAVE_SOCKADDR_STORAGE, 1, [struct sockaddr_storage (sys/socket.h)])
fi

AC_CACHE_CHECK([for sockaddr_alg], [ac_cv_struct_sockaddr_alg],
AC_COMPILE_IFELSE([AC_LANG_PROGRAM([[
#		include <sys/types.h>
#		include <sys/socket.h>
#		include <linux/if_alg.h>]], [[struct sockaddr_alg s]])],
  [ac_cv_struct_sockaddr_alg=yes],
  [ac_cv_struct_sockaddr_alg=no]))
if test $ac_cv_struct_sockaddr_alg = yes; then
	AC_DEFINE(HAVE_SOCKADDR_ALG, 1, [struct sockaddr_alg (linux/if_alg.h)])
fi

# checks for compiler characteristics

AC_C_CHAR_UNSIGNED
AC_C_CONST

AC_CACHE_CHECK([for working signed char], [ac_cv_working_signed_char_c], [
AC_COMPILE_IFELSE([AC_LANG_PROGRAM([[]], [[signed char c;]])],
  [ac_cv_working_signed_char_c=yes], [ac_cv_working_signed_char_c=no])
])
AS_VAR_IF([ac_cv_working_signed_char_c], [no], [
  AC_DEFINE(signed, , [Define to empty if the keyword does not work.])
])

AC_CACHE_CHECK([for prototypes], [ac_cv_function_prototypes], [
AC_COMPILE_IFELSE([AC_LANG_PROGRAM([[int foo(int x) { return 0; }]], [[return foo(10);]])],
  [ac_cv_function_prototypes=yes], [ac_cv_function_prototypes=no])
])
AS_VAR_IF([ac_cv_function_prototypes], [yes], [
  AC_DEFINE(HAVE_PROTOTYPES, 1,
     [Define if your compiler supports function prototype])
])

works=no
AC_CACHE_CHECK([for variable length prototypes and stdarg.h], [ac_cv_stdarg_prototypes], [
AC_COMPILE_IFELSE([AC_LANG_PROGRAM([[
#include <stdarg.h>
int foo(int x, ...) {
	va_list va;
	va_start(va, x);
	va_arg(va, int);
	va_arg(va, char *);
	va_arg(va, double);
	return 0;
}
]], [[return foo(10, "", 3.14);]])],
  [ac_cv_stdarg_prototypes=yes], [ac_cv_stdarg_prototypes=no])
])
AS_VAR_IF([ac_cv_stdarg_prototypes], [yes], [
  AC_DEFINE(HAVE_STDARG_PROTOTYPES, 1,
   [Define if your compiler supports variable length function prototypes
   (e.g. void fprintf(FILE *, char *, ...);) *and* <stdarg.h>])
])


# check for socketpair
PY_CHECK_FUNC([socketpair], [
#include <sys/types.h>
#include <sys/socket.h>
])

# check if sockaddr has sa_len member
AC_CACHE_CHECK([if sockaddr has sa_len member], [ac_cv_struct_sockaddr_sa_len], [
AC_COMPILE_IFELSE([AC_LANG_PROGRAM([[#include <sys/types.h>
#include <sys/socket.h>]], [[struct sockaddr x;
x.sa_len = 0;]])],
  [ac_cv_struct_sockaddr_sa_len=yes], [ac_cv_struct_sockaddr_sa_len=no])
])
AS_VAR_IF([ac_cv_struct_sockaddr_sa_len], [yes], [
   AC_DEFINE(HAVE_SOCKADDR_SA_LEN, 1, [Define if sockaddr has sa_len member])
])

# sigh -- gethostbyname_r is a mess; it can have 3, 5 or 6 arguments :-(
AH_TEMPLATE(HAVE_GETHOSTBYNAME_R,
  [Define this if you have some version of gethostbyname_r()])

AC_CHECK_FUNC(gethostbyname_r, [
  AC_DEFINE(HAVE_GETHOSTBYNAME_R)
  AC_MSG_CHECKING([gethostbyname_r with 6 args])
  OLD_CFLAGS=$CFLAGS
  CFLAGS="$CFLAGS $MY_CPPFLAGS $MY_THREAD_CPPFLAGS $MY_CFLAGS"
  AC_COMPILE_IFELSE([AC_LANG_PROGRAM([[
#   include <netdb.h>
  ]], [[
    char *name;
    struct hostent *he, *res;
    char buffer[2048];
    int buflen = 2048;
    int h_errnop;

    (void) gethostbyname_r(name, he, buffer, buflen, &res, &h_errnop)
  ]])],[
    AC_DEFINE(HAVE_GETHOSTBYNAME_R)
    AC_DEFINE(HAVE_GETHOSTBYNAME_R_6_ARG, 1,
    [Define this if you have the 6-arg version of gethostbyname_r().])
    AC_MSG_RESULT(yes)
  ],[
    AC_MSG_RESULT(no)
    AC_MSG_CHECKING([gethostbyname_r with 5 args])
    AC_COMPILE_IFELSE([AC_LANG_PROGRAM([[
#       include <netdb.h>
      ]], [[
        char *name;
        struct hostent *he;
        char buffer[2048];
        int buflen = 2048;
        int h_errnop;

        (void) gethostbyname_r(name, he, buffer, buflen, &h_errnop)
      ]])],
      [
        AC_DEFINE(HAVE_GETHOSTBYNAME_R)
        AC_DEFINE(HAVE_GETHOSTBYNAME_R_5_ARG, 1,
          [Define this if you have the 5-arg version of gethostbyname_r().])
        AC_MSG_RESULT(yes)
      ], [
        AC_MSG_RESULT(no)
        AC_MSG_CHECKING([gethostbyname_r with 3 args])
        AC_COMPILE_IFELSE([AC_LANG_PROGRAM([[
#           include <netdb.h>
          ]], [[
            char *name;
            struct hostent *he;
            struct hostent_data data;

            (void) gethostbyname_r(name, he, &data);
          ]])],
          [
            AC_DEFINE(HAVE_GETHOSTBYNAME_R)
            AC_DEFINE(HAVE_GETHOSTBYNAME_R_3_ARG, 1,
              [Define this if you have the 3-arg version of gethostbyname_r().])
            AC_MSG_RESULT(yes)
          ], [
           AC_MSG_RESULT(no)
        ])
    ])
  ])
  CFLAGS=$OLD_CFLAGS
], [
  AC_CHECK_FUNCS(gethostbyname)
])
AC_SUBST(HAVE_GETHOSTBYNAME_R_6_ARG)
AC_SUBST(HAVE_GETHOSTBYNAME_R_5_ARG)
AC_SUBST(HAVE_GETHOSTBYNAME_R_3_ARG)
AC_SUBST(HAVE_GETHOSTBYNAME_R)
AC_SUBST(HAVE_GETHOSTBYNAME)

# checks for system services
# (none yet)

# Linux requires this for correct f.p. operations
AC_CHECK_FUNC(__fpu_control,
  [],
  [AC_CHECK_LIB(ieee, __fpu_control)
])

# check for --with-libm=...
AC_SUBST(LIBM)
case $ac_sys_system in
Darwin) ;;
*) LIBM=-lm
esac
AC_MSG_CHECKING(for --with-libm=STRING)
AC_ARG_WITH(libm,
            AS_HELP_STRING([--with-libm=STRING], [override libm math library to STRING (default is system-dependent)]),
[
if test "$withval" = no
then LIBM=
     AC_MSG_RESULT(force LIBM empty)
elif test "$withval" != yes
then LIBM=$withval
     AC_MSG_RESULT(set LIBM="$withval")
else AC_MSG_ERROR([proper usage is --with-libm=STRING])
fi],
[AC_MSG_RESULT(default LIBM="$LIBM")])

# check for --with-libc=...
AC_SUBST(LIBC)
AC_MSG_CHECKING(for --with-libc=STRING)
AC_ARG_WITH(libc,
            AS_HELP_STRING([--with-libc=STRING], [override libc C library to STRING (default is system-dependent)]),
[
if test "$withval" = no
then LIBC=
     AC_MSG_RESULT(force LIBC empty)
elif test "$withval" != yes
then LIBC=$withval
     AC_MSG_RESULT(set LIBC="$withval")
else AC_MSG_ERROR([proper usage is --with-libc=STRING])
fi],
[AC_MSG_RESULT(default LIBC="$LIBC")])

# **************************************
# * Check for gcc x64 inline assembler *
# **************************************


AC_CACHE_CHECK([for x64 gcc inline assembler], [ac_cv_gcc_asm_for_x64], [
AC_LINK_IFELSE([AC_LANG_PROGRAM([[]], [[
  __asm__ __volatile__ ("movq %rcx, %rax");
]])],[ac_cv_gcc_asm_for_x64=yes],[ac_cv_gcc_asm_for_x64=no])
])

AS_VAR_IF([ac_cv_gcc_asm_for_x64], [yes], [
    AC_DEFINE(HAVE_GCC_ASM_FOR_X64, 1,
    [Define if we can use x64 gcc inline assembler])
])

# **************************************************
# * Check for various properties of floating point *
# **************************************************

AX_C_FLOAT_WORDS_BIGENDIAN
if test "$ax_cv_c_float_words_bigendian" = "yes"
then
  AC_DEFINE(DOUBLE_IS_BIG_ENDIAN_IEEE754, 1,
  [Define if C doubles are 64-bit IEEE 754 binary format, stored
   with the most significant byte first])
elif test "$ax_cv_c_float_words_bigendian" = "no"
then
  AC_DEFINE(DOUBLE_IS_LITTLE_ENDIAN_IEEE754, 1,
  [Define if C doubles are 64-bit IEEE 754 binary format, stored
   with the least significant byte first])
else
  # Some ARM platforms use a mixed-endian representation for doubles.
  # While Python doesn't currently have full support for these platforms
  # (see e.g., issue 1762561), we can at least make sure that float <-> string
  # conversions work.
  # FLOAT_WORDS_BIGENDIAN doesnt actually detect this case, but if it's not big
  # or little, then it must be this?
  AC_DEFINE(DOUBLE_IS_ARM_MIXED_ENDIAN_IEEE754, 1,
  [Define if C doubles are 64-bit IEEE 754 binary format, stored
   in ARM mixed-endian order (byte order 45670123)])
fi

# The short float repr introduced in Python 3.1 requires the
# correctly-rounded string <-> double conversion functions from
# Python/dtoa.c, which in turn require that the FPU uses 53-bit
# rounding; this is a problem on x86, where the x87 FPU has a default
# rounding precision of 64 bits.  For gcc/x86, we can fix this by
# using inline assembler to get and set the x87 FPU control word.

# This inline assembler syntax may also work for suncc and icc,
# so we try it on all platforms.

AC_CACHE_CHECK([whether we can use gcc inline assembler to get and set x87 control word], [ac_cv_gcc_asm_for_x87], [
AC_LINK_IFELSE(   [AC_LANG_PROGRAM([[]], [[
  unsigned short cw;
  __asm__ __volatile__ ("fnstcw %0" : "=m" (cw));
  __asm__ __volatile__ ("fldcw %0" : : "m" (cw));
]])],[ac_cv_gcc_asm_for_x87=yes],[ac_cv_gcc_asm_for_x87=no])
])
AS_VAR_IF([ac_cv_gcc_asm_for_x87], [yes], [
    AC_DEFINE(HAVE_GCC_ASM_FOR_X87, 1,
    [Define if we can use gcc inline assembler to get and set x87 control word])
])

AC_CACHE_CHECK([whether we can use gcc inline assembler to get and set mc68881 fpcr], [ac_cv_gcc_asm_for_mc68881], [
AC_LINK_IFELSE(   [AC_LANG_PROGRAM([[]], [[
  unsigned int fpcr;
  __asm__ __volatile__ ("fmove.l %%fpcr,%0" : "=g" (fpcr));
  __asm__ __volatile__ ("fmove.l %0,%%fpcr" : : "g" (fpcr));
]])],[ac_cv_gcc_asm_for_mc68881=yes],[ac_cv_gcc_asm_for_mc68881=no])
])
AS_VAR_IF([ac_cv_gcc_asm_for_mc68881], [yes], [
    AC_DEFINE(HAVE_GCC_ASM_FOR_MC68881, 1,
    [Define if we can use gcc inline assembler to get and set mc68881 fpcr])
])

# Detect whether system arithmetic is subject to x87-style double
# rounding issues.  The result of this test has little meaning on non
# IEEE 754 platforms.  On IEEE 754, test should return 1 if rounding
# mode is round-to-nearest and double rounding issues are present, and
# 0 otherwise.  See http://bugs.python.org/issue2937 for more info.
AC_CACHE_CHECK([for x87-style double rounding], [ac_cv_x87_double_rounding], [
# $BASECFLAGS may affect the result
SAVE_VAR([CC])
CC="$CC $BASECFLAGS"
AC_RUN_IFELSE([AC_LANG_SOURCE([[
#include <stdlib.h>
#include <math.h>
int main() {
    volatile double x, y, z;
    /* 1./(1-2**-53) -> 1+2**-52 (correct), 1.0 (double rounding) */
    x = 0.99999999999999989; /* 1-2**-53 */
    y = 1./x;
    if (y != 1.)
        exit(0);
    /* 1e16+2.99999 -> 1e16+2. (correct), 1e16+4. (double rounding) */
    x = 1e16;
    y = 2.99999;
    z = x + y;
    if (z != 1e16+4.)
        exit(0);
    /* both tests show evidence of double rounding */
    exit(1);
}
]])],
[ac_cv_x87_double_rounding=no],
[ac_cv_x87_double_rounding=yes],
[ac_cv_x87_double_rounding=no])
RESTORE_VAR([CC])
])

AS_VAR_IF([ac_cv_x87_double_rounding], [yes], [
  AC_DEFINE(X87_DOUBLE_ROUNDING, 1,
  [Define if arithmetic is subject to x87-style double rounding issue])
])

# ************************************
# * Check for mathematical functions *
# ************************************

LIBS_SAVE=$LIBS
LIBS="$LIBS $LIBM"

AC_CHECK_FUNCS(
  [acosh asinh atanh erf erfc expm1 log1p log2],
  [],
  [AC_MSG_ERROR([Python requires C99 compatible libm])]
)
LIBS=$LIBS_SAVE

# For multiprocessing module, check that sem_open
# actually works.  For FreeBSD versions <= 7.2,
# the kernel module that provides POSIX semaphores
# isn't loaded by default, so an attempt to call
# sem_open results in a 'Signal 12' error.
AC_CACHE_CHECK([whether POSIX semaphores are enabled], [ac_cv_posix_semaphores_enabled],
AC_RUN_IFELSE([AC_LANG_SOURCE([[
#include <unistd.h>
#include <fcntl.h>
#include <stdio.h>
#include <semaphore.h>
#include <sys/stat.h>

int main(void) {
  sem_t *a = sem_open("/autoconf", O_CREAT, S_IRUSR|S_IWUSR, 0);
  if (a == SEM_FAILED) {
    perror("sem_open");
    return 1;
  }
  sem_close(a);
  sem_unlink("/autoconf");
  return 0;
}
]])],
[ac_cv_posix_semaphores_enabled=yes],
[ac_cv_posix_semaphores_enabled=no],
[ac_cv_posix_semaphores_enabled=yes])
)
if test $ac_cv_posix_semaphores_enabled = no
then
  AC_DEFINE(POSIX_SEMAPHORES_NOT_ENABLED, 1,
            [Define if POSIX semaphores aren't enabled on your system])
fi

# Multiprocessing check for broken sem_getvalue
AC_CACHE_CHECK([for broken sem_getvalue], [ac_cv_broken_sem_getvalue],
AC_RUN_IFELSE([AC_LANG_SOURCE([[
#include <unistd.h>
#include <fcntl.h>
#include <stdio.h>
#include <semaphore.h>
#include <sys/stat.h>

int main(void){
  sem_t *a = sem_open("/autocftw", O_CREAT, S_IRUSR|S_IWUSR, 0);
  int count;
  int res;
  if(a==SEM_FAILED){
    perror("sem_open");
    return 1;

  }
  res = sem_getvalue(a, &count);
  sem_close(a);
  sem_unlink("/autocftw");
  return res==-1 ? 1 : 0;
}
]])],
[ac_cv_broken_sem_getvalue=no],
[ac_cv_broken_sem_getvalue=yes],
[ac_cv_broken_sem_getvalue=yes])
)
if test $ac_cv_broken_sem_getvalue = yes
then
  AC_DEFINE(HAVE_BROKEN_SEM_GETVALUE, 1,
  [define to 1 if your sem_getvalue is broken.])
fi

AC_CHECK_DECLS([RTLD_LAZY, RTLD_NOW, RTLD_GLOBAL, RTLD_LOCAL, RTLD_NODELETE, RTLD_NOLOAD, RTLD_DEEPBIND, RTLD_MEMBER], [], [], [[#include <dlfcn.h>]])

# determine what size digit to use for Python's longs
AC_MSG_CHECKING([digit size for Python's longs])
AC_ARG_ENABLE(big-digits,
AS_HELP_STRING([--enable-big-digits@<:@=15|30@:>@],[use big digits (30 or 15 bits) for Python longs (default is system-dependent)]]),
[case $enable_big_digits in
yes)
  enable_big_digits=30 ;;
no)
  enable_big_digits=15 ;;
[15|30])
  ;;
*)
  AC_MSG_ERROR([bad value $enable_big_digits for --enable-big-digits; value should be 15 or 30]) ;;
esac
AC_MSG_RESULT($enable_big_digits)
AC_DEFINE_UNQUOTED(PYLONG_BITS_IN_DIGIT, $enable_big_digits, [Define as the preferred size in bits of long digits])
],
[AC_MSG_RESULT(no value specified)])

# check for wchar.h
AC_CHECK_HEADER(wchar.h, [
  AC_DEFINE(HAVE_WCHAR_H, 1,
  [Define if the compiler provides a wchar.h header file.])
  wchar_h="yes"
],
wchar_h="no"
)

# determine wchar_t size
if test "$wchar_h" = yes
then
  AC_CHECK_SIZEOF(wchar_t, 4, [#include <wchar.h>])
fi

AC_MSG_CHECKING(for UCS-4 tcl)
have_ucs4_tcl=no
AC_COMPILE_IFELSE([AC_LANG_PROGRAM([[
#include <tcl.h>
#if TCL_UTF_MAX != 6
# error "NOT UCS4_TCL"
#endif]], [[]])],[
  AC_DEFINE(HAVE_UCS4_TCL, 1, [Define this if you have tcl and TCL_UTF_MAX==6])
  have_ucs4_tcl=yes
],[])
AC_MSG_RESULT($have_ucs4_tcl)

# check whether wchar_t is signed or not
if test "$wchar_h" = yes
then
  # check whether wchar_t is signed or not
  AC_CACHE_CHECK([whether wchar_t is signed], [ac_cv_wchar_t_signed], [
  AC_RUN_IFELSE([AC_LANG_SOURCE([[
  #include <wchar.h>
  int main()
  {
	/* Success: exit code 0 */
        return ((((wchar_t) -1) < ((wchar_t) 0)) ? 0 : 1);
  }
  ]])],
  [ac_cv_wchar_t_signed=yes],
  [ac_cv_wchar_t_signed=no],
  [ac_cv_wchar_t_signed=yes])])
fi

AC_MSG_CHECKING(whether wchar_t is usable)
# wchar_t is only usable if it maps to an unsigned type
if test "$ac_cv_sizeof_wchar_t" -ge 2 \
          -a "$ac_cv_wchar_t_signed" = "no"
then
  AC_DEFINE(HAVE_USABLE_WCHAR_T, 1,
  [Define if you have a useable wchar_t type defined in wchar.h; useable
   means wchar_t must be an unsigned type with at least 16 bits. (see
   Include/unicodeobject.h).])
  AC_MSG_RESULT(yes)
else
  AC_MSG_RESULT(no)
fi

case $ac_sys_system/$ac_sys_release in
SunOS/*)
  if test -f /etc/os-release; then
    OS_NAME=$(awk -F= '/^NAME=/ {print substr($2,2,length($2)-2)}' /etc/os-release)
    if test "x$OS_NAME" = "xOracle Solaris"; then
      # bpo-43667: In Oracle Solaris, the internal form of wchar_t in
      # non-Unicode locales is not Unicode and hence cannot be used directly.
      # https://docs.oracle.com/cd/E37838_01/html/E61053/gmwke.html
      AC_DEFINE(HAVE_NON_UNICODE_WCHAR_T_REPRESENTATION, 1,
      [Define if the internal form of wchar_t in non-Unicode locales
       is not Unicode.])
    fi
  fi
  ;;
esac

# check for endianness
AC_C_BIGENDIAN

# ABI version string for Python extension modules.  This appears between the
# periods in shared library file names, e.g. foo.<SOABI>.so.  It is calculated
# from the following attributes which affect the ABI of this Python build (in
# this order):
#
# * The Python implementation (always 'cpython-' for us)
# * The major and minor version numbers
# * --with-pydebug (adds a 'd')
#
# Thus for example, Python 3.2 built with wide unicode, pydebug, and pymalloc,
# would get a shared library ABI version tag of 'cpython-32dmu' and shared
# libraries would be named 'foo.cpython-32dmu.so'.
#
# In Python 3.2 and older, --with-wide-unicode added a 'u' flag.
# In Python 3.7 and older, --with-pymalloc added a 'm' flag.
AC_SUBST(SOABI)
AC_MSG_CHECKING(ABIFLAGS)
AC_MSG_RESULT($ABIFLAGS)
AC_MSG_CHECKING(SOABI)
SOABI='cpython-'`echo $VERSION | tr -d .`${ABIFLAGS}${PLATFORM_TRIPLET:+-$PLATFORM_TRIPLET}
AC_MSG_RESULT($SOABI)

# Release and debug (Py_DEBUG) ABI are compatible, but not Py_TRACE_REFS ABI
if test "$Py_DEBUG" = 'true' -a "$with_trace_refs" != "yes"; then
  # Similar to SOABI but remove "d" flag from ABIFLAGS
  AC_SUBST(ALT_SOABI)
  ALT_SOABI='cpython-'`echo $VERSION | tr -d .``echo $ABIFLAGS | tr -d d`${PLATFORM_TRIPLET:+-$PLATFORM_TRIPLET}
  AC_DEFINE_UNQUOTED(ALT_SOABI, "${ALT_SOABI}",
            [Alternative SOABI used in debug build to load C extensions built in release mode])
fi

AC_SUBST(EXT_SUFFIX)
EXT_SUFFIX=.${SOABI}${SHLIB_SUFFIX}

AC_MSG_CHECKING(LDVERSION)
LDVERSION='$(VERSION)$(ABIFLAGS)'
AC_MSG_RESULT($LDVERSION)

# On Android and Cygwin the shared libraries must be linked with libpython.
AC_SUBST(LIBPYTHON)
if test -n "$ANDROID_API_LEVEL" -o "$MACHDEP" = "cygwin"; then
  LIBPYTHON="-lpython${VERSION}${ABIFLAGS}"
else
  LIBPYTHON=''
fi


AC_SUBST(BINLIBDEST)
BINLIBDEST='$(LIBDIR)/python$(VERSION)'


# Check for --with-platlibdir
# /usr/$LIDIRNAME/python$VERSION
AC_SUBST(PLATLIBDIR)
PLATLIBDIR="lib"
AC_MSG_CHECKING(for --with-platlibdir)
AC_ARG_WITH(platlibdir,
            AS_HELP_STRING([--with-platlibdir=DIRNAME],
            [Python library directory name (default is "lib")]),
[
# ignore 3 options:
#   --with-platlibdir
#   --with-platlibdir=
#   --without-platlibdir
if test -n "$withval" -a "$withval" != yes -a "$withval" != no
then
  AC_MSG_RESULT(yes)
  PLATLIBDIR="$withval"
  BINLIBDEST='${exec_prefix}/${PLATLIBDIR}/python$(VERSION)'
else
  AC_MSG_RESULT(no)
fi],
[AC_MSG_RESULT(no)])


dnl define LIBPL after ABIFLAGS and LDVERSION is defined.
AC_SUBST(PY_ENABLE_SHARED)
if test x$PLATFORM_TRIPLET = x; then
  LIBPL='$(prefix)'"/${PLATLIBDIR}/python${VERSION}/config-${LDVERSION}"
else
  LIBPL='$(prefix)'"/${PLATLIBDIR}/python${VERSION}/config-${LDVERSION}-${PLATFORM_TRIPLET}"
fi
AC_SUBST(LIBPL)

# Check for --with-wheel-pkg-dir=PATH
AC_SUBST(WHEEL_PKG_DIR)
WHEEL_PKG_DIR=""
AC_MSG_CHECKING(for --with-wheel-pkg-dir)
AC_ARG_WITH(wheel-pkg-dir,
            AS_HELP_STRING([--with-wheel-pkg-dir=PATH],
            [Directory of wheel packages used by ensurepip (default: none)]),
[
if test -n "$withval"; then
  AC_MSG_RESULT(yes)
  WHEEL_PKG_DIR="$withval"
else
  AC_MSG_RESULT(no)
fi],
[AC_MSG_RESULT(no)])

# Check whether right shifting a negative integer extends the sign bit
# or fills with zeros (like the Cray J90, according to Tim Peters).
AC_CACHE_CHECK([whether right shift extends the sign bit], [ac_cv_rshift_extends_sign], [
AC_RUN_IFELSE([AC_LANG_SOURCE([[
int main()
{
	return (((-1)>>3 == -1) ? 0 : 1);
}
]])],
[ac_cv_rshift_extends_sign=yes],
[ac_cv_rshift_extends_sign=no],
[ac_cv_rshift_extends_sign=yes])])
if test "$ac_cv_rshift_extends_sign" = no
then
  AC_DEFINE(SIGNED_RIGHT_SHIFT_ZERO_FILLS, 1,
  [Define if i>>j for signed int i does not extend the sign bit
   when i < 0])
fi

# check for getc_unlocked and related locking functions
AC_CACHE_CHECK([for getc_unlocked() and friends], [ac_cv_have_getc_unlocked], [
AC_LINK_IFELSE([AC_LANG_PROGRAM([[#include <stdio.h>]], [[
	FILE *f = fopen("/dev/null", "r");
	flockfile(f);
	getc_unlocked(f);
	funlockfile(f);
]])],[ac_cv_have_getc_unlocked=yes],[ac_cv_have_getc_unlocked=no])])
if test "$ac_cv_have_getc_unlocked" = yes
then
  AC_DEFINE(HAVE_GETC_UNLOCKED, 1,
  [Define this if you have flockfile(), getc_unlocked(), and funlockfile()])
fi

AC_ARG_WITH([readline],
  [AS_HELP_STRING([--with(out)-readline@<:@=editline@:>@],
    [use Editline for backend or disable readline module])],
    [],
    [with_readline=yes])

# check where readline lives
py_cv_lib_readline=no
# save the value of LIBS so we don't actually link Python with readline
LIBS_no_readline=$LIBS

if test "$with_readline" != no; then
  case "$with_readline" in
  editline|edit)
    LIBREADLINE=edit
    AC_DEFINE(WITH_EDITLINE, 1,
      [Define to build the readline module against Editline.])
    ;;
  yes|readline)
    LIBREADLINE=readline
    ;;
  *)
    AC_MSG_ERROR([proper usage is --with(out)-readline@<:@=editline@:>@])
    ;;
  esac

  # On some systems we need to link readline to a termcap compatible
  # library.  NOTE: Keep the precedence of listed libraries synchronised
  # with setup.py.
  AC_MSG_CHECKING([how to link readline libs])
  for py_libtermcap in "" tinfo ncursesw ncurses curses termcap; do
    if test -z "$py_libtermcap"; then
      READLINE_LIBS="-l$LIBREADLINE"
    else
      READLINE_LIBS="-l$LIBREADLINE -l$py_libtermcap"
    fi
    LIBS="$READLINE_LIBS $LIBS_no_readline"
    AC_LINK_IFELSE(
      [AC_LANG_CALL([],[readline])],
      [py_cv_lib_readline=yes])
    if test $py_cv_lib_readline = yes; then
      break
    fi
  done

  # Uncomment this line if you want to use READLINE_LIBS in Makefile or scripts
  #AC_SUBST([READLINE_LIBS])
  if test $py_cv_lib_readline = no; then
    AC_MSG_RESULT([none])
  else
    AC_MSG_RESULT([$READLINE_LIBS])
    AC_DEFINE(HAVE_LIBREADLINE, 1,
      [Define to build the readline module.])
  fi
fi

if test "$py_cv_lib_readline" = yes; then
  # check for readline 2.2
  AC_CHECK_DECL(rl_completion_append_character,
    AC_DEFINE(HAVE_RL_COMPLETION_APPEND_CHARACTER, 1,
      [Define if you have readline 2.2]),,
    [
#include <stdio.h> /* Must be first for Gnu Readline */
#ifdef WITH_EDITLINE
# include <editline/readline.h>
#else
# include <readline/readline.h>
#endif
    ])
  AC_CHECK_DECL(rl_completion_suppress_append,
    AC_DEFINE(HAVE_RL_COMPLETION_SUPPRESS_APPEND, 1,
      [Define if you have rl_completion_suppress_append]),,
    [
#include <stdio.h> /* Must be first for Gnu Readline */
#ifdef WITH_EDITLINE
# include <editline/readline.h>
#else
# include <readline/readline.h>
#endif
    ])

  # check for readline 4.0
  AC_CHECK_LIB($LIBREADLINE, rl_pre_input_hook,
    AC_DEFINE(HAVE_RL_PRE_INPUT_HOOK, 1,
      [Define if you have readline 4.0]),,$READLINE_LIBS)

  # also in 4.0
  AC_CHECK_LIB($LIBREADLINE, rl_completion_display_matches_hook,
    AC_DEFINE(HAVE_RL_COMPLETION_DISPLAY_MATCHES_HOOK, 1,
      [Define if you have readline 4.0]),,$READLINE_LIBS)

  # also in 4.0, but not in editline
  AC_CHECK_LIB($LIBREADLINE, rl_resize_terminal,
    AC_DEFINE(HAVE_RL_RESIZE_TERMINAL, 1,
      [Define if you have readline 4.0]),,$READLINE_LIBS)

  # check for readline 4.2
  AC_CHECK_LIB($LIBREADLINE, rl_completion_matches,
    AC_DEFINE(HAVE_RL_COMPLETION_MATCHES, 1,
      [Define if you have readline 4.2]),,$READLINE_LIBS)

  # also in readline 4.2
  AC_CHECK_DECL(rl_catch_signals,
    AC_DEFINE(HAVE_RL_CATCH_SIGNAL, 1,
      [Define if you can turn off readline's signal handling.]),,
    [
#include <stdio.h> /* Must be first for Gnu Readline */
#ifdef WITH_EDITLINE
# include <editline/readline.h>
#else
# include <readline/readline.h>
#endif
    ])

  AC_CHECK_LIB($LIBREADLINE, append_history,
    AC_DEFINE(HAVE_RL_APPEND_HISTORY, 1,
      [Define if readline supports append_history]),,$READLINE_LIBS)
fi

# End of readline checks: restore LIBS
LIBS=$LIBS_no_readline

AC_CACHE_CHECK([for broken nice()], [ac_cv_broken_nice], [
AC_RUN_IFELSE([AC_LANG_SOURCE([[
#include <stdlib.h>
#include <unistd.h>
int main()
{
	int val1 = nice(1);
	if (val1 != -1 && val1 == nice(2))
		exit(0);
	exit(1);
}
]])],
[ac_cv_broken_nice=yes],
[ac_cv_broken_nice=no],
[ac_cv_broken_nice=no])])
if test "$ac_cv_broken_nice" = yes
then
  AC_DEFINE(HAVE_BROKEN_NICE, 1,
  [Define if nice() returns success/failure instead of the new priority.])
fi

AC_CACHE_CHECK([for broken poll()], [ac_cv_broken_poll],
AC_RUN_IFELSE([AC_LANG_SOURCE([[
#include <poll.h>
#include <unistd.h>

int main()
{
    struct pollfd poll_struct = { 42, POLLIN|POLLPRI|POLLOUT, 0 };
    int poll_test;

    close (42);

    poll_test = poll(&poll_struct, 1, 0);
    if (poll_test < 0)
        return 0;
    else if (poll_test == 0 && poll_struct.revents != POLLNVAL)
        return 0;
    else
        return 1;
}
]])],
[ac_cv_broken_poll=yes],
[ac_cv_broken_poll=no],
[ac_cv_broken_poll=no]))
if test "$ac_cv_broken_poll" = yes
then
  AC_DEFINE(HAVE_BROKEN_POLL, 1,
      [Define if poll() sets errno on invalid file descriptors.])
fi

# check tzset(3) exists and works like we expect it to
AC_CACHE_CHECK([for working tzset()], [ac_cv_working_tzset], [
AC_RUN_IFELSE([AC_LANG_SOURCE([[
#include <stdlib.h>
#include <time.h>
#include <string.h>

#if HAVE_TZNAME
extern char *tzname[];
#endif

int main()
{
	/* Note that we need to ensure that not only does tzset(3)
	   do 'something' with localtime, but it works as documented
	   in the library reference and as expected by the test suite.
	   This includes making sure that tzname is set properly if
	   tm->tm_zone does not exist since it is the alternative way
	   of getting timezone info.

	   Red Hat 6.2 doesn't understand the southern hemisphere
	   after New Year's Day.
	*/

	time_t groundhogday = 1044144000; /* GMT-based */
	time_t midyear = groundhogday + (365 * 24 * 3600 / 2);

	putenv("TZ=UTC+0");
	tzset();
	if (localtime(&groundhogday)->tm_hour != 0)
	    exit(1);
#if HAVE_TZNAME
	/* For UTC, tzname[1] is sometimes "", sometimes "   " */
	if (strcmp(tzname[0], "UTC") ||
		(tzname[1][0] != 0 && tzname[1][0] != ' '))
	    exit(1);
#endif

	putenv("TZ=EST+5EDT,M4.1.0,M10.5.0");
	tzset();
	if (localtime(&groundhogday)->tm_hour != 19)
	    exit(1);
#if HAVE_TZNAME
	if (strcmp(tzname[0], "EST") || strcmp(tzname[1], "EDT"))
	    exit(1);
#endif

	putenv("TZ=AEST-10AEDT-11,M10.5.0,M3.5.0");
	tzset();
	if (localtime(&groundhogday)->tm_hour != 11)
	    exit(1);
#if HAVE_TZNAME
	if (strcmp(tzname[0], "AEST") || strcmp(tzname[1], "AEDT"))
	    exit(1);
#endif

#if HAVE_STRUCT_TM_TM_ZONE
	if (strcmp(localtime(&groundhogday)->tm_zone, "AEDT"))
	    exit(1);
	if (strcmp(localtime(&midyear)->tm_zone, "AEST"))
	    exit(1);
#endif

	exit(0);
}
]])],
[ac_cv_working_tzset=yes],
[ac_cv_working_tzset=no],
[ac_cv_working_tzset=no])])
if test "$ac_cv_working_tzset" = yes
then
  AC_DEFINE(HAVE_WORKING_TZSET, 1,
  [Define if tzset() actually switches the local timezone in a meaningful way.])
fi

# Look for subsecond timestamps in struct stat
AC_CACHE_CHECK([for tv_nsec in struct stat], [ac_cv_stat_tv_nsec],
AC_COMPILE_IFELSE([AC_LANG_PROGRAM([[#include <sys/stat.h>]], [[
struct stat st;
st.st_mtim.tv_nsec = 1;
]])],
[ac_cv_stat_tv_nsec=yes],
[ac_cv_stat_tv_nsec=no]))
if test "$ac_cv_stat_tv_nsec" = yes
then
  AC_DEFINE(HAVE_STAT_TV_NSEC, 1,
  [Define if you have struct stat.st_mtim.tv_nsec])
fi

# Look for BSD style subsecond timestamps in struct stat
AC_CACHE_CHECK([for tv_nsec2 in struct stat], [ac_cv_stat_tv_nsec2],
AC_COMPILE_IFELSE([AC_LANG_PROGRAM([[#include <sys/stat.h>]], [[
struct stat st;
st.st_mtimespec.tv_nsec = 1;
]])],
[ac_cv_stat_tv_nsec2=yes],
[ac_cv_stat_tv_nsec2=no]))
if test "$ac_cv_stat_tv_nsec2" = yes
then
  AC_DEFINE(HAVE_STAT_TV_NSEC2, 1,
  [Define if you have struct stat.st_mtimensec])
fi

# first curses header check
SAVE_VAR([CPPFLAGS])
if test "$cross_compiling" = no; then
  CPPFLAGS="$CPPFLAGS -I/usr/include/ncursesw"
fi

AC_CHECK_HEADERS(curses.h ncurses.h)

# On Solaris, term.h requires curses.h
AC_CHECK_HEADERS(term.h,,,[
#ifdef HAVE_CURSES_H
#include <curses.h>
#endif
])

# On HP/UX 11.0, mvwdelch is a block with a return statement
AC_CACHE_CHECK([whether mvwdelch is an expression], [ac_cv_mvwdelch_is_expression],
AC_COMPILE_IFELSE([AC_LANG_PROGRAM([[#include <curses.h>]], [[
  int rtn;
  rtn = mvwdelch(0,0,0);
]])],
[ac_cv_mvwdelch_is_expression=yes],
[ac_cv_mvwdelch_is_expression=no]))

if test "$ac_cv_mvwdelch_is_expression" = yes
then
  AC_DEFINE(MVWDELCH_IS_EXPRESSION, 1,
  [Define if mvwdelch in curses.h is an expression.])
fi

# Issue #25720: ncurses has introduced the NCURSES_OPAQUE symbol making opaque
# structs since version 5.7.  If the macro is defined as zero before including
# [n]curses.h, ncurses will expose fields of the structs regardless of the
# configuration.
AC_CACHE_CHECK([whether WINDOW has _flags], [ac_cv_window_has_flags],
AC_COMPILE_IFELSE([AC_LANG_PROGRAM([[
  #define NCURSES_OPAQUE 0
  #include <curses.h>
]], [[
  WINDOW *w;
  w->_flags = 0;
]])],
[ac_cv_window_has_flags=yes],
[ac_cv_window_has_flags=no]))


if test "$ac_cv_window_has_flags" = yes
then
  AC_DEFINE(WINDOW_HAS_FLAGS, 1,
  [Define if WINDOW in curses.h offers a field _flags.])
fi

dnl PY_CHECK_CURSES_FUNC(FUNCTION)
AC_DEFUN([PY_CHECK_CURSES_FUNC],
[ AS_VAR_PUSHDEF([py_var], [ac_cv_lib_curses_$1])
  AS_VAR_PUSHDEF([py_define], [HAVE_CURSES_]m4_toupper($1))
  AC_CACHE_CHECK(
    [for curses function $1],
    [py_var],
    [AC_COMPILE_IFELSE(
      [AC_LANG_PROGRAM(
        [#include <curses.h>], [
        #ifndef $1
        void *x=$1
        #endif
      ])],
      [AS_VAR_SET([py_var], [yes])],
      [AS_VAR_SET([py_var], [no])])]
  )
  AS_VAR_IF(
    [py_var],
    [yes],
    [AC_DEFINE([py_define], [1], [Define if you have the '$1' function.])])
  AS_VAR_POPDEF([py_var])
  AS_VAR_POPDEF([py_define])
])

PY_CHECK_CURSES_FUNC([is_pad])
PY_CHECK_CURSES_FUNC([is_term_resized])
PY_CHECK_CURSES_FUNC([resize_term])
PY_CHECK_CURSES_FUNC([resizeterm])
PY_CHECK_CURSES_FUNC([immedok])
PY_CHECK_CURSES_FUNC([syncok])
PY_CHECK_CURSES_FUNC([wchgat])
PY_CHECK_CURSES_FUNC([filter])
PY_CHECK_CURSES_FUNC([has_key])
PY_CHECK_CURSES_FUNC([typeahead])
PY_CHECK_CURSES_FUNC([use_env])
RESTORE_VAR([CPPFLAGS])

AC_MSG_NOTICE([checking for device files])

dnl NOTE: Inform user how to proceed with files when cross compiling.
if test "x$cross_compiling" = xyes; then
  if test "${ac_cv_file__dev_ptmx+set}" != set; then
    AC_MSG_CHECKING([for /dev/ptmx])
    AC_MSG_RESULT([not set])
    AC_MSG_ERROR([set ac_cv_file__dev_ptmx to yes/no in your CONFIG_SITE file when cross compiling])
  fi
  if test "${ac_cv_file__dev_ptc+set}" != set; then
    AC_MSG_CHECKING([for /dev/ptc])
    AC_MSG_RESULT([not set])
    AC_MSG_ERROR([set ac_cv_file__dev_ptc to yes/no in your CONFIG_SITE file when cross compiling])
  fi
fi

AC_CHECK_FILE(/dev/ptmx, [], [])
if test "x$ac_cv_file__dev_ptmx" = xyes; then
  AC_DEFINE(HAVE_DEV_PTMX, 1,
  [Define to 1 if you have the /dev/ptmx device file.])
fi
AC_CHECK_FILE(/dev/ptc, [], [])
if test "x$ac_cv_file__dev_ptc" = xyes; then
  AC_DEFINE(HAVE_DEV_PTC, 1,
  [Define to 1 if you have the /dev/ptc device file.])
fi

if test $ac_sys_system = Darwin
then
	LIBS="$LIBS -framework CoreFoundation"
fi

AC_CACHE_CHECK([for %zd printf() format support], ac_cv_have_size_t_format, [dnl
AC_RUN_IFELSE([AC_LANG_SOURCE([[
#include <stdio.h>
#include <stddef.h>
#include <string.h>

#ifdef HAVE_SYS_TYPES_H
#include <sys/types.h>
#endif

#ifdef HAVE_SSIZE_T
typedef ssize_t Py_ssize_t;
#elif SIZEOF_VOID_P == SIZEOF_LONG
typedef long Py_ssize_t;
#else
typedef int Py_ssize_t;
#endif

int main()
{
    char buffer[256];

    if(sprintf(buffer, "%zd", (size_t)123) < 0)
       	return 1;

    if (strcmp(buffer, "123"))
	return 1;

    if (sprintf(buffer, "%zd", (Py_ssize_t)-123) < 0)
       	return 1;

    if (strcmp(buffer, "-123"))
	return 1;

    return 0;
}
]])],
  [ac_cv_have_size_t_format=yes],
  [ac_cv_have_size_t_format=no],
  [ac_cv_have_size_t_format="cross -- assuming yes"
])])
if test "$ac_cv_have_size_t_format" != no ; then
  AC_DEFINE(PY_FORMAT_SIZE_T, "z",
  [Define to printf format modifier for Py_ssize_t])
fi

AC_CHECK_TYPE(socklen_t,,
  AC_DEFINE(socklen_t,int,
            [Define to `int' if <sys/socket.h> does not define.]),[
#ifdef HAVE_SYS_TYPES_H
#include <sys/types.h>
#endif
#ifdef HAVE_SYS_SOCKET_H
#include <sys/socket.h>
#endif
])

AC_CACHE_CHECK([for broken mbstowcs], [ac_cv_broken_mbstowcs],
AC_RUN_IFELSE([AC_LANG_SOURCE([[
#include <stdio.h>
#include<stdlib.h>
int main() {
    size_t len = -1;
    const char *str = "text";
    len = mbstowcs(NULL, str, 0);
    return (len != 4);
}
]])],
[ac_cv_broken_mbstowcs=no],
[ac_cv_broken_mbstowcs=yes],
[ac_cv_broken_mbstowcs=no]))
if test "$ac_cv_broken_mbstowcs" = yes
then
  AC_DEFINE(HAVE_BROKEN_MBSTOWCS, 1,
  [Define if mbstowcs(NULL, "text", 0) does not return the number of
   wide chars that would be converted.])
fi

# Check for --with-computed-gotos
AC_MSG_CHECKING(for --with-computed-gotos)
AC_ARG_WITH(computed-gotos,
            AS_HELP_STRING([--with-computed-gotos],
                           [enable computed gotos in evaluation loop (enabled by default on supported compilers)]),
[
if test "$withval" = yes
then
  AC_DEFINE(USE_COMPUTED_GOTOS, 1,
  [Define if you want to use computed gotos in ceval.c.])
  AC_MSG_RESULT(yes)
fi
if test "$withval" = no
then
  AC_DEFINE(USE_COMPUTED_GOTOS, 0,
  [Define if you want to use computed gotos in ceval.c.])
  AC_MSG_RESULT(no)
fi
],
[AC_MSG_RESULT(no value specified)])

AC_CACHE_CHECK([whether $CC supports computed gotos], [ac_cv_computed_gotos],
AC_RUN_IFELSE([AC_LANG_SOURCE([[[
int main(int argc, char **argv)
{
    static void *targets[1] = { &&LABEL1 };
    goto LABEL2;
LABEL1:
    return 0;
LABEL2:
    goto *targets[0];
    return 1;
}
]]])],
[ac_cv_computed_gotos=yes],
[ac_cv_computed_gotos=no],
[if test "${with_computed_gotos+set}" = set; then
   ac_cv_computed_gotos="$with_computed_gotos -- configured --with(out)-computed-gotos"
 else
   ac_cv_computed_gotos=no
 fi]))
case "$ac_cv_computed_gotos" in yes*)
  AC_DEFINE(HAVE_COMPUTED_GOTOS, 1,
  [Define if the C compiler supports computed gotos.])
esac

case $ac_sys_system in
AIX*)
  AC_DEFINE(HAVE_BROKEN_PIPE_BUF, 1, [Define if the system reports an invalid PIPE_BUF value.]) ;;
esac


AC_SUBST(THREADHEADERS)

for h in `(cd $srcdir;echo Python/thread_*.h)`
do
  THREADHEADERS="$THREADHEADERS \$(srcdir)/$h"
done

AC_SUBST(SRCDIRS)
SRCDIRS="\
  Modules \
  Modules/_blake2 \
  Modules/_ctypes \
  Modules/_decimal \
  Modules/_decimal/libmpdec \
  Modules/_io \
  Modules/_multiprocessing \
  Modules/_sha3 \
  Modules/_sqlite \
  Modules/_xxtestfuzz \
  Modules/cjkcodecs \
  Modules/expat \
  Objects \
  Parser \
  Programs \
  Python \
  Python/deepfreeze"
AC_MSG_CHECKING(for build directories)
for dir in $SRCDIRS; do
    if test ! -d $dir; then
        mkdir $dir
    fi
done
AC_MSG_RESULT(done)

# Availability of -O2:
AC_CACHE_CHECK([for -O2], [ac_cv_compile_o2], [
saved_cflags="$CFLAGS"
CFLAGS="-O2"
AC_COMPILE_IFELSE([AC_LANG_PROGRAM([], [])], [ac_cv_compile_o2=yes], [ac_cv_compile_o2=no])
CFLAGS="$saved_cflags"
])

# _FORTIFY_SOURCE wrappers for memmove and bcopy are incorrect:
# http://sourceware.org/ml/libc-alpha/2010-12/msg00009.html
AC_MSG_CHECKING(for glibc _FORTIFY_SOURCE/memmove bug)
saved_cflags="$CFLAGS"
CFLAGS="-O2 -D_FORTIFY_SOURCE=2"
if test "$ac_cv_compile_o2" = no; then
    CFLAGS=""
fi
AC_RUN_IFELSE([AC_LANG_SOURCE([[
#include <stdio.h>
#include <stdlib.h>
#include <string.h>
void foo(void *p, void *q) { memmove(p, q, 19); }
int main() {
  char a[32] = "123456789000000000";
  foo(&a[9], a);
  if (strcmp(a, "123456789123456789000000000") != 0)
    return 1;
  foo(a, &a[9]);
  if (strcmp(a, "123456789000000000") != 0)
    return 1;
  return 0;
}
]])],
[have_glibc_memmove_bug=no],
[have_glibc_memmove_bug=yes],
[have_glibc_memmove_bug=undefined])
CFLAGS="$saved_cflags"
AC_MSG_RESULT($have_glibc_memmove_bug)
if test "$have_glibc_memmove_bug" = yes; then
    AC_DEFINE(HAVE_GLIBC_MEMMOVE_BUG, 1,
    [Define if glibc has incorrect _FORTIFY_SOURCE wrappers
     for memmove and bcopy.])
fi

if test "$ac_cv_gcc_asm_for_x87" = yes; then
    # Some versions of gcc miscompile inline asm:
    # http://gcc.gnu.org/bugzilla/show_bug.cgi?id=46491
    # http://gcc.gnu.org/ml/gcc/2010-11/msg00366.html
    case $CC in
        *gcc*)
            AC_MSG_CHECKING(for gcc ipa-pure-const bug)
            saved_cflags="$CFLAGS"
            CFLAGS="-O2"
            AC_RUN_IFELSE([AC_LANG_SOURCE([[
            __attribute__((noinline)) int
            foo(int *p) {
              int r;
              asm ( "movl \$6, (%1)\n\t"
                    "xorl %0, %0\n\t"
                    : "=r" (r) : "r" (p) : "memory"
              );
              return r;
            }
            int main() {
              int p = 8;
              if ((foo(&p) ? : p) != 6)
                return 1;
              return 0;
            }
            ]])],
            [have_ipa_pure_const_bug=no],
            [have_ipa_pure_const_bug=yes],
            [have_ipa_pure_const_bug=undefined])
            CFLAGS="$saved_cflags"
            AC_MSG_RESULT($have_ipa_pure_const_bug)
            if test "$have_ipa_pure_const_bug" = yes; then
                AC_DEFINE(HAVE_IPA_PURE_CONST_BUG, 1,
                          [Define if gcc has the ipa-pure-const bug.])
            fi
        ;;
    esac
fi

# Check for stdatomic.h
AC_CACHE_CHECK([for stdatomic.h], [ac_cv_header_stdatomic_h], [
AC_LINK_IFELSE(
[
  AC_LANG_SOURCE([[
    #include <stdatomic.h>
    atomic_int int_var;
    atomic_uintptr_t uintptr_var;
    int main() {
      atomic_store_explicit(&int_var, 5, memory_order_relaxed);
      atomic_store_explicit(&uintptr_var, 0, memory_order_relaxed);
      int loaded_value = atomic_load_explicit(&int_var, memory_order_seq_cst);
      return 0;
    }
  ]])
],[ac_cv_header_stdatomic_h=yes],[ac_cv_header_stdatomic_h=no])
])

AS_VAR_IF([ac_cv_header_stdatomic_h], [yes], [
    AC_DEFINE(HAVE_STD_ATOMIC, 1,
              [Has stdatomic.h with atomic_int and atomic_uintptr_t])
])

# Check for GCC >= 4.7 and clang __atomic builtin functions
AC_CACHE_CHECK([for builtin __atomic_load_n and __atomic_store_n functions], [ac_cv_builtin_atomic], [
AC_LINK_IFELSE(
[
  AC_LANG_SOURCE([[
    int val;
    int main() {
      __atomic_store_n(&val, 1, __ATOMIC_SEQ_CST);
      (void)__atomic_load_n(&val, __ATOMIC_SEQ_CST);
      return 0;
    }
  ]])
],[ac_cv_builtin_atomic=yes],[ac_cv_builtin_atomic=no])
])

AS_VAR_IF([ac_cv_builtin_atomic], [yes], [
    AC_DEFINE(HAVE_BUILTIN_ATOMIC, 1, [Has builtin __atomic_load_n() and __atomic_store_n() functions])
])

# ensurepip option
AC_MSG_CHECKING(for ensurepip)
AC_ARG_WITH(ensurepip,
    [AS_HELP_STRING([--with-ensurepip@<:@=install|upgrade|no@:>@],
        ["install" or "upgrade" using bundled pip (default is upgrade)])],
    [],
    [with_ensurepip=upgrade])
AS_CASE($with_ensurepip,
    [yes|upgrade],[ENSUREPIP=upgrade],
    [install],[ENSUREPIP=install],
    [no],[ENSUREPIP=no],
    [AC_MSG_ERROR([--with-ensurepip=upgrade|install|no])])
AC_MSG_RESULT($ENSUREPIP)
AC_SUBST(ENSUREPIP)

# check if the dirent structure of a d_type field and DT_UNKNOWN is defined
AC_CACHE_CHECK([if the dirent structure of a d_type field], [ac_cv_dirent_d_type], [
AC_LINK_IFELSE(
[
  AC_LANG_SOURCE([[
    #include <dirent.h>

    int main() {
      struct dirent entry;
      return entry.d_type == DT_UNKNOWN;
    }
  ]])
],[ac_cv_dirent_d_type=yes],[ac_cv_dirent_d_type=no])
])

AS_VAR_IF([ac_cv_dirent_d_type], [yes], [
    AC_DEFINE(HAVE_DIRENT_D_TYPE, 1,
              [Define to 1 if the dirent structure has a d_type field])
])

# check if the Linux getrandom() syscall is available
AC_CACHE_CHECK([for the Linux getrandom() syscall], [ac_cv_getrandom_syscall], [
AC_LINK_IFELSE(
[
  AC_LANG_SOURCE([[
    #include <unistd.h>
    #include <sys/syscall.h>
    #include <linux/random.h>

    int main() {
        char buffer[1];
        const size_t buflen = sizeof(buffer);
        const int flags = GRND_NONBLOCK;
        /* ignore the result, Python checks for ENOSYS and EAGAIN at runtime */
        (void)syscall(SYS_getrandom, buffer, buflen, flags);
        return 0;
    }
  ]])
],[ac_cv_getrandom_syscall=yes],[ac_cv_getrandom_syscall=no])
])

AS_VAR_IF([ac_cv_getrandom_syscall], [yes], [
    AC_DEFINE(HAVE_GETRANDOM_SYSCALL, 1,
              [Define to 1 if the Linux getrandom() syscall is available])
])

# check if the getrandom() function is available
# the test was written for the Solaris function of <sys/random.h>
AC_CACHE_CHECK([for the getrandom() function], [ac_cv_func_getrandom], [
AC_LINK_IFELSE(
[
  AC_LANG_SOURCE([[
    #include <sys/random.h>

    int main() {
        char buffer[1];
        const size_t buflen = sizeof(buffer);
        const int flags = 0;
        /* ignore the result, Python checks for ENOSYS at runtime */
        (void)getrandom(buffer, buflen, flags);
        return 0;
    }
  ]])
],[ac_cv_func_getrandom=yes],[ac_cv_func_getrandom=no])
])

AS_VAR_IF([ac_cv_func_getrandom], [yes], [
    AC_DEFINE(HAVE_GETRANDOM, 1,
              [Define to 1 if the getrandom() function is available])
])

# checks for POSIX shared memory, used by Modules/_multiprocessing/posixshmem.c
# shm_* may only be available if linking against librt
SAVE_VAR([LIBS])
SAVE_VAR([ac_includes_default])
AC_SEARCH_LIBS(shm_open, rt)
if test "$ac_cv_search_shm_open" = "-lrt"; then
    AC_DEFINE(SHM_NEEDS_LIBRT, 1,
              [Define to 1 if you must link with -lrt for shm_open().])
fi
AC_CHECK_HEADERS(sys/mman.h)
# temporarily override ac_includes_default for AC_CHECK_FUNCS below
ac_includes_default="\
${ac_includes_default}
#ifndef __cplusplus
#  ifdef HAVE_SYS_MMAN_H
#    include <sys/mman.h>
#  endif
#endif
"
AC_CHECK_FUNCS([shm_open shm_unlink])
# we don't want to link with librt always, restore LIBS
RESTORE_VAR([LIBS])
RESTORE_VAR([ac_includes_default])

# Check for usable OpenSSL
AX_CHECK_OPENSSL([have_openssl=yes],[have_openssl=no])

# rpath to libssl and libcrypto
AC_MSG_CHECKING(for --with-openssl-rpath)
AC_ARG_WITH(openssl-rpath,
    AS_HELP_STRING([--with-openssl-rpath=@<:@DIR|auto|no@:>@],
                   [Set runtime library directory (rpath) for OpenSSL libraries,
                    no (default): don't set rpath,
                    auto: auto-detect rpath from --with-openssl and pkg-config,
                    DIR: set an explicit rpath
                   ]),
    [],
    [with_openssl_rpath=no]
)
AS_CASE($with_openssl_rpath,
    [auto|yes],[OPENSSL_RPATH=auto],
    [no],[OPENSSL_RPATH=],
    [AS_IF(
        [test -d "$with_openssl_rpath"],
        [OPENSSL_RPATH="$with_openssl_rpath"],
        AC_MSG_ERROR([--with-openssl-rpath "$with_openssl_rpath" is not a directory]))
    ]
)
AC_MSG_RESULT($OPENSSL_RPATH)
AC_SUBST([OPENSSL_RPATH])

# check if OpenSSL libraries work as expected
AC_CACHE_CHECK([whether OpenSSL provides required APIs], [ac_cv_working_openssl], [
SAVE_ENV
LIBS="$LIBS $OPENSSL_LIBS"
CFLAGS="$CFLAGS_NODIST $OPENSSL_INCLUDES"
LDFLAGS="$LDFLAGS $OPENSSL_LDFLAGS"

AC_LINK_IFELSE([AC_LANG_PROGRAM([[
#include <openssl/opensslv.h>
#include <openssl/evp.h>
#include <openssl/ssl.h>

#if OPENSSL_VERSION_NUMBER < 0x10101000L
#error "OpenSSL >= 1.1.1 is required"
#endif

static void keylog_cb(const SSL *ssl, const char *line) {}
]], [[
/* SSL APIs */
SSL_CTX *ctx = SSL_CTX_new(TLS_client_method());
SSL_CTX_set_keylog_callback(ctx, keylog_cb);
SSL *ssl = SSL_new(ctx);
X509_VERIFY_PARAM *param = SSL_get0_param(ssl);
X509_VERIFY_PARAM_set1_host(param, "python.org", 0);
SSL_free(ssl);
SSL_CTX_free(ctx);

/* hashlib APIs */
OBJ_nid2sn(NID_md5);
OBJ_nid2sn(NID_sha1);
OBJ_nid2sn(NID_sha3_512);
OBJ_nid2sn(NID_blake2b512);
EVP_PBE_scrypt(NULL, 0, NULL, 0, 2, 8, 1, 0, NULL, 0);
]])],
  [ac_cv_working_openssl=yes],
  [ac_cv_working_openssl=no])
RESTORE_ENV
])

# ssl module default cipher suite string
AH_TEMPLATE(PY_SSL_DEFAULT_CIPHERS,
  [Default cipher suites list for ssl module.
   1: Python's preferred selection, 2: leave OpenSSL defaults untouched, 0: custom string])
AH_TEMPLATE(PY_SSL_DEFAULT_CIPHER_STRING,
  [Cipher suite string for PY_SSL_DEFAULT_CIPHERS=0]
)

AC_MSG_CHECKING(for --with-ssl-default-suites)
AC_ARG_WITH(ssl-default-suites,
            AS_HELP_STRING([--with-ssl-default-suites=@<:@python|openssl|STRING@:>@],
                           [override default cipher suites string,
                            python: use Python's preferred selection (default),
                            openssl: leave OpenSSL's defaults untouched,
                            STRING: use a custom string,
                            python and STRING also set TLS 1.2 as minimum TLS version]),
[
AC_MSG_RESULT($withval)
case "$withval" in
    python)
        AC_DEFINE(PY_SSL_DEFAULT_CIPHERS, 1)
        ;;
    openssl)
        AC_DEFINE(PY_SSL_DEFAULT_CIPHERS, 2)
        ;;
    *)
        AC_DEFINE(PY_SSL_DEFAULT_CIPHERS, 0)
        AC_DEFINE_UNQUOTED(PY_SSL_DEFAULT_CIPHER_STRING, "$withval")
        ;;
esac
],
[
AC_MSG_RESULT(python)
AC_DEFINE(PY_SSL_DEFAULT_CIPHERS, 1)
])

# builtin hash modules
default_hashlib_hashes="md5,sha1,sha256,sha512,sha3,blake2"
AC_DEFINE([PY_BUILTIN_HASHLIB_HASHES], [], [enabled builtin hash modules]
)
AC_MSG_CHECKING(for --with-builtin-hashlib-hashes)
AC_ARG_WITH(builtin-hashlib-hashes,
            AS_HELP_STRING([--with-builtin-hashlib-hashes=md5,sha1,sha256,sha512,sha3,blake2],
                           [builtin hash modules,
                            md5, sha1, sha256, sha512, sha3 (with shake), blake2]),
[
  AS_CASE([$with_builtin_hashlib_hashes],
    [yes], [with_builtin_hashlib_hashes=$default_hashlib_hashes],
    [no], [with_builtin_hashlib_hashes=""]
  )
], [with_builtin_hashlib_hashes=$default_hashlib_hashes])

AC_MSG_RESULT($with_builtin_hashlib_hashes)
AC_DEFINE_UNQUOTED(PY_BUILTIN_HASHLIB_HASHES, "$with_builtin_hashlib_hashes")

SAVE_VAR([IFS])
IFS=,
for builtin_hash in $with_builtin_hashlib_hashes; do
    AS_CASE($builtin_hash,
      [md5], [with_builtin_md5=yes],
      [sha1], [with_builtin_sha1=yes],
      [sha256], [with_builtin_sha256=yes],
      [sha512], [with_builtin_sha512=yes],
      [sha3], [with_builtin_sha3=yes],
      [blake2], [with_builtin_blake2=yes]
    )
done
RESTORE_VAR([IFS])

# --with-experimental-isolated-subinterpreters
AH_TEMPLATE(EXPERIMENTAL_ISOLATED_SUBINTERPRETERS,
            [Better isolate subinterpreters, experimental build mode.])
AC_MSG_CHECKING(for --with-experimental-isolated-subinterpreters)
AC_ARG_WITH(experimental-isolated-subinterpreters,
  AS_HELP_STRING([--with-experimental-isolated-subinterpreters],
                 [better isolate subinterpreters, experimental build mode (default is no)]),
[
if test "$withval" != no
then
  AC_MSG_RESULT(yes);
  AC_DEFINE(EXPERIMENTAL_ISOLATED_SUBINTERPRETERS)
else
  AC_MSG_RESULT(no);
fi],
[AC_MSG_RESULT(no)])

# --with-static-libpython
STATIC_LIBPYTHON=1
AC_MSG_CHECKING(for --with-static-libpython)
AC_ARG_WITH(static-libpython,
  AS_HELP_STRING([--without-static-libpython],
                 [do not build libpythonMAJOR.MINOR.a and do not install python.o (default is yes)]),
[
if test "$withval" = no
then
  AC_MSG_RESULT(no);
  STATIC_LIBPYTHON=0
else
  AC_MSG_RESULT(yes);
fi],
[AC_MSG_RESULT(yes)])
LIBRARY_DEPS='$(PY3LIBRARY) $(EXPORTSYMS)'
if test "$PY_ENABLE_SHARED" = 1 || test "$enable_framework" ; then
    LIBRARY_DEPS="\$(LDLIBRARY) $LIBRARY_DEPS"
    if test "$STATIC_LIBPYTHON" = 1; then
        LIBRARY_DEPS="\$(LIBRARY) $LIBRARY_DEPS"
    fi
else
    LIBRARY_DEPS="\$(LIBRARY) $LIBRARY_DEPS"
fi
AC_SUBST(STATIC_LIBPYTHON)
AC_SUBST(LIBRARY_DEPS)

# Check whether to disable test modules. Once set, setup.py will not build
# test extension modules and "make install" will not install test suites.
AC_MSG_CHECKING(for --disable-test-modules)
AC_ARG_ENABLE(test-modules,
              AS_HELP_STRING([--disable-test-modules], [don't build nor install test modules]))
if test "$enable_test_modules" = no; then
    TEST_MODULES=no
    AC_MSG_RESULT(yes)
else
    TEST_MODULES=yes
    AC_MSG_RESULT(no)
fi
AC_SUBST(TEST_MODULES)

dnl Modules that are not available on some platforms
dnl AIX has shadow passwords, but access is not via getspent()
dnl VxWorks does not provide crypt() function
AS_CASE([$ac_sys_system],
  [AIX], [py_stdlib_not_available="_scproxy spwd"],
  [VxWorks*], [py_stdlib_not_available="_scproxy _crypt termios grp"],
  [Darwin], [py_stdlib_not_available="ossaudiodev spwd"],
  [CYGWIN*], [py_stdlib_not_available="_scproxy nis"],
  [QNX*], [py_stdlib_not_available="_scproxy nis"],
  [FreeBSD*], [py_stdlib_not_available="_scproxy spwd"],
  [py_stdlib_not_available="_scproxy"]
)

dnl _MODULE_BLOCK_ADD([VAR], [VALUE])
dnl internal: adds $1=quote($2) to MODULE_BLOCK
AC_DEFUN([_MODULE_BLOCK_ADD], [AS_VAR_APPEND([MODULE_BLOCK], ["$1=_AS_QUOTE([$2])$as_nl"])])
MODULE_BLOCK=

dnl Check for stdlib extension modules
dnl PY_STDLIB_MOD([NAME], [ENABLED-TEST], [SUPPORTED-TEST], [CFLAGS], [LDFLAGS])
dnl sets MODULE_$NAME based on $py_stdlib_not_available, ENABLED-TEST,
dnl and SUPPORTED_TEST. ENABLED-TEST and SUPPORTED-TEST default to true if
dnl empty.
dnl    n/a: $NAME in $py_stdlib_not_available (not available on platform)
dnl    yes: enabled and supported
dnl    missing: enabled and not supported
dnl    disabled: not enabled
dnl sets MODULE_$NAME_CFLAGS and MODULE_$NAME_LDFLAGS
AC_DEFUN([PY_STDLIB_MOD], [
  AC_MSG_CHECKING([for stdlib extension module $1])
  m4_pushdef([modcond], [MODULE_]m4_toupper([$1]))dnl
  m4_pushdef([modstate], [py_cv_module_$1])dnl
  AS_CASE([$py_stdlib_not_available],
    [*$1*], [modstate=n/a],
    [AS_IF(m4_ifblank([$2], [true], [$2]),
        [AS_IF([m4_ifblank([$3], [true], [$3])], [modstate=yes], [modstate=missing])],
        [modstate=disabled])]
  )
  _MODULE_BLOCK_ADD(modcond, [$modstate])
  AS_VAR_IF([modstate], [yes], [
    m4_ifblank([$4], [], [_MODULE_BLOCK_ADD([MODULE_]m4_toupper([$1])[_CFLAGS], [$4])])
    m4_ifblank([$5], [], [_MODULE_BLOCK_ADD([MODULE_]m4_toupper([$1])[_LDFLAGS], [$5])])
  ])
  AM_CONDITIONAL(modcond, [test "$modstate" = yes])
  AC_MSG_RESULT([$modstate])
  m4_popdef([modcond])dnl
  m4_popdef([modstate])dnl
])

dnl Define simple, always enabled stdlib extension module
dnl PY_STDLIB_MOD_SIMPLE([NAME], [CFLAGS], [LDFLAGS])
dnl cflags and ldflags are optional
AC_DEFUN([PY_STDLIB_MOD_SIMPLE], [
  m4_pushdef([modcond], [MODULE_]m4_toupper([$1]))dnl
  AM_CONDITIONAL(modcond, [true])dnl
  _MODULE_BLOCK_ADD(modcond, [yes])dnl
  m4_ifval([$2], [
    _MODULE_BLOCK_ADD([MODULE_]m4_toupper([$1])[_CFLAGS], [$2])
  ])dnl
  m4_ifval([$3], [
    _MODULE_BLOCK_ADD([MODULE_]m4_toupper([$1])[_LDFLAGS], [$3])
  ])dnl
  m4_popdef([modcond])dnl
])

dnl static modules in Modules/Setup.bootstrap
PY_STDLIB_MOD_SIMPLE([_io], [-I\$(srcdir)/Modules/_io], [])
PY_STDLIB_MOD_SIMPLE([time], [], [$TIMEMODULE_LIB])

dnl always enabled extension modules
PY_STDLIB_MOD_SIMPLE([array])
PY_STDLIB_MOD_SIMPLE([_asyncio])
PY_STDLIB_MOD_SIMPLE([_bisect])
PY_STDLIB_MOD_SIMPLE([_contextvars])
PY_STDLIB_MOD_SIMPLE([_heapq])
PY_STDLIB_MOD_SIMPLE([_json])
PY_STDLIB_MOD_SIMPLE([_lsprof])
PY_STDLIB_MOD_SIMPLE([_opcode])
PY_STDLIB_MOD_SIMPLE([_pickle])
PY_STDLIB_MOD_SIMPLE([_queue])
PY_STDLIB_MOD_SIMPLE([_random])
PY_STDLIB_MOD_SIMPLE([select])
PY_STDLIB_MOD_SIMPLE([_typing])
PY_STDLIB_MOD_SIMPLE([_xxsubinterpreters])
PY_STDLIB_MOD_SIMPLE([_zoneinfo])

dnl needs libm
PY_STDLIB_MOD_SIMPLE([_statistics], [], [$LIBM])
PY_STDLIB_MOD_SIMPLE([cmath], [], [$LIBM])
PY_STDLIB_MOD_SIMPLE([math], [], [$LIBM])

dnl needs libm and on some platforms librt
PY_STDLIB_MOD_SIMPLE([_datetime], [], [$TIMEMODULE_LIB $LIBM])

dnl modules with some unix dependencies
PY_STDLIB_MOD([fcntl],
  [], [test "$ac_cv_header_sys_ioctl_h" = "yes" -a "$ac_cv_header_fcntl_h" = "yes"],
  [], [$FCNTL_LIBS])
PY_STDLIB_MOD([mmap],
  [], [test "$ac_cv_header_sys_mman_h" = "yes" -a "$ac_cv_header_sys_stat_h" = "yes"])

dnl platform specific extensions
PY_STDLIB_MOD([grp], [], [test "$ac_cv_func_getgrgid" = yes -o "$ac_cv_func_getgrgid_r" = yes])
PY_STDLIB_MOD([ossaudiodev],
  [], [test "$ac_cv_header_linux_soundcard_h" = yes -o "$ac_cv_header_sys_soundcard_h" = yes])
PY_STDLIB_MOD([resource], [], [test "$ac_cv_header_sys_resource_h" = yes])
PY_STDLIB_MOD([_scproxy],
  [test "$ac_sys_system" = "Darwin"], [],
  [], [-framework SystemConfiguration -framework CoreFoundation])
PY_STDLIB_MOD([spwd], [], [test "$ac_cv_func_getspent" = yes -o "$ac_cv_func_getspnam" = yes])
PY_STDLIB_MOD([syslog], [], [test "$ac_cv_header_syslog_h" = yes])
PY_STDLIB_MOD([termios], [], [test "$ac_cv_header_termios_h" = yes])

dnl _elementtree loads libexpat via CAPI hook in pyexpat
PY_STDLIB_MOD([pyexpat], [], [], [$LIBEXPAT_CFLAGS], [$LIBEXPAT_LDFLAGS])
PY_STDLIB_MOD([_elementtree], [], [], [$LIBEXPAT_CFLAGS], [])
PY_STDLIB_MOD_SIMPLE([_codecs_cn])
PY_STDLIB_MOD_SIMPLE([_codecs_hk])
PY_STDLIB_MOD_SIMPLE([_codecs_iso2022])
PY_STDLIB_MOD_SIMPLE([_codecs_jp])
PY_STDLIB_MOD_SIMPLE([_codecs_kr])
PY_STDLIB_MOD_SIMPLE([_codecs_tw])
PY_STDLIB_MOD_SIMPLE([_multibytecodec])
PY_STDLIB_MOD_SIMPLE([unicodedata])

dnl By default we always compile these even when OpenSSL is available
dnl (issue #14693). The modules are small.
PY_STDLIB_MOD([_md5], [test "$with_builtin_md5" = yes])
PY_STDLIB_MOD([_sha1], [test "$with_builtin_sha1" = yes])
PY_STDLIB_MOD([_sha256], [test "$with_builtin_sha256" = yes])
PY_STDLIB_MOD([_sha512], [test "$with_builtin_sha512" = yes])
PY_STDLIB_MOD([_sha3], [test "$with_builtin_sha3" = yes])
PY_STDLIB_MOD([_blake2], [test "$with_builtin_blake2" = yes])

PY_STDLIB_MOD([_decimal], [], [], [$LIBMPDEC_CFLAGS], [$LIBMPDEC_LDFLAGS])
PY_STDLIB_MOD([_sqlite3],
  [test "$have_sqlite3" = "yes"],
  [test "$have_supported_sqlite3" = "yes"],
  [$LIBSQLITE3_CFLAGS], [$LIBSQLITE3_LIBS])

dnl compression libs
PY_STDLIB_MOD([zlib], [], [test "$have_zlib" = yes],
  [$ZLIB_CFLAGS], [$ZLIB_LIBS])
dnl binascii can use zlib for optimized crc32.
PY_STDLIB_MOD_SIMPLE([binascii], [$BINASCII_CFLAGS], [$BINASCII_LIBS])
PY_STDLIB_MOD([_bz2], [], [test "$have_bzip2" = yes],
  [$BZIP2_CFLAGS], [$BZIP2_LIBS])
PY_STDLIB_MOD([_lzma], [], [test "$have_liblzma" = yes],
  [$LIBLZMA_CFLAGS], [$LIBLZMA_LIBS])

dnl test modules
PY_STDLIB_MOD([_testcapi], [test "$TEST_MODULES" = yes])
PY_STDLIB_MOD([_testinternalcapi], [test "$TEST_MODULES" = yes])
PY_STDLIB_MOD([_testbuffer], [test "$TEST_MODULES" = yes])
PY_STDLIB_MOD([_testimportmultiple], [test "$TEST_MODULES" = yes])
PY_STDLIB_MOD([_testmultiphase], [test "$TEST_MODULES" = yes])
PY_STDLIB_MOD([_xxtestfuzz], [test "$TEST_MODULES" = yes])
PY_STDLIB_MOD([_ctypes_test], [test "$TEST_MODULES" = yes], [], [], [-lm])

# substitute multiline block, must come after last PY_STDLIB_MOD()
AC_SUBST([MODULE_BLOCK])

# generate output files
AC_CONFIG_FILES(Makefile.pre Misc/python.pc Misc/python-embed.pc Misc/python-config.sh)
AC_CONFIG_FILES([Modules/Setup.stdlib])
AC_CONFIG_FILES([Modules/ld_so_aix], [chmod +x Modules/ld_so_aix])
AC_OUTPUT

echo "creating Modules/Setup.local" >&AS_MESSAGE_FD
if test ! -f Modules/Setup.local
then
	echo "# Edit this file for local setup changes" >Modules/Setup.local
fi

echo "creating Makefile" >&AS_MESSAGE_FD
$SHELL $srcdir/Modules/makesetup -c $srcdir/Modules/config.c.in \
			-s Modules \
			Modules/Setup.local $srcdir/Modules/Setup.bootstrap $srcdir/Modules/Setup
mv config.c Modules

if test -z "$PKG_CONFIG"; then
  echo "" >&AS_MESSAGE_FD
  echo "pkg-config is missing. Some dependencies may not be detected correctly." >&AS_MESSAGE_FD
fi

if test "$Py_OPT" = 'false' -a "$Py_DEBUG" != 'true'; then
    echo "" >&AS_MESSAGE_FD
    echo "" >&AS_MESSAGE_FD
    echo "If you want a release build with all stable optimizations active (PGO, etc)," >&AS_MESSAGE_FD
    echo "please run ./configure --enable-optimizations" >&AS_MESSAGE_FD
    echo "" >&AS_MESSAGE_FD
    echo "" >&AS_MESSAGE_FD
fi<|MERGE_RESOLUTION|>--- conflicted
+++ resolved
@@ -4055,26 +4055,6 @@
 fi
 
 dnl Check for compression libraries
-<<<<<<< HEAD
-AC_CHECK_HEADERS([zlib.h], [
-  SAVE_VAR([LIBS])
-  AC_CHECK_LIB([z], [gzread])
-  RESTORE_VAR([LIBS])
-  AC_CHECK_LIB([z], [inflateCopy], [AC_DEFINE(HAVE_ZLIB_COPY, 1, [Define if the zlib library has inflateCopy])])
-  RESTORE_VAR([LIBS])
-])
-
-AC_CHECK_HEADERS([bzlib.h], [
-  SAVE_VAR([LIBS])
-  AC_CHECK_LIB([bz2], [BZ2_bzCompress])
-  RESTORE_VAR([LIBS])
-])
-
-AC_CHECK_HEADERS([lzma.h], [
-  SAVE_VAR([LIBS])
-  AC_CHECK_LIB([lzma], [lzma_easy_encoder])
-  RESTORE_VAR([LIBS])
-=======
 AH_TEMPLATE([HAVE_ZLIB_COPY], [Define if the zlib library has inflateCopy])
 
 PKG_CHECK_MODULES([ZLIB], [zlib >= 1.2.0], [
@@ -4124,7 +4104,6 @@
       ], [have_liblzma=no])
     ])
   ], [have_liblzma=no])
->>>>>>> 7fd92a8b
 ])
 
 PY_CHECK_FUNC([hstrerror], [#include <netdb.h>])
