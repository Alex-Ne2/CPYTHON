--- conflicted
+++ resolved
@@ -1359,16 +1359,10 @@
             [Defined if Python is built as a shared library.])
   case $ac_sys_system in
     CYGWIN*)
-<<<<<<< HEAD
-          LDLIBRARY='libpython$(LDVERSION).dll.a'
-          BLDLIBRARY='-L. -lpython$(LDVERSION)'
-          DLLLIBRARY='libpython$(LDVERSION).dll'
-          ;;
-=======
       LDLIBRARY='libpython$(LDVERSION).dll.a'
+      BLDLIBRARY='-L. -lpython$(LDVERSION)'
       DLLLIBRARY='libpython$(LDVERSION).dll'
       ;;
->>>>>>> 318f2190
     SunOS*)
       LDLIBRARY='libpython$(LDVERSION).so'
       BLDLIBRARY='-Wl,-R,$(LIBDIR) -L. -lpython$(LDVERSION)'
@@ -1380,33 +1374,21 @@
       fi
       ;;
     Linux*|GNU*|NetBSD*|FreeBSD*|DragonFly*|OpenBSD*|VxWorks*)
-<<<<<<< HEAD
-	  LDLIBRARY='libpython$(LDVERSION).so'
-	  BLDLIBRARY='-L. -lpython$(LDVERSION)'
-	  RUNSHARED=LD_LIBRARY_PATH=`pwd`${LD_LIBRARY_PATH:+:${LD_LIBRARY_PATH}}
-
-    # The Android Gradle plugin will only package libraries whose names end
-    # with ".so".
-    if test "$ac_sys_system" != "Linux-android"; then
-        INSTSONAME="$LDLIBRARY".$SOVERSION
-    fi
-
-	  if test "$with_pydebug" != yes
-          then
-	      PY3LIBRARY=libpython3.so
-	  fi
-	  ;;
-=======
       LDLIBRARY='libpython$(LDVERSION).so'
       BLDLIBRARY='-L. -lpython$(LDVERSION)'
       RUNSHARED=LD_LIBRARY_PATH=`pwd`${LD_LIBRARY_PATH:+:${LD_LIBRARY_PATH}}
-      INSTSONAME="$LDLIBRARY".$SOVERSION
+
+      # The Android Gradle plugin will only package libraries whose names end
+      # with ".so".
+      if test "$ac_sys_system" != "Linux-android"; then
+          INSTSONAME="$LDLIBRARY".$SOVERSION
+      fi
+
       if test "$with_pydebug" != yes
       then
         PY3LIBRARY=libpython3.so
       fi
       ;;
->>>>>>> 318f2190
     hp*|HP*)
       case `uname -m` in
         ia64)
