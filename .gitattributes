--- conflicted
+++ resolved
@@ -85,12 +85,9 @@
 Parser/token.c                                      generated
 Programs/test_frozenmain.h                          generated
 Python/Python-ast.c                                 generated
+Python/executor_cases.c.h                           generated
 Python/generated_cases.c.h                          generated
-<<<<<<< HEAD
 Python/opcode_metadata.h                            generated
-=======
-Python/executor_cases.c.h                           generated
->>>>>>> 6e9f83d9
 Python/opcode_targets.h                             generated
 Python/stdlib_module_names.h                        generated
 Tools/peg_generator/pegen/grammar_parser.py         generated
