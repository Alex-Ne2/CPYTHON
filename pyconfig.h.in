/* pyconfig.h.in.  Generated from configure.ac by autoheader.  */


#ifndef Py_PYCONFIG_H
#define Py_PYCONFIG_H


/* Define if building universal (internal helper macro) */
#undef AC_APPLE_UNIVERSAL_BUILD

/* BUILD_GNU_TYPE + AIX_BUILDDATE are used to construct the PEP425 tag of the
   build system. */
#undef AIX_BUILDDATE

/* Define for AIX if your compiler is a genuine IBM xlC/xlC_r and you want
   support for AIX C++ shared extension modules. */
#undef AIX_GENUINE_CPLUSPLUS

/* The normal alignment of `long', in bytes. */
#undef ALIGNOF_LONG

/* The normal alignment of `max_align_t', in bytes. */
#undef ALIGNOF_MAX_ALIGN_T

/* The normal alignment of `size_t', in bytes. */
#undef ALIGNOF_SIZE_T

/* Alternative SOABI used in debug build to load C extensions built in release
   mode */
#undef ALT_SOABI

/* The Android API level. */
#undef ANDROID_API_LEVEL

/* Define if C doubles are 64-bit IEEE 754 binary format, stored in ARM
   mixed-endian order (byte order 45670123) */
#undef DOUBLE_IS_ARM_MIXED_ENDIAN_IEEE754

/* Define if C doubles are 64-bit IEEE 754 binary format, stored with the most
   significant byte first */
#undef DOUBLE_IS_BIG_ENDIAN_IEEE754

/* Define if C doubles are 64-bit IEEE 754 binary format, stored with the
   least significant byte first */
#undef DOUBLE_IS_LITTLE_ENDIAN_IEEE754

/* Define if --enable-ipv6 is specified */
#undef ENABLE_IPV6

/* Define to 1 if your system stores words within floats with the most
   significant word first */
#undef FLOAT_WORDS_BIGENDIAN

/* Define if getpgrp() must be called as getpgrp(0). */
#undef GETPGRP_HAVE_ARG

/* Define if you have the 'accept' function. */
#undef HAVE_ACCEPT

/* Define to 1 if you have the `accept4' function. */
#undef HAVE_ACCEPT4

/* Define to 1 if you have the `acosh' function. */
#undef HAVE_ACOSH

/* struct addrinfo (netdb.h) */
#undef HAVE_ADDRINFO

/* Define to 1 if you have the `alarm' function. */
#undef HAVE_ALARM

/* Define if aligned memory access is required */
#undef HAVE_ALIGNED_REQUIRED

/* Define to 1 if you have the <alloca.h> header file. */
#undef HAVE_ALLOCA_H

/* Define this if your time.h defines altzone. */
#undef HAVE_ALTZONE

/* Define to 1 if you have the `asinh' function. */
#undef HAVE_ASINH

/* Define to 1 if you have the <asm/types.h> header file. */
#undef HAVE_ASM_TYPES_H

/* Define to 1 if you have the `atanh' function. */
#undef HAVE_ATANH

/* Define if you have the 'bind' function. */
#undef HAVE_BIND

/* Define to 1 if you have the `bind_textdomain_codeset' function. */
#undef HAVE_BIND_TEXTDOMAIN_CODESET

/* Define to 1 if you have the <bluetooth/bluetooth.h> header file. */
#undef HAVE_BLUETOOTH_BLUETOOTH_H

/* Define to 1 if you have the <bluetooth.h> header file. */
#undef HAVE_BLUETOOTH_H

/* Define if mbstowcs(NULL, "text", 0) does not return the number of wide
   chars that would be converted. */
#undef HAVE_BROKEN_MBSTOWCS

/* Define if nice() returns success/failure instead of the new priority. */
#undef HAVE_BROKEN_NICE

/* Define if the system reports an invalid PIPE_BUF value. */
#undef HAVE_BROKEN_PIPE_BUF

/* Define if poll() sets errno on invalid file descriptors. */
#undef HAVE_BROKEN_POLL

/* Define if the Posix semaphores do not work on your system */
#undef HAVE_BROKEN_POSIX_SEMAPHORES

/* Define if pthread_sigmask() does not work on your system. */
#undef HAVE_BROKEN_PTHREAD_SIGMASK

/* define to 1 if your sem_getvalue is broken. */
#undef HAVE_BROKEN_SEM_GETVALUE

/* Define if 'unsetenv' does not return an int. */
#undef HAVE_BROKEN_UNSETENV

/* Has builtin __atomic_load_n() and __atomic_store_n() functions */
#undef HAVE_BUILTIN_ATOMIC

/* Define to 1 if you have the <bzlib.h> header file. */
#undef HAVE_BZLIB_H

/* Define to 1 if you have the 'chflags' function. */
#undef HAVE_CHFLAGS

/* Define to 1 if you have the `chmod' function. */
#undef HAVE_CHMOD

/* Define to 1 if you have the `chown' function. */
#undef HAVE_CHOWN

/* Define if you have the 'chroot' function. */
#undef HAVE_CHROOT

/* Define to 1 if you have the `clock' function. */
#undef HAVE_CLOCK

/* Define to 1 if you have the `clock_getres' function. */
#undef HAVE_CLOCK_GETRES

/* Define to 1 if you have the `clock_gettime' function. */
#undef HAVE_CLOCK_GETTIME

/* Define to 1 if you have the `clock_nanosleep' function. */
#undef HAVE_CLOCK_NANOSLEEP

/* Define to 1 if you have the `clock_settime' function. */
#undef HAVE_CLOCK_SETTIME

/* Define to 1 if the system has the type `clock_t'. */
#undef HAVE_CLOCK_T

/* Define to 1 if you have the `closefrom' function. */
#undef HAVE_CLOSEFROM

/* Define to 1 if you have the `close_range' function. */
#undef HAVE_CLOSE_RANGE

/* Define if the C compiler supports computed gotos. */
#undef HAVE_COMPUTED_GOTOS

/* Define to 1 if you have the `confstr' function. */
#undef HAVE_CONFSTR

/* Define to 1 if you have the <conio.h> header file. */
#undef HAVE_CONIO_H

/* Define if you have the 'connect' function. */
#undef HAVE_CONNECT

/* Define to 1 if you have the `copy_file_range' function. */
#undef HAVE_COPY_FILE_RANGE

/* Define to 1 if you have the `ctermid' function. */
#undef HAVE_CTERMID

/* Define if you have the 'ctermid_r' function. */
#undef HAVE_CTERMID_R

/* Define if you have the 'filter' function. */
#undef HAVE_CURSES_FILTER

/* Define to 1 if you have the <curses.h> header file. */
#undef HAVE_CURSES_H

/* Define if you have the 'has_key' function. */
#undef HAVE_CURSES_HAS_KEY

/* Define if you have the 'immedok' function. */
#undef HAVE_CURSES_IMMEDOK

/* Define if you have the 'is_pad' function. */
#undef HAVE_CURSES_IS_PAD

/* Define if you have the 'is_term_resized' function. */
#undef HAVE_CURSES_IS_TERM_RESIZED

/* Define if you have the 'resizeterm' function. */
#undef HAVE_CURSES_RESIZETERM

/* Define if you have the 'resize_term' function. */
#undef HAVE_CURSES_RESIZE_TERM

/* Define if you have the 'syncok' function. */
#undef HAVE_CURSES_SYNCOK

/* Define if you have the 'typeahead' function. */
#undef HAVE_CURSES_TYPEAHEAD

/* Define if you have the 'use_env' function. */
#undef HAVE_CURSES_USE_ENV

/* Define if you have the 'wchgat' function. */
#undef HAVE_CURSES_WCHGAT

/* Define to 1 if you have the <db.h> header file. */
#undef HAVE_DB_H

/* Define to 1 if you have the declaration of `RTLD_DEEPBIND', and to 0 if you
   don't. */
#undef HAVE_DECL_RTLD_DEEPBIND

/* Define to 1 if you have the declaration of `RTLD_GLOBAL', and to 0 if you
   don't. */
#undef HAVE_DECL_RTLD_GLOBAL

/* Define to 1 if you have the declaration of `RTLD_LAZY', and to 0 if you
   don't. */
#undef HAVE_DECL_RTLD_LAZY

/* Define to 1 if you have the declaration of `RTLD_LOCAL', and to 0 if you
   don't. */
#undef HAVE_DECL_RTLD_LOCAL

/* Define to 1 if you have the declaration of `RTLD_MEMBER', and to 0 if you
   don't. */
#undef HAVE_DECL_RTLD_MEMBER

/* Define to 1 if you have the declaration of `RTLD_NODELETE', and to 0 if you
   don't. */
#undef HAVE_DECL_RTLD_NODELETE

/* Define to 1 if you have the declaration of `RTLD_NOLOAD', and to 0 if you
   don't. */
#undef HAVE_DECL_RTLD_NOLOAD

/* Define to 1 if you have the declaration of `RTLD_NOW', and to 0 if you
   don't. */
#undef HAVE_DECL_RTLD_NOW

/* Define to 1 if you have the declaration of `tzname', and to 0 if you don't.
   */
#undef HAVE_DECL_TZNAME

/* Define to 1 if you have the device macros. */
#undef HAVE_DEVICE_MACROS

/* Define to 1 if you have the /dev/ptc device file. */
#undef HAVE_DEV_PTC

/* Define to 1 if you have the /dev/ptmx device file. */
#undef HAVE_DEV_PTMX

/* Define to 1 if you have the <direct.h> header file. */
#undef HAVE_DIRECT_H

/* Define to 1 if the dirent structure has a d_type field */
#undef HAVE_DIRENT_D_TYPE

/* Define to 1 if you have the <dirent.h> header file, and it defines `DIR'.
   */
#undef HAVE_DIRENT_H

/* Define if you have the 'dirfd' function or macro. */
#undef HAVE_DIRFD

/* Define to 1 if you have the <dlfcn.h> header file. */
#undef HAVE_DLFCN_H

/* Define to 1 if you have the `dlopen' function. */
#undef HAVE_DLOPEN

/* Define to 1 if you have the `dup' function. */
#undef HAVE_DUP

/* Define to 1 if you have the `dup2' function. */
#undef HAVE_DUP2

/* Define to 1 if you have the `dup3' function. */
#undef HAVE_DUP3

/* Define if you have the '_dyld_shared_cache_contains_path' function. */
#undef HAVE_DYLD_SHARED_CACHE_CONTAINS_PATH

/* Defined when any dynamic module loading is enabled. */
#undef HAVE_DYNAMIC_LOADING

/* Define to 1 if you have the <editline/readline.h> header file. */
#undef HAVE_EDITLINE_READLINE_H

/* Define to 1 if you have the <endian.h> header file. */
#undef HAVE_ENDIAN_H

/* Define if you have the 'epoll_create' function. */
#undef HAVE_EPOLL

/* Define if you have the 'epoll_create1' function. */
#undef HAVE_EPOLL_CREATE1

/* Define to 1 if you have the `erf' function. */
#undef HAVE_ERF

/* Define to 1 if you have the `erfc' function. */
#undef HAVE_ERFC

/* Define to 1 if you have the <errno.h> header file. */
#undef HAVE_ERRNO_H

/* Define if you have the 'eventfd' function. */
#undef HAVE_EVENTFD

/* Define to 1 if you have the `execv' function. */
#undef HAVE_EXECV

/* Define to 1 if you have the `explicit_bzero' function. */
#undef HAVE_EXPLICIT_BZERO

/* Define to 1 if you have the `explicit_memset' function. */
#undef HAVE_EXPLICIT_MEMSET

/* Define to 1 if you have the `expm1' function. */
#undef HAVE_EXPM1

/* Define to 1 if you have the `faccessat' function. */
#undef HAVE_FACCESSAT

/* Define if you have the 'fchdir' function. */
#undef HAVE_FCHDIR

/* Define to 1 if you have the `fchmod' function. */
#undef HAVE_FCHMOD

/* Define to 1 if you have the `fchmodat' function. */
#undef HAVE_FCHMODAT

/* Define to 1 if you have the `fchown' function. */
#undef HAVE_FCHOWN

/* Define to 1 if you have the `fchownat' function. */
#undef HAVE_FCHOWNAT

/* Define to 1 if you have the <fcntl.h> header file. */
#undef HAVE_FCNTL_H

/* Define if you have the 'fdatasync' function. */
#undef HAVE_FDATASYNC

/* Define to 1 if you have the `fdopendir' function. */
#undef HAVE_FDOPENDIR

/* Define to 1 if you have the `fdwalk' function. */
#undef HAVE_FDWALK

/* Define to 1 if you have the `fexecve' function. */
#undef HAVE_FEXECVE

/* Define if you have the 'ffi_closure_alloc' function. */
#undef HAVE_FFI_CLOSURE_ALLOC

/* Define if you have the 'ffi_prep_cif_var' function. */
#undef HAVE_FFI_PREP_CIF_VAR

/* Define if you have the 'ffi_prep_closure_loc' function. */
#undef HAVE_FFI_PREP_CLOSURE_LOC

/* Define to 1 if you have the `flock' function. */
#undef HAVE_FLOCK

/* Define to 1 if you have the `fork' function. */
#undef HAVE_FORK

/* Define to 1 if you have the `fork1' function. */
#undef HAVE_FORK1

/* Define to 1 if you have the `forkpty' function. */
#undef HAVE_FORKPTY

/* Define to 1 if you have the `fpathconf' function. */
#undef HAVE_FPATHCONF

/* Define to 1 if you have the `fseek64' function. */
#undef HAVE_FSEEK64

/* Define to 1 if you have the `fseeko' function. */
#undef HAVE_FSEEKO

/* Define to 1 if you have the `fstatat' function. */
#undef HAVE_FSTATAT

/* Define to 1 if you have the `fstatvfs' function. */
#undef HAVE_FSTATVFS

/* Define if you have the 'fsync' function. */
#undef HAVE_FSYNC

/* Define to 1 if you have the `ftell64' function. */
#undef HAVE_FTELL64

/* Define to 1 if you have the `ftello' function. */
#undef HAVE_FTELLO

/* Define to 1 if you have the `ftime' function. */
#undef HAVE_FTIME

/* Define to 1 if you have the `ftruncate' function. */
#undef HAVE_FTRUNCATE

/* Define to 1 if you have the `futimens' function. */
#undef HAVE_FUTIMENS

/* Define to 1 if you have the `futimes' function. */
#undef HAVE_FUTIMES

/* Define to 1 if you have the `futimesat' function. */
#undef HAVE_FUTIMESAT

/* Define to 1 if you have the `gai_strerror' function. */
#undef HAVE_GAI_STRERROR

/* Define if we can use gcc inline assembler to get and set mc68881 fpcr */
#undef HAVE_GCC_ASM_FOR_MC68881

/* Define if we can use x64 gcc inline assembler */
#undef HAVE_GCC_ASM_FOR_X64

/* Define if we can use gcc inline assembler to get and set x87 control word
   */
#undef HAVE_GCC_ASM_FOR_X87

/* Define if your compiler provides __uint128_t */
#undef HAVE_GCC_UINT128_T

/* Define to 1 if you have the <gdbm-ndbm.h> header file. */
#undef HAVE_GDBM_DASH_NDBM_H

/* Define to 1 if you have the <gdbm.h> header file. */
#undef HAVE_GDBM_H

/* Define to 1 if you have the <gdbm/ndbm.h> header file. */
#undef HAVE_GDBM_NDBM_H

/* Define if you have the getaddrinfo function. */
#undef HAVE_GETADDRINFO

/* Define this if you have flockfile(), getc_unlocked(), and funlockfile() */
#undef HAVE_GETC_UNLOCKED

/* Define to 1 if you have the `getegid' function. */
#undef HAVE_GETEGID

/* Define to 1 if you have the `getentropy' function. */
#undef HAVE_GETENTROPY

/* Define to 1 if you have the `geteuid' function. */
#undef HAVE_GETEUID

/* Define to 1 if you have the `getgid' function. */
#undef HAVE_GETGID

/* Define to 1 if you have the `getgrent' function. */
#undef HAVE_GETGRENT

/* Define to 1 if you have the `getgrgid' function. */
#undef HAVE_GETGRGID

/* Define to 1 if you have the `getgrgid_r' function. */
#undef HAVE_GETGRGID_R

/* Define to 1 if you have the `getgrnam_r' function. */
#undef HAVE_GETGRNAM_R

/* Define to 1 if you have the `getgrouplist' function. */
#undef HAVE_GETGROUPLIST

/* Define to 1 if you have the `getgroups' function. */
#undef HAVE_GETGROUPS

/* Define if you have the 'gethostbyaddr' function. */
#undef HAVE_GETHOSTBYADDR

/* Define to 1 if you have the `gethostbyname' function. */
#undef HAVE_GETHOSTBYNAME

/* Define this if you have some version of gethostbyname_r() */
#undef HAVE_GETHOSTBYNAME_R

/* Define this if you have the 3-arg version of gethostbyname_r(). */
#undef HAVE_GETHOSTBYNAME_R_3_ARG

/* Define this if you have the 5-arg version of gethostbyname_r(). */
#undef HAVE_GETHOSTBYNAME_R_5_ARG

/* Define this if you have the 6-arg version of gethostbyname_r(). */
#undef HAVE_GETHOSTBYNAME_R_6_ARG

/* Define to 1 if you have the `gethostname' function. */
#undef HAVE_GETHOSTNAME

/* Define to 1 if you have the `getitimer' function. */
#undef HAVE_GETITIMER

/* Define to 1 if you have the `getloadavg' function. */
#undef HAVE_GETLOADAVG

/* Define to 1 if you have the `getlogin' function. */
#undef HAVE_GETLOGIN

/* Define to 1 if you have the `getnameinfo' function. */
#undef HAVE_GETNAMEINFO

/* Define if you have the 'getpagesize' function. */
#undef HAVE_GETPAGESIZE

/* Define if you have the 'getpeername' function. */
#undef HAVE_GETPEERNAME

/* Define to 1 if you have the `getpgid' function. */
#undef HAVE_GETPGID

/* Define to 1 if you have the `getpgrp' function. */
#undef HAVE_GETPGRP

/* Define to 1 if you have the `getpid' function. */
#undef HAVE_GETPID

/* Define to 1 if you have the `getppid' function. */
#undef HAVE_GETPPID

/* Define to 1 if you have the `getpriority' function. */
#undef HAVE_GETPRIORITY

/* Define if you have the 'getprotobyname' function. */
#undef HAVE_GETPROTOBYNAME

/* Define to 1 if you have the `getpwent' function. */
#undef HAVE_GETPWENT

/* Define to 1 if you have the `getpwnam_r' function. */
#undef HAVE_GETPWNAM_R

/* Define to 1 if you have the `getpwuid' function. */
#undef HAVE_GETPWUID

/* Define to 1 if you have the `getpwuid_r' function. */
#undef HAVE_GETPWUID_R

/* Define to 1 if the getrandom() function is available */
#undef HAVE_GETRANDOM

/* Define to 1 if the Linux getrandom() syscall is available */
#undef HAVE_GETRANDOM_SYSCALL

/* Define to 1 if you have the `getresgid' function. */
#undef HAVE_GETRESGID

/* Define to 1 if you have the `getresuid' function. */
#undef HAVE_GETRESUID

/* Define to 1 if you have the `getrusage' function. */
#undef HAVE_GETRUSAGE

/* Define if you have the 'getservbyname' function. */
#undef HAVE_GETSERVBYNAME

/* Define if you have the 'getservbyport' function. */
#undef HAVE_GETSERVBYPORT

/* Define to 1 if you have the `getsid' function. */
#undef HAVE_GETSID

/* Define if you have the 'getsockname' function. */
#undef HAVE_GETSOCKNAME

/* Define to 1 if you have the `getspent' function. */
#undef HAVE_GETSPENT

/* Define to 1 if you have the `getspnam' function. */
#undef HAVE_GETSPNAM

/* Define to 1 if you have the `getuid' function. */
#undef HAVE_GETUID

/* Define to 1 if you have the `getwd' function. */
#undef HAVE_GETWD

/* Define if glibc has incorrect _FORTIFY_SOURCE wrappers for memmove and
   bcopy. */
#undef HAVE_GLIBC_MEMMOVE_BUG

/* Define to 1 if you have the `grantpt' function. */
#undef HAVE_GRANTPT

/* Define to 1 if you have the <grp.h> header file. */
#undef HAVE_GRP_H

/* Define if you have the 'hstrerror' function. */
#undef HAVE_HSTRERROR

/* Define this if you have le64toh() */
#undef HAVE_HTOLE64

/* Define to 1 if you have the `if_nameindex' function. */
#undef HAVE_IF_NAMEINDEX

/* Define if you have the 'inet_aton' function. */
#undef HAVE_INET_ATON

/* Define if you have the 'inet_ntoa' function. */
#undef HAVE_INET_NTOA

/* Define if you have the 'inet_pton' function. */
#undef HAVE_INET_PTON

/* Define to 1 if you have the `initgroups' function. */
#undef HAVE_INITGROUPS

/* Define to 1 if you have the <inttypes.h> header file. */
#undef HAVE_INTTYPES_H

/* Define to 1 if you have the <io.h> header file. */
#undef HAVE_IO_H

/* Define if gcc has the ipa-pure-const bug. */
#undef HAVE_IPA_PURE_CONST_BUG

/* Define to 1 if you have the `kill' function. */
#undef HAVE_KILL

/* Define to 1 if you have the `killpg' function. */
#undef HAVE_KILLPG

/* Define if you have the 'kqueue' function. */
#undef HAVE_KQUEUE

/* Define to 1 if you have the <langinfo.h> header file. */
#undef HAVE_LANGINFO_H

/* Defined to enable large file support when an off_t is bigger than a long
   and long long is at least as big as an off_t. You may need to add some
   flags for configuration and compilation to enable this mode. (For Solaris
   and Linux, the necessary defines are already defined.) */
#undef HAVE_LARGEFILE_SUPPORT

/* Define to 1 if you have the 'lchflags' function. */
#undef HAVE_LCHFLAGS

/* Define to 1 if you have the `lchmod' function. */
#undef HAVE_LCHMOD

/* Define to 1 if you have the `lchown' function. */
#undef HAVE_LCHOWN

/* Define to 1 if you want to build _blake2 module with libb2 */
#undef HAVE_LIBB2

/* Define to 1 if you have the `db' library (-ldb). */
#undef HAVE_LIBDB

/* Define to 1 if you have the `dl' library (-ldl). */
#undef HAVE_LIBDL

/* Define to 1 if you have the `dld' library (-ldld). */
#undef HAVE_LIBDLD

/* Define to 1 if you have the `ieee' library (-lieee). */
#undef HAVE_LIBIEEE

/* Define to 1 if you have the <libintl.h> header file. */
#undef HAVE_LIBINTL_H

/* Define to 1 if you have the `resolv' library (-lresolv). */
#undef HAVE_LIBRESOLV

/* Define to 1 if you have the `sendfile' library (-lsendfile). */
#undef HAVE_LIBSENDFILE

/* Define to 1 if you have the `sqlite3' library (-lsqlite3). */
#undef HAVE_LIBSQLITE3

/* Define to 1 if you have the <libutil.h> header file. */
#undef HAVE_LIBUTIL_H

/* Define if you have the 'link' function. */
#undef HAVE_LINK

/* Define to 1 if you have the `linkat' function. */
#undef HAVE_LINKAT

/* Define to 1 if you have the <linux/auxvec.h> header file. */
#undef HAVE_LINUX_AUXVEC_H

/* Define to 1 if you have the <linux/can/bcm.h> header file. */
#undef HAVE_LINUX_CAN_BCM_H

/* Define to 1 if you have the <linux/can.h> header file. */
#undef HAVE_LINUX_CAN_H

/* Define to 1 if you have the <linux/can/j1939.h> header file. */
#undef HAVE_LINUX_CAN_J1939_H

/* Define if compiling using Linux 3.6 or later. */
#undef HAVE_LINUX_CAN_RAW_FD_FRAMES

/* Define to 1 if you have the <linux/can/raw.h> header file. */
#undef HAVE_LINUX_CAN_RAW_H

/* Define if compiling using Linux 4.1 or later. */
#undef HAVE_LINUX_CAN_RAW_JOIN_FILTERS

/* Define to 1 if you have the <linux/fs.h> header file. */
#undef HAVE_LINUX_FS_H

/* Define to 1 if you have the <linux/limits.h> header file. */
#undef HAVE_LINUX_LIMITS_H

/* Define to 1 if you have the <linux/memfd.h> header file. */
#undef HAVE_LINUX_MEMFD_H

/* Define to 1 if you have the <linux/netlink.h> header file. */
#undef HAVE_LINUX_NETLINK_H

/* Define to 1 if you have the <linux/qrtr.h> header file. */
#undef HAVE_LINUX_QRTR_H

/* Define to 1 if you have the <linux/random.h> header file. */
#undef HAVE_LINUX_RANDOM_H

/* Define to 1 if you have the <linux/soundcard.h> header file. */
#undef HAVE_LINUX_SOUNDCARD_H

/* Define to 1 if you have the <linux/tipc.h> header file. */
#undef HAVE_LINUX_TIPC_H

/* Define to 1 if you have the <linux/vm_sockets.h> header file. */
#undef HAVE_LINUX_VM_SOCKETS_H

/* Define to 1 if you have the <linux/wait.h> header file. */
#undef HAVE_LINUX_WAIT_H

/* Define if you have the 'listen' function. */
#undef HAVE_LISTEN

/* Define to 1 if you have the `lockf' function. */
#undef HAVE_LOCKF

/* Define to 1 if you have the `log1p' function. */
#undef HAVE_LOG1P

/* Define to 1 if you have the `log2' function. */
#undef HAVE_LOG2

/* Define to 1 if you have the `login_tty' function. */
#undef HAVE_LOGIN_TTY

/* Define to 1 if the system has the type `long double'. */
#undef HAVE_LONG_DOUBLE

/* Define to 1 if you have the `lstat' function. */
#undef HAVE_LSTAT

/* Define to 1 if you have the `lutimes' function. */
#undef HAVE_LUTIMES

/* Define to 1 if you have the <lzma.h> header file. */
#undef HAVE_LZMA_H

/* Define to 1 if you have the `madvise' function. */
#undef HAVE_MADVISE

/* Define this if you have the makedev macro. */
#undef HAVE_MAKEDEV

/* Define to 1 if you have the `mbrtowc' function. */
#undef HAVE_MBRTOWC

/* Define if you have the 'memfd_create' function. */
#undef HAVE_MEMFD_CREATE

/* Define to 1 if you have the `memrchr' function. */
#undef HAVE_MEMRCHR

/* Define to 1 if you have the <minix/config.h> header file. */
#undef HAVE_MINIX_CONFIG_H

/* Define to 1 if you have the `mkdirat' function. */
#undef HAVE_MKDIRAT

/* Define to 1 if you have the `mkfifo' function. */
#undef HAVE_MKFIFO

/* Define to 1 if you have the `mkfifoat' function. */
#undef HAVE_MKFIFOAT

/* Define to 1 if you have the `mknod' function. */
#undef HAVE_MKNOD

/* Define to 1 if you have the `mknodat' function. */
#undef HAVE_MKNODAT

/* Define to 1 if you have the `mktime' function. */
#undef HAVE_MKTIME

/* Define to 1 if you have the `mmap' function. */
#undef HAVE_MMAP

/* Define to 1 if you have the `mremap' function. */
#undef HAVE_MREMAP

/* Define to 1 if you have the `nanosleep' function. */
#undef HAVE_NANOSLEEP

/* Define to 1 if you have the `ncursesw' library. */
#undef HAVE_NCURSESW

/* Define to 1 if you have the <ncurses.h> header file. */
#undef HAVE_NCURSES_H

/* Define to 1 if you have the <ndbm.h> header file. */
#undef HAVE_NDBM_H

/* Define to 1 if you have the <ndir.h> header file, and it defines `DIR'. */
#undef HAVE_NDIR_H

/* Define to 1 if you have the <netcan/can.h> header file. */
#undef HAVE_NETCAN_CAN_H

/* Define to 1 if you have the <netdb.h> header file. */
#undef HAVE_NETDB_H

/* Define to 1 if you have the <netinet/in.h> header file. */
#undef HAVE_NETINET_IN_H

/* Define to 1 if you have the <netlink/netlink.h> header file. */
#undef HAVE_NETLINK_NETLINK_H

/* Define to 1 if you have the <netpacket/packet.h> header file. */
#undef HAVE_NETPACKET_PACKET_H

/* Define to 1 if you have the <net/ethernet.h> header file. */
#undef HAVE_NET_ETHERNET_H

/* Define to 1 if you have the <net/if.h> header file. */
#undef HAVE_NET_IF_H

/* Define to 1 if you have the `nice' function. */
#undef HAVE_NICE

/* Define if the internal form of wchar_t in non-Unicode locales is not
   Unicode. */
#undef HAVE_NON_UNICODE_WCHAR_T_REPRESENTATION

/* Define to 1 if you have the `openat' function. */
#undef HAVE_OPENAT

/* Define to 1 if you have the `opendir' function. */
#undef HAVE_OPENDIR

/* Define to 1 if you have the `openpty' function. */
#undef HAVE_OPENPTY

/* Define to 1 if you have the <panel.h> header file. */
#undef HAVE_PANEL_H

/* Define to 1 if you have the `pathconf' function. */
#undef HAVE_PATHCONF

/* Define to 1 if you have the `pause' function. */
#undef HAVE_PAUSE

/* Define to 1 if you have the `pipe' function. */
#undef HAVE_PIPE

/* Define to 1 if you have the `pipe2' function. */
#undef HAVE_PIPE2

/* Define to 1 if you have the `plock' function. */
#undef HAVE_PLOCK

/* Define to 1 if you have the `poll' function. */
#undef HAVE_POLL

/* Define to 1 if you have the <poll.h> header file. */
#undef HAVE_POLL_H

/* Define to 1 if you have the `posix_fadvise' function. */
#undef HAVE_POSIX_FADVISE

/* Define to 1 if you have the `posix_fallocate' function. */
#undef HAVE_POSIX_FALLOCATE

/* Define to 1 if you have the `posix_openpt' function. */
#undef HAVE_POSIX_OPENPT

/* Define to 1 if you have the `posix_spawn' function. */
#undef HAVE_POSIX_SPAWN

/* Define to 1 if you have the `posix_spawnp' function. */
#undef HAVE_POSIX_SPAWNP

/* Define to 1 if you have the `posix_spawn_file_actions_addclosefrom_np'
   function. */
#undef HAVE_POSIX_SPAWN_FILE_ACTIONS_ADDCLOSEFROM_NP

/* Define to 1 if you have the `pread' function. */
#undef HAVE_PREAD

/* Define to 1 if you have the `preadv' function. */
#undef HAVE_PREADV

/* Define to 1 if you have the `preadv2' function. */
#undef HAVE_PREADV2

/* Define if you have the 'prlimit' function. */
#undef HAVE_PRLIMIT

/* Define to 1 if you have the <process.h> header file. */
#undef HAVE_PROCESS_H

/* Define to 1 if you have the `process_vm_readv' function. */
#undef HAVE_PROCESS_VM_READV

/* Define if your compiler supports function prototype */
#undef HAVE_PROTOTYPES

/* Define to 1 if you have the `pthread_condattr_setclock' function. */
#undef HAVE_PTHREAD_CONDATTR_SETCLOCK

/* Define to 1 if you have the `pthread_cond_timedwait_relative_np' function.
   */
#undef HAVE_PTHREAD_COND_TIMEDWAIT_RELATIVE_NP

/* Defined for Solaris 2.6 bug in pthread header. */
#undef HAVE_PTHREAD_DESTRUCTOR

/* Define to 1 if you have the `pthread_getcpuclockid' function. */
#undef HAVE_PTHREAD_GETCPUCLOCKID

/* Define to 1 if you have the <pthread.h> header file. */
#undef HAVE_PTHREAD_H

/* Define to 1 if you have the `pthread_init' function. */
#undef HAVE_PTHREAD_INIT

/* Define to 1 if you have the `pthread_kill' function. */
#undef HAVE_PTHREAD_KILL

/* Define to 1 if you have the `pthread_sigmask' function. */
#undef HAVE_PTHREAD_SIGMASK

/* Define if platform requires stubbed pthreads support */
#undef HAVE_PTHREAD_STUBS

/* Define to 1 if you have the `ptsname' function. */
#undef HAVE_PTSNAME

/* Define to 1 if you have the `ptsname_r' function. */
#undef HAVE_PTSNAME_R

/* Define to 1 if you have the <pty.h> header file. */
#undef HAVE_PTY_H

/* Define to 1 if you have the `pwrite' function. */
#undef HAVE_PWRITE

/* Define to 1 if you have the `pwritev' function. */
#undef HAVE_PWRITEV

/* Define to 1 if you have the `pwritev2' function. */
#undef HAVE_PWRITEV2

/* Define to 1 if you have the <readline/readline.h> header file. */
#undef HAVE_READLINE_READLINE_H

/* Define to 1 if you have the `readlink' function. */
#undef HAVE_READLINK

/* Define to 1 if you have the `readlinkat' function. */
#undef HAVE_READLINKAT

/* Define to 1 if you have the `readv' function. */
#undef HAVE_READV

/* Define to 1 if you have the `realpath' function. */
#undef HAVE_REALPATH

/* Define if you have the 'recvfrom' function. */
#undef HAVE_RECVFROM

/* Define to 1 if you have the `renameat' function. */
#undef HAVE_RENAMEAT

/* Define if readline supports append_history */
#undef HAVE_RL_APPEND_HISTORY

/* Define if you can turn off readline's signal handling. */
#undef HAVE_RL_CATCH_SIGNAL

/* Define to 1 if the system has the type `rl_compdisp_func_t'. */
#undef HAVE_RL_COMPDISP_FUNC_T

/* Define if you have readline 2.2 */
#undef HAVE_RL_COMPLETION_APPEND_CHARACTER

/* Define if you have readline 4.0 */
#undef HAVE_RL_COMPLETION_DISPLAY_MATCHES_HOOK

/* Define if you have readline 4.2 */
#undef HAVE_RL_COMPLETION_MATCHES

/* Define if you have rl_completion_suppress_append */
#undef HAVE_RL_COMPLETION_SUPPRESS_APPEND

/* Define if you have readline 4.0 */
#undef HAVE_RL_PRE_INPUT_HOOK

/* Define if you have readline 4.0 */
#undef HAVE_RL_RESIZE_TERMINAL

/* Define to 1 if you have the `rtpSpawn' function. */
#undef HAVE_RTPSPAWN

/* Define to 1 if you have the `sched_get_priority_max' function. */
#undef HAVE_SCHED_GET_PRIORITY_MAX

/* Define to 1 if you have the <sched.h> header file. */
#undef HAVE_SCHED_H

/* Define to 1 if you have the `sched_rr_get_interval' function. */
#undef HAVE_SCHED_RR_GET_INTERVAL

/* Define to 1 if you have the `sched_setaffinity' function. */
#undef HAVE_SCHED_SETAFFINITY

/* Define to 1 if you have the `sched_setparam' function. */
#undef HAVE_SCHED_SETPARAM

/* Define to 1 if you have the `sched_setscheduler' function. */
#undef HAVE_SCHED_SETSCHEDULER

/* Define to 1 if you have the `sem_clockwait' function. */
#undef HAVE_SEM_CLOCKWAIT

/* Define to 1 if you have the `sem_getvalue' function. */
#undef HAVE_SEM_GETVALUE

/* Define to 1 if you have the `sem_open' function. */
#undef HAVE_SEM_OPEN

/* Define to 1 if you have the `sem_timedwait' function. */
#undef HAVE_SEM_TIMEDWAIT

/* Define to 1 if you have the `sem_unlink' function. */
#undef HAVE_SEM_UNLINK

/* Define to 1 if you have the `sendfile' function. */
#undef HAVE_SENDFILE

/* Define if you have the 'sendto' function. */
#undef HAVE_SENDTO

/* Define to 1 if you have the `setegid' function. */
#undef HAVE_SETEGID

/* Define to 1 if you have the `seteuid' function. */
#undef HAVE_SETEUID

/* Define to 1 if you have the `setgid' function. */
#undef HAVE_SETGID

/* Define if you have the 'setgroups' function. */
#undef HAVE_SETGROUPS

/* Define to 1 if you have the `sethostname' function. */
#undef HAVE_SETHOSTNAME

/* Define to 1 if you have the `setitimer' function. */
#undef HAVE_SETITIMER

/* Define to 1 if you have the <setjmp.h> header file. */
#undef HAVE_SETJMP_H

/* Define to 1 if you have the `setlocale' function. */
#undef HAVE_SETLOCALE

/* Define to 1 if you have the `setns' function. */
#undef HAVE_SETNS

/* Define to 1 if you have the `setpgid' function. */
#undef HAVE_SETPGID

/* Define to 1 if you have the `setpgrp' function. */
#undef HAVE_SETPGRP

/* Define to 1 if you have the `setpriority' function. */
#undef HAVE_SETPRIORITY

/* Define to 1 if you have the `setregid' function. */
#undef HAVE_SETREGID

/* Define to 1 if you have the `setresgid' function. */
#undef HAVE_SETRESGID

/* Define to 1 if you have the `setresuid' function. */
#undef HAVE_SETRESUID

/* Define to 1 if you have the `setreuid' function. */
#undef HAVE_SETREUID

/* Define to 1 if you have the `setsid' function. */
#undef HAVE_SETSID

/* Define if you have the 'setsockopt' function. */
#undef HAVE_SETSOCKOPT

/* Define to 1 if you have the `setuid' function. */
#undef HAVE_SETUID

/* Define to 1 if you have the `setvbuf' function. */
#undef HAVE_SETVBUF

/* Define to 1 if you have the <shadow.h> header file. */
#undef HAVE_SHADOW_H

/* Define to 1 if you have the `shm_open' function. */
#undef HAVE_SHM_OPEN

/* Define to 1 if you have the `shm_unlink' function. */
#undef HAVE_SHM_UNLINK

/* Define to 1 if you have the `shutdown' function. */
#undef HAVE_SHUTDOWN

/* Define to 1 if you have the `sigaction' function. */
#undef HAVE_SIGACTION

/* Define to 1 if you have the `sigaltstack' function. */
#undef HAVE_SIGALTSTACK

/* Define to 1 if you have the `sigfillset' function. */
#undef HAVE_SIGFILLSET

/* Define to 1 if `si_band' is a member of `siginfo_t'. */
#undef HAVE_SIGINFO_T_SI_BAND

/* Define to 1 if you have the `siginterrupt' function. */
#undef HAVE_SIGINTERRUPT

/* Define to 1 if you have the <signal.h> header file. */
#undef HAVE_SIGNAL_H

/* Define to 1 if you have the `sigpending' function. */
#undef HAVE_SIGPENDING

/* Define to 1 if you have the `sigrelse' function. */
#undef HAVE_SIGRELSE

/* Define to 1 if you have the `sigtimedwait' function. */
#undef HAVE_SIGTIMEDWAIT

/* Define to 1 if you have the `sigwait' function. */
#undef HAVE_SIGWAIT

/* Define to 1 if you have the `sigwaitinfo' function. */
#undef HAVE_SIGWAITINFO

/* Define to 1 if you have the `snprintf' function. */
#undef HAVE_SNPRINTF

/* struct sockaddr_alg (linux/if_alg.h) */
#undef HAVE_SOCKADDR_ALG

/* Define if sockaddr has sa_len member */
#undef HAVE_SOCKADDR_SA_LEN

/* struct sockaddr_storage (sys/socket.h) */
#undef HAVE_SOCKADDR_STORAGE

/* Define if you have the 'socket' function. */
#undef HAVE_SOCKET

/* Define if you have the 'socketpair' function. */
#undef HAVE_SOCKETPAIR

/* Define to 1 if the system has the type `socklen_t'. */
#undef HAVE_SOCKLEN_T

/* Define to 1 if you have the <spawn.h> header file. */
#undef HAVE_SPAWN_H

/* Define to 1 if you have the `splice' function. */
#undef HAVE_SPLICE

/* Define to 1 if the system has the type `ssize_t'. */
#undef HAVE_SSIZE_T

/* Define to 1 if you have the `statvfs' function. */
#undef HAVE_STATVFS

/* Define if you have struct stat.st_mtim.tv_nsec */
#undef HAVE_STAT_TV_NSEC

/* Define if you have struct stat.st_mtimensec */
#undef HAVE_STAT_TV_NSEC2

/* Define to 1 if you have the <stdint.h> header file. */
#undef HAVE_STDINT_H

/* Define to 1 if you have the <stdio.h> header file. */
#undef HAVE_STDIO_H

/* Define to 1 if you have the <stdlib.h> header file. */
#undef HAVE_STDLIB_H

/* Has stdatomic.h with atomic_int and atomic_uintptr_t */
#undef HAVE_STD_ATOMIC

/* Define to 1 if you have the `strftime' function. */
#undef HAVE_STRFTIME

/* Define to 1 if you have the <strings.h> header file. */
#undef HAVE_STRINGS_H

/* Define to 1 if you have the <string.h> header file. */
#undef HAVE_STRING_H

/* Define to 1 if you have the `strlcpy' function. */
#undef HAVE_STRLCPY

/* Define to 1 if you have the <stropts.h> header file. */
#undef HAVE_STROPTS_H

/* Define to 1 if you have the `strsignal' function. */
#undef HAVE_STRSIGNAL

/* Define to 1 if `pw_gecos' is a member of `struct passwd'. */
#undef HAVE_STRUCT_PASSWD_PW_GECOS

/* Define to 1 if `pw_passwd' is a member of `struct passwd'. */
#undef HAVE_STRUCT_PASSWD_PW_PASSWD

/* Define to 1 if `st_birthtime' is a member of `struct stat'. */
#undef HAVE_STRUCT_STAT_ST_BIRTHTIME

/* Define to 1 if `st_blksize' is a member of `struct stat'. */
#undef HAVE_STRUCT_STAT_ST_BLKSIZE

/* Define to 1 if `st_blocks' is a member of `struct stat'. */
#undef HAVE_STRUCT_STAT_ST_BLOCKS

/* Define to 1 if `st_flags' is a member of `struct stat'. */
#undef HAVE_STRUCT_STAT_ST_FLAGS

/* Define to 1 if `st_gen' is a member of `struct stat'. */
#undef HAVE_STRUCT_STAT_ST_GEN

/* Define to 1 if `st_rdev' is a member of `struct stat'. */
#undef HAVE_STRUCT_STAT_ST_RDEV

/* Define to 1 if `tm_zone' is a member of `struct tm'. */
#undef HAVE_STRUCT_TM_TM_ZONE

/* Define if you have the 'symlink' function. */
#undef HAVE_SYMLINK

/* Define to 1 if you have the `symlinkat' function. */
#undef HAVE_SYMLINKAT

/* Define to 1 if you have the `sync' function. */
#undef HAVE_SYNC

/* Define to 1 if you have the `sysconf' function. */
#undef HAVE_SYSCONF

/* Define to 1 if you have the <sysexits.h> header file. */
#undef HAVE_SYSEXITS_H

/* Define to 1 if you have the <syslog.h> header file. */
#undef HAVE_SYSLOG_H

/* Define to 1 if you have the `system' function. */
#undef HAVE_SYSTEM

/* Define to 1 if you have the <sys/audioio.h> header file. */
#undef HAVE_SYS_AUDIOIO_H

/* Define to 1 if you have the <sys/auxv.h> header file. */
#undef HAVE_SYS_AUXV_H

/* Define to 1 if you have the <sys/bsdtty.h> header file. */
#undef HAVE_SYS_BSDTTY_H

/* Define to 1 if you have the <sys/devpoll.h> header file. */
#undef HAVE_SYS_DEVPOLL_H

/* Define to 1 if you have the <sys/dir.h> header file, and it defines `DIR'.
   */
#undef HAVE_SYS_DIR_H

/* Define to 1 if you have the <sys/endian.h> header file. */
#undef HAVE_SYS_ENDIAN_H

/* Define to 1 if you have the <sys/epoll.h> header file. */
#undef HAVE_SYS_EPOLL_H

/* Define to 1 if you have the <sys/eventfd.h> header file. */
#undef HAVE_SYS_EVENTFD_H

/* Define to 1 if you have the <sys/event.h> header file. */
#undef HAVE_SYS_EVENT_H

/* Define to 1 if you have the <sys/file.h> header file. */
#undef HAVE_SYS_FILE_H

/* Define to 1 if you have the <sys/ioctl.h> header file. */
#undef HAVE_SYS_IOCTL_H

/* Define to 1 if you have the <sys/kern_control.h> header file. */
#undef HAVE_SYS_KERN_CONTROL_H

/* Define to 1 if you have the <sys/loadavg.h> header file. */
#undef HAVE_SYS_LOADAVG_H

/* Define to 1 if you have the <sys/lock.h> header file. */
#undef HAVE_SYS_LOCK_H

/* Define to 1 if you have the <sys/memfd.h> header file. */
#undef HAVE_SYS_MEMFD_H

/* Define to 1 if you have the <sys/mkdev.h> header file. */
#undef HAVE_SYS_MKDEV_H

/* Define to 1 if you have the <sys/mman.h> header file. */
#undef HAVE_SYS_MMAN_H

/* Define to 1 if you have the <sys/modem.h> header file. */
#undef HAVE_SYS_MODEM_H

/* Define to 1 if you have the <sys/ndir.h> header file, and it defines `DIR'.
   */
#undef HAVE_SYS_NDIR_H

/* Define to 1 if you have the <sys/param.h> header file. */
#undef HAVE_SYS_PARAM_H

/* Define to 1 if you have the <sys/poll.h> header file. */
#undef HAVE_SYS_POLL_H

/* Define to 1 if you have the <sys/random.h> header file. */
#undef HAVE_SYS_RANDOM_H

/* Define to 1 if you have the <sys/resource.h> header file. */
#undef HAVE_SYS_RESOURCE_H

/* Define to 1 if you have the <sys/select.h> header file. */
#undef HAVE_SYS_SELECT_H

/* Define to 1 if you have the <sys/sendfile.h> header file. */
#undef HAVE_SYS_SENDFILE_H

/* Define to 1 if you have the <sys/socket.h> header file. */
#undef HAVE_SYS_SOCKET_H

/* Define to 1 if you have the <sys/soundcard.h> header file. */
#undef HAVE_SYS_SOUNDCARD_H

/* Define to 1 if you have the <sys/statvfs.h> header file. */
#undef HAVE_SYS_STATVFS_H

/* Define to 1 if you have the <sys/stat.h> header file. */
#undef HAVE_SYS_STAT_H

/* Define to 1 if you have the <sys/syscall.h> header file. */
#undef HAVE_SYS_SYSCALL_H

/* Define to 1 if you have the <sys/sysmacros.h> header file. */
#undef HAVE_SYS_SYSMACROS_H

/* Define to 1 if you have the <sys/sys_domain.h> header file. */
#undef HAVE_SYS_SYS_DOMAIN_H

/* Define to 1 if you have the <sys/termio.h> header file. */
#undef HAVE_SYS_TERMIO_H

/* Define to 1 if you have the <sys/timerfd.h> header file. */
#undef HAVE_SYS_TIMERFD_H

/* Define to 1 if you have the <sys/times.h> header file. */
#undef HAVE_SYS_TIMES_H

/* Define to 1 if you have the <sys/time.h> header file. */
#undef HAVE_SYS_TIME_H

/* Define to 1 if you have the <sys/types.h> header file. */
#undef HAVE_SYS_TYPES_H

/* Define to 1 if you have the <sys/uio.h> header file. */
#undef HAVE_SYS_UIO_H

/* Define to 1 if you have the <sys/un.h> header file. */
#undef HAVE_SYS_UN_H

/* Define to 1 if you have the <sys/utsname.h> header file. */
#undef HAVE_SYS_UTSNAME_H

/* Define to 1 if you have the <sys/wait.h> header file. */
#undef HAVE_SYS_WAIT_H

/* Define to 1 if you have the <sys/xattr.h> header file. */
#undef HAVE_SYS_XATTR_H

/* Define to 1 if you have the `tcgetpgrp' function. */
#undef HAVE_TCGETPGRP

/* Define to 1 if you have the `tcsetpgrp' function. */
#undef HAVE_TCSETPGRP

/* Define to 1 if you have the `tempnam' function. */
#undef HAVE_TEMPNAM

/* Define to 1 if you have the <termios.h> header file. */
#undef HAVE_TERMIOS_H

/* Define to 1 if you have the <term.h> header file. */
#undef HAVE_TERM_H

/* Define to 1 if you have the `timegm' function. */
#undef HAVE_TIMEGM

/* Define if you have the 'timerfd_create' function. */
#undef HAVE_TIMERFD_CREATE

/* Define to 1 if you have the `times' function. */
#undef HAVE_TIMES

/* Define to 1 if you have the `tmpfile' function. */
#undef HAVE_TMPFILE

/* Define to 1 if you have the `tmpnam' function. */
#undef HAVE_TMPNAM

/* Define to 1 if you have the `tmpnam_r' function. */
#undef HAVE_TMPNAM_R

/* Define to 1 if your `struct tm' has `tm_zone'. Deprecated, use
   `HAVE_STRUCT_TM_TM_ZONE' instead. */
#undef HAVE_TM_ZONE

/* Define to 1 if you have the `truncate' function. */
#undef HAVE_TRUNCATE

/* Define to 1 if you have the `ttyname' function. */
#undef HAVE_TTYNAME

/* Define to 1 if you don't have `tm_zone' but do have the external array
   `tzname'. */
#undef HAVE_TZNAME

/* Define to 1 if you have the `umask' function. */
#undef HAVE_UMASK

/* Define to 1 if you have the `uname' function. */
#undef HAVE_UNAME

/* Define to 1 if you have the <unistd.h> header file. */
#undef HAVE_UNISTD_H

/* Define to 1 if you have the `unlinkat' function. */
#undef HAVE_UNLINKAT

/* Define to 1 if you have the `unlockpt' function. */
#undef HAVE_UNLOCKPT

/* Define to 1 if you have the `unshare' function. */
#undef HAVE_UNSHARE

/* Define if you have a useable wchar_t type defined in wchar.h; useable means
   wchar_t must be an unsigned type with at least 16 bits. (see
   Include/unicodeobject.h). */
#undef HAVE_USABLE_WCHAR_T

/* Define to 1 if you have the <util.h> header file. */
#undef HAVE_UTIL_H

/* Define to 1 if you have the `utimensat' function. */
#undef HAVE_UTIMENSAT

/* Define to 1 if you have the `utimes' function. */
#undef HAVE_UTIMES

/* Define to 1 if you have the <utime.h> header file. */
#undef HAVE_UTIME_H

/* Define to 1 if you have the <utmp.h> header file. */
#undef HAVE_UTMP_H

/* Define to 1 if you have the `uuid_create' function. */
#undef HAVE_UUID_CREATE

/* Define to 1 if you have the `uuid_enc_be' function. */
#undef HAVE_UUID_ENC_BE

/* Define if uuid_generate_time_safe() exists. */
#undef HAVE_UUID_GENERATE_TIME_SAFE

/* Define to 1 if you have the <uuid.h> header file. */
#undef HAVE_UUID_H

/* Define to 1 if you have the <uuid/uuid.h> header file. */
#undef HAVE_UUID_UUID_H

/* Define to 1 if you have the `vfork' function. */
#undef HAVE_VFORK

/* Define to 1 if you have the `wait' function. */
#undef HAVE_WAIT

/* Define to 1 if you have the `wait3' function. */
#undef HAVE_WAIT3

/* Define to 1 if you have the `wait4' function. */
#undef HAVE_WAIT4

/* Define to 1 if you have the `waitid' function. */
#undef HAVE_WAITID

/* Define to 1 if you have the `waitpid' function. */
#undef HAVE_WAITPID

/* Define if the compiler provides a wchar.h header file. */
#undef HAVE_WCHAR_H

/* Define to 1 if you have the `wcscoll' function. */
#undef HAVE_WCSCOLL

/* Define to 1 if you have the `wcsftime' function. */
#undef HAVE_WCSFTIME

/* Define to 1 if you have the `wcsxfrm' function. */
#undef HAVE_WCSXFRM

/* Define to 1 if you have the `wmemcmp' function. */
#undef HAVE_WMEMCMP

/* Define if tzset() actually switches the local timezone in a meaningful way.
   */
#undef HAVE_WORKING_TZSET

/* Define to 1 if you have the `writev' function. */
#undef HAVE_WRITEV

/* Define if the zlib library has inflateCopy */
#undef HAVE_ZLIB_COPY

/* Define to 1 if you have the <zlib.h> header file. */
#undef HAVE_ZLIB_H

/* Define to 1 if you have the `_getpty' function. */
#undef HAVE__GETPTY

/* Define to 1 if the system has the type `__uint128_t'. */
#undef HAVE___UINT128_T

/* Define to 1 if `major', `minor', and `makedev' are declared in <mkdev.h>.
   */
#undef MAJOR_IN_MKDEV

/* Define to 1 if `major', `minor', and `makedev' are declared in
   <sysmacros.h>. */
#undef MAJOR_IN_SYSMACROS

/* Define if mvwdelch in curses.h is an expression. */
#undef MVWDELCH_IS_EXPRESSION

/* Define to the address where bug reports for this package should be sent. */
#undef PACKAGE_BUGREPORT

/* Define to the full name of this package. */
#undef PACKAGE_NAME

/* Define to the full name and version of this package. */
#undef PACKAGE_STRING

/* Define to the one symbol short name of this package. */
#undef PACKAGE_TARNAME

/* Define to the home page for this package. */
#undef PACKAGE_URL

/* Define to the version of this package. */
#undef PACKAGE_VERSION

/* Define if POSIX semaphores aren't enabled on your system */
#undef POSIX_SEMAPHORES_NOT_ENABLED

/* Define if pthread_key_t is compatible with int. */
#undef PTHREAD_KEY_T_IS_COMPATIBLE_WITH_INT

/* Defined if PTHREAD_SCOPE_SYSTEM supported. */
#undef PTHREAD_SYSTEM_SCHED_SUPPORTED

/* Define as the preferred size in bits of long digits */
#undef PYLONG_BITS_IN_DIGIT

/* enabled builtin hash modules */
#undef PY_BUILTIN_HASHLIB_HASHES

/* Define if you want to coerce the C locale to a UTF-8 based locale */
#undef PY_COERCE_C_LOCALE

/* Define to 1 if you have the perf trampoline. */
#undef PY_HAVE_PERF_TRAMPOLINE

/* Define to 1 to build the sqlite module with loadable extensions support. */
#undef PY_SQLITE_ENABLE_LOAD_EXTENSION

/* Define if SQLite was compiled with the serialize API */
#undef PY_SQLITE_HAVE_SERIALIZE

/* Default cipher suites list for ssl module. 1: Python's preferred selection,
   2: leave OpenSSL defaults untouched, 0: custom string */
#undef PY_SSL_DEFAULT_CIPHERS

/* Cipher suite string for PY_SSL_DEFAULT_CIPHERS=0 */
#undef PY_SSL_DEFAULT_CIPHER_STRING

/* PEP 11 Support tier (1, 2, 3 or 0 for unsupported) */
#undef PY_SUPPORT_TIER

/* Define if you want to build an interpreter with many run-time checks. */
#undef Py_DEBUG

/* Defined if Python is built as a shared library. */
#undef Py_ENABLE_SHARED

/* Define if you want to disable the GIL */
#undef Py_GIL_DISABLED

/* Define hash algorithm for str, bytes and memoryview. SipHash24: 1, FNV: 2,
   SipHash13: 3, externally defined: 0 */
#undef Py_HASH_ALGORITHM

<<<<<<< HEAD
/* Defined if _Complex C type is available. */
#undef Py_HAVE_C_COMPLEX
=======
/* Define if year with century should be normalized for strftime. */
#undef Py_NORMALIZE_CENTURY
>>>>>>> 2cb84b10

/* Define if rl_startup_hook takes arguments */
#undef Py_RL_STARTUP_HOOK_TAKES_ARGS

/* Define if you want to enable internal statistics gathering. */
#undef Py_STATS

/* The version of SunOS/Solaris as reported by `uname -r' without the dot. */
#undef Py_SUNOS_VERSION

/* Define if you want to enable tracing references for debugging purpose */
#undef Py_TRACE_REFS

/* assume C89 semantics that RETSIGTYPE is always void */
#undef RETSIGTYPE

/* Define if setpgrp() must be called as setpgrp(0, 0). */
#undef SETPGRP_HAVE_ARG

/* Define if i>>j for signed int i does not extend the sign bit when i < 0 */
#undef SIGNED_RIGHT_SHIFT_ZERO_FILLS

/* The size of `double', as computed by sizeof. */
#undef SIZEOF_DOUBLE

/* The size of `float', as computed by sizeof. */
#undef SIZEOF_FLOAT

/* The size of `fpos_t', as computed by sizeof. */
#undef SIZEOF_FPOS_T

/* The size of `int', as computed by sizeof. */
#undef SIZEOF_INT

/* The size of `long', as computed by sizeof. */
#undef SIZEOF_LONG

/* The size of `long double', as computed by sizeof. */
#undef SIZEOF_LONG_DOUBLE

/* The size of `long long', as computed by sizeof. */
#undef SIZEOF_LONG_LONG

/* The size of `off_t', as computed by sizeof. */
#undef SIZEOF_OFF_T

/* The size of `pid_t', as computed by sizeof. */
#undef SIZEOF_PID_T

/* The size of `pthread_key_t', as computed by sizeof. */
#undef SIZEOF_PTHREAD_KEY_T

/* The size of `pthread_t', as computed by sizeof. */
#undef SIZEOF_PTHREAD_T

/* The size of `short', as computed by sizeof. */
#undef SIZEOF_SHORT

/* The size of `size_t', as computed by sizeof. */
#undef SIZEOF_SIZE_T

/* The size of `time_t', as computed by sizeof. */
#undef SIZEOF_TIME_T

/* The size of `uintptr_t', as computed by sizeof. */
#undef SIZEOF_UINTPTR_T

/* The size of `void *', as computed by sizeof. */
#undef SIZEOF_VOID_P

/* The size of `wchar_t', as computed by sizeof. */
#undef SIZEOF_WCHAR_T

/* The size of `_Bool', as computed by sizeof. */
#undef SIZEOF__BOOL

/* Define to 1 if you have the ANSI C header files. */
#undef STDC_HEADERS

/* Define if you can safely include both <sys/select.h> and <sys/time.h>
   (which you can't on SCO ODT 3.0). */
#undef SYS_SELECT_WITH_SYS_TIME

/* Custom thread stack size depending on chosen sanitizer runtimes. */
#undef THREAD_STACK_SIZE

/* Library needed by timemodule.c: librt may be needed for clock_gettime() */
#undef TIMEMODULE_LIB

/* Define to 1 if your <sys/time.h> declares `struct tm'. */
#undef TM_IN_SYS_TIME

/* Define if you want to use computed gotos in ceval.c. */
#undef USE_COMPUTED_GOTOS

/* Enable extensions on AIX 3, Interix.  */
#ifndef _ALL_SOURCE
# undef _ALL_SOURCE
#endif
/* Enable general extensions on macOS.  */
#ifndef _DARWIN_C_SOURCE
# undef _DARWIN_C_SOURCE
#endif
/* Enable general extensions on Solaris.  */
#ifndef __EXTENSIONS__
# undef __EXTENSIONS__
#endif
/* Enable GNU extensions on systems that have them.  */
#ifndef _GNU_SOURCE
# undef _GNU_SOURCE
#endif
/* Enable X/Open compliant socket functions that do not require linking
   with -lxnet on HP-UX 11.11.  */
#ifndef _HPUX_ALT_XOPEN_SOCKET_API
# undef _HPUX_ALT_XOPEN_SOCKET_API
#endif
/* Identify the host operating system as Minix.
   This macro does not affect the system headers' behavior.
   A future release of Autoconf may stop defining this macro.  */
#ifndef _MINIX
# undef _MINIX
#endif
/* Enable general extensions on NetBSD.
   Enable NetBSD compatibility extensions on Minix.  */
#ifndef _NETBSD_SOURCE
# undef _NETBSD_SOURCE
#endif
/* Enable OpenBSD compatibility extensions on NetBSD.
   Oddly enough, this does nothing on OpenBSD.  */
#ifndef _OPENBSD_SOURCE
# undef _OPENBSD_SOURCE
#endif
/* Define to 1 if needed for POSIX-compatible behavior.  */
#ifndef _POSIX_SOURCE
# undef _POSIX_SOURCE
#endif
/* Define to 2 if needed for POSIX-compatible behavior.  */
#ifndef _POSIX_1_SOURCE
# undef _POSIX_1_SOURCE
#endif
/* Enable POSIX-compatible threading on Solaris.  */
#ifndef _POSIX_PTHREAD_SEMANTICS
# undef _POSIX_PTHREAD_SEMANTICS
#endif
/* Enable extensions specified by ISO/IEC TS 18661-5:2014.  */
#ifndef __STDC_WANT_IEC_60559_ATTRIBS_EXT__
# undef __STDC_WANT_IEC_60559_ATTRIBS_EXT__
#endif
/* Enable extensions specified by ISO/IEC TS 18661-1:2014.  */
#ifndef __STDC_WANT_IEC_60559_BFP_EXT__
# undef __STDC_WANT_IEC_60559_BFP_EXT__
#endif
/* Enable extensions specified by ISO/IEC TS 18661-2:2015.  */
#ifndef __STDC_WANT_IEC_60559_DFP_EXT__
# undef __STDC_WANT_IEC_60559_DFP_EXT__
#endif
/* Enable extensions specified by ISO/IEC TS 18661-4:2015.  */
#ifndef __STDC_WANT_IEC_60559_FUNCS_EXT__
# undef __STDC_WANT_IEC_60559_FUNCS_EXT__
#endif
/* Enable extensions specified by ISO/IEC TS 18661-3:2015.  */
#ifndef __STDC_WANT_IEC_60559_TYPES_EXT__
# undef __STDC_WANT_IEC_60559_TYPES_EXT__
#endif
/* Enable extensions specified by ISO/IEC TR 24731-2:2010.  */
#ifndef __STDC_WANT_LIB_EXT2__
# undef __STDC_WANT_LIB_EXT2__
#endif
/* Enable extensions specified by ISO/IEC 24747:2009.  */
#ifndef __STDC_WANT_MATH_SPEC_FUNCS__
# undef __STDC_WANT_MATH_SPEC_FUNCS__
#endif
/* Enable extensions on HP NonStop.  */
#ifndef _TANDEM_SOURCE
# undef _TANDEM_SOURCE
#endif
/* Enable X/Open extensions.  Define to 500 only if necessary
   to make mbstate_t available.  */
#ifndef _XOPEN_SOURCE
# undef _XOPEN_SOURCE
#endif


/* Define if WINDOW in curses.h offers a field _flags. */
#undef WINDOW_HAS_FLAGS

/* Define if you want build the _decimal module using a coroutine-local rather
   than a thread-local context */
#undef WITH_DECIMAL_CONTEXTVAR

/* Define if you want documentation strings in extension modules */
#undef WITH_DOC_STRINGS

/* Define if you want to compile in DTrace support */
#undef WITH_DTRACE

/* Define if you want to use the new-style (Openstep, Rhapsody, MacOS) dynamic
   linker (dyld) instead of the old-style (NextStep) dynamic linker (rld).
   Dyld is necessary to support frameworks. */
#undef WITH_DYLD

/* Define to build the readline module against libedit. */
#undef WITH_EDITLINE

/* Define if you want to compile in object freelists optimization */
#undef WITH_FREELISTS

/* Define to 1 if libintl is needed for locale functions. */
#undef WITH_LIBINTL

/* Define if you want to compile in mimalloc memory allocator. */
#undef WITH_MIMALLOC

/* Define if you want to produce an OpenStep/Rhapsody framework (shared
   library plus accessory files). */
#undef WITH_NEXT_FRAMEWORK

/* Define if you want to compile in Python-specific mallocs */
#undef WITH_PYMALLOC

/* Define if you want pymalloc to be disabled when running under valgrind */
#undef WITH_VALGRIND

/* Define WORDS_BIGENDIAN to 1 if your processor stores words with the most
   significant byte first (like Motorola and SPARC, unlike Intel). */
#if defined AC_APPLE_UNIVERSAL_BUILD
# if defined __BIG_ENDIAN__
#  define WORDS_BIGENDIAN 1
# endif
#else
# ifndef WORDS_BIGENDIAN
#  undef WORDS_BIGENDIAN
# endif
#endif

/* Define if arithmetic is subject to x87-style double rounding issue */
#undef X87_DOUBLE_ROUNDING

/* Define on OpenBSD to activate all library features */
#undef _BSD_SOURCE

/* Define on Darwin to activate all library features */
#undef _DARWIN_C_SOURCE

/* This must be set to 64 on some systems to enable large file support. */
#undef _FILE_OFFSET_BITS

/* Define to include mbstate_t for mbrtowc */
#undef _INCLUDE__STDC_A1_SOURCE

/* This must be defined on some systems to enable large file support. */
#undef _LARGEFILE_SOURCE

/* This must be defined on AIX systems to enable large file support. */
#undef _LARGE_FILES

/* Define on NetBSD to activate all library features */
#undef _NETBSD_SOURCE

/* Define to activate features from IEEE Stds 1003.1-2008 */
#undef _POSIX_C_SOURCE

/* Define if you have POSIX threads, and your system does not define that. */
#undef _POSIX_THREADS

/* framework name */
#undef _PYTHONFRAMEWORK

/* Define to force use of thread-safe errno, h_errno, and other functions */
#undef _REENTRANT

/* Define to 1 if you want to emulate getpid() on WASI */
#undef _WASI_EMULATED_GETPID

/* Define to 1 if you want to emulate process clocks on WASI */
#undef _WASI_EMULATED_PROCESS_CLOCKS

/* Define to 1 if you want to emulate signals on WASI */
#undef _WASI_EMULATED_SIGNAL

/* Define to the level of X/Open that your system supports */
#undef _XOPEN_SOURCE

/* Define to activate Unix95-and-earlier features */
#undef _XOPEN_SOURCE_EXTENDED

/* Define on FreeBSD to activate all library features */
#undef __BSD_VISIBLE

/* Define to 'long' if <time.h> does not define clock_t. */
#undef clock_t

/* Define to empty if `const' does not conform to ANSI C. */
#undef const

/* Define to `int' if <sys/types.h> doesn't define. */
#undef gid_t

/* Define to `int' if <sys/types.h> does not define. */
#undef mode_t

/* Define to `long int' if <sys/types.h> does not define. */
#undef off_t

/* Define as a signed integer type capable of holding a process identifier. */
#undef pid_t

/* Define to empty if the keyword does not work. */
#undef signed

/* Define to `unsigned int' if <sys/types.h> does not define. */
#undef size_t

/* Define to 'int' if <sys/socket.h> does not define. */
#undef socklen_t

/* Define to `int' if <sys/types.h> doesn't define. */
#undef uid_t


/* Define the macros needed if on a UnixWare 7.x system. */
#if defined(__USLC__) && defined(__SCO_VERSION__)
#define STRICT_SYSV_CURSES /* Don't use ncurses extensions */
#endif

#endif /*Py_PYCONFIG_H*/
<|MERGE_RESOLUTION|>--- conflicted
+++ resolved
@@ -1659,13 +1659,11 @@
    SipHash13: 3, externally defined: 0 */
 #undef Py_HASH_ALGORITHM
 
-<<<<<<< HEAD
 /* Defined if _Complex C type is available. */
 #undef Py_HAVE_C_COMPLEX
-=======
+
 /* Define if year with century should be normalized for strftime. */
 #undef Py_NORMALIZE_CENTURY
->>>>>>> 2cb84b10
 
 /* Define if rl_startup_hook takes arguments */
 #undef Py_RL_STARTUP_HOOK_TAKES_ARGS
