/* pyconfig.h.in.  Generated from configure.ac by autoheader.  */


#ifndef Py_PYCONFIG_H
#define Py_PYCONFIG_H


/* Define if building universal (internal helper macro) */
#undef AC_APPLE_UNIVERSAL_BUILD

/* BUILD_GNU_TYPE + AIX_BUILDDATE are used to construct the PEP425 tag of the
   build system. */
#undef AIX_BUILDDATE

/* Define for AIX if your compiler is a genuine IBM xlC/xlC_r and you want
   support for AIX C++ shared extension modules. */
#undef AIX_GENUINE_CPLUSPLUS

/* The normal alignment of 'long', in bytes. */
#undef ALIGNOF_LONG

/* The normal alignment of 'max_align_t', in bytes. */
#undef ALIGNOF_MAX_ALIGN_T

/* The normal alignment of 'size_t', in bytes. */
#undef ALIGNOF_SIZE_T

/* Alternative SOABI used in debug build to load C extensions built in release
   mode */
#undef ALT_SOABI

/* The Android API level. */
#undef ANDROID_API_LEVEL

/* Define if C doubles are 64-bit IEEE 754 binary format, stored in ARM
   mixed-endian order (byte order 45670123) */
#undef DOUBLE_IS_ARM_MIXED_ENDIAN_IEEE754

/* Define if C doubles are 64-bit IEEE 754 binary format, stored with the most
   significant byte first */
#undef DOUBLE_IS_BIG_ENDIAN_IEEE754

/* Define if C doubles are 64-bit IEEE 754 binary format, stored with the
   least significant byte first */
#undef DOUBLE_IS_LITTLE_ENDIAN_IEEE754

/* Define if --enable-ipv6 is specified */
#undef ENABLE_IPV6

/* Define if getpgrp() must be called as getpgrp(0). */
#undef GETPGRP_HAVE_ARG

/* HACL* library can compile SIMD128 implementations */
#undef HACL_CAN_COMPILE_SIMD128

/* HACL* library can compile SIMD256 implementations */
#undef HACL_CAN_COMPILE_SIMD256

/* Define if you have the 'accept' function. */
#undef HAVE_ACCEPT

/* Define to 1 if you have the 'accept4' function. */
#undef HAVE_ACCEPT4

/* Define to 1 if you have the 'acosh' function. */
#undef HAVE_ACOSH

/* struct addrinfo (netdb.h) */
#undef HAVE_ADDRINFO

/* Define to 1 if you have the 'alarm' function. */
#undef HAVE_ALARM

/* Define if aligned memory access is required */
#undef HAVE_ALIGNED_REQUIRED

/* Define to 1 if you have the <alloca.h> header file. */
#undef HAVE_ALLOCA_H

/* Define this if your time.h defines altzone. */
#undef HAVE_ALTZONE

/* Define to 1 if you have the 'asinh' function. */
#undef HAVE_ASINH

/* Define to 1 if you have the <asm/types.h> header file. */
#undef HAVE_ASM_TYPES_H

/* Define to 1 if you have the 'atanh' function. */
#undef HAVE_ATANH

/* Define to 1 if you have the 'backtrace' function. */
#undef HAVE_BACKTRACE

/* Define if you have the 'bind' function. */
#undef HAVE_BIND

/* Define to 1 if you have the 'bind_textdomain_codeset' function. */
#undef HAVE_BIND_TEXTDOMAIN_CODESET

/* Define to 1 if you have the <bluetooth/bluetooth.h> header file. */
#undef HAVE_BLUETOOTH_BLUETOOTH_H

/* Define to 1 if you have the <bluetooth.h> header file. */
#undef HAVE_BLUETOOTH_H

/* Define if mbstowcs(NULL, "text", 0) does not return the number of wide
   chars that would be converted. */
#undef HAVE_BROKEN_MBSTOWCS

/* Define if nice() returns success/failure instead of the new priority. */
#undef HAVE_BROKEN_NICE

/* Define if the system reports an invalid PIPE_BUF value. */
#undef HAVE_BROKEN_PIPE_BUF

/* Define if poll() sets errno on invalid file descriptors. */
#undef HAVE_BROKEN_POLL

/* Define if the Posix semaphores do not work on your system */
#undef HAVE_BROKEN_POSIX_SEMAPHORES

/* Define if pthread_sigmask() does not work on your system. */
#undef HAVE_BROKEN_PTHREAD_SIGMASK

/* define to 1 if your sem_getvalue is broken. */
#undef HAVE_BROKEN_SEM_GETVALUE

/* Define if 'unsetenv' does not return an int. */
#undef HAVE_BROKEN_UNSETENV

/* Has builtin __atomic_load_n() and __atomic_store_n() functions */
#undef HAVE_BUILTIN_ATOMIC

/* Define to 1 if you have the <bzlib.h> header file. */
#undef HAVE_BZLIB_H

/* Define to 1 if you have the 'chflags' function. */
#undef HAVE_CHFLAGS

/* Define to 1 if you have the 'chmod' function. */
#undef HAVE_CHMOD

/* Define to 1 if you have the 'chown' function. */
#undef HAVE_CHOWN

/* Define if you have the 'chroot' function. */
#undef HAVE_CHROOT

/* Define to 1 if you have the 'clock' function. */
#undef HAVE_CLOCK

/* Define to 1 if you have the 'clock_getres' function. */
#undef HAVE_CLOCK_GETRES

/* Define to 1 if you have the 'clock_gettime' function. */
#undef HAVE_CLOCK_GETTIME

/* Define to 1 if you have the 'clock_nanosleep' function. */
#undef HAVE_CLOCK_NANOSLEEP

/* Define to 1 if you have the 'clock_settime' function. */
#undef HAVE_CLOCK_SETTIME

/* Define to 1 if the system has the type 'clock_t'. */
#undef HAVE_CLOCK_T

/* Define to 1 if you have the 'closefrom' function. */
#undef HAVE_CLOSEFROM

/* Define to 1 if you have the 'close_range' function. */
#undef HAVE_CLOSE_RANGE

/* Define if the C compiler supports computed gotos. */
#undef HAVE_COMPUTED_GOTOS

/* Define to 1 if you have the 'confstr' function. */
#undef HAVE_CONFSTR

/* Define to 1 if you have the <conio.h> header file. */
#undef HAVE_CONIO_H

/* Define if you have the 'connect' function. */
#undef HAVE_CONNECT

/* Define to 1 if you have the 'copy_file_range' function. */
#undef HAVE_COPY_FILE_RANGE

/* Define to 1 if you have the 'ctermid' function. */
#undef HAVE_CTERMID

/* Define if you have the 'ctermid_r' function. */
#undef HAVE_CTERMID_R

/* Define if you have the 'filter' function. */
#undef HAVE_CURSES_FILTER

/* Define to 1 if you have the <curses.h> header file. */
#undef HAVE_CURSES_H

/* Define if you have the 'has_key' function. */
#undef HAVE_CURSES_HAS_KEY

/* Define if you have the 'immedok' function. */
#undef HAVE_CURSES_IMMEDOK

/* Define if you have the 'is_pad' function. */
#undef HAVE_CURSES_IS_PAD

/* Define if you have the 'is_term_resized' function. */
#undef HAVE_CURSES_IS_TERM_RESIZED

/* Define if you have the 'resizeterm' function. */
#undef HAVE_CURSES_RESIZETERM

/* Define if you have the 'resize_term' function. */
#undef HAVE_CURSES_RESIZE_TERM

/* Define if you have the 'syncok' function. */
#undef HAVE_CURSES_SYNCOK

/* Define if you have the 'typeahead' function. */
#undef HAVE_CURSES_TYPEAHEAD

/* Define if you have the 'use_env' function. */
#undef HAVE_CURSES_USE_ENV

/* Define if you have the 'wchgat' function. */
#undef HAVE_CURSES_WCHGAT

/* Define to 1 if you have the <db.h> header file. */
#undef HAVE_DB_H

/* Define to 1 if you have the declaration of 'RTLD_DEEPBIND', and to 0 if you
   don't. */
#undef HAVE_DECL_RTLD_DEEPBIND

/* Define to 1 if you have the declaration of 'RTLD_GLOBAL', and to 0 if you
   don't. */
#undef HAVE_DECL_RTLD_GLOBAL

/* Define to 1 if you have the declaration of 'RTLD_LAZY', and to 0 if you
   don't. */
#undef HAVE_DECL_RTLD_LAZY

/* Define to 1 if you have the declaration of 'RTLD_LOCAL', and to 0 if you
   don't. */
#undef HAVE_DECL_RTLD_LOCAL

/* Define to 1 if you have the declaration of 'RTLD_MEMBER', and to 0 if you
   don't. */
#undef HAVE_DECL_RTLD_MEMBER

/* Define to 1 if you have the declaration of 'RTLD_NODELETE', and to 0 if you
   don't. */
#undef HAVE_DECL_RTLD_NODELETE

/* Define to 1 if you have the declaration of 'RTLD_NOLOAD', and to 0 if you
   don't. */
#undef HAVE_DECL_RTLD_NOLOAD

/* Define to 1 if you have the declaration of 'RTLD_NOW', and to 0 if you
   don't. */
#undef HAVE_DECL_RTLD_NOW

/* Define to 1 if you have the declaration of 'tzname', and to 0 if you don't.
   */
#undef HAVE_DECL_TZNAME

/* Define to 1 if you have the declaration of 'UT_NAMESIZE', and to 0 if you
   don't. */
#undef HAVE_DECL_UT_NAMESIZE

/* Define to 1 if you have the device macros. */
#undef HAVE_DEVICE_MACROS

/* Define to 1 if you have the /dev/ptc device file. */
#undef HAVE_DEV_PTC

/* Define to 1 if you have the /dev/ptmx device file. */
#undef HAVE_DEV_PTMX

/* Define to 1 if you have the <direct.h> header file. */
#undef HAVE_DIRECT_H

/* Define to 1 if the dirent structure has a d_type field */
#undef HAVE_DIRENT_D_TYPE

/* Define to 1 if you have the <dirent.h> header file, and it defines 'DIR'.
   */
#undef HAVE_DIRENT_H

/* Define if you have the 'dirfd' function or macro. */
#undef HAVE_DIRFD

/* Define to 1 if you have the 'dladdr' function. */
#undef HAVE_DLADDR

/* Define to 1 if you have the 'dladdr1' function. */
#undef HAVE_DLADDR1

/* Define to 1 if you have the <dlfcn.h> header file. */
#undef HAVE_DLFCN_H

/* Define to 1 if you have the 'dlopen' function. */
#undef HAVE_DLOPEN

/* Define to 1 if you have the 'dup' function. */
#undef HAVE_DUP

/* Define to 1 if you have the 'dup2' function. */
#undef HAVE_DUP2

/* Define to 1 if you have the 'dup3' function. */
#undef HAVE_DUP3

/* Define if you have the '_dyld_shared_cache_contains_path' function. */
#undef HAVE_DYLD_SHARED_CACHE_CONTAINS_PATH

/* Defined when any dynamic module loading is enabled. */
#undef HAVE_DYNAMIC_LOADING

/* Define to 1 if you have the <editline/readline.h> header file. */
#undef HAVE_EDITLINE_READLINE_H

/* Define to 1 if you have the <endian.h> header file. */
#undef HAVE_ENDIAN_H

/* Define if you have the 'epoll_create' function. */
#undef HAVE_EPOLL

/* Define if you have the 'epoll_create1' function. */
#undef HAVE_EPOLL_CREATE1

/* Define to 1 if you have the 'erf' function. */
#undef HAVE_ERF

/* Define to 1 if you have the 'erfc' function. */
#undef HAVE_ERFC

/* Define to 1 if you have the <errno.h> header file. */
#undef HAVE_ERRNO_H

/* Define if you have the 'eventfd' function. */
#undef HAVE_EVENTFD

/* Define to 1 if you have the <execinfo.h> header file. */
#undef HAVE_EXECINFO_H

/* Define to 1 if you have the 'execv' function. */
#undef HAVE_EXECV

/* Define to 1 if you have the 'explicit_bzero' function. */
#undef HAVE_EXPLICIT_BZERO

/* Define to 1 if you have the 'explicit_memset' function. */
#undef HAVE_EXPLICIT_MEMSET

/* Define to 1 if you have the 'expm1' function. */
#undef HAVE_EXPM1

/* Define to 1 if you have the 'faccessat' function. */
#undef HAVE_FACCESSAT

/* Define if you have the 'fchdir' function. */
#undef HAVE_FCHDIR

/* Define to 1 if you have the 'fchmod' function. */
#undef HAVE_FCHMOD

/* Define to 1 if you have the 'fchmodat' function. */
#undef HAVE_FCHMODAT

/* Define to 1 if you have the 'fchown' function. */
#undef HAVE_FCHOWN

/* Define to 1 if you have the 'fchownat' function. */
#undef HAVE_FCHOWNAT

/* Define to 1 if you have the <fcntl.h> header file. */
#undef HAVE_FCNTL_H

/* Define if you have the 'fdatasync' function. */
#undef HAVE_FDATASYNC

/* Define to 1 if you have the 'fdopendir' function. */
#undef HAVE_FDOPENDIR

/* Define to 1 if you have the 'fdwalk' function. */
#undef HAVE_FDWALK

/* Define to 1 if you have the 'fexecve' function. */
#undef HAVE_FEXECVE

/* Define if you have the 'ffi_closure_alloc' function. */
#undef HAVE_FFI_CLOSURE_ALLOC

/* Define if you have the 'ffi_prep_cif_var' function. */
#undef HAVE_FFI_PREP_CIF_VAR

/* Define if you have the 'ffi_prep_closure_loc' function. */
#undef HAVE_FFI_PREP_CLOSURE_LOC

/* Define to 1 if you have the 'flock' function. */
#undef HAVE_FLOCK

/* Define to 1 if you have the 'fork' function. */
#undef HAVE_FORK

/* Define to 1 if you have the 'fork1' function. */
#undef HAVE_FORK1

/* Define to 1 if you have the 'forkpty' function. */
#undef HAVE_FORKPTY

/* Define to 1 if you have the 'fpathconf' function. */
#undef HAVE_FPATHCONF

/* Define to 1 if you have the 'fseek64' function. */
#undef HAVE_FSEEK64

/* Define to 1 if you have the 'fseeko' function. */
#undef HAVE_FSEEKO

/* Define to 1 if you have the 'fstatat' function. */
#undef HAVE_FSTATAT

/* Define to 1 if you have the 'fstatvfs' function. */
#undef HAVE_FSTATVFS

/* Define if you have the 'fsync' function. */
#undef HAVE_FSYNC

/* Define to 1 if you have the 'ftell64' function. */
#undef HAVE_FTELL64

/* Define to 1 if you have the 'ftello' function. */
#undef HAVE_FTELLO

/* Define to 1 if you have the 'ftime' function. */
#undef HAVE_FTIME

/* Define to 1 if you have the 'ftruncate' function. */
#undef HAVE_FTRUNCATE

/* Define to 1 if you have the 'futimens' function. */
#undef HAVE_FUTIMENS

/* Define to 1 if you have the 'futimes' function. */
#undef HAVE_FUTIMES

/* Define to 1 if you have the 'futimesat' function. */
#undef HAVE_FUTIMESAT

/* Define to 1 if you have the 'gai_strerror' function. */
#undef HAVE_GAI_STRERROR

/* Define if we can use gcc inline assembler to get and set mc68881 fpcr */
#undef HAVE_GCC_ASM_FOR_MC68881

/* Define if we can use x64 gcc inline assembler */
#undef HAVE_GCC_ASM_FOR_X64

/* Define if we can use gcc inline assembler to get and set x87 control word
   */
#undef HAVE_GCC_ASM_FOR_X87

/* Define if your compiler provides __uint128_t */
#undef HAVE_GCC_UINT128_T

/* Define to 1 if you have the <gdbm-ndbm.h> header file. */
#undef HAVE_GDBM_DASH_NDBM_H

/* Define to 1 if you have the <gdbm.h> header file. */
#undef HAVE_GDBM_H

/* Define to 1 if you have the <gdbm/ndbm.h> header file. */
#undef HAVE_GDBM_NDBM_H

/* Define if you have the getaddrinfo function. */
#undef HAVE_GETADDRINFO

/* Define this if you have flockfile(), getc_unlocked(), and funlockfile() */
#undef HAVE_GETC_UNLOCKED

/* Define to 1 if you have the 'getegid' function. */
#undef HAVE_GETEGID

/* Define to 1 if you have the 'getentropy' function. */
#undef HAVE_GETENTROPY

/* Define to 1 if you have the 'geteuid' function. */
#undef HAVE_GETEUID

/* Define to 1 if you have the 'getgid' function. */
#undef HAVE_GETGID

/* Define to 1 if you have the 'getgrent' function. */
#undef HAVE_GETGRENT

/* Define to 1 if you have the 'getgrgid' function. */
#undef HAVE_GETGRGID

/* Define to 1 if you have the 'getgrgid_r' function. */
#undef HAVE_GETGRGID_R

/* Define to 1 if you have the 'getgrnam_r' function. */
#undef HAVE_GETGRNAM_R

/* Define to 1 if you have the 'getgrouplist' function. */
#undef HAVE_GETGROUPLIST

/* Define to 1 if you have the 'getgroups' function. */
#undef HAVE_GETGROUPS

/* Define if you have the 'gethostbyaddr' function. */
#undef HAVE_GETHOSTBYADDR

/* Define to 1 if you have the 'gethostbyname' function. */
#undef HAVE_GETHOSTBYNAME

/* Define this if you have some version of gethostbyname_r() */
#undef HAVE_GETHOSTBYNAME_R

/* Define this if you have the 3-arg version of gethostbyname_r(). */
#undef HAVE_GETHOSTBYNAME_R_3_ARG

/* Define this if you have the 5-arg version of gethostbyname_r(). */
#undef HAVE_GETHOSTBYNAME_R_5_ARG

/* Define this if you have the 6-arg version of gethostbyname_r(). */
#undef HAVE_GETHOSTBYNAME_R_6_ARG

/* Define to 1 if you have the 'gethostname' function. */
#undef HAVE_GETHOSTNAME

/* Define to 1 if you have the 'getitimer' function. */
#undef HAVE_GETITIMER

/* Define to 1 if you have the 'getloadavg' function. */
#undef HAVE_GETLOADAVG

/* Define to 1 if you have the 'getlogin' function. */
#undef HAVE_GETLOGIN

/* Define to 1 if you have the 'getlogin_r' function. */
#undef HAVE_GETLOGIN_R

/* Define to 1 if you have the 'getnameinfo' function. */
#undef HAVE_GETNAMEINFO

/* Define if you have the 'getpagesize' function. */
#undef HAVE_GETPAGESIZE

/* Define if you have the 'getpeername' function. */
#undef HAVE_GETPEERNAME

/* Define to 1 if you have the 'getpgid' function. */
#undef HAVE_GETPGID

/* Define to 1 if you have the 'getpgrp' function. */
#undef HAVE_GETPGRP

/* Define to 1 if you have the 'getpid' function. */
#undef HAVE_GETPID

/* Define to 1 if you have the 'getppid' function. */
#undef HAVE_GETPPID

/* Define to 1 if you have the 'getpriority' function. */
#undef HAVE_GETPRIORITY

/* Define if you have the 'getprotobyname' function. */
#undef HAVE_GETPROTOBYNAME

/* Define to 1 if you have the 'getpwent' function. */
#undef HAVE_GETPWENT

/* Define to 1 if you have the 'getpwnam_r' function. */
#undef HAVE_GETPWNAM_R

/* Define to 1 if you have the 'getpwuid' function. */
#undef HAVE_GETPWUID

/* Define to 1 if you have the 'getpwuid_r' function. */
#undef HAVE_GETPWUID_R

/* Define to 1 if the getrandom() function is available */
#undef HAVE_GETRANDOM

/* Define to 1 if the Linux getrandom() syscall is available */
#undef HAVE_GETRANDOM_SYSCALL

/* Define to 1 if you have the 'getresgid' function. */
#undef HAVE_GETRESGID

/* Define to 1 if you have the 'getresuid' function. */
#undef HAVE_GETRESUID

/* Define to 1 if you have the 'getrusage' function. */
#undef HAVE_GETRUSAGE

/* Define if you have the 'getservbyname' function. */
#undef HAVE_GETSERVBYNAME

/* Define if you have the 'getservbyport' function. */
#undef HAVE_GETSERVBYPORT

/* Define to 1 if you have the 'getsid' function. */
#undef HAVE_GETSID

/* Define if you have the 'getsockname' function. */
#undef HAVE_GETSOCKNAME

/* Define to 1 if you have the 'getspent' function. */
#undef HAVE_GETSPENT

/* Define to 1 if you have the 'getspnam' function. */
#undef HAVE_GETSPNAM

/* Define to 1 if you have the 'getuid' function. */
#undef HAVE_GETUID

/* Define to 1 if you have the 'getwd' function. */
#undef HAVE_GETWD

/* Define if glibc has incorrect _FORTIFY_SOURCE wrappers for memmove and
   bcopy. */
#undef HAVE_GLIBC_MEMMOVE_BUG

/* Define to 1 if you have the 'grantpt' function. */
#undef HAVE_GRANTPT

/* Define to 1 if you have the <grp.h> header file. */
#undef HAVE_GRP_H

/* Define if you have the 'hstrerror' function. */
#undef HAVE_HSTRERROR

/* Define this if you have le64toh() */
#undef HAVE_HTOLE64

/* Define to 1 if you have the 'if_nameindex' function. */
#undef HAVE_IF_NAMEINDEX

/* Define if you have the 'inet_aton' function. */
#undef HAVE_INET_ATON

/* Define if you have the 'inet_ntoa' function. */
#undef HAVE_INET_NTOA

/* Define if you have the 'inet_pton' function. */
#undef HAVE_INET_PTON

/* Define to 1 if you have the 'initgroups' function. */
#undef HAVE_INITGROUPS

/* Define to 1 if you have the <inttypes.h> header file. */
#undef HAVE_INTTYPES_H

/* Define to 1 if you have the <io.h> header file. */
#undef HAVE_IO_H

/* Define if gcc has the ipa-pure-const bug. */
#undef HAVE_IPA_PURE_CONST_BUG

/* Define to 1 if you have the 'kill' function. */
#undef HAVE_KILL

/* Define to 1 if you have the 'killpg' function. */
#undef HAVE_KILLPG

/* Define if you have the 'kqueue' function. */
#undef HAVE_KQUEUE

/* Define to 1 if you have the <langinfo.h> header file. */
#undef HAVE_LANGINFO_H

/* Defined to enable large file support when an off_t is bigger than a long
   and long long is at least as big as an off_t. You may need to add some
   flags for configuration and compilation to enable this mode. (For Solaris
   and Linux, the necessary defines are already defined.) */
#undef HAVE_LARGEFILE_SUPPORT

/* Define to 1 if you have the 'lchflags' function. */
#undef HAVE_LCHFLAGS

/* Define to 1 if you have the 'lchmod' function. */
#undef HAVE_LCHMOD

/* Define to 1 if you have the 'lchown' function. */
#undef HAVE_LCHOWN

/* Define to 1 if you have the `db' library (-ldb). */
#undef HAVE_LIBDB

/* Define to 1 if you have the 'dl' library (-ldl). */
#undef HAVE_LIBDL

/* Define to 1 if you have the 'dld' library (-ldld). */
#undef HAVE_LIBDLD

/* Define to 1 if you have the 'ieee' library (-lieee). */
#undef HAVE_LIBIEEE

/* Define to 1 if you have the <libintl.h> header file. */
#undef HAVE_LIBINTL_H

/* Define to 1 if you have the 'sendfile' library (-lsendfile). */
#undef HAVE_LIBSENDFILE

/* Define to 1 if you have the 'sqlite3' library (-lsqlite3). */
#undef HAVE_LIBSQLITE3

/* Define to 1 if you have the <libutil.h> header file. */
#undef HAVE_LIBUTIL_H

/* Define if you have the 'link' function. */
#undef HAVE_LINK

/* Define to 1 if you have the 'linkat' function. */
#undef HAVE_LINKAT

/* Define to 1 if you have the <link.h> header file. */
#undef HAVE_LINK_H

/* Define to 1 if you have the <linux/auxvec.h> header file. */
#undef HAVE_LINUX_AUXVEC_H

/* Define to 1 if you have the <linux/can/bcm.h> header file. */
#undef HAVE_LINUX_CAN_BCM_H

/* Define to 1 if you have the <linux/can.h> header file. */
#undef HAVE_LINUX_CAN_H

/* Define to 1 if you have the <linux/can/j1939.h> header file. */
#undef HAVE_LINUX_CAN_J1939_H

/* Define if compiling using Linux 3.6 or later. */
#undef HAVE_LINUX_CAN_RAW_FD_FRAMES

/* Define to 1 if you have the <linux/can/raw.h> header file. */
#undef HAVE_LINUX_CAN_RAW_H

/* Define if compiling using Linux 4.1 or later. */
#undef HAVE_LINUX_CAN_RAW_JOIN_FILTERS

/* Define to 1 if you have the <linux/fs.h> header file. */
#undef HAVE_LINUX_FS_H

/* Define to 1 if you have the <linux/limits.h> header file. */
#undef HAVE_LINUX_LIMITS_H

/* Define to 1 if you have the <linux/memfd.h> header file. */
#undef HAVE_LINUX_MEMFD_H

/* Define to 1 if you have the <linux/netfilter_ipv4.h> header file. */
#undef HAVE_LINUX_NETFILTER_IPV4_H

/* Define to 1 if you have the <linux/netlink.h> header file. */
#undef HAVE_LINUX_NETLINK_H

/* Define to 1 if you have the <linux/qrtr.h> header file. */
#undef HAVE_LINUX_QRTR_H

/* Define to 1 if you have the <linux/random.h> header file. */
#undef HAVE_LINUX_RANDOM_H

/* Define to 1 if you have the <linux/sched.h> header file. */
#undef HAVE_LINUX_SCHED_H

/* Define to 1 if you have the <linux/soundcard.h> header file. */
#undef HAVE_LINUX_SOUNDCARD_H

/* Define to 1 if you have the <linux/tipc.h> header file. */
#undef HAVE_LINUX_TIPC_H

/* Define to 1 if you have the <linux/vm_sockets.h> header file. */
#undef HAVE_LINUX_VM_SOCKETS_H

/* Define to 1 if you have the <linux/wait.h> header file. */
#undef HAVE_LINUX_WAIT_H

/* Define if you have the 'listen' function. */
#undef HAVE_LISTEN

/* Define to 1 if you have the 'lockf' function. */
#undef HAVE_LOCKF

/* Define to 1 if you have the 'log1p' function. */
#undef HAVE_LOG1P

/* Define to 1 if you have the 'log2' function. */
#undef HAVE_LOG2

/* Define to 1 if you have the `login_tty' function. */
#undef HAVE_LOGIN_TTY

/* Define to 1 if the system has the type 'long double'. */
#undef HAVE_LONG_DOUBLE

/* Define to 1 if you have the 'lstat' function. */
#undef HAVE_LSTAT

/* Define to 1 if you have the 'lutimes' function. */
#undef HAVE_LUTIMES

/* Define to 1 if you have the <lzma.h> header file. */
#undef HAVE_LZMA_H

/* Define to 1 if you have the 'madvise' function. */
#undef HAVE_MADVISE

/* Define this if you have the makedev macro. */
#undef HAVE_MAKEDEV

/* Define if you have the 'MAXLOGNAME' constant. */
#undef HAVE_MAXLOGNAME

/* Define to 1 if you have the 'mbrtowc' function. */
#undef HAVE_MBRTOWC

/* Define if you have the 'memfd_create' function. */
#undef HAVE_MEMFD_CREATE

/* Define to 1 if you have the 'memrchr' function. */
#undef HAVE_MEMRCHR

/* Define to 1 if you have the <minix/config.h> header file. */
#undef HAVE_MINIX_CONFIG_H

/* Define to 1 if you have the 'mkdirat' function. */
#undef HAVE_MKDIRAT

/* Define to 1 if you have the 'mkfifo' function. */
#undef HAVE_MKFIFO

/* Define to 1 if you have the 'mkfifoat' function. */
#undef HAVE_MKFIFOAT

/* Define to 1 if you have the 'mknod' function. */
#undef HAVE_MKNOD

/* Define to 1 if you have the 'mknodat' function. */
#undef HAVE_MKNODAT

/* Define to 1 if you have the 'mktime' function. */
#undef HAVE_MKTIME

/* Define to 1 if you have the 'mmap' function. */
#undef HAVE_MMAP

/* Define to 1 if you have the 'mremap' function. */
#undef HAVE_MREMAP

/* Define to 1 if you have the 'nanosleep' function. */
#undef HAVE_NANOSLEEP

/* Define if you have the 'ncurses' library */
#undef HAVE_NCURSES

/* Define if you have the 'ncursesw' library */
#undef HAVE_NCURSESW

/* Define to 1 if you have the <ncursesw/curses.h> header file. */
#undef HAVE_NCURSESW_CURSES_H

/* Define to 1 if you have the <ncursesw/ncurses.h> header file. */
#undef HAVE_NCURSESW_NCURSES_H

/* Define to 1 if you have the <ncursesw/panel.h> header file. */
#undef HAVE_NCURSESW_PANEL_H

/* Define to 1 if you have the <ncurses/curses.h> header file. */
#undef HAVE_NCURSES_CURSES_H

/* Define to 1 if you have the <ncurses.h> header file. */
#undef HAVE_NCURSES_H

/* Define to 1 if you have the <ncurses/ncurses.h> header file. */
#undef HAVE_NCURSES_NCURSES_H

/* Define to 1 if you have the <ncurses/panel.h> header file. */
#undef HAVE_NCURSES_PANEL_H

/* Define to 1 if you have the <ndbm.h> header file. */
#undef HAVE_NDBM_H

/* Define to 1 if you have the <ndir.h> header file, and it defines 'DIR'. */
#undef HAVE_NDIR_H

/* Define to 1 if you have the <netcan/can.h> header file. */
#undef HAVE_NETCAN_CAN_H

/* Define to 1 if you have the <netdb.h> header file. */
#undef HAVE_NETDB_H

/* Define to 1 if you have the <netinet/in.h> header file. */
#undef HAVE_NETINET_IN_H

/* Define to 1 if you have the <netlink/netlink.h> header file. */
#undef HAVE_NETLINK_NETLINK_H

/* Define to 1 if you have the <netpacket/packet.h> header file. */
#undef HAVE_NETPACKET_PACKET_H

/* Define to 1 if you have the <net/ethernet.h> header file. */
#undef HAVE_NET_ETHERNET_H

/* Define to 1 if you have the <net/if.h> header file. */
#undef HAVE_NET_IF_H

/* Define to 1 if you have the 'nice' function. */
#undef HAVE_NICE

/* Define if the internal form of wchar_t in non-Unicode locales is not
   Unicode. */
#undef HAVE_NON_UNICODE_WCHAR_T_REPRESENTATION

/* Define to 1 if you have the 'openat' function. */
#undef HAVE_OPENAT

/* Define to 1 if you have the 'opendir' function. */
#undef HAVE_OPENDIR

/* Define to 1 if you have the 'openpty' function. */
#undef HAVE_OPENPTY

/* Define if you have the 'panel' library */
#undef HAVE_PANEL

/* Define if you have the 'panelw' library */
#undef HAVE_PANELW

/* Define to 1 if you have the <panel.h> header file. */
#undef HAVE_PANEL_H

/* Define to 1 if you have the 'pathconf' function. */
#undef HAVE_PATHCONF

/* Define to 1 if you have the 'pause' function. */
#undef HAVE_PAUSE

/* Define to 1 if you have the 'pipe' function. */
#undef HAVE_PIPE

/* Define to 1 if you have the 'pipe2' function. */
#undef HAVE_PIPE2

/* Define to 1 if you have the 'plock' function. */
#undef HAVE_PLOCK

/* Define to 1 if you have the 'poll' function. */
#undef HAVE_POLL

/* Define to 1 if you have the <poll.h> header file. */
#undef HAVE_POLL_H

/* Define to 1 if you have the 'posix_fadvise' function. */
#undef HAVE_POSIX_FADVISE

/* Define to 1 if you have the 'posix_fallocate' function. */
#undef HAVE_POSIX_FALLOCATE

/* Define to 1 if you have the 'posix_openpt' function. */
#undef HAVE_POSIX_OPENPT

/* Define to 1 if you have the 'posix_spawn' function. */
#undef HAVE_POSIX_SPAWN

/* Define to 1 if you have the 'posix_spawnp' function. */
#undef HAVE_POSIX_SPAWNP

/* Define to 1 if you have the 'posix_spawn_file_actions_addclosefrom_np'
   function. */
#undef HAVE_POSIX_SPAWN_FILE_ACTIONS_ADDCLOSEFROM_NP

/* Define to 1 if you have the 'pread' function. */
#undef HAVE_PREAD

/* Define to 1 if you have the 'preadv' function. */
#undef HAVE_PREADV

/* Define to 1 if you have the 'preadv2' function. */
#undef HAVE_PREADV2

/* Define if you have the 'prlimit' function. */
#undef HAVE_PRLIMIT

/* Define to 1 if you have the <process.h> header file. */
#undef HAVE_PROCESS_H

/* Define to 1 if you have the 'process_vm_readv' function. */
#undef HAVE_PROCESS_VM_READV

/* Define if your compiler supports function prototype */
#undef HAVE_PROTOTYPES

/* Define to 1 if you have the 'pthread_condattr_setclock' function. */
#undef HAVE_PTHREAD_CONDATTR_SETCLOCK

/* Define to 1 if you have the 'pthread_cond_timedwait_relative_np' function.
   */
#undef HAVE_PTHREAD_COND_TIMEDWAIT_RELATIVE_NP

/* Defined for Solaris 2.6 bug in pthread header. */
#undef HAVE_PTHREAD_DESTRUCTOR

/* Define to 1 if you have the 'pthread_getattr_np' function. */
#undef HAVE_PTHREAD_GETATTR_NP

/* Define to 1 if you have the 'pthread_getcpuclockid' function. */
#undef HAVE_PTHREAD_GETCPUCLOCKID

/* Define to 1 if you have the 'pthread_getname_np' function. */
#undef HAVE_PTHREAD_GETNAME_NP

/* Define to 1 if you have the 'pthread_get_name_np' function. */
#undef HAVE_PTHREAD_GET_NAME_NP

/* Define to 1 if you have the <pthread.h> header file. */
#undef HAVE_PTHREAD_H

/* Define to 1 if you have the 'pthread_init' function. */
#undef HAVE_PTHREAD_INIT

/* Define to 1 if you have the 'pthread_kill' function. */
#undef HAVE_PTHREAD_KILL

/* Define to 1 if you have the 'pthread_setname_np' function. */
#undef HAVE_PTHREAD_SETNAME_NP

/* Define to 1 if you have the 'pthread_set_name_np' function. */
#undef HAVE_PTHREAD_SET_NAME_NP

/* Define to 1 if you have the 'pthread_sigmask' function. */
#undef HAVE_PTHREAD_SIGMASK

/* Define if platform requires stubbed pthreads support */
#undef HAVE_PTHREAD_STUBS

/* Define to 1 if you have the 'ptsname' function. */
#undef HAVE_PTSNAME

/* Define to 1 if you have the 'ptsname_r' function. */
#undef HAVE_PTSNAME_R

/* Define to 1 if you have the <pty.h> header file. */
#undef HAVE_PTY_H

/* Define to 1 if you have the 'pwrite' function. */
#undef HAVE_PWRITE

/* Define to 1 if you have the 'pwritev' function. */
#undef HAVE_PWRITEV

/* Define to 1 if you have the 'pwritev2' function. */
#undef HAVE_PWRITEV2

/* Define to 1 if you have the <readline/readline.h> header file. */
#undef HAVE_READLINE_READLINE_H

/* Define to 1 if you have the 'readlink' function. */
#undef HAVE_READLINK

/* Define to 1 if you have the 'readlinkat' function. */
#undef HAVE_READLINKAT

/* Define to 1 if you have the 'readv' function. */
#undef HAVE_READV

/* Define to 1 if you have the 'realpath' function. */
#undef HAVE_REALPATH

/* Define if you have the 'recvfrom' function. */
#undef HAVE_RECVFROM

/* Define to 1 if you have the 'renameat' function. */
#undef HAVE_RENAMEAT

/* Define if readline supports append_history */
#undef HAVE_RL_APPEND_HISTORY

/* Define if you can turn off readline's signal handling. */
#undef HAVE_RL_CATCH_SIGNAL

/* Define to 1 if the system has the type 'rl_compdisp_func_t'. */
#undef HAVE_RL_COMPDISP_FUNC_T

/* Define if you have readline 2.2 */
#undef HAVE_RL_COMPLETION_APPEND_CHARACTER

/* Define if you have readline 4.0 */
#undef HAVE_RL_COMPLETION_DISPLAY_MATCHES_HOOK

/* Define if you have readline 4.2 */
#undef HAVE_RL_COMPLETION_MATCHES

/* Define if you have rl_completion_suppress_append */
#undef HAVE_RL_COMPLETION_SUPPRESS_APPEND

/* Define if you have readline 4.0 */
#undef HAVE_RL_PRE_INPUT_HOOK

/* Define if you have readline 4.0 */
#undef HAVE_RL_RESIZE_TERMINAL

/* Define to 1 if you have the 'rtpSpawn' function. */
#undef HAVE_RTPSPAWN

/* Define to 1 if you have the 'sched_get_priority_max' function. */
#undef HAVE_SCHED_GET_PRIORITY_MAX

/* Define to 1 if you have the <sched.h> header file. */
#undef HAVE_SCHED_H

/* Define to 1 if you have the 'sched_rr_get_interval' function. */
#undef HAVE_SCHED_RR_GET_INTERVAL

/* Define to 1 if you have the 'sched_setaffinity' function. */
#undef HAVE_SCHED_SETAFFINITY

/* Define to 1 if you have the 'sched_setparam' function. */
#undef HAVE_SCHED_SETPARAM

/* Define to 1 if you have the 'sched_setscheduler' function. */
#undef HAVE_SCHED_SETSCHEDULER

/* Define to 1 if you have the 'sem_clockwait' function. */
#undef HAVE_SEM_CLOCKWAIT

/* Define to 1 if you have the 'sem_getvalue' function. */
#undef HAVE_SEM_GETVALUE

/* Define to 1 if you have the 'sem_open' function. */
#undef HAVE_SEM_OPEN

/* Define to 1 if you have the 'sem_timedwait' function. */
#undef HAVE_SEM_TIMEDWAIT

/* Define to 1 if you have the 'sem_unlink' function. */
#undef HAVE_SEM_UNLINK

/* Define to 1 if you have the 'sendfile' function. */
#undef HAVE_SENDFILE

/* Define if you have the 'sendto' function. */
#undef HAVE_SENDTO

/* Define to 1 if you have the 'setegid' function. */
#undef HAVE_SETEGID

/* Define to 1 if you have the 'seteuid' function. */
#undef HAVE_SETEUID

/* Define to 1 if you have the 'setgid' function. */
#undef HAVE_SETGID

/* Define if you have the 'setgroups' function. */
#undef HAVE_SETGROUPS

/* Define to 1 if you have the 'sethostname' function. */
#undef HAVE_SETHOSTNAME

/* Define to 1 if you have the 'setitimer' function. */
#undef HAVE_SETITIMER

/* Define to 1 if you have the <setjmp.h> header file. */
#undef HAVE_SETJMP_H

/* Define to 1 if you have the 'setlocale' function. */
#undef HAVE_SETLOCALE

/* Define to 1 if you have the 'setns' function. */
#undef HAVE_SETNS

/* Define to 1 if you have the 'setpgid' function. */
#undef HAVE_SETPGID

/* Define to 1 if you have the 'setpgrp' function. */
#undef HAVE_SETPGRP

/* Define to 1 if you have the 'setpriority' function. */
#undef HAVE_SETPRIORITY

/* Define to 1 if you have the 'setregid' function. */
#undef HAVE_SETREGID

/* Define to 1 if you have the 'setresgid' function. */
#undef HAVE_SETRESGID

/* Define to 1 if you have the 'setresuid' function. */
#undef HAVE_SETRESUID

/* Define to 1 if you have the 'setreuid' function. */
#undef HAVE_SETREUID

/* Define to 1 if you have the 'setsid' function. */
#undef HAVE_SETSID

/* Define if you have the 'setsockopt' function. */
#undef HAVE_SETSOCKOPT

/* Define to 1 if you have the 'setuid' function. */
#undef HAVE_SETUID

/* Define to 1 if you have the 'setvbuf' function. */
#undef HAVE_SETVBUF

/* Define to 1 if you have the <shadow.h> header file. */
#undef HAVE_SHADOW_H

/* Define to 1 if you have the 'shm_open' function. */
#undef HAVE_SHM_OPEN

/* Define to 1 if you have the 'shm_unlink' function. */
#undef HAVE_SHM_UNLINK

/* Define to 1 if you have the 'shutdown' function. */
#undef HAVE_SHUTDOWN

/* Define to 1 if you have the 'sigaction' function. */
#undef HAVE_SIGACTION

/* Define to 1 if you have the 'sigaltstack' function. */
#undef HAVE_SIGALTSTACK

/* Define to 1 if you have the 'sigfillset' function. */
#undef HAVE_SIGFILLSET

/* Define to 1 if 'si_band' is a member of 'siginfo_t'. */
#undef HAVE_SIGINFO_T_SI_BAND

/* Define to 1 if you have the 'siginterrupt' function. */
#undef HAVE_SIGINTERRUPT

/* Define to 1 if you have the <signal.h> header file. */
#undef HAVE_SIGNAL_H

/* Define to 1 if you have the 'sigpending' function. */
#undef HAVE_SIGPENDING

/* Define to 1 if you have the 'sigrelse' function. */
#undef HAVE_SIGRELSE

/* Define to 1 if you have the 'sigtimedwait' function. */
#undef HAVE_SIGTIMEDWAIT

/* Define to 1 if you have the 'sigwait' function. */
#undef HAVE_SIGWAIT

/* Define to 1 if you have the 'sigwaitinfo' function. */
#undef HAVE_SIGWAITINFO

/* Define to 1 if you have the 'snprintf' function. */
#undef HAVE_SNPRINTF

/* struct sockaddr_alg (linux/if_alg.h) */
#undef HAVE_SOCKADDR_ALG

/* Define if sockaddr has sa_len member */
#undef HAVE_SOCKADDR_SA_LEN

/* struct sockaddr_storage (sys/socket.h) */
#undef HAVE_SOCKADDR_STORAGE

/* Define if you have the 'socket' function. */
#undef HAVE_SOCKET

/* Define if you have the 'socketpair' function. */
#undef HAVE_SOCKETPAIR

/* Define to 1 if the system has the type 'socklen_t'. */
#undef HAVE_SOCKLEN_T

/* Define to 1 if you have the <spawn.h> header file. */
#undef HAVE_SPAWN_H

/* Define to 1 if you have the 'splice' function. */
#undef HAVE_SPLICE

/* Define to 1 if the system has the type 'ssize_t'. */
#undef HAVE_SSIZE_T

/* Define to 1 if you have the 'statvfs' function. */
#undef HAVE_STATVFS

/* Define if you have struct stat.st_mtim.tv_nsec */
#undef HAVE_STAT_TV_NSEC

/* Define if you have struct stat.st_mtimensec */
#undef HAVE_STAT_TV_NSEC2

/* Define to 1 if you have the <stdint.h> header file. */
#undef HAVE_STDINT_H

/* Define to 1 if you have the <stdio.h> header file. */
#undef HAVE_STDIO_H

/* Define to 1 if you have the <stdlib.h> header file. */
#undef HAVE_STDLIB_H

/* Has stdatomic.h with atomic_int and atomic_uintptr_t */
#undef HAVE_STD_ATOMIC

/* Define to 1 if you have the 'strftime' function. */
#undef HAVE_STRFTIME

/* Define to 1 if you have the <strings.h> header file. */
#undef HAVE_STRINGS_H

/* Define to 1 if you have the <string.h> header file. */
#undef HAVE_STRING_H

/* Define to 1 if you have the 'strlcpy' function. */
#undef HAVE_STRLCPY

/* Define to 1 if you have the <stropts.h> header file. */
#undef HAVE_STROPTS_H

/* Define to 1 if you have the 'strsignal' function. */
#undef HAVE_STRSIGNAL

/* Define to 1 if 'pw_gecos' is a member of 'struct passwd'. */
#undef HAVE_STRUCT_PASSWD_PW_GECOS

/* Define to 1 if 'pw_passwd' is a member of 'struct passwd'. */
#undef HAVE_STRUCT_PASSWD_PW_PASSWD

/* Define to 1 if 'st_birthtime' is a member of 'struct stat'. */
#undef HAVE_STRUCT_STAT_ST_BIRTHTIME

/* Define to 1 if 'st_blksize' is a member of 'struct stat'. */
#undef HAVE_STRUCT_STAT_ST_BLKSIZE

/* Define to 1 if 'st_blocks' is a member of 'struct stat'. */
#undef HAVE_STRUCT_STAT_ST_BLOCKS

/* Define to 1 if 'st_flags' is a member of 'struct stat'. */
#undef HAVE_STRUCT_STAT_ST_FLAGS

/* Define to 1 if 'st_gen' is a member of 'struct stat'. */
#undef HAVE_STRUCT_STAT_ST_GEN

/* Define to 1 if 'st_rdev' is a member of 'struct stat'. */
#undef HAVE_STRUCT_STAT_ST_RDEV

/* Define to 1 if 'tm_zone' is a member of 'struct tm'. */
#undef HAVE_STRUCT_TM_TM_ZONE

/* Define if you have the 'symlink' function. */
#undef HAVE_SYMLINK

/* Define to 1 if you have the 'symlinkat' function. */
#undef HAVE_SYMLINKAT

/* Define to 1 if you have the 'sync' function. */
#undef HAVE_SYNC

/* Define to 1 if you have the 'sysconf' function. */
#undef HAVE_SYSCONF

/* Define to 1 if you have the <sysexits.h> header file. */
#undef HAVE_SYSEXITS_H

/* Define to 1 if you have the <syslog.h> header file. */
#undef HAVE_SYSLOG_H

/* Define to 1 if you have the 'system' function. */
#undef HAVE_SYSTEM

/* Define to 1 if you have the <sys/audioio.h> header file. */
#undef HAVE_SYS_AUDIOIO_H

/* Define to 1 if you have the <sys/auxv.h> header file. */
#undef HAVE_SYS_AUXV_H

/* Define to 1 if you have the <sys/bsdtty.h> header file. */
#undef HAVE_SYS_BSDTTY_H

/* Define to 1 if you have the <sys/devpoll.h> header file. */
#undef HAVE_SYS_DEVPOLL_H

/* Define to 1 if you have the <sys/dir.h> header file, and it defines 'DIR'.
   */
#undef HAVE_SYS_DIR_H

/* Define to 1 if you have the <sys/endian.h> header file. */
#undef HAVE_SYS_ENDIAN_H

/* Define to 1 if you have the <sys/epoll.h> header file. */
#undef HAVE_SYS_EPOLL_H

/* Define to 1 if you have the <sys/eventfd.h> header file. */
#undef HAVE_SYS_EVENTFD_H

/* Define to 1 if you have the <sys/event.h> header file. */
#undef HAVE_SYS_EVENT_H

/* Define to 1 if you have the <sys/file.h> header file. */
#undef HAVE_SYS_FILE_H

/* Define to 1 if you have the <sys/ioctl.h> header file. */
#undef HAVE_SYS_IOCTL_H

/* Define to 1 if you have the <sys/kern_control.h> header file. */
#undef HAVE_SYS_KERN_CONTROL_H

/* Define to 1 if you have the <sys/loadavg.h> header file. */
#undef HAVE_SYS_LOADAVG_H

/* Define to 1 if you have the <sys/lock.h> header file. */
#undef HAVE_SYS_LOCK_H

/* Define to 1 if you have the <sys/memfd.h> header file. */
#undef HAVE_SYS_MEMFD_H

/* Define to 1 if you have the <sys/mkdev.h> header file. */
#undef HAVE_SYS_MKDEV_H

/* Define to 1 if you have the <sys/mman.h> header file. */
#undef HAVE_SYS_MMAN_H

/* Define to 1 if you have the <sys/modem.h> header file. */
#undef HAVE_SYS_MODEM_H

/* Define to 1 if you have the <sys/ndir.h> header file, and it defines 'DIR'.
   */
#undef HAVE_SYS_NDIR_H

/* Define to 1 if you have the <sys/param.h> header file. */
#undef HAVE_SYS_PARAM_H

/* Define to 1 if you have the <sys/pidfd.h> header file. */
#undef HAVE_SYS_PIDFD_H

/* Define to 1 if you have the <sys/poll.h> header file. */
#undef HAVE_SYS_POLL_H

/* Define to 1 if you have the <sys/random.h> header file. */
#undef HAVE_SYS_RANDOM_H

/* Define to 1 if you have the <sys/resource.h> header file. */
#undef HAVE_SYS_RESOURCE_H

/* Define to 1 if you have the <sys/select.h> header file. */
#undef HAVE_SYS_SELECT_H

/* Define to 1 if you have the <sys/sendfile.h> header file. */
#undef HAVE_SYS_SENDFILE_H

/* Define to 1 if you have the <sys/socket.h> header file. */
#undef HAVE_SYS_SOCKET_H

/* Define to 1 if you have the <sys/soundcard.h> header file. */
#undef HAVE_SYS_SOUNDCARD_H

/* Define to 1 if you have the <sys/statvfs.h> header file. */
#undef HAVE_SYS_STATVFS_H

/* Define to 1 if you have the <sys/stat.h> header file. */
#undef HAVE_SYS_STAT_H

/* Define to 1 if you have the <sys/syscall.h> header file. */
#undef HAVE_SYS_SYSCALL_H

/* Define to 1 if you have the <sys/sysmacros.h> header file. */
#undef HAVE_SYS_SYSMACROS_H

/* Define to 1 if you have the <sys/sys_domain.h> header file. */
#undef HAVE_SYS_SYS_DOMAIN_H

/* Define to 1 if you have the <sys/termio.h> header file. */
#undef HAVE_SYS_TERMIO_H

/* Define to 1 if you have the <sys/timerfd.h> header file. */
#undef HAVE_SYS_TIMERFD_H

/* Define to 1 if you have the <sys/times.h> header file. */
#undef HAVE_SYS_TIMES_H

/* Define to 1 if you have the <sys/time.h> header file. */
#undef HAVE_SYS_TIME_H

/* Define to 1 if you have the <sys/types.h> header file. */
#undef HAVE_SYS_TYPES_H

/* Define to 1 if you have the <sys/uio.h> header file. */
#undef HAVE_SYS_UIO_H

/* Define to 1 if you have the <sys/un.h> header file. */
#undef HAVE_SYS_UN_H

/* Define to 1 if you have the <sys/utsname.h> header file. */
#undef HAVE_SYS_UTSNAME_H

/* Define to 1 if you have the <sys/wait.h> header file. */
#undef HAVE_SYS_WAIT_H

/* Define to 1 if you have the <sys/xattr.h> header file. */
#undef HAVE_SYS_XATTR_H

/* Define to 1 if you have the 'tcgetpgrp' function. */
#undef HAVE_TCGETPGRP

/* Define to 1 if you have the 'tcsetpgrp' function. */
#undef HAVE_TCSETPGRP

/* Define to 1 if you have the 'tempnam' function. */
#undef HAVE_TEMPNAM

/* Define to 1 if you have the <termios.h> header file. */
#undef HAVE_TERMIOS_H

/* Define to 1 if you have the <term.h> header file. */
#undef HAVE_TERM_H

/* Define to 1 if you have the 'timegm' function. */
#undef HAVE_TIMEGM

/* Define if you have the 'timerfd_create' function. */
#undef HAVE_TIMERFD_CREATE

/* Define to 1 if you have the 'times' function. */
#undef HAVE_TIMES

/* Define to 1 if you have the 'tmpfile' function. */
#undef HAVE_TMPFILE

/* Define to 1 if you have the 'tmpnam' function. */
#undef HAVE_TMPNAM

/* Define to 1 if you have the 'tmpnam_r' function. */
#undef HAVE_TMPNAM_R

/* Define to 1 if your 'struct tm' has 'tm_zone'. Deprecated, use
   'HAVE_STRUCT_TM_TM_ZONE' instead. */
#undef HAVE_TM_ZONE

/* Define to 1 if you have the 'truncate' function. */
#undef HAVE_TRUNCATE

/* Define to 1 if you have the 'ttyname_r' function. */
#undef HAVE_TTYNAME_R

/* Define to 1 if you don't have 'tm_zone' but do have the external array
   'tzname'. */
#undef HAVE_TZNAME

/* Define to 1 if you have the 'umask' function. */
#undef HAVE_UMASK

/* Define to 1 if you have the 'uname' function. */
#undef HAVE_UNAME

/* Define to 1 if you have the <unistd.h> header file. */
#undef HAVE_UNISTD_H

/* Define to 1 if you have the 'unlinkat' function. */
#undef HAVE_UNLINKAT

/* Define to 1 if you have the 'unlockpt' function. */
#undef HAVE_UNLOCKPT

/* Define to 1 if you have the 'unshare' function. */
#undef HAVE_UNSHARE

/* Define if you have a useable wchar_t type defined in wchar.h; useable means
   wchar_t must be an unsigned type with at least 16 bits. (see
   Include/unicodeobject.h). */
#undef HAVE_USABLE_WCHAR_T

/* Define to 1 if you have the <util.h> header file. */
#undef HAVE_UTIL_H

/* Define to 1 if you have the 'utimensat' function. */
#undef HAVE_UTIMENSAT

/* Define to 1 if you have the 'utimes' function. */
#undef HAVE_UTIMES

/* Define to 1 if you have the <utime.h> header file. */
#undef HAVE_UTIME_H

/* Define to 1 if you have the <utmp.h> header file. */
#undef HAVE_UTMP_H

/* Define if you have the 'HAVE_UT_NAMESIZE' constant. */
#undef HAVE_UT_NAMESIZE

/* Define to 1 if you have the 'uuid_create' function. */
#undef HAVE_UUID_CREATE

/* Define to 1 if you have the 'uuid_enc_be' function. */
#undef HAVE_UUID_ENC_BE

/* Define if uuid_generate_time_safe() exists. */
#undef HAVE_UUID_GENERATE_TIME_SAFE

/* Define if uuid_generate_time_safe() is able to deduce a MAC address. */
#undef HAVE_UUID_GENERATE_TIME_SAFE_STABLE_MAC

/* Define to 1 if you have the <uuid.h> header file. */
#undef HAVE_UUID_H

/* Define to 1 if you have the <uuid/uuid.h> header file. */
#undef HAVE_UUID_UUID_H

/* Define to 1 if you have the 'vfork' function. */
#undef HAVE_VFORK

/* Define to 1 if you have the 'wait' function. */
#undef HAVE_WAIT

/* Define to 1 if you have the 'wait3' function. */
#undef HAVE_WAIT3

/* Define to 1 if you have the 'wait4' function. */
#undef HAVE_WAIT4

/* Define to 1 if you have the 'waitid' function. */
#undef HAVE_WAITID

/* Define to 1 if you have the 'waitpid' function. */
#undef HAVE_WAITPID

/* Define if the compiler provides a wchar.h header file. */
#undef HAVE_WCHAR_H

/* Define to 1 if you have the 'wcscoll' function. */
#undef HAVE_WCSCOLL

/* Define to 1 if you have the 'wcsftime' function. */
#undef HAVE_WCSFTIME

/* Define to 1 if you have the 'wcsxfrm' function. */
#undef HAVE_WCSXFRM

/* Define to 1 if you have the 'wmemcmp' function. */
#undef HAVE_WMEMCMP

/* Define if tzset() actually switches the local timezone in a meaningful way.
   */
#undef HAVE_WORKING_TZSET

/* Define to 1 if you have the 'writev' function. */
#undef HAVE_WRITEV

/* Define to 1 if you have the <zdict.h> header file. */
#undef HAVE_ZDICT_H

/* Define if the zlib library has inflateCopy */
#undef HAVE_ZLIB_COPY

/* Define to 1 if you have the <zlib.h> header file. */
#undef HAVE_ZLIB_H

/* Define to 1 if you have the <zstd.h> header file. */
#undef HAVE_ZSTD_H

/* Define to 1 if you have the '_getpty' function. */
#undef HAVE__GETPTY

/* Define to 1 if the system has the type '__uint128_t'. */
#undef HAVE___UINT128_T

/* Define to 1 if 'major', 'minor', and 'makedev' are declared in <mkdev.h>.
   */
#undef MAJOR_IN_MKDEV

/* Define to 1 if 'major', 'minor', and 'makedev' are declared in
   <sysmacros.h>. */
#undef MAJOR_IN_SYSMACROS

/* Define if mvwdelch in curses.h is an expression. */
#undef MVWDELCH_IS_EXPRESSION

/* Define to the address where bug reports for this package should be sent. */
#undef PACKAGE_BUGREPORT

/* Define to the full name of this package. */
#undef PACKAGE_NAME

/* Define to the full name and version of this package. */
#undef PACKAGE_STRING

/* Define to the one symbol short name of this package. */
#undef PACKAGE_TARNAME

/* Define to the home page for this package. */
#undef PACKAGE_URL

/* Define to the version of this package. */
#undef PACKAGE_VERSION

/* Define if POSIX semaphores aren't enabled on your system */
#undef POSIX_SEMAPHORES_NOT_ENABLED

/* Define if pthread_key_t is compatible with int. */
#undef PTHREAD_KEY_T_IS_COMPATIBLE_WITH_INT

/* Defined if PTHREAD_SCOPE_SYSTEM supported. */
#undef PTHREAD_SYSTEM_SCHED_SUPPORTED

/* Define as the preferred size in bits of long digits */
#undef PYLONG_BITS_IN_DIGIT

/* enabled builtin hash modules */
#undef PY_BUILTIN_HASHLIB_HASHES

/* Define if you want to coerce the C locale to a UTF-8 based locale */
#undef PY_COERCE_C_LOCALE

/* Define to 1 if you have the perf trampoline. */
#undef PY_HAVE_PERF_TRAMPOLINE

/* Define to 1 to build the sqlite module with loadable extensions support. */
#undef PY_SQLITE_ENABLE_LOAD_EXTENSION

/* Define if SQLite was compiled with the serialize API */
#undef PY_SQLITE_HAVE_SERIALIZE

/* Default cipher suites list for ssl module. 1: Python's preferred selection,
   2: leave OpenSSL defaults untouched, 0: custom string */
#undef PY_SSL_DEFAULT_CIPHERS

/* Cipher suite string for PY_SSL_DEFAULT_CIPHERS=0 */
#undef PY_SSL_DEFAULT_CIPHER_STRING

/* PEP 11 Support tier (1, 2, 3 or 0 for unsupported) */
#undef PY_SUPPORT_TIER

/* Define if you want to build an interpreter with many run-time checks. */
#undef Py_DEBUG

/* Defined if Python is built as a shared library. */
#undef Py_ENABLE_SHARED

/* Define if you want to disable the GIL */
#undef Py_GIL_DISABLED

/* Define hash algorithm for str, bytes and memoryview. SipHash24: 1, FNV: 2,
   SipHash13: 3, externally defined: 0 */
#undef Py_HASH_ALGORITHM

<<<<<<< HEAD
/* Defined if _Complex C type is available. */
#undef Py_HAVE_C_COMPLEX
=======
/* Define if year with century should be normalized for strftime. */
#undef Py_NORMALIZE_CENTURY
>>>>>>> 07183ebc

/* Define if you want to enable remote debugging support. */
#undef Py_REMOTE_DEBUG

/* Define if rl_startup_hook takes arguments */
#undef Py_RL_STARTUP_HOOK_TAKES_ARGS

/* Define if you want to enable internal statistics gathering. */
#undef Py_STATS

/* The version of SunOS/Solaris as reported by `uname -r' without the dot. */
#undef Py_SUNOS_VERSION

/* Define if you want to use tail-calling interpreters in CPython. */
#undef Py_TAIL_CALL_INTERP

/* Define if you want to enable tracing references for debugging purpose */
#undef Py_TRACE_REFS

/* assume C89 semantics that RETSIGTYPE is always void */
#undef RETSIGTYPE

/* Define if setpgrp() must be called as setpgrp(0, 0). */
#undef SETPGRP_HAVE_ARG

/* Define if i>>j for signed int i does not extend the sign bit when i < 0 */
#undef SIGNED_RIGHT_SHIFT_ZERO_FILLS

/* The size of 'double', as computed by sizeof. */
#undef SIZEOF_DOUBLE

/* The size of 'float', as computed by sizeof. */
#undef SIZEOF_FLOAT

/* The size of 'fpos_t', as computed by sizeof. */
#undef SIZEOF_FPOS_T

/* The size of 'int', as computed by sizeof. */
#undef SIZEOF_INT

/* The size of 'long', as computed by sizeof. */
#undef SIZEOF_LONG

/* The size of 'long double', as computed by sizeof. */
#undef SIZEOF_LONG_DOUBLE

/* The size of 'long long', as computed by sizeof. */
#undef SIZEOF_LONG_LONG

/* The size of 'off_t', as computed by sizeof. */
#undef SIZEOF_OFF_T

/* The size of 'pid_t', as computed by sizeof. */
#undef SIZEOF_PID_T

/* The size of 'pthread_key_t', as computed by sizeof. */
#undef SIZEOF_PTHREAD_KEY_T

/* The size of 'pthread_t', as computed by sizeof. */
#undef SIZEOF_PTHREAD_T

/* The size of 'short', as computed by sizeof. */
#undef SIZEOF_SHORT

/* The size of 'size_t', as computed by sizeof. */
#undef SIZEOF_SIZE_T

/* The size of 'time_t', as computed by sizeof. */
#undef SIZEOF_TIME_T

/* The size of 'uintptr_t', as computed by sizeof. */
#undef SIZEOF_UINTPTR_T

/* The size of 'void *', as computed by sizeof. */
#undef SIZEOF_VOID_P

/* The size of 'wchar_t', as computed by sizeof. */
#undef SIZEOF_WCHAR_T

/* The size of '_Bool', as computed by sizeof. */
#undef SIZEOF__BOOL

/* Define to 1 if you have the ANSI C header files. */
#undef STDC_HEADERS

/* Define if you can safely include both <sys/select.h> and <sys/time.h>
   (which you can't on SCO ODT 3.0). */
#undef SYS_SELECT_WITH_SYS_TIME

/* Custom thread stack size depending on chosen sanitizer runtimes. */
#undef THREAD_STACK_SIZE

/* Library needed by timemodule.c: librt may be needed for clock_gettime() */
#undef TIMEMODULE_LIB

/* Define to 1 if your <sys/time.h> declares 'struct tm'. */
#undef TM_IN_SYS_TIME

/* Define if you want to use computed gotos in ceval.c. */
#undef USE_COMPUTED_GOTOS

/* Enable extensions on AIX, Interix, z/OS.  */
#ifndef _ALL_SOURCE
# undef _ALL_SOURCE
#endif
/* Enable general extensions on macOS.  */
#ifndef _DARWIN_C_SOURCE
# undef _DARWIN_C_SOURCE
#endif
/* Enable general extensions on Solaris.  */
#ifndef __EXTENSIONS__
# undef __EXTENSIONS__
#endif
/* Enable GNU extensions on systems that have them.  */
#ifndef _GNU_SOURCE
# undef _GNU_SOURCE
#endif
/* Enable X/Open compliant socket functions that do not require linking
   with -lxnet on HP-UX 11.11.  */
#ifndef _HPUX_ALT_XOPEN_SOCKET_API
# undef _HPUX_ALT_XOPEN_SOCKET_API
#endif
/* Identify the host operating system as Minix.
   This macro does not affect the system headers' behavior.
   A future release of Autoconf may stop defining this macro.  */
#ifndef _MINIX
# undef _MINIX
#endif
/* Enable general extensions on NetBSD.
   Enable NetBSD compatibility extensions on Minix.  */
#ifndef _NETBSD_SOURCE
# undef _NETBSD_SOURCE
#endif
/* Enable OpenBSD compatibility extensions on NetBSD.
   Oddly enough, this does nothing on OpenBSD.  */
#ifndef _OPENBSD_SOURCE
# undef _OPENBSD_SOURCE
#endif
/* Define to 1 if needed for POSIX-compatible behavior.  */
#ifndef _POSIX_SOURCE
# undef _POSIX_SOURCE
#endif
/* Define to 2 if needed for POSIX-compatible behavior.  */
#ifndef _POSIX_1_SOURCE
# undef _POSIX_1_SOURCE
#endif
/* Enable POSIX-compatible threading on Solaris.  */
#ifndef _POSIX_PTHREAD_SEMANTICS
# undef _POSIX_PTHREAD_SEMANTICS
#endif
/* Enable extensions specified by ISO/IEC TS 18661-5:2014.  */
#ifndef __STDC_WANT_IEC_60559_ATTRIBS_EXT__
# undef __STDC_WANT_IEC_60559_ATTRIBS_EXT__
#endif
/* Enable extensions specified by ISO/IEC TS 18661-1:2014.  */
#ifndef __STDC_WANT_IEC_60559_BFP_EXT__
# undef __STDC_WANT_IEC_60559_BFP_EXT__
#endif
/* Enable extensions specified by ISO/IEC TS 18661-2:2015.  */
#ifndef __STDC_WANT_IEC_60559_DFP_EXT__
# undef __STDC_WANT_IEC_60559_DFP_EXT__
#endif
/* Enable extensions specified by C23 Annex F.  */
#ifndef __STDC_WANT_IEC_60559_EXT__
# undef __STDC_WANT_IEC_60559_EXT__
#endif
/* Enable extensions specified by ISO/IEC TS 18661-4:2015.  */
#ifndef __STDC_WANT_IEC_60559_FUNCS_EXT__
# undef __STDC_WANT_IEC_60559_FUNCS_EXT__
#endif
/* Enable extensions specified by C23 Annex H and ISO/IEC TS 18661-3:2015.  */
#ifndef __STDC_WANT_IEC_60559_TYPES_EXT__
# undef __STDC_WANT_IEC_60559_TYPES_EXT__
#endif
/* Enable extensions specified by ISO/IEC TR 24731-2:2010.  */
#ifndef __STDC_WANT_LIB_EXT2__
# undef __STDC_WANT_LIB_EXT2__
#endif
/* Enable extensions specified by ISO/IEC 24747:2009.  */
#ifndef __STDC_WANT_MATH_SPEC_FUNCS__
# undef __STDC_WANT_MATH_SPEC_FUNCS__
#endif
/* Enable extensions on HP NonStop.  */
#ifndef _TANDEM_SOURCE
# undef _TANDEM_SOURCE
#endif
/* Enable X/Open extensions.  Define to 500 only if necessary
   to make mbstate_t available.  */
#ifndef _XOPEN_SOURCE
# undef _XOPEN_SOURCE
#endif


/* Define if WINDOW in curses.h offers a field _flags. */
#undef WINDOW_HAS_FLAGS

/* Define if you want build the _decimal module using a coroutine-local rather
   than a thread-local context */
#undef WITH_DECIMAL_CONTEXTVAR

/* Define if you want documentation strings in extension modules */
#undef WITH_DOC_STRINGS

/* Define if you want to compile in DTrace support */
#undef WITH_DTRACE

/* Define if you want to use the new-style (Openstep, Rhapsody, MacOS) dynamic
   linker (dyld) instead of the old-style (NextStep) dynamic linker (rld).
   Dyld is necessary to support frameworks. */
#undef WITH_DYLD

/* Define to build the readline module against libedit. */
#undef WITH_EDITLINE

/* Define to 1 if libintl is needed for locale functions. */
#undef WITH_LIBINTL

/* Define if you want to compile in mimalloc memory allocator. */
#undef WITH_MIMALLOC

/* Define if you want to produce an OpenStep/Rhapsody framework (shared
   library plus accessory files). */
#undef WITH_NEXT_FRAMEWORK

/* Define if you want to compile in Python-specific mallocs */
#undef WITH_PYMALLOC

/* Define if you want pymalloc to be disabled when running under valgrind */
#undef WITH_VALGRIND

/* Define WORDS_BIGENDIAN to 1 if your processor stores words with the most
   significant byte first (like Motorola and SPARC, unlike Intel). */
#if defined AC_APPLE_UNIVERSAL_BUILD
# if defined __BIG_ENDIAN__
#  define WORDS_BIGENDIAN 1
# endif
#else
# ifndef WORDS_BIGENDIAN
#  undef WORDS_BIGENDIAN
# endif
#endif

/* Define if arithmetic is subject to x87-style double rounding issue */
#undef X87_DOUBLE_ROUNDING

/* Define on OpenBSD to activate all library features */
#undef _BSD_SOURCE

/* Define on Darwin to activate all library features */
#undef _DARWIN_C_SOURCE

/* This must be set to 64 on some systems to enable large file support. */
#undef _FILE_OFFSET_BITS

/* Define to include mbstate_t for mbrtowc */
#undef _INCLUDE__STDC_A1_SOURCE

/* This must be defined on some systems to enable large file support. */
#undef _LARGEFILE_SOURCE

/* This must be defined on AIX systems to enable large file support. */
#undef _LARGE_FILES

/* Define on NetBSD to activate all library features */
#undef _NETBSD_SOURCE

/* Define to activate features from IEEE Stds 1003.1-2008 */
#undef _POSIX_C_SOURCE

/* Define if you have POSIX threads, and your system does not define that. */
#undef _POSIX_THREADS

/* framework name */
#undef _PYTHONFRAMEWORK

/* Maximum length in bytes of a thread name */
#undef _PYTHREAD_NAME_MAXLEN

/* Defined if _Complex C type can be used with libffi. */
#undef _Py_FFI_SUPPORT_C_COMPLEX

/* Define to force use of thread-safe errno, h_errno, and other functions */
#undef _REENTRANT

/* Define to 1 if you want to emulate getpid() on WASI */
#undef _WASI_EMULATED_GETPID

/* Define to 1 if you want to emulate process clocks on WASI */
#undef _WASI_EMULATED_PROCESS_CLOCKS

/* Define to 1 if you want to emulate signals on WASI */
#undef _WASI_EMULATED_SIGNAL

/* Define to the level of X/Open that your system supports */
#undef _XOPEN_SOURCE

/* Define to activate Unix95-and-earlier features */
#undef _XOPEN_SOURCE_EXTENDED

/* Define on FreeBSD to activate all library features */
#undef __BSD_VISIBLE

/* Define to 'long' if <time.h> does not define clock_t. */
#undef clock_t

/* Define to empty if 'const' does not conform to ANSI C. */
#undef const

/* Define as 'int' if <sys/types.h> doesn't define. */
#undef gid_t

/* Define to 'int' if <sys/types.h> does not define. */
#undef mode_t

/* Define to 'long int' if <sys/types.h> does not define. */
#undef off_t

/* Define as a signed integer type capable of holding a process identifier. */
#undef pid_t

/* Define to empty if the keyword does not work. */
#undef signed

/* Define as 'unsigned int' if <stddef.h> doesn't define. */
#undef size_t

/* Define to 'int' if <sys/socket.h> does not define. */
#undef socklen_t

/* Define as 'int' if <sys/types.h> doesn't define. */
#undef uid_t


/* Define the macros needed if on a UnixWare 7.x system. */
#if defined(__USLC__) && defined(__SCO_VERSION__)
#define STRICT_SYSV_CURSES /* Don't use ncurses extensions */
#endif

#endif /*Py_PYCONFIG_H*/
<|MERGE_RESOLUTION|>--- conflicted
+++ resolved
@@ -1742,14 +1742,6 @@
 /* Define hash algorithm for str, bytes and memoryview. SipHash24: 1, FNV: 2,
    SipHash13: 3, externally defined: 0 */
 #undef Py_HASH_ALGORITHM
-
-<<<<<<< HEAD
-/* Defined if _Complex C type is available. */
-#undef Py_HAVE_C_COMPLEX
-=======
-/* Define if year with century should be normalized for strftime. */
-#undef Py_NORMALIZE_CENTURY
->>>>>>> 07183ebc
 
 /* Define if you want to enable remote debugging support. */
 #undef Py_REMOTE_DEBUG
