# -*- coding: utf-8 -*-
"""
    pyspecific.py
    ~~~~~~~~~~~~~

    Sphinx extension with Python doc-specific markup.

    :copyright: 2008-2014 by Georg Brandl.
    :license: Python license.
"""

import re
import io
from os import getenv, path

from docutils import nodes
from docutils.parsers.rst import directives
from docutils.utils import unescape
from sphinx import addnodes
from sphinx.domains.python import PyFunction, PyMethod, PyModule
from sphinx.locale import _ as sphinx_gettext
from sphinx.util.docutils import SphinxDirective


ISSUE_URI = 'https://bugs.python.org/issue?@action=redirect&bpo=%s'
GH_ISSUE_URI = 'https://github.com/python/cpython/issues/%s'
# Used in conf.py and updated here by python/release-tools/run_release.py
SOURCE_URI = 'https://github.com/python/cpython/tree/main/%s'

# monkey-patch reST parser to disable alphabetic and roman enumerated lists
from docutils.parsers.rst.states import Body
Body.enum.converters['loweralpha'] = \
    Body.enum.converters['upperalpha'] = \
    Body.enum.converters['lowerroman'] = \
    Body.enum.converters['upperroman'] = lambda x: None

# Support for marking up and linking to bugs.python.org issues

def issue_role(typ, rawtext, text, lineno, inliner, options={}, content=[]):
    issue = unescape(text)
    # sanity check: there are no bpo issues within these two values
    if 47261 < int(issue) < 400000:
        msg = inliner.reporter.error(f'The BPO ID {text!r} seems too high -- '
                                     'use :gh:`...` for GitHub IDs', line=lineno)
        prb = inliner.problematic(rawtext, rawtext, msg)
        return [prb], [msg]
    text = 'bpo-' + issue
    refnode = nodes.reference(text, text, refuri=ISSUE_URI % issue)
    return [refnode], []


# Support for marking up and linking to GitHub issues

def gh_issue_role(typ, rawtext, text, lineno, inliner, options={}, content=[]):
    issue = unescape(text)
    # sanity check: all GitHub issues have ID >= 32426
    # even though some of them are also valid BPO IDs
    if int(issue) < 32426:
        msg = inliner.reporter.error(f'The GitHub ID {text!r} seems too low -- '
                                     'use :issue:`...` for BPO IDs', line=lineno)
        prb = inliner.problematic(rawtext, rawtext, msg)
        return [prb], [msg]
    text = 'gh-' + issue
    refnode = nodes.reference(text, text, refuri=GH_ISSUE_URI % issue)
    return [refnode], []


class PyCoroutineMixin(object):
    def handle_signature(self, sig, signode):
        ret = super(PyCoroutineMixin, self).handle_signature(sig, signode)
        signode.insert(0, addnodes.desc_annotation('coroutine ', 'coroutine '))
        return ret


class PyAwaitableMixin(object):
    def handle_signature(self, sig, signode):
        ret = super(PyAwaitableMixin, self).handle_signature(sig, signode)
        signode.insert(0, addnodes.desc_annotation('awaitable ', 'awaitable '))
        return ret


class PyCoroutineFunction(PyCoroutineMixin, PyFunction):
    def run(self):
        self.name = 'py:function'
        return PyFunction.run(self)


class PyCoroutineMethod(PyCoroutineMixin, PyMethod):
    def run(self):
        self.name = 'py:method'
        return PyMethod.run(self)


class PyAwaitableFunction(PyAwaitableMixin, PyFunction):
    def run(self):
        self.name = 'py:function'
        return PyFunction.run(self)


class PyAwaitableMethod(PyAwaitableMixin, PyMethod):
    def run(self):
        self.name = 'py:method'
        return PyMethod.run(self)


<<<<<<< HEAD
# Support for including Misc/NEWS

issue_re = re.compile('(?:[Ii]ssue #|bpo-)([0-9]+)', re.I)
gh_issue_re = re.compile('(?:gh-issue-|gh-)([0-9]+)', re.I)
whatsnew_re = re.compile(r"(?im)^what's new in (.*?)\??$")


class MiscNews(SphinxDirective):
    has_content = False
    required_arguments = 1
    optional_arguments = 0
    final_argument_whitespace = False
    option_spec = {}

    def run(self):
        fname = self.arguments[0]
        source = self.state_machine.input_lines.source(
            self.lineno - self.state_machine.input_offset - 1)
        source_dir = getenv('PY_MISC_NEWS_DIR')
        if not source_dir:
            source_dir = path.dirname(path.abspath(source))
        fpath = path.join(source_dir, fname)
        self.env.note_dependency(path.abspath(fpath))
        try:
            with io.open(fpath, encoding='utf-8') as fp:
                content = fp.read()
        except Exception:
            text = 'The NEWS file is not available.'
            node = nodes.strong(text, text)
            return [node]
        content = issue_re.sub(r':issue:`\1`', content)
        # Fallback handling for the GitHub issue
        content = gh_issue_re.sub(r':gh:`\1`', content)
        content = whatsnew_re.sub(r'\1', content)
        # remove first 3 lines as they are the main heading
        lines = ['.. default-role:: obj', ''] + content.splitlines()[3:]
        self.state_machine.insert_input(lines, fname)
        return []
=======
class PyAbstractMethod(PyMethod):

    def handle_signature(self, sig, signode):
        ret = super(PyAbstractMethod, self).handle_signature(sig, signode)
        signode.insert(0, addnodes.desc_annotation('abstractmethod ',
                                                   'abstractmethod '))
        return ret

    def run(self):
        self.name = 'py:method'
        return PyMethod.run(self)
>>>>>>> 8e96adf4


# Support for documenting Opcodes

opcode_sig_re = re.compile(r'(\w+(?:\+\d)?)(?:\s*\((.*)\))?')


def parse_opcode_signature(env, sig, signode):
    """Transform an opcode signature into RST nodes."""
    m = opcode_sig_re.match(sig)
    if m is None:
        raise ValueError
    opname, arglist = m.groups()
    signode += addnodes.desc_name(opname, opname)
    if arglist is not None:
        paramlist = addnodes.desc_parameterlist()
        signode += paramlist
        paramlist += addnodes.desc_parameter(arglist, arglist)
    return opname.strip()


# Support for documenting pdb commands

pdbcmd_sig_re = re.compile(r'([a-z()!]+)\s*(.*)')

# later...
# pdbargs_tokens_re = re.compile(r'''[a-zA-Z]+  |  # identifiers
#                                   [.,:]+     |  # punctuation
#                                   [\[\]()]   |  # parens
#                                   \s+           # whitespace
#                                   ''', re.X)


def parse_pdb_command(env, sig, signode):
    """Transform a pdb command signature into RST nodes."""
    m = pdbcmd_sig_re.match(sig)
    if m is None:
        raise ValueError
    name, args = m.groups()
    fullname = name.replace('(', '').replace(')', '')
    signode += addnodes.desc_name(name, name)
    if args:
        signode += addnodes.desc_addname(' '+args, ' '+args)
    return fullname


def parse_monitoring_event(env, sig, signode):
    """Transform a monitoring event signature into RST nodes."""
    signode += addnodes.desc_addname('sys.monitoring.events.', 'sys.monitoring.events.')
    signode += addnodes.desc_name(sig, sig)
    return sig


def patch_pairindextypes(app, _env) -> None:
    """Remove all entries from ``pairindextypes`` before writing POT files.

    We want to run this just before writing output files, as the check to
    circumvent is in ``I18nBuilder.write_doc()``.
    As such, we link this to ``env-check-consistency``, even though it has
    nothing to do with the environment consistency check.
    """
    if app.builder.name != 'gettext':
        return

    # allow translating deprecated index entries
    try:
        from sphinx.domains.python import pairindextypes
    except ImportError:
        pass
    else:
        # Sphinx checks if a 'pair' type entry on an index directive is one of
        # the Sphinx-translated pairindextypes values. As we intend to move
        # away from this, we need Sphinx to believe that these values don't
        # exist, by deleting them when using the gettext builder.
        pairindextypes.clear()


def setup(app):
    app.add_role('issue', issue_role)
    app.add_role('gh', gh_issue_role)
    app.add_object_type('opcode', 'opcode', '%s (opcode)', parse_opcode_signature)
    app.add_object_type('pdbcommand', 'pdbcmd', '%s (pdb command)', parse_pdb_command)
    app.add_object_type('monitoring-event', 'monitoring-event', '%s (monitoring event)', parse_monitoring_event)
    app.add_directive_to_domain('py', 'coroutinefunction', PyCoroutineFunction)
    app.add_directive_to_domain('py', 'coroutinemethod', PyCoroutineMethod)
    app.add_directive_to_domain('py', 'awaitablefunction', PyAwaitableFunction)
    app.add_directive_to_domain('py', 'awaitablemethod', PyAwaitableMethod)
<<<<<<< HEAD

    app.add_directive('miscnews', MiscNews)
=======
    app.add_directive_to_domain('py', 'abstractmethod', PyAbstractMethod)
>>>>>>> 8e96adf4
    app.connect('env-check-consistency', patch_pairindextypes)
    return {'version': '1.0', 'parallel_read_safe': True}<|MERGE_RESOLUTION|>--- conflicted
+++ resolved
@@ -103,60 +103,6 @@
         return PyMethod.run(self)
 
 
-<<<<<<< HEAD
-# Support for including Misc/NEWS
-
-issue_re = re.compile('(?:[Ii]ssue #|bpo-)([0-9]+)', re.I)
-gh_issue_re = re.compile('(?:gh-issue-|gh-)([0-9]+)', re.I)
-whatsnew_re = re.compile(r"(?im)^what's new in (.*?)\??$")
-
-
-class MiscNews(SphinxDirective):
-    has_content = False
-    required_arguments = 1
-    optional_arguments = 0
-    final_argument_whitespace = False
-    option_spec = {}
-
-    def run(self):
-        fname = self.arguments[0]
-        source = self.state_machine.input_lines.source(
-            self.lineno - self.state_machine.input_offset - 1)
-        source_dir = getenv('PY_MISC_NEWS_DIR')
-        if not source_dir:
-            source_dir = path.dirname(path.abspath(source))
-        fpath = path.join(source_dir, fname)
-        self.env.note_dependency(path.abspath(fpath))
-        try:
-            with io.open(fpath, encoding='utf-8') as fp:
-                content = fp.read()
-        except Exception:
-            text = 'The NEWS file is not available.'
-            node = nodes.strong(text, text)
-            return [node]
-        content = issue_re.sub(r':issue:`\1`', content)
-        # Fallback handling for the GitHub issue
-        content = gh_issue_re.sub(r':gh:`\1`', content)
-        content = whatsnew_re.sub(r'\1', content)
-        # remove first 3 lines as they are the main heading
-        lines = ['.. default-role:: obj', ''] + content.splitlines()[3:]
-        self.state_machine.insert_input(lines, fname)
-        return []
-=======
-class PyAbstractMethod(PyMethod):
-
-    def handle_signature(self, sig, signode):
-        ret = super(PyAbstractMethod, self).handle_signature(sig, signode)
-        signode.insert(0, addnodes.desc_annotation('abstractmethod ',
-                                                   'abstractmethod '))
-        return ret
-
-    def run(self):
-        self.name = 'py:method'
-        return PyMethod.run(self)
->>>>>>> 8e96adf4
-
-
 # Support for documenting Opcodes
 
 opcode_sig_re = re.compile(r'(\w+(?:\+\d)?)(?:\s*\((.*)\))?')
@@ -242,11 +188,6 @@
     app.add_directive_to_domain('py', 'coroutinemethod', PyCoroutineMethod)
     app.add_directive_to_domain('py', 'awaitablefunction', PyAwaitableFunction)
     app.add_directive_to_domain('py', 'awaitablemethod', PyAwaitableMethod)
-<<<<<<< HEAD
 
-    app.add_directive('miscnews', MiscNews)
-=======
-    app.add_directive_to_domain('py', 'abstractmethod', PyAbstractMethod)
->>>>>>> 8e96adf4
     app.connect('env-check-consistency', patch_pairindextypes)
     return {'version': '1.0', 'parallel_read_safe': True}