--- conflicted
+++ resolved
@@ -474,57 +474,11 @@
 Completions
 ^^^^^^^^^^^
 
-<<<<<<< HEAD
-Completions are supplied for functions, classes, and attributes of classes,
-both built-in and user-defined. Completions are also provided for
-filenames and for dict keys.
-
-The AutoCompleteWindow (ACW) will open after a predefined delay (default is
-two seconds) after a '.' or (in a string), an os.sep ('/', and also '\' on
-Windows) or a '[' is typed. If after one of those characters (plus zero or more
-other characters) a tab is typed the ACW will open immediately if a possible
-continuation is found.
-
-If there is only one possible completion for the characters entered, a
-:kbd:`Tab` will supply that completion without opening the ACW.
-
-'Show Completions' (by default bound to :kbd:`C-space`) will "force" opening a
-completions window.  In an empty string, this will contain the files in the
-current directory.  On a blank line, it will contain the built-in and
-user-defined functions and classes in the current namespaces, plus any modules
-imported.  After a bracket following a dict, it will contain the dict's keys of
-types str and bytes.  If some characters have been entered, the ACW will
-attempt to be more specific.
-
-If a string of characters is typed, the ACW selection will jump to the
-entry most closely matching those characters.  Entering a :kbd:`tab` will
-cause the longest non-ambiguous match to be entered in the Editor window or
-Shell.  Two :kbd:`tab` in a row will supply the current ACW selection, as
-will return or a double click.  Cursor keys, Page Up/Down, mouse selection,
-and the scroll wheel all operate on the ACW.
-
-"Hidden" attributes can be accessed by typing the beginning of hidden
-name after a '.', e.g. '_'. This allows access to modules with
-``__all__`` set, or to class-private attributes.  Likewise, names of hidden
-files (those with names beginning with '.') can be accessed by typing a '.'
-when completing file names.
-
-Completions and the 'Expand Word' facility can save a lot of typing!
-
-Completions are currently limited to those in the namespaces. Names in
-an Editor window which are not via ``__main__`` and :data:`sys.modules` will
-not be found.  Run the module once with your imports to correct this situation.
-Note that IDLE itself places quite a few modules in sys.modules, so
-much can be found by default, e.g. the re module.
-
-If you don't like the ACW popping up unbidden, simply make the delay
-longer or disable the extension.
-=======
 Completions are supplied, when requested and available, for module
-names, attributes of classes or functions, or filenames.  Each request
-method displays a completion box with existing names.  (See tab
-completions below for an exception.) For any box, change the name
-being completed and the item highlighted in the box by
+names, attributes of classes or functions, filenames or dict keys.
+Each request method displays a completion box with existing names.
+(See tab completions below for an exception.) For any box, change the
+name being completed and the item highlighted in the box by
 typing and deleting characters; by hitting :kbd:`Up`, :kbd:`Down`,
 :kbd:`PageUp`, :kbd:`PageDown`, :kbd:`Home`, and :kbd:`End` keys;
 and by a single click within the box.  Close the box with :kbd:`Escape`,
@@ -536,10 +490,12 @@
 in the settings dialog.  (To prevent auto popups, set the delay to a
 large number of milliseconds, such as 100000000.) For imported module
 names or class or function attributes, type '.'.
+For dict keys, type '['.
 For filenames in the root directory, type :data:`os.sep` or
 :data:`os.altsep` immediately after an opening quote.  (On Windows,
 one can specify a drive first.)  Move into subdirectories by typing a
 directory name and a separator.
+
 
 Instead of waiting, or after a box is closed, open a completion box
 immediately with Show Completions on the Edit menu.  The default hot
@@ -548,6 +504,8 @@
 The result is the same as if one enters a prefix
 after the box is displayed.  Show Completions after a quote completes
 filenames in the current directory instead of a root directory.
+Show Completions after a square bracket following a dict completes
+keys of that dict.
 
 Hitting :kbd:`Tab` after a prefix usually has the same effect as Show
 Completions.  (With no prefix, it indents.)  However, if there is only
@@ -555,8 +513,9 @@
 text without opening a box.
 
 Invoking 'Show Completions', or hitting :kbd:`Tab` after a prefix,
-outside of a string and without a preceding '.' opens a box with
-keywords, builtin names, and available module-level names.
+outside of a string, without a preceding '.' and without a preceding
+'[' with a dict before it, opens a box with keywords, builtin names,
+and available module-level names.
 
 When editing code in an editor (as oppose to Shell), increase the
 available module-level names by running your code
@@ -567,7 +526,6 @@
 Completion boxes intially exclude names beginning with '_' or, for
 modules, not included in '__all__'.  The hidden names can be accessed
 by typing '_' after '.', either before or after the box is opened.
->>>>>>> ae0d2a33
 
 .. _calltips:
 
