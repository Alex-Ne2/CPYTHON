.. _glossary:

********
Glossary
********

.. if you add new entries, keep the alphabetical sorting!

.. glossary::

   ``>>>``
      The default Python prompt of the interactive shell.  Often seen for code
      examples which can be executed interactively in the interpreter.

   ``...``
      Can refer to:

      * The default Python prompt of the interactive shell when entering the
        code for an indented code block, when within a pair of matching left and
        right delimiters (parentheses, square brackets, curly braces or triple
        quotes), or after specifying a decorator.

      * The :const:`Ellipsis` built-in constant.

   abstract base class
      Abstract base classes complement :term:`duck-typing` by
      providing a way to define interfaces when other techniques like
      :func:`hasattr` would be clumsy or subtly wrong (for example with
      :ref:`magic methods <special-lookup>`).  ABCs introduce virtual
      subclasses, which are classes that don't inherit from a class but are
      still recognized by :func:`isinstance` and :func:`issubclass`; see the
      :mod:`abc` module documentation.  Python comes with many built-in ABCs for
      data structures (in the :mod:`collections.abc` module), numbers (in the
      :mod:`numbers` module), streams (in the :mod:`io` module), import finders
      and loaders (in the :mod:`importlib.abc` module).  You can create your own
      ABCs with the :mod:`abc` module.

   annotation
      A label associated with a variable, a class
      attribute or a function parameter or return value,
      used by convention as a :term:`type hint`.

      Annotations of local variables cannot be accessed at runtime, but
      annotations of global variables, class attributes, and functions
      are stored in the :attr:`__annotations__`
      special attribute of modules, classes, and functions,
      respectively.

      See :term:`variable annotation`, :term:`function annotation`, :pep:`484`
      and :pep:`526`, which describe this functionality.
      Also see :ref:`annotations-howto`
      for best practices on working with annotations.

   argument
      A value passed to a :term:`function` (or :term:`method`) when calling the
      function.  There are two kinds of argument:

      * :dfn:`keyword argument`: an argument preceded by an identifier (e.g.
        ``name=``) in a function call or passed as a value in a dictionary
        preceded by ``**``.  For example, ``3`` and ``5`` are both keyword
        arguments in the following calls to :func:`complex`::

           complex(real=3, imag=5)
           complex(**{'real': 3, 'imag': 5})

      * :dfn:`positional argument`: an argument that is not a keyword argument.
        Positional arguments can appear at the beginning of an argument list
        and/or be passed as elements of an :term:`iterable` preceded by ``*``.
        For example, ``3`` and ``5`` are both positional arguments in the
        following calls::

           complex(3, 5)
           complex(*(3, 5))

      Arguments are assigned to the named local variables in a function body.
      See the :ref:`calls` section for the rules governing this assignment.
      Syntactically, any expression can be used to represent an argument; the
      evaluated value is assigned to the local variable.

      See also the :term:`parameter` glossary entry, the FAQ question on
      :ref:`the difference between arguments and parameters
      <faq-argument-vs-parameter>`, and :pep:`362`.

   asynchronous context manager
      An object which controls the environment seen in an
      :keyword:`async with` statement by defining :meth:`~object.__aenter__` and
      :meth:`~object.__aexit__` methods.  Introduced by :pep:`492`.

   asynchronous generator
      A function which returns an :term:`asynchronous generator iterator`.  It
      looks like a coroutine function defined with :keyword:`async def` except
      that it contains :keyword:`yield` expressions for producing a series of
      values usable in an :keyword:`async for` loop.

      Usually refers to an asynchronous generator function, but may refer to an
      *asynchronous generator iterator* in some contexts.  In cases where the
      intended meaning isn't clear, using the full terms avoids ambiguity.

      An asynchronous generator function may contain :keyword:`await`
      expressions as well as :keyword:`async for`, and :keyword:`async with`
      statements.

   asynchronous generator iterator
      An object created by a :term:`asynchronous generator` function.

      This is an :term:`asynchronous iterator` which when called using the
      :meth:`~object.__anext__` method returns an awaitable object which will execute
      the body of the asynchronous generator function until the next
      :keyword:`yield` expression.

      Each :keyword:`yield` temporarily suspends processing, remembering the
      location execution state (including local variables and pending
      try-statements).  When the *asynchronous generator iterator* effectively
      resumes with another awaitable returned by :meth:`~object.__anext__`, it
      picks up where it left off.  See :pep:`492` and :pep:`525`.

   asynchronous iterable
      An object, that can be used in an :keyword:`async for` statement.
      Must return an :term:`asynchronous iterator` from its
      :meth:`~object.__aiter__` method.  Introduced by :pep:`492`.

   asynchronous iterator
      An object that implements the :meth:`~object.__aiter__` and :meth:`~object.__anext__`
      methods.  :meth:`~object.__anext__` must return an :term:`awaitable` object.
      :keyword:`async for` resolves the awaitables returned by an asynchronous
      iterator's :meth:`~object.__anext__` method until it raises a
      :exc:`StopAsyncIteration` exception.  Introduced by :pep:`492`.

   attribute
      A value associated with an object which is usually referenced by name
      using dotted expressions.
      For example, if an object *o* has an attribute
      *a* it would be referenced as *o.a*.

      It is possible to give an object an attribute whose name is not an
      identifier as defined by :ref:`identifiers`, for example using
      :func:`setattr`, if the object allows it.
      Such an attribute will not be accessible using a dotted expression,
      and would instead need to be retrieved with :func:`getattr`.

   awaitable
      An object that can be used in an :keyword:`await` expression.  Can be
      a :term:`coroutine` or an object with an :meth:`~object.__await__` method.
      See also :pep:`492`.

   BDFL
      Benevolent Dictator For Life, a.k.a. `Guido van Rossum
      <https://gvanrossum.github.io/>`_, Python's creator.

   binary file
      A :term:`file object` able to read and write
      :term:`bytes-like objects <bytes-like object>`.
      Examples of binary files are files opened in binary mode (``'rb'``,
      ``'wb'`` or ``'rb+'``), :data:`sys.stdin.buffer`,
      :data:`sys.stdout.buffer`, and instances of :class:`io.BytesIO` and
      :class:`gzip.GzipFile`.

      See also :term:`text file` for a file object able to read and write
      :class:`str` objects.

   borrowed reference
      In Python's C API, a borrowed reference is a reference to an object,
      where the code using the object does not own the reference.
      It becomes a dangling
      pointer if the object is destroyed. For example, a garbage collection can
      remove the last :term:`strong reference` to the object and so destroy it.

      Calling :c:func:`Py_INCREF` on the :term:`borrowed reference` is
      recommended to convert it to a :term:`strong reference` in-place, except
      when the object cannot be destroyed before the last usage of the borrowed
      reference. The :c:func:`Py_NewRef` function can be used to create a new
      :term:`strong reference`.

   bytes-like object
      An object that supports the :ref:`bufferobjects` and can
      export a C-:term:`contiguous` buffer. This includes all :class:`bytes`,
      :class:`bytearray`, and :class:`array.array` objects, as well as many
      common :class:`memoryview` objects.  Bytes-like objects can
      be used for various operations that work with binary data; these include
      compression, saving to a binary file, and sending over a socket.

      Some operations need the binary data to be mutable.  The documentation
      often refers to these as "read-write bytes-like objects".  Example
      mutable buffer objects include :class:`bytearray` and a
      :class:`memoryview` of a :class:`bytearray`.
      Other operations require the binary data to be stored in
      immutable objects ("read-only bytes-like objects"); examples
      of these include :class:`bytes` and a :class:`memoryview`
      of a :class:`bytes` object.

   bytecode
      Python source code is compiled into bytecode, the internal representation
      of a Python program in the CPython interpreter.  The bytecode is also
      cached in ``.pyc`` files so that executing the same file is
      faster the second time (recompilation from source to bytecode can be
      avoided).  This "intermediate language" is said to run on a
      :term:`virtual machine` that executes the machine code corresponding to
      each bytecode. Do note that bytecodes are not expected to work between
      different Python virtual machines, nor to be stable between Python
      releases.

      A list of bytecode instructions can be found in the documentation for
      :ref:`the dis module <bytecodes>`.

   callable
      A callable is an object that can be called, possibly with a set
      of arguments (see :term:`argument`), with the following syntax::

         callable(argument1, argument2, argumentN)

      A :term:`function`, and by extension a :term:`method`, is a callable.
      An instance of a class that implements the :meth:`~object.__call__`
      method is also a callable.

   callback
      A subroutine function which is passed as an argument to be executed at
      some point in the future.

   class
      A template for creating user-defined objects. Class definitions
      normally contain method definitions which operate on instances of the
      class.

   class variable
      A variable defined in a class and intended to be modified only at
      class level (i.e., not in an instance of the class).

   complex number
      An extension of the familiar real number system in which all numbers are
      expressed as a sum of a real part and an imaginary part.  Imaginary
      numbers are real multiples of the imaginary unit (the square root of
      ``-1``), often written ``i`` in mathematics or ``j`` in
      engineering.  Python has built-in support for complex numbers, which are
      written with this latter notation; the imaginary part is written with a
      ``j`` suffix, e.g., ``3+1j``.  To get access to complex equivalents of the
      :mod:`math` module, use :mod:`cmath`.  Use of complex numbers is a fairly
      advanced mathematical feature.  If you're not aware of a need for them,
      it's almost certain you can safely ignore them.

   context manager
      An object which controls the environment seen in a :keyword:`with`
      statement by defining :meth:`~object.__enter__` and :meth:`~object.__exit__` methods.
      See :pep:`343`.

   context variable
      A variable which can have different values depending on its context.
      This is similar to Thread-Local Storage in which each execution
      thread may have a different value for a variable. However, with context
      variables, there may be several contexts in one execution thread and the
      main usage for context variables is to keep track of variables in
      concurrent asynchronous tasks.
      See :mod:`contextvars`.

   contiguous
      .. index:: C-contiguous, Fortran contiguous

      A buffer is considered contiguous exactly if it is either
      *C-contiguous* or *Fortran contiguous*.  Zero-dimensional buffers are
      C and Fortran contiguous.  In one-dimensional arrays, the items
      must be laid out in memory next to each other, in order of
      increasing indexes starting from zero.  In multidimensional
      C-contiguous arrays, the last index varies the fastest when
      visiting items in order of memory address.  However, in
      Fortran contiguous arrays, the first index varies the fastest.

   coroutine
      Coroutines are a more generalized form of subroutines. Subroutines are
      entered at one point and exited at another point.  Coroutines can be
      entered, exited, and resumed at many different points.  They can be
      implemented with the :keyword:`async def` statement.  See also
      :pep:`492`.

   coroutine function
      A function which returns a :term:`coroutine` object.  A coroutine
      function may be defined with the :keyword:`async def` statement,
      and may contain :keyword:`await`, :keyword:`async for`, and
      :keyword:`async with` keywords.  These were introduced
      by :pep:`492`.

   CPython
      The canonical implementation of the Python programming language, as
      distributed on `python.org <https://www.python.org>`_.  The term "CPython"
      is used when necessary to distinguish this implementation from others
      such as Jython or IronPython.

   decorator
      A function returning another function, usually applied as a function
      transformation using the ``@wrapper`` syntax.  Common examples for
      decorators are :func:`classmethod` and :func:`staticmethod`.

      The decorator syntax is merely syntactic sugar, the following two
      function definitions are semantically equivalent::

         def f(arg):
             ...
         f = staticmethod(f)

         @staticmethod
         def f(arg):
             ...

      The same concept exists for classes, but is less commonly used there.  See
      the documentation for :ref:`function definitions <function>` and
      :ref:`class definitions <class>` for more about decorators.

   descriptor
      Any object which defines the methods :meth:`__get__`, :meth:`__set__`, or
      :meth:`__delete__`.  When a class attribute is a descriptor, its special
      binding behavior is triggered upon attribute lookup.  Normally, using
      *a.b* to get, set or delete an attribute looks up the object named *b* in
      the class dictionary for *a*, but if *b* is a descriptor, the respective
      descriptor method gets called.  Understanding descriptors is a key to a
      deep understanding of Python because they are the basis for many features
      including functions, methods, properties, class methods, static methods,
      and reference to super classes.

      For more information about descriptors' methods, see :ref:`descriptors`
      or the :ref:`Descriptor How To Guide <descriptorhowto>`.

   dictionary
      An associative array, where arbitrary keys are mapped to values.  The
      keys can be any object with :meth:`__hash__` and :meth:`__eq__` methods.
      Called a hash in Perl.

   dictionary comprehension
      A compact way to process all or part of the elements in an iterable and
      return a dictionary with the results. ``results = {n: n ** 2 for n in
      range(10)}`` generates a dictionary containing key ``n`` mapped to
      value ``n ** 2``. See :ref:`comprehensions`.

   dictionary view
      The objects returned from :meth:`dict.keys`, :meth:`dict.values`, and
      :meth:`dict.items` are called dictionary views. They provide a dynamic
      view on the dictionary’s entries, which means that when the dictionary
      changes, the view reflects these changes. To force the
      dictionary view to become a full list use ``list(dictview)``.  See
      :ref:`dict-views`.

   docstring
      A string literal which appears as the first expression in a class,
      function or module.  While ignored when the suite is executed, it is
      recognized by the compiler and put into the :attr:`__doc__` attribute
      of the enclosing class, function or module.  Since it is available via
      introspection, it is the canonical place for documentation of the
      object.

   duck-typing
      A programming style which does not look at an object's type to determine
      if it has the right interface; instead, the method or attribute is simply
      called or used ("If it looks like a duck and quacks like a duck, it
      must be a duck.")  By emphasizing interfaces rather than specific types,
      well-designed code improves its flexibility by allowing polymorphic
      substitution.  Duck-typing avoids tests using :func:`type` or
      :func:`isinstance`.  (Note, however, that duck-typing can be complemented
      with :term:`abstract base classes <abstract base class>`.)  Instead, it
      typically employs :func:`hasattr` tests or :term:`EAFP` programming.

   EAFP
      Easier to ask for forgiveness than permission.  This common Python coding
      style assumes the existence of valid keys or attributes and catches
      exceptions if the assumption proves false.  This clean and fast style is
      characterized by the presence of many :keyword:`try` and :keyword:`except`
      statements.  The technique contrasts with the :term:`LBYL` style
      common to many other languages such as C.

   expression
      A piece of syntax which can be evaluated to some value.  In other words,
      an expression is an accumulation of expression elements like literals,
      names, attribute access, operators or function calls which all return a
      value.  In contrast to many other languages, not all language constructs
      are expressions.  There are also :term:`statement`\s which cannot be used
      as expressions, such as :keyword:`while`.  Assignments are also statements,
      not expressions.

   extension module
      A module written in C or C++, using Python's C API to interact with the
      core and with user code.

   f-string
      String literals prefixed with ``'f'`` or ``'F'`` are commonly called
      "f-strings" which is short for
      :ref:`formatted string literals <f-strings>`.  See also :pep:`498`.

   file object
      An object exposing a file-oriented API (with methods such as
      :meth:`read()` or :meth:`write()`) to an underlying resource.  Depending
      on the way it was created, a file object can mediate access to a real
      on-disk file or to another type of storage or communication device
      (for example standard input/output, in-memory buffers, sockets, pipes,
      etc.).  File objects are also called :dfn:`file-like objects` or
      :dfn:`streams`.

      There are actually three categories of file objects: raw
      :term:`binary files <binary file>`, buffered
      :term:`binary files <binary file>` and :term:`text files <text file>`.
      Their interfaces are defined in the :mod:`io` module.  The canonical
      way to create a file object is by using the :func:`open` function.

   file-like object
      A synonym for :term:`file object`.

   filesystem encoding and error handler
      Encoding and error handler used by Python to decode bytes from the
      operating system and encode Unicode to the operating system.

      The filesystem encoding must guarantee to successfully decode all bytes
      below 128. If the file system encoding fails to provide this guarantee,
      API functions can raise :exc:`UnicodeError`.

      The :func:`sys.getfilesystemencoding` and
      :func:`sys.getfilesystemencodeerrors` functions can be used to get the
      filesystem encoding and error handler.

      The :term:`filesystem encoding and error handler` are configured at
      Python startup by the :c:func:`PyConfig_Read` function: see
      :c:member:`~PyConfig.filesystem_encoding` and
      :c:member:`~PyConfig.filesystem_errors` members of :c:type:`PyConfig`.

      See also the :term:`locale encoding`.

   finder
      An object that tries to find the :term:`loader` for a module that is
      being imported.

      Since Python 3.3, there are two types of finder: :term:`meta path finders
      <meta path finder>` for use with :data:`sys.meta_path`, and :term:`path
      entry finders <path entry finder>` for use with :data:`sys.path_hooks`.

      See :pep:`302`, :pep:`420` and :pep:`451` for much more detail.

   floor division
      Mathematical division that rounds down to nearest integer.  The floor
      division operator is ``//``.  For example, the expression ``11 // 4``
      evaluates to ``2`` in contrast to the ``2.75`` returned by float true
      division.  Note that ``(-11) // 4`` is ``-3`` because that is ``-2.75``
      rounded *downward*. See :pep:`238`.

   function
      A series of statements which returns some value to a caller. It can also
      be passed zero or more :term:`arguments <argument>` which may be used in
      the execution of the body. See also :term:`parameter`, :term:`method`,
      and the :ref:`function` section.

   function annotation
      An :term:`annotation` of a function parameter or return value.

      Function annotations are usually used for
      :term:`type hints <type hint>`: for example, this function is expected to take two
      :class:`int` arguments and is also expected to have an :class:`int`
      return value::

         def sum_two_numbers(a: int, b: int) -> int:
            return a + b

      Function annotation syntax is explained in section :ref:`function`.

      See :term:`variable annotation` and :pep:`484`,
      which describe this functionality.
      Also see :ref:`annotations-howto`
      for best practices on working with annotations.

   __future__
      A :ref:`future statement <future>`, ``from __future__ import <feature>``,
      directs the compiler to compile the current module using syntax or
      semantics that will become standard in a future release of Python.
      The :mod:`__future__` module documents the possible values of
      *feature*.  By importing this module and evaluating its variables,
      you can see when a new feature was first added to the language and
      when it will (or did) become the default::

         >>> import __future__
         >>> __future__.division
         _Feature((2, 2, 0, 'alpha', 2), (3, 0, 0, 'alpha', 0), 8192)

   garbage collection
      The process of freeing memory when it is not used anymore.  Python
      performs garbage collection via reference counting and a cyclic garbage
      collector that is able to detect and break reference cycles.  The
      garbage collector can be controlled using the :mod:`gc` module.

      .. index:: single: generator

   generator
      A function which returns a :term:`generator iterator`.  It looks like a
      normal function except that it contains :keyword:`yield` expressions
      for producing a series of values usable in a for-loop or that can be
      retrieved one at a time with the :func:`next` function.

      Usually refers to a generator function, but may refer to a
      *generator iterator* in some contexts.  In cases where the intended
      meaning isn't clear, using the full terms avoids ambiguity.

   generator iterator
      An object created by a :term:`generator` function.

      Each :keyword:`yield` temporarily suspends processing, remembering the
      location execution state (including local variables and pending
      try-statements).  When the *generator iterator* resumes, it picks up where
      it left off (in contrast to functions which start fresh on every
      invocation).

      .. index:: single: generator expression

   generator expression
      An expression that returns an iterator.  It looks like a normal expression
      followed by a :keyword:`!for` clause defining a loop variable, range,
      and an optional :keyword:`!if` clause.  The combined expression
      generates values for an enclosing function::

         >>> sum(i*i for i in range(10))         # sum of squares 0, 1, 4, ... 81
         285

   generic function
      A function composed of multiple functions implementing the same operation
      for different types. Which implementation should be used during a call is
      determined by the dispatch algorithm.

      See also the :term:`single dispatch` glossary entry, the
      :func:`functools.singledispatch` decorator, and :pep:`443`.

   generic type
      A :term:`type` that can be parameterized; typically a
      :ref:`container class<sequence-types>` such as :class:`list` or
      :class:`dict`. Used for :term:`type hints <type hint>` and
      :term:`annotations <annotation>`.

      For more details, see :ref:`generic alias types<types-genericalias>`,
      :pep:`483`, :pep:`484`, :pep:`585`, and the :mod:`typing` module.

   GIL
      See :term:`global interpreter lock`.

   global interpreter lock
      The mechanism used by the :term:`CPython` interpreter to assure that
      only one thread executes Python :term:`bytecode` at a time.
      This simplifies the CPython implementation by making the object model
      (including critical built-in types such as :class:`dict`) implicitly
      safe against concurrent access.  Locking the entire interpreter
      makes it easier for the interpreter to be multi-threaded, at the
      expense of much of the parallelism afforded by multi-processor
      machines.

      However, some extension modules, either standard or third-party,
      are designed so as to release the GIL when doing computationally intensive
      tasks such as compression or hashing.  Also, the GIL is always released
      when doing I/O.

      Past efforts to create a "free-threaded" interpreter (one which locks
      shared data at a much finer granularity) have not been successful
      because performance suffered in the common single-processor case. It
      is believed that overcoming this performance issue would make the
      implementation much more complicated and therefore costlier to maintain.


   hash-based pyc
      A bytecode cache file that uses the hash rather than the last-modified
      time of the corresponding source file to determine its validity. See
      :ref:`pyc-invalidation`.

   hashable
      An object is *hashable* if it has a hash value which never changes during
      its lifetime (it needs a :meth:`__hash__` method), and can be compared to
      other objects (it needs an :meth:`__eq__` method).  Hashable objects which
      compare equal must have the same hash value.

      Hashability makes an object usable as a dictionary key and a set member,
      because these data structures use the hash value internally.

      Most of Python's immutable built-in objects are hashable; mutable
      containers (such as lists or dictionaries) are not; immutable
      containers (such as tuples and frozensets) are only hashable if
      their elements are hashable.  Objects which are
      instances of user-defined classes are hashable by default.  They all
      compare unequal (except with themselves), and their hash value is derived
      from their :func:`id`.

   IDLE
      An Integrated Development and Learning Environment for Python.
      :ref:`idle` is a basic editor and interpreter environment
      which ships with the standard distribution of Python.

   immutable
      An object with a fixed value.  Immutable objects include numbers, strings and
      tuples.  Such an object cannot be altered.  A new object has to
      be created if a different value has to be stored.  They play an important
      role in places where a constant hash value is needed, for example as a key
      in a dictionary.

   import path
      A list of locations (or :term:`path entries <path entry>`) that are
      searched by the :term:`path based finder` for modules to import. During
      import, this list of locations usually comes from :data:`sys.path`, but
      for subpackages it may also come from the parent package's ``__path__``
      attribute.

   importing
      The process by which Python code in one module is made available to
      Python code in another module.

   importer
      An object that both finds and loads a module; both a
      :term:`finder` and :term:`loader` object.

   interactive
      Python has an interactive interpreter which means you can enter
      statements and expressions at the interpreter prompt, immediately
      execute them and see their results.  Just launch ``python`` with no
      arguments (possibly by selecting it from your computer's main
      menu). It is a very powerful way to test out new ideas or inspect
      modules and packages (remember ``help(x)``).

   interpreted
      Python is an interpreted language, as opposed to a compiled one,
      though the distinction can be blurry because of the presence of the
      bytecode compiler.  This means that source files can be run directly
      without explicitly creating an executable which is then run.
      Interpreted languages typically have a shorter development/debug cycle
      than compiled ones, though their programs generally also run more
      slowly.  See also :term:`interactive`.

   interpreter shutdown
      When asked to shut down, the Python interpreter enters a special phase
      where it gradually releases all allocated resources, such as modules
      and various critical internal structures.  It also makes several calls
      to the :term:`garbage collector <garbage collection>`. This can trigger
      the execution of code in user-defined destructors or weakref callbacks.
      Code executed during the shutdown phase can encounter various
      exceptions as the resources it relies on may not function anymore
      (common examples are library modules or the warnings machinery).

      The main reason for interpreter shutdown is that the ``__main__`` module
      or the script being run has finished executing.

   iterable
      An object capable of returning its members one at a time. Examples of
      iterables include all sequence types (such as :class:`list`, :class:`str`,
      and :class:`tuple`) and some non-sequence types like :class:`dict`,
      :term:`file objects <file object>`, and objects of any classes you define
      with an :meth:`__iter__` method or with a :meth:`~object.__getitem__` method
      that implements :term:`sequence` semantics.

      Iterables can be
      used in a :keyword:`for` loop and in many other places where a sequence is
      needed (:func:`zip`, :func:`map`, ...).  When an iterable object is passed
      as an argument to the built-in function :func:`iter`, it returns an
      iterator for the object.  This iterator is good for one pass over the set
      of values.  When using iterables, it is usually not necessary to call
      :func:`iter` or deal with iterator objects yourself.  The ``for``
      statement does that automatically for you, creating a temporary unnamed
      variable to hold the iterator for the duration of the loop.  See also
      :term:`iterator`, :term:`sequence`, and :term:`generator`.

   iterator
      An object representing a stream of data.  Repeated calls to the iterator's
      :meth:`~iterator.__next__` method (or passing it to the built-in function
      :func:`next`) return successive items in the stream.  When no more data
      are available a :exc:`StopIteration` exception is raised instead.  At this
      point, the iterator object is exhausted and any further calls to its
      :meth:`__next__` method just raise :exc:`StopIteration` again.  Iterators
      are required to have an :meth:`__iter__` method that returns the iterator
      object itself so every iterator is also iterable and may be used in most
      places where other iterables are accepted.  One notable exception is code
      which attempts multiple iteration passes.  A container object (such as a
      :class:`list`) produces a fresh new iterator each time you pass it to the
      :func:`iter` function or use it in a :keyword:`for` loop.  Attempting this
      with an iterator will just return the same exhausted iterator object used
      in the previous iteration pass, making it appear like an empty container.

      More information can be found in :ref:`typeiter`.

      .. impl-detail::

         CPython does not consistently apply the requirement that an iterator
         define :meth:`__iter__`.

   key function
      A key function or collation function is a callable that returns a value
      used for sorting or ordering.  For example, :func:`locale.strxfrm` is
      used to produce a sort key that is aware of locale specific sort
      conventions.

      A number of tools in Python accept key functions to control how elements
      are ordered or grouped.  They include :func:`min`, :func:`max`,
      :func:`sorted`, :meth:`list.sort`, :func:`heapq.merge`,
      :func:`heapq.nsmallest`, :func:`heapq.nlargest`, and
      :func:`itertools.groupby`.

      There are several ways to create a key function.  For example. the
      :meth:`str.lower` method can serve as a key function for case insensitive
      sorts.  Alternatively, a key function can be built from a
      :keyword:`lambda` expression such as ``lambda r: (r[0], r[2])``.  Also,
      :func:`operator.attrgetter`, :func:`operator.itemgetter`, and
      :func:`operator.methodcaller` are three key function constructors.  See the :ref:`Sorting HOW TO
      <sortinghowto>` for examples of how to create and use key functions.

   keyword argument
      See :term:`argument`.

   lambda
      An anonymous inline function consisting of a single :term:`expression`
      which is evaluated when the function is called.  The syntax to create
      a lambda function is ``lambda [parameters]: expression``

   LBYL
      Look before you leap.  This coding style explicitly tests for
      pre-conditions before making calls or lookups.  This style contrasts with
      the :term:`EAFP` approach and is characterized by the presence of many
      :keyword:`if` statements.

      In a multi-threaded environment, the LBYL approach can risk introducing a
      race condition between "the looking" and "the leaping".  For example, the
      code, ``if key in mapping: return mapping[key]`` can fail if another
      thread removes *key* from *mapping* after the test, but before the lookup.
      This issue can be solved with locks or by using the EAFP approach.

   locale encoding
      On Unix, it is the encoding of the LC_CTYPE locale. It can be set with
      :func:`locale.setlocale(locale.LC_CTYPE, new_locale) <locale.setlocale>`.

      On Windows, it is the ANSI code page (ex: ``"cp1252"``).

      On Android and VxWorks, Python uses ``"utf-8"`` as the locale encoding.

      ``locale.getencoding()`` can be used to get the locale encoding.

      See also the :term:`filesystem encoding and error handler`.

   list
      A built-in Python :term:`sequence`.  Despite its name it is more akin
      to an array in other languages than to a linked list since access to
      elements is O(1).

   list comprehension
      A compact way to process all or part of the elements in a sequence and
      return a list with the results.  ``result = ['{:#04x}'.format(x) for x in
      range(256) if x % 2 == 0]`` generates a list of strings containing
      even hex numbers (0x..) in the range from 0 to 255. The :keyword:`if`
      clause is optional.  If omitted, all elements in ``range(256)`` are
      processed.

   loader
      An object that loads a module. It must define a method named
      :meth:`load_module`. A loader is typically returned by a
      :term:`finder`. See :pep:`302` for details and
      :class:`importlib.abc.Loader` for an :term:`abstract base class`.

   magic method
      .. index:: pair: magic; method

      An informal synonym for :term:`special method`.

   mapping
      A container object that supports arbitrary key lookups and implements the
      methods specified in the :class:`collections.abc.Mapping` or
      :class:`collections.abc.MutableMapping`
      :ref:`abstract base classes <collections-abstract-base-classes>`.  Examples
      include :class:`dict`, :class:`collections.defaultdict`,
      :class:`collections.OrderedDict` and :class:`collections.Counter`.

   meta path finder
      A :term:`finder` returned by a search of :data:`sys.meta_path`.  Meta path
      finders are related to, but different from :term:`path entry finders
      <path entry finder>`.

      See :class:`importlib.abc.MetaPathFinder` for the methods that meta path
      finders implement.

   metaclass
      The class of a class.  Class definitions create a class name, a class
      dictionary, and a list of base classes.  The metaclass is responsible for
      taking those three arguments and creating the class.  Most object oriented
      programming languages provide a default implementation.  What makes Python
      special is that it is possible to create custom metaclasses.  Most users
      never need this tool, but when the need arises, metaclasses can provide
      powerful, elegant solutions.  They have been used for logging attribute
      access, adding thread-safety, tracking object creation, implementing
      singletons, and many other tasks.

      More information can be found in :ref:`metaclasses`.

   method
      A function which is defined inside a class body.  If called as an attribute
      of an instance of that class, the method will get the instance object as
      its first :term:`argument` (which is usually called ``self``).
      See :term:`function` and :term:`nested scope`.

   method resolution order
      Method Resolution Order is the order in which base classes are searched
      for a member during lookup. See `The Python 2.3 Method Resolution Order
      <https://www.python.org/download/releases/2.3/mro/>`_ for details of the
      algorithm used by the Python interpreter since the 2.3 release.

   module
      An object that serves as an organizational unit of Python code.  Modules
      have a namespace containing arbitrary Python objects.  Modules are loaded
      into Python by the process of :term:`importing`.

      See also :term:`package`.

   module spec
      A namespace containing the import-related information used to load a
      module. An instance of :class:`importlib.machinery.ModuleSpec`.

   MRO
      See :term:`method resolution order`.

   mutable
      Mutable objects can change their value but keep their :func:`id`.  See
      also :term:`immutable`.

   named tuple
      The term "named tuple" applies to any type or class that inherits from
      tuple and whose indexable elements are also accessible using named
      attributes.  The type or class may have other features as well.

      Several built-in types are named tuples, including the values returned
      by :func:`time.localtime` and :func:`os.stat`.  Another example is
      :data:`sys.float_info`::

           >>> sys.float_info[1]                   # indexed access
           1024
           >>> sys.float_info.max_exp              # named field access
           1024
           >>> isinstance(sys.float_info, tuple)   # kind of tuple
           True

      Some named tuples are built-in types (such as the above examples).
      Alternatively, a named tuple can be created from a regular class
      definition that inherits from :class:`tuple` and that defines named
      fields.  Such a class can be written by hand or it can be created with
      the factory function :func:`collections.namedtuple`.  The latter
      technique also adds some extra methods that may not be found in
      hand-written or built-in named tuples.

   namespace
      The place where a variable is stored.  Namespaces are implemented as
      dictionaries.  There are the local, global and built-in namespaces as well
      as nested namespaces in objects (in methods).  Namespaces support
      modularity by preventing naming conflicts.  For instance, the functions
      :func:`builtins.open <.open>` and :func:`os.open` are distinguished by
      their namespaces.  Namespaces also aid readability and maintainability by
      making it clear which module implements a function.  For instance, writing
      :func:`random.seed` or :func:`itertools.islice` makes it clear that those
      functions are implemented by the :mod:`random` and :mod:`itertools`
      modules, respectively.

   namespace package
      A :pep:`420` :term:`package` which serves only as a container for
      subpackages.  Namespace packages may have no physical representation,
      and specifically are not like a :term:`regular package` because they
      have no ``__init__.py`` file.

      See also :term:`module`.

   nested scope
      The ability to refer to a variable in an enclosing definition.  For
      instance, a function defined inside another function can refer to
      variables in the outer function.  Note that nested scopes by default work
      only for reference and not for assignment.  Local variables both read and
      write in the innermost scope.  Likewise, global variables read and write
      to the global namespace.  The :keyword:`nonlocal` allows writing to outer
      scopes.

   new-style class
      Old name for the flavor of classes now used for all class objects.  In
      earlier Python versions, only new-style classes could use Python's newer,
      versatile features like :attr:`~object.__slots__`, descriptors,
      properties, :meth:`__getattribute__`, class methods, and static methods.

   object
      Any data with state (attributes or value) and defined behavior
      (methods).  Also the ultimate base class of any :term:`new-style
      class`.

   package
      A Python :term:`module` which can contain submodules or recursively,
      subpackages.  Technically, a package is a Python module with a
      ``__path__`` attribute.

      See also :term:`regular package` and :term:`namespace package`.

   parameter
      A named entity in a :term:`function` (or method) definition that
      specifies an :term:`argument` (or in some cases, arguments) that the
      function can accept.  There are five kinds of parameter:

      * :dfn:`positional-or-keyword`: specifies an argument that can be passed
        either :term:`positionally <argument>` or as a :term:`keyword argument
        <argument>`.  This is the default kind of parameter, for example *foo*
        and *bar* in the following::

           def func(foo, bar=None): ...

      .. _positional-only_parameter:

      * :dfn:`positional-only`: specifies an argument that can be supplied only
        by position. Positional-only parameters can be defined by including a
        ``/`` character in the parameter list of the function definition after
        them, for example *posonly1* and *posonly2* in the following::

           def func(posonly1, posonly2, /, positional_or_keyword): ...

      .. _keyword-only_parameter:

      * :dfn:`keyword-only`: specifies an argument that can be supplied only
        by keyword.  Keyword-only parameters can be defined by including a
        single var-positional parameter or bare ``*`` in the parameter list
        of the function definition before them, for example *kw_only1* and
        *kw_only2* in the following::

           def func(arg, *, kw_only1, kw_only2): ...

      * :dfn:`var-positional`: specifies that an arbitrary sequence of
        positional arguments can be provided (in addition to any positional
        arguments already accepted by other parameters).  Such a parameter can
        be defined by prepending the parameter name with ``*``, for example
        *args* in the following::

           def func(*args, **kwargs): ...

      * :dfn:`var-keyword`: specifies that arbitrarily many keyword arguments
        can be provided (in addition to any keyword arguments already accepted
        by other parameters).  Such a parameter can be defined by prepending
        the parameter name with ``**``, for example *kwargs* in the example
        above.

      Parameters can specify both optional and required arguments, as well as
      default values for some optional arguments.

      See also the :term:`argument` glossary entry, the FAQ question on
      :ref:`the difference between arguments and parameters
      <faq-argument-vs-parameter>`, the :class:`inspect.Parameter` class, the
      :ref:`function` section, and :pep:`362`.

   path entry
      A single location on the :term:`import path` which the :term:`path
      based finder` consults to find modules for importing.

   path entry finder
      A :term:`finder` returned by a callable on :data:`sys.path_hooks`
      (i.e. a :term:`path entry hook`) which knows how to locate modules given
      a :term:`path entry`.

      See :class:`importlib.abc.PathEntryFinder` for the methods that path entry
      finders implement.

   path entry hook
      A callable on the :data:`sys.path_hook` list which returns a :term:`path
      entry finder` if it knows how to find modules on a specific :term:`path
      entry`.

   path based finder
      One of the default :term:`meta path finders <meta path finder>` which
      searches an :term:`import path` for modules.

   path-like object
      An object representing a file system path. A path-like object is either
      a :class:`str` or :class:`bytes` object representing a path, or an object
      implementing the :class:`os.PathLike` protocol. An object that supports
      the :class:`os.PathLike` protocol can be converted to a :class:`str` or
      :class:`bytes` file system path by calling the :func:`os.fspath` function;
      :func:`os.fsdecode` and :func:`os.fsencode` can be used to guarantee a
      :class:`str` or :class:`bytes` result instead, respectively. Introduced
      by :pep:`519`.

   PEP
      Python Enhancement Proposal. A PEP is a design document
      providing information to the Python community, or describing a new
      feature for Python or its processes or environment. PEPs should
      provide a concise technical specification and a rationale for proposed
      features.

      PEPs are intended to be the primary mechanisms for proposing major new
      features, for collecting community input on an issue, and for documenting
      the design decisions that have gone into Python. The PEP author is
      responsible for building consensus within the community and documenting
      dissenting opinions.

      See :pep:`1`.

   portion
      A set of files in a single directory (possibly stored in a zip file)
      that contribute to a namespace package, as defined in :pep:`420`.

   positional argument
      See :term:`argument`.

   provisional API
      A provisional API is one which has been deliberately excluded from
      the standard library's backwards compatibility guarantees.  While major
      changes to such interfaces are not expected, as long as they are marked
      provisional, backwards incompatible changes (up to and including removal
      of the interface) may occur if deemed necessary by core developers.  Such
      changes will not be made gratuitously -- they will occur only if serious
      fundamental flaws are uncovered that were missed prior to the inclusion
      of the API.

      Even for provisional APIs, backwards incompatible changes are seen as
      a "solution of last resort" - every attempt will still be made to find
      a backwards compatible resolution to any identified problems.

      This process allows the standard library to continue to evolve over
      time, without locking in problematic design errors for extended periods
      of time.  See :pep:`411` for more details.

   provisional package
      See :term:`provisional API`.

   Python 3000
      Nickname for the Python 3.x release line (coined long ago when the
      release of version 3 was something in the distant future.)  This is also
      abbreviated "Py3k".

   Pythonic
      An idea or piece of code which closely follows the most common idioms
      of the Python language, rather than implementing code using concepts
      common to other languages.  For example, a common idiom in Python is
      to loop over all elements of an iterable using a :keyword:`for`
      statement.  Many other languages don't have this type of construct, so
      people unfamiliar with Python sometimes use a numerical counter instead::

          for i in range(len(food)):
              print(food[i])

      As opposed to the cleaner, Pythonic method::

         for piece in food:
             print(piece)

   qualified name
      A dotted name showing the "path" from a module's global scope to a
      class, function or method defined in that module, as defined in
      :pep:`3155`.  For top-level functions and classes, the qualified name
      is the same as the object's name::

         >>> class C:
         ...     class D:
         ...         def meth(self):
         ...             pass
         ...
         >>> C.__qualname__
         'C'
         >>> C.D.__qualname__
         'C.D'
         >>> C.D.meth.__qualname__
         'C.D.meth'

      When used to refer to modules, the *fully qualified name* means the
      entire dotted path to the module, including any parent packages,
      e.g. ``email.mime.text``::

         >>> import email.mime.text
         >>> email.mime.text.__name__
         'email.mime.text'

   reference count
      The number of references to an object.  When the reference count of an
      object drops to zero, it is deallocated.  Some objects are
      "immortal" and have reference counts that are never modified, and
      therefore the objects are never deallocated.  Reference counting is
      generally not visible to Python code, but it is a key element of the
      :term:`CPython` implementation.  Programmers can call the
      :func:`sys.getrefcount` function to return the
      reference count for a particular object.

   regular package
      A traditional :term:`package`, such as a directory containing an
      ``__init__.py`` file.

      See also :term:`namespace package`.

   __slots__
      A declaration inside a class that saves memory by pre-declaring space for
      instance attributes and eliminating instance dictionaries.  Though
      popular, the technique is somewhat tricky to get right and is best
      reserved for rare cases where there are large numbers of instances in a
      memory-critical application.

   sequence
      An :term:`iterable` which supports efficient element access using integer
      indices via the :meth:`~object.__getitem__` special method and defines a
      :meth:`__len__` method that returns the length of the sequence.
      Some built-in sequence types are :class:`list`, :class:`str`,
      :class:`tuple`, and :class:`bytes`. Note that :class:`dict` also
      supports :meth:`~object.__getitem__` and :meth:`__len__`, but is considered a
      mapping rather than a sequence because the lookups use arbitrary
      :term:`immutable` keys rather than integers.

      The :class:`collections.abc.Sequence` abstract base class
      defines a much richer interface that goes beyond just
      :meth:`~object.__getitem__` and :meth:`__len__`, adding :meth:`count`,
      :meth:`index`, :meth:`__contains__`, and
      :meth:`__reversed__`. Types that implement this expanded
      interface can be registered explicitly using
      :func:`~abc.ABCMeta.register`.

   set comprehension
      A compact way to process all or part of the elements in an iterable and
      return a set with the results. ``results = {c for c in 'abracadabra' if
      c not in 'abc'}`` generates the set of strings ``{'r', 'd'}``.  See
      :ref:`comprehensions`.

   single dispatch
      A form of :term:`generic function` dispatch where the implementation is
      chosen based on the type of a single argument.

   slice
      An object usually containing a portion of a :term:`sequence`.  A slice is
      created using the subscript notation, ``[]`` with colons between numbers
      when several are given, such as in ``variable_name[1:3:5]``.  The bracket
      (subscript) notation uses :class:`slice` objects internally.

   soft deprecated
      A soft deprecation can be used when using an API which should no longer
      be used to write new code, but it remains safe to continue using it in
      existing code. The API remains documented and tested, but will not be
      developed further (no enhancement).

      The main difference between a "soft" and a (regular) "hard" deprecation
      is that the soft deprecation does not imply scheduling the removal of the
      deprecated API.

      Another difference is that a soft deprecation does not issue a warning.

      See `PEP 387: Soft Deprecation
      <https://peps.python.org/pep-0387/#soft-deprecation>`_.

   special method
      .. index:: pair: special; method

      A method that is called implicitly by Python to execute a certain
      operation on a type, such as addition.  Such methods have names starting
      and ending with double underscores.  Special methods are documented in
      :ref:`specialnames`.

   statement
      A statement is part of a suite (a "block" of code).  A statement is either
      an :term:`expression` or one of several constructs with a keyword, such
      as :keyword:`if`, :keyword:`while` or :keyword:`for`.

   static type checker
      An external tool that reads Python code and analyzes it, looking for
      issues such as incorrect types. See also :term:`type hints <type hint>`
      and the :mod:`typing` module.

   strong reference
      In Python's C API, a strong reference is a reference to an object
      which is owned by the code holding the reference.  The strong
      reference is taken by calling :c:func:`Py_INCREF` when the
      reference is created and released with :c:func:`Py_DECREF`
      when the reference is deleted.

      The :c:func:`Py_NewRef` function can be used to create a strong reference
      to an object. Usually, the :c:func:`Py_DECREF` function must be called on
      the strong reference before exiting the scope of the strong reference, to
      avoid leaking one reference.

      See also :term:`borrowed reference`.

   text encoding
      A string in Python is a sequence of Unicode code points (in range
      ``U+0000``--``U+10FFFF``). To store or transfer a string, it needs to be
      serialized as a sequence of bytes.

      Serializing a string into a sequence of bytes is known as "encoding", and
      recreating the string from the sequence of bytes is known as "decoding".

      There are a variety of different text serialization
      :ref:`codecs <standard-encodings>`, which are collectively referred to as
      "text encodings".

   text file
      A :term:`file object` able to read and write :class:`str` objects.
      Often, a text file actually accesses a byte-oriented datastream
      and handles the :term:`text encoding` automatically.
      Examples of text files are files opened in text mode (``'r'`` or ``'w'``),
      :data:`sys.stdin`, :data:`sys.stdout`, and instances of
      :class:`io.StringIO`.

      See also :term:`binary file` for a file object able to read and write
      :term:`bytes-like objects <bytes-like object>`.

   triple-quoted string
      A string which is bound by three instances of either a quotation mark
      (") or an apostrophe (').  While they don't provide any functionality
      not available with single-quoted strings, they are useful for a number
      of reasons.  They allow you to include unescaped single and double
      quotes within a string and they can span multiple lines without the
      use of the continuation character, making them especially useful when
      writing docstrings.

   type
      The type of a Python object determines what kind of object it is; every
      object has a type.  An object's type is accessible as its
      :attr:`~instance.__class__` attribute or can be retrieved with
      ``type(obj)``.

   type alias
      A synonym for a type, created by assigning the type to an identifier.

      Type aliases are useful for simplifying :term:`type hints <type hint>`.
      For example::

         def remove_gray_shades(
                 colors: list[tuple[int, int, int]]) -> list[tuple[int, int, int]]:
             pass

      could be made more readable like this::

         Color = tuple[int, int, int]

         def remove_gray_shades(colors: list[Color]) -> list[Color]:
             pass

      See :mod:`typing` and :pep:`484`, which describe this functionality.

   type hint
      An :term:`annotation` that specifies the expected type for a variable, a class
      attribute, or a function parameter or return value.

      Type hints are optional and are not enforced by Python but
<<<<<<< HEAD
      they are useful to :term:`static type checkers <static type checker>`,
      and aid IDEs with code completion and refactoring.
=======
      they are useful to :term:`static type checkers <static type checker>`.
      They can also aid IDEs with code completion and refactoring.
>>>>>>> 8ab7ad63

      Type hints of global variables, class attributes, and functions,
      but not local variables, can be accessed using
      :func:`typing.get_type_hints`.

      See :mod:`typing` and :pep:`484`, which describe this functionality.

   universal newlines
      A manner of interpreting text streams in which all of the following are
      recognized as ending a line: the Unix end-of-line convention ``'\n'``,
      the Windows convention ``'\r\n'``, and the old Macintosh convention
      ``'\r'``.  See :pep:`278` and :pep:`3116`, as well as
      :func:`bytes.splitlines` for an additional use.

   variable annotation
      An :term:`annotation` of a variable or a class attribute.

      When annotating a variable or a class attribute, assignment is optional::

         class C:
             field: 'annotation'

      Variable annotations are usually used for
      :term:`type hints <type hint>`: for example this variable is expected to take
      :class:`int` values::

         count: int = 0

      Variable annotation syntax is explained in section :ref:`annassign`.

      See :term:`function annotation`, :pep:`484`
      and :pep:`526`, which describe this functionality.
      Also see :ref:`annotations-howto`
      for best practices on working with annotations.

   virtual environment
      A cooperatively isolated runtime environment that allows Python users
      and applications to install and upgrade Python distribution packages
      without interfering with the behaviour of other Python applications
      running on the same system.

      See also :mod:`venv`.

   virtual machine
      A computer defined entirely in software.  Python's virtual machine
      executes the :term:`bytecode` emitted by the bytecode compiler.

   Zen of Python
      Listing of Python design principles and philosophies that are helpful in
      understanding and using the language.  The listing can be found by typing
      "``import this``" at the interactive prompt.<|MERGE_RESOLUTION|>--- conflicted
+++ resolved
@@ -1219,13 +1219,8 @@
       attribute, or a function parameter or return value.
 
       Type hints are optional and are not enforced by Python but
-<<<<<<< HEAD
-      they are useful to :term:`static type checkers <static type checker>`,
-      and aid IDEs with code completion and refactoring.
-=======
       they are useful to :term:`static type checkers <static type checker>`.
       They can also aid IDEs with code completion and refactoring.
->>>>>>> 8ab7ad63
 
       Type hints of global variables, class attributes, and functions,
       but not local variables, can be accessed using
