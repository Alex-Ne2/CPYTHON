.. highlight:: c

.. _unicodeobjects:

Unicode Objects and Codecs
--------------------------

.. sectionauthor:: Marc-André Lemburg <mal@lemburg.com>
.. sectionauthor:: Georg Brandl <georg@python.org>

Unicode Objects
^^^^^^^^^^^^^^^

Since the implementation of :pep:`393` in Python 3.3, Unicode objects internally
use a variety of representations, in order to allow handling the complete range
of Unicode characters while staying memory efficient.  There are special cases
for strings where all code points are below 128, 256, or 65536; otherwise, code
points must be below 1114112 (which is the full Unicode range).

:c:type:`Py_UNICODE*` and UTF-8 representations are created on demand and cached
in the Unicode object.  The :c:type:`Py_UNICODE*` representation is deprecated
and inefficient; it should be avoided in performance- or memory-sensitive
situations.

Due to the transition between the old APIs and the new APIs, Unicode objects
can internally be in two states depending on how they were created:

* "canonical" Unicode objects are all objects created by a non-deprecated
  Unicode API.  They use the most efficient representation allowed by the
  implementation.

* "legacy" Unicode objects have been created through one of the deprecated
  APIs (typically :c:func:`PyUnicode_FromUnicode`) and only bear the
  :c:type:`Py_UNICODE*` representation; you will have to call
  :c:func:`PyUnicode_READY` on them before calling any other API.

.. note::
   The "legacy" Unicode object will be removed in Python 3.12 with deprecated
   APIs. All Unicode objects will be "canonical" since then. See :pep:`623`
   for more information.


Unicode Type
""""""""""""

These are the basic Unicode object types used for the Unicode implementation in
Python:

.. c:type:: Py_UCS4
            Py_UCS2
            Py_UCS1

   These types are typedefs for unsigned integer types wide enough to contain
   characters of 32 bits, 16 bits and 8 bits, respectively.  When dealing with
   single Unicode characters, use :c:type:`Py_UCS4`.

   .. versionadded:: 3.3


.. c:type:: Py_UNICODE

   This is a typedef of :c:type:`wchar_t`, which is a 16-bit type or 32-bit type
   depending on the platform.

   .. versionchanged:: 3.3
      In previous versions, this was a 16-bit type or a 32-bit type depending on
      whether you selected a "narrow" or "wide" Unicode version of Python at
      build time.


.. c:type:: PyASCIIObject
            PyCompactUnicodeObject
            PyUnicodeObject

   These subtypes of :c:type:`PyObject` represent a Python Unicode object.  In
   almost all cases, they shouldn't be used directly, since all API functions
   that deal with Unicode objects take and return :c:type:`PyObject` pointers.

   .. versionadded:: 3.3


.. c:var:: PyTypeObject PyUnicode_Type

   This instance of :c:type:`PyTypeObject` represents the Python Unicode type.  It
   is exposed to Python code as ``str``.


The following APIs are really C macros and can be used to do fast checks and to
access internal read-only data of Unicode objects:

.. c:function:: int PyUnicode_Check(PyObject *o)

   Return true if the object *o* is a Unicode object or an instance of a Unicode
   subtype.


.. c:function:: int PyUnicode_CheckExact(PyObject *o)

   Return true if the object *o* is a Unicode object, but not an instance of a
   subtype.


.. c:function:: int PyUnicode_READY(PyObject *o)

   Ensure the string object *o* is in the "canonical" representation.  This is
   required before using any of the access macros described below.

   .. XXX expand on when it is not required

   Returns ``0`` on success and ``-1`` with an exception set on failure, which in
   particular happens if memory allocation fails.

   .. versionadded:: 3.3

   .. deprecated-removed:: 3.10 3.12
      This API will be removed with :c:func:`PyUnicode_FromUnicode`.


.. c:function:: Py_ssize_t PyUnicode_GET_LENGTH(PyObject *o)

   Return the length of the Unicode string, in code points.  *o* has to be a
   Unicode object in the "canonical" representation (not checked).

   .. versionadded:: 3.3


.. c:function:: Py_UCS1* PyUnicode_1BYTE_DATA(PyObject *o)
                Py_UCS2* PyUnicode_2BYTE_DATA(PyObject *o)
                Py_UCS4* PyUnicode_4BYTE_DATA(PyObject *o)

   Return a pointer to the canonical representation cast to UCS1, UCS2 or UCS4
   integer types for direct character access.  No checks are performed if the
   canonical representation has the correct character size; use
   :c:func:`PyUnicode_KIND` to select the right macro.  Make sure
   :c:func:`PyUnicode_READY` has been called before accessing this.

   .. versionadded:: 3.3


.. c:macro:: PyUnicode_WCHAR_KIND
             PyUnicode_1BYTE_KIND
             PyUnicode_2BYTE_KIND
             PyUnicode_4BYTE_KIND

   Return values of the :c:func:`PyUnicode_KIND` macro.

   .. versionadded:: 3.3

   .. deprecated-removed:: 3.10 3.12
      ``PyUnicode_WCHAR_KIND`` is deprecated.


.. c:function:: int PyUnicode_KIND(PyObject *o)

   Return one of the PyUnicode kind constants (see above) that indicate how many
   bytes per character this Unicode object uses to store its data.  *o* has to
   be a Unicode object in the "canonical" representation (not checked).

   .. XXX document "0" return value?

   .. versionadded:: 3.3


.. c:function:: void* PyUnicode_DATA(PyObject *o)

   Return a void pointer to the raw Unicode buffer.  *o* has to be a Unicode
   object in the "canonical" representation (not checked).

   .. versionadded:: 3.3


.. c:function:: void PyUnicode_WRITE(int kind, void *data, Py_ssize_t index, \
                                     Py_UCS4 value)

   Write into a canonical representation *data* (as obtained with
   :c:func:`PyUnicode_DATA`).  This macro does not do any sanity checks and is
   intended for usage in loops.  The caller should cache the *kind* value and
   *data* pointer as obtained from other macro calls.  *index* is the index in
   the string (starts at 0) and *value* is the new code point value which should
   be written to that location.

   .. versionadded:: 3.3


.. c:function:: Py_UCS4 PyUnicode_READ(int kind, void *data, Py_ssize_t index)

   Read a code point from a canonical representation *data* (as obtained with
   :c:func:`PyUnicode_DATA`).  No checks or ready calls are performed.

   .. versionadded:: 3.3


.. c:function:: Py_UCS4 PyUnicode_READ_CHAR(PyObject *unicode, Py_ssize_t index)

   Read a character from a Unicode object *unicode*, which must be in the "canonical"
   representation.  This is less efficient than :c:func:`PyUnicode_READ` if you
   do multiple consecutive reads.

   .. versionadded:: 3.3


.. c:macro:: PyUnicode_MAX_CHAR_VALUE(o)

   Return the maximum code point that is suitable for creating another string
   based on *o*, which must be in the "canonical" representation.  This is
   always an approximation but more efficient than iterating over the string.

   .. versionadded:: 3.3


.. c:function:: Py_ssize_t PyUnicode_GET_SIZE(PyObject *o)

   Return the size of the deprecated :c:type:`Py_UNICODE` representation, in
   code units (this includes surrogate pairs as 2 units).  *o* has to be a
   Unicode object (not checked).

   .. deprecated-removed:: 3.3 3.12
      Part of the old-style Unicode API, please migrate to using
      :c:func:`PyUnicode_GET_LENGTH`.


.. c:function:: Py_ssize_t PyUnicode_GET_DATA_SIZE(PyObject *o)

   Return the size of the deprecated :c:type:`Py_UNICODE` representation in
   bytes.  *o* has to be a Unicode object (not checked).

   .. deprecated-removed:: 3.3 3.12
      Part of the old-style Unicode API, please migrate to using
      :c:func:`PyUnicode_GET_LENGTH`.


.. c:function:: Py_UNICODE* PyUnicode_AS_UNICODE(PyObject *o)
                const char* PyUnicode_AS_DATA(PyObject *o)

   Return a pointer to a :c:type:`Py_UNICODE` representation of the object.  The
   returned buffer is always terminated with an extra null code point.  It
   may also contain embedded null code points, which would cause the string
   to be truncated when used in most C functions.  The ``AS_DATA`` form
   casts the pointer to :c:type:`const char *`.  The *o* argument has to be
   a Unicode object (not checked).

   .. versionchanged:: 3.3
      This macro is now inefficient -- because in many cases the
      :c:type:`Py_UNICODE` representation does not exist and needs to be created
      -- and can fail (return ``NULL`` with an exception set).  Try to port the
      code to use the new :c:func:`PyUnicode_nBYTE_DATA` macros or use
      :c:func:`PyUnicode_WRITE` or :c:func:`PyUnicode_READ`.

   .. deprecated-removed:: 3.3 3.12
      Part of the old-style Unicode API, please migrate to using the
      :c:func:`PyUnicode_nBYTE_DATA` family of macros.


.. c:function:: int PyUnicode_IsIdentifier(PyObject *o)

   Return ``1`` if the string is a valid identifier according to the language
   definition, section :ref:`identifiers`. Return ``0`` otherwise.

   .. versionchanged:: 3.9
      The function does not call :c:func:`Py_FatalError` anymore if the string
      is not ready.


Unicode Character Properties
""""""""""""""""""""""""""""

Unicode provides many different character properties. The most often needed ones
are available through these macros which are mapped to C functions depending on
the Python configuration.


.. c:function:: int Py_UNICODE_ISSPACE(Py_UNICODE ch)

   Return ``1`` or ``0`` depending on whether *ch* is a whitespace character.


.. c:function:: int Py_UNICODE_ISLOWER(Py_UNICODE ch)

   Return ``1`` or ``0`` depending on whether *ch* is a lowercase character.


.. c:function:: int Py_UNICODE_ISUPPER(Py_UNICODE ch)

   Return ``1`` or ``0`` depending on whether *ch* is an uppercase character.


.. c:function:: int Py_UNICODE_ISTITLE(Py_UNICODE ch)

   Return ``1`` or ``0`` depending on whether *ch* is a titlecase character.


.. c:function:: int Py_UNICODE_ISLINEBREAK(Py_UNICODE ch)

   Return ``1`` or ``0`` depending on whether *ch* is a linebreak character.


.. c:function:: int Py_UNICODE_ISDECIMAL(Py_UNICODE ch)

   Return ``1`` or ``0`` depending on whether *ch* is a decimal character.


.. c:function:: int Py_UNICODE_ISDIGIT(Py_UNICODE ch)

   Return ``1`` or ``0`` depending on whether *ch* is a digit character.


.. c:function:: int Py_UNICODE_ISNUMERIC(Py_UNICODE ch)

   Return ``1`` or ``0`` depending on whether *ch* is a numeric character.


.. c:function:: int Py_UNICODE_ISALPHA(Py_UNICODE ch)

   Return ``1`` or ``0`` depending on whether *ch* is an alphabetic character.


.. c:function:: int Py_UNICODE_ISALNUM(Py_UNICODE ch)

   Return ``1`` or ``0`` depending on whether *ch* is an alphanumeric character.


.. c:function:: int Py_UNICODE_ISPRINTABLE(Py_UNICODE ch)

   Return ``1`` or ``0`` depending on whether *ch* is a printable character.
   Nonprintable characters are those characters defined in the Unicode character
   database as "Other" or "Separator", excepting the ASCII space (0x20) which is
   considered printable.  (Note that printable characters in this context are
   those which should not be escaped when :func:`repr` is invoked on a string.
   It has no bearing on the handling of strings written to :data:`sys.stdout` or
   :data:`sys.stderr`.)


These APIs can be used for fast direct character conversions:


.. c:function:: Py_UNICODE Py_UNICODE_TOLOWER(Py_UNICODE ch)

   Return the character *ch* converted to lower case.

   .. deprecated:: 3.3
      This function uses simple case mappings.


.. c:function:: Py_UNICODE Py_UNICODE_TOUPPER(Py_UNICODE ch)

   Return the character *ch* converted to upper case.

   .. deprecated:: 3.3
      This function uses simple case mappings.


.. c:function:: Py_UNICODE Py_UNICODE_TOTITLE(Py_UNICODE ch)

   Return the character *ch* converted to title case.

   .. deprecated:: 3.3
      This function uses simple case mappings.


.. c:function:: int Py_UNICODE_TODECIMAL(Py_UNICODE ch)

   Return the character *ch* converted to a decimal positive integer.  Return
   ``-1`` if this is not possible.  This macro does not raise exceptions.


.. c:function:: int Py_UNICODE_TODIGIT(Py_UNICODE ch)

   Return the character *ch* converted to a single digit integer. Return ``-1`` if
   this is not possible.  This macro does not raise exceptions.


.. c:function:: double Py_UNICODE_TONUMERIC(Py_UNICODE ch)

   Return the character *ch* converted to a double. Return ``-1.0`` if this is not
   possible.  This macro does not raise exceptions.


These APIs can be used to work with surrogates:

.. c:macro:: Py_UNICODE_IS_SURROGATE(ch)

   Check if *ch* is a surrogate (``0xD800 <= ch <= 0xDFFF``).

.. c:macro:: Py_UNICODE_IS_HIGH_SURROGATE(ch)

   Check if *ch* is a high surrogate (``0xD800 <= ch <= 0xDBFF``).

.. c:macro:: Py_UNICODE_IS_LOW_SURROGATE(ch)

   Check if *ch* is a low surrogate (``0xDC00 <= ch <= 0xDFFF``).

.. c:macro:: Py_UNICODE_JOIN_SURROGATES(high, low)

   Join two surrogate characters and return a single Py_UCS4 value.
   *high* and *low* are respectively the leading and trailing surrogates in a
   surrogate pair.


Creating and accessing Unicode strings
""""""""""""""""""""""""""""""""""""""

To create Unicode objects and access their basic sequence properties, use these
APIs:

.. c:function:: PyObject* PyUnicode_New(Py_ssize_t size, Py_UCS4 maxchar)

   Create a new Unicode object.  *maxchar* should be the true maximum code point
   to be placed in the string.  As an approximation, it can be rounded up to the
   nearest value in the sequence 127, 255, 65535, 1114111.

   This is the recommended way to allocate a new Unicode object.  Objects
   created using this function are not resizable.

   .. versionadded:: 3.3


.. c:function:: PyObject* PyUnicode_FromKindAndData(int kind, const void *buffer, \
                                                    Py_ssize_t size)

   Create a new Unicode object with the given *kind* (possible values are
   :c:macro:`PyUnicode_1BYTE_KIND` etc., as returned by
   :c:func:`PyUnicode_KIND`).  The *buffer* must point to an array of *size*
   units of 1, 2 or 4 bytes per character, as given by the kind.

   .. versionadded:: 3.3


.. c:function:: PyObject* PyUnicode_FromStringAndSize(const char *str, Py_ssize_t size)

   Create a Unicode object from the char buffer *str*.  The bytes will be
   interpreted as being UTF-8 encoded.  The buffer is copied into the new
   object. If the buffer is not ``NULL``, the return value might be a shared
   object, i.e. modification of the data is not allowed.

   If *u* is ``NULL``, this function behaves like :c:func:`PyUnicode_FromUnicode`
   with the buffer set to ``NULL``.  This usage is deprecated in favor of
   :c:func:`PyUnicode_New`.


.. c:function:: PyObject *PyUnicode_FromString(const char *str)

   Create a Unicode object from a UTF-8 encoded null-terminated char buffer
   *str*.


.. c:function:: PyObject* PyUnicode_FromFormat(const char *format, ...)

   Take a C :c:func:`printf`\ -style *format* string and a variable number of
   arguments, calculate the size of the resulting Python Unicode string and return
   a string with the values formatted into it.  The variable arguments must be C
   types and must correspond exactly to the format characters in the *format*
   ASCII-encoded string. The following format characters are allowed:

   .. % This should be exactly the same as the table in PyErr_Format.
   .. % The descriptions for %zd and %zu are wrong, but the truth is complicated
   .. % because not all compilers support the %z width modifier -- we fake it
   .. % when necessary via interpolating PY_FORMAT_SIZE_T.
   .. % Similar comments apply to the %ll width modifier and

   .. tabularcolumns:: |l|l|L|

   +-------------------+---------------------+----------------------------------+
   | Format Characters | Type                | Comment                          |
   +===================+=====================+==================================+
   | :attr:`%%`        | *n/a*               | The literal % character.         |
   +-------------------+---------------------+----------------------------------+
   | :attr:`%c`        | int                 | A single character,              |
   |                   |                     | represented as a C int.          |
   +-------------------+---------------------+----------------------------------+
   | :attr:`%d`        | int                 | Equivalent to                    |
   |                   |                     | ``printf("%d")``. [1]_           |
   +-------------------+---------------------+----------------------------------+
   | :attr:`%u`        | unsigned int        | Equivalent to                    |
   |                   |                     | ``printf("%u")``. [1]_           |
   +-------------------+---------------------+----------------------------------+
   | :attr:`%ld`       | long                | Equivalent to                    |
   |                   |                     | ``printf("%ld")``. [1]_          |
   +-------------------+---------------------+----------------------------------+
   | :attr:`%li`       | long                | Equivalent to                    |
   |                   |                     | ``printf("%li")``. [1]_          |
   +-------------------+---------------------+----------------------------------+
   | :attr:`%lu`       | unsigned long       | Equivalent to                    |
   |                   |                     | ``printf("%lu")``. [1]_          |
   +-------------------+---------------------+----------------------------------+
   | :attr:`%lld`      | long long           | Equivalent to                    |
   |                   |                     | ``printf("%lld")``. [1]_         |
   +-------------------+---------------------+----------------------------------+
   | :attr:`%lli`      | long long           | Equivalent to                    |
   |                   |                     | ``printf("%lli")``. [1]_         |
   +-------------------+---------------------+----------------------------------+
   | :attr:`%llu`      | unsigned long long  | Equivalent to                    |
   |                   |                     | ``printf("%llu")``. [1]_         |
   +-------------------+---------------------+----------------------------------+
   | :attr:`%zd`       | Py_ssize_t          | Equivalent to                    |
   |                   |                     | ``printf("%zd")``. [1]_          |
   +-------------------+---------------------+----------------------------------+
   | :attr:`%zi`       | Py_ssize_t          | Equivalent to                    |
   |                   |                     | ``printf("%zi")``. [1]_          |
   +-------------------+---------------------+----------------------------------+
   | :attr:`%zu`       | size_t              | Equivalent to                    |
   |                   |                     | ``printf("%zu")``. [1]_          |
   +-------------------+---------------------+----------------------------------+
   | :attr:`%i`        | int                 | Equivalent to                    |
   |                   |                     | ``printf("%i")``. [1]_           |
   +-------------------+---------------------+----------------------------------+
   | :attr:`%x`        | int                 | Equivalent to                    |
   |                   |                     | ``printf("%x")``. [1]_           |
   +-------------------+---------------------+----------------------------------+
   | :attr:`%s`        | const char\*        | A null-terminated C character    |
   |                   |                     | array.                           |
   +-------------------+---------------------+----------------------------------+
   | :attr:`%p`        | const void\*        | The hex representation of a C    |
   |                   |                     | pointer. Mostly equivalent to    |
   |                   |                     | ``printf("%p")`` except that     |
   |                   |                     | it is guaranteed to start with   |
   |                   |                     | the literal ``0x`` regardless    |
   |                   |                     | of what the platform's           |
   |                   |                     | ``printf`` yields.               |
   +-------------------+---------------------+----------------------------------+
   | :attr:`%A`        | PyObject\*          | The result of calling            |
   |                   |                     | :func:`ascii`.                   |
   +-------------------+---------------------+----------------------------------+
   | :attr:`%U`        | PyObject\*          | A Unicode object.                |
   +-------------------+---------------------+----------------------------------+
   | :attr:`%V`        | PyObject\*,         | A Unicode object (which may be   |
   |                   | const char\*        | ``NULL``) and a null-terminated  |
   |                   |                     | C character array as a second    |
   |                   |                     | parameter (which will be used,   |
   |                   |                     | if the first parameter is        |
   |                   |                     | ``NULL``).                       |
   +-------------------+---------------------+----------------------------------+
   | :attr:`%S`        | PyObject\*          | The result of calling            |
   |                   |                     | :c:func:`PyObject_Str`.          |
   +-------------------+---------------------+----------------------------------+
   | :attr:`%R`        | PyObject\*          | The result of calling            |
   |                   |                     | :c:func:`PyObject_Repr`.         |
   +-------------------+---------------------+----------------------------------+

   An unrecognized format character causes all the rest of the format string to be
   copied as-is to the result string, and any extra arguments discarded.

   .. note::
      The width formatter unit is number of characters rather than bytes.
      The precision formatter unit is number of bytes for ``"%s"`` and
      ``"%V"`` (if the ``PyObject*`` argument is ``NULL``), and a number of
      characters for ``"%A"``, ``"%U"``, ``"%S"``, ``"%R"`` and ``"%V"``
      (if the ``PyObject*`` argument is not ``NULL``).

   .. [1] For integer specifiers (d, u, ld, li, lu, lld, lli, llu, zd, zi,
      zu, i, x): the 0-conversion flag has effect even when a precision is given.

   .. versionchanged:: 3.2
      Support for ``"%lld"`` and ``"%llu"`` added.

   .. versionchanged:: 3.3
      Support for ``"%li"``, ``"%lli"`` and ``"%zi"`` added.

   .. versionchanged:: 3.4
      Support width and precision formatter for ``"%s"``, ``"%A"``, ``"%U"``,
      ``"%V"``, ``"%S"``, ``"%R"`` added.


.. c:function:: PyObject* PyUnicode_FromFormatV(const char *format, va_list vargs)

   Identical to :c:func:`PyUnicode_FromFormat` except that it takes exactly two
   arguments.


.. c:function:: PyObject* PyUnicode_FromEncodedObject(PyObject *obj, \
                               const char *encoding, const char *errors)

   Decode an encoded object *obj* to a Unicode object.

   :class:`bytes`, :class:`bytearray` and other
   :term:`bytes-like objects <bytes-like object>`
   are decoded according to the given *encoding* and using the error handling
   defined by *errors*. Both can be ``NULL`` to have the interface use the default
   values (see :ref:`builtincodecs` for details).

   All other objects, including Unicode objects, cause a :exc:`TypeError` to be
   set.

   The API returns ``NULL`` if there was an error.  The caller is responsible for
   decref'ing the returned objects.


.. c:function:: Py_ssize_t PyUnicode_GetLength(PyObject *unicode)

   Return the length of the Unicode object, in code points.

   .. versionadded:: 3.3


.. c:function:: Py_ssize_t PyUnicode_CopyCharacters(PyObject *to, \
                                                    Py_ssize_t to_start, \
                                                    PyObject *from, \
                                                    Py_ssize_t from_start, \
                                                    Py_ssize_t how_many)

   Copy characters from one Unicode object into another.  This function performs
   character conversion when necessary and falls back to :c:func:`memcpy` if
   possible.  Returns ``-1`` and sets an exception on error, otherwise returns
   the number of copied characters.

   .. versionadded:: 3.3


.. c:function:: Py_ssize_t PyUnicode_Fill(PyObject *unicode, Py_ssize_t start, \
                        Py_ssize_t length, Py_UCS4 fill_char)

   Fill a string with a character: write *fill_char* into
   ``unicode[start:start+length]``.

   Fail if *fill_char* is bigger than the string maximum character, or if the
   string has more than 1 reference.

   Return the number of written character, or return ``-1`` and raise an
   exception on error.

   .. versionadded:: 3.3


.. c:function:: int PyUnicode_WriteChar(PyObject *unicode, Py_ssize_t index, \
                                        Py_UCS4 ch)

   Write a character to a string.  The string must have been created through
   :c:func:`PyUnicode_New`.  Since Unicode strings are supposed to be immutable,
   the string must not be shared, or have been hashed yet.

   This function checks that *unicode* is a Unicode object, that the index is
   not out of bounds, and that the object can be modified safely (i.e. that it
   its reference count is one).

   .. versionadded:: 3.3


.. c:function:: Py_UCS4 PyUnicode_ReadChar(PyObject *unicode, Py_ssize_t index)

   Read a character from a string.  This function checks that *unicode* is a
   Unicode object and the index is not out of bounds, in contrast to the macro
   version :c:func:`PyUnicode_READ_CHAR`.

   .. versionadded:: 3.3


.. c:function:: PyObject* PyUnicode_Substring(PyObject *unicode, Py_ssize_t start, \
                                              Py_ssize_t end)

   Return a substring of *unicode*, from character index *start* (included) to
   character index *end* (excluded).  Negative indices are not supported.

   .. versionadded:: 3.3


.. c:function:: Py_UCS4* PyUnicode_AsUCS4(PyObject *unicode, Py_UCS4 *buffer, \
                                          Py_ssize_t buflen, int copy_null)

   Copy the string *u* into a UCS4 buffer, including a null character, if
   *copy_null* is set.  Returns ``NULL`` and sets an exception on error (in
   particular, a :exc:`SystemError` if *buflen* is smaller than the length of
   *unicode*).  *buffer* is returned on success.

   .. versionadded:: 3.3


.. c:function:: Py_UCS4* PyUnicode_AsUCS4Copy(PyObject *unicode)

   Copy the string *u* into a new UCS4 buffer that is allocated using
   :c:func:`PyMem_Malloc`.  If this fails, ``NULL`` is returned with a
   :exc:`MemoryError` set.  The returned buffer always has an extra
   null code point appended.

   .. versionadded:: 3.3


Deprecated Py_UNICODE APIs
""""""""""""""""""""""""""

.. deprecated-removed:: 3.3 4.0

These API functions are deprecated with the implementation of :pep:`393`.
Extension modules can continue using them, as they will not be removed in Python
3.x, but need to be aware that their use can now cause performance and memory hits.


.. c:function:: PyObject* PyUnicode_FromUnicode(const Py_UNICODE *str, Py_ssize_t size)

   Create a Unicode object from the Py_UNICODE buffer *u* of the given size. *u*
   may be ``NULL`` which causes the contents to be undefined. It is the user's
   responsibility to fill in the needed data.  The buffer is copied into the new
   object.

   If the buffer is not ``NULL``, the return value might be a shared object.
   Therefore, modification of the resulting Unicode object is only allowed when
   *u* is ``NULL``.

   If the buffer is ``NULL``, :c:func:`PyUnicode_READY` must be called once the
   string content has been filled before using any of the access macros such as
   :c:func:`PyUnicode_KIND`.

   .. deprecated-removed:: 3.3 3.12
      Part of the old-style Unicode API, please migrate to using
      :c:func:`PyUnicode_FromKindAndData`, :c:func:`PyUnicode_FromWideChar`, or
      :c:func:`PyUnicode_New`.


.. c:function:: Py_UNICODE* PyUnicode_AsUnicode(PyObject *unicode)

   Return a read-only pointer to the Unicode object's internal
   :c:type:`Py_UNICODE` buffer, or ``NULL`` on error. This will create the
   :c:type:`Py_UNICODE*` representation of the object if it is not yet
   available. The buffer is always terminated with an extra null code point.
   Note that the resulting :c:type:`Py_UNICODE` string may also contain
   embedded null code points, which would cause the string to be truncated when
   used in most C functions.

   .. deprecated-removed:: 3.3 3.12
      Part of the old-style Unicode API, please migrate to using
      :c:func:`PyUnicode_AsUCS4`, :c:func:`PyUnicode_AsWideChar`,
      :c:func:`PyUnicode_ReadChar` or similar new APIs.


.. c:function:: PyObject* PyUnicode_TransformDecimalToASCII(Py_UNICODE *str, Py_ssize_t length)

   Create a Unicode object by replacing all decimal digits in
   :c:type:`Py_UNICODE` buffer of the given *size* by ASCII digits 0--9
   according to their decimal value.  Return ``NULL`` if an exception occurs.


.. c:function:: Py_UNICODE* PyUnicode_AsUnicodeAndSize(PyObject *unicode, Py_ssize_t *size)

   Like :c:func:`PyUnicode_AsUnicode`, but also saves the :c:func:`Py_UNICODE`
   array length (excluding the extra null terminator) in *size*.
   Note that the resulting :c:type:`Py_UNICODE*` string
   may contain embedded null code points, which would cause the string to be
   truncated when used in most C functions.

   .. versionadded:: 3.3

   .. deprecated-removed:: 3.3 3.12
      Part of the old-style Unicode API, please migrate to using
      :c:func:`PyUnicode_AsUCS4`, :c:func:`PyUnicode_AsWideChar`,
      :c:func:`PyUnicode_ReadChar` or similar new APIs.


.. c:function:: Py_ssize_t PyUnicode_GetSize(PyObject *unicode)

   Return the size of the deprecated :c:type:`Py_UNICODE` representation, in
   code units (this includes surrogate pairs as 2 units).

   .. deprecated-removed:: 3.3 3.12
      Part of the old-style Unicode API, please migrate to using
      :c:func:`PyUnicode_GET_LENGTH`.


.. c:function:: PyObject* PyUnicode_FromObject(PyObject *obj)

   Copy an instance of a Unicode subtype to a new true Unicode object if
   necessary. If *obj* is already a true Unicode object (not a subtype),
   return the reference with incremented refcount.

   Objects other than Unicode or its subtypes will cause a :exc:`TypeError`.


Locale Encoding
"""""""""""""""

The current locale encoding can be used to decode text from the operating
system.

.. c:function:: PyObject* PyUnicode_DecodeLocaleAndSize(const char *str, \
                                                        Py_ssize_t length, \
                                                        const char *errors)

   Decode a string from UTF-8 on Android and VxWorks, or from the current
   locale encoding on other platforms. The supported
   error handlers are ``"strict"`` and ``"surrogateescape"``
   (:pep:`383`). The decoder uses ``"strict"`` error handler if
   *errors* is ``NULL``.  *str* must end with a null character but
   cannot contain embedded null characters.

   Use :c:func:`PyUnicode_DecodeFSDefaultAndSize` to decode a string from
   :c:data:`Py_FileSystemDefaultEncoding` (the locale encoding read at
   Python startup).

   This function ignores the Python UTF-8 mode.

   .. seealso::

      The :c:func:`Py_DecodeLocale` function.

   .. versionadded:: 3.3

   .. versionchanged:: 3.7
      The function now also uses the current locale encoding for the
      ``surrogateescape`` error handler, except on Android. Previously, :c:func:`Py_DecodeLocale`
      was used for the ``surrogateescape``, and the current locale encoding was
      used for ``strict``.


.. c:function:: PyObject* PyUnicode_DecodeLocale(const char *str, const char *errors)

   Similar to :c:func:`PyUnicode_DecodeLocaleAndSize`, but compute the string
   length using :c:func:`strlen`.

   .. versionadded:: 3.3


.. c:function:: PyObject* PyUnicode_EncodeLocale(PyObject *unicode, const char *errors)

   Encode a Unicode object to UTF-8 on Android and VxWorks, or to the current
   locale encoding on other platforms. The
   supported error handlers are ``"strict"`` and ``"surrogateescape"``
   (:pep:`383`). The encoder uses ``"strict"`` error handler if
   *errors* is ``NULL``. Return a :class:`bytes` object. *unicode* cannot
   contain embedded null characters.

   Use :c:func:`PyUnicode_EncodeFSDefault` to encode a string to
   :c:data:`Py_FileSystemDefaultEncoding` (the locale encoding read at
   Python startup).

   This function ignores the Python UTF-8 mode.

   .. seealso::

      The :c:func:`Py_EncodeLocale` function.

   .. versionadded:: 3.3

   .. versionchanged:: 3.7
      The function now also uses the current locale encoding for the
      ``surrogateescape`` error handler, except on Android. Previously,
      :c:func:`Py_EncodeLocale`
      was used for the ``surrogateescape``, and the current locale encoding was
      used for ``strict``.


File System Encoding
""""""""""""""""""""

To encode and decode file names and other environment strings,
:c:data:`Py_FileSystemDefaultEncoding` should be used as the encoding, and
:c:data:`Py_FileSystemDefaultEncodeErrors` should be used as the error handler
(:pep:`383` and :pep:`529`). To encode file names to :class:`bytes` during
argument parsing, the ``"O&"`` converter should be used, passing
:c:func:`PyUnicode_FSConverter` as the conversion function:

.. c:function:: int PyUnicode_FSConverter(PyObject* obj, void* result)

   ParseTuple converter: encode :class:`str` objects -- obtained directly or
   through the :class:`os.PathLike` interface -- to :class:`bytes` using
   :c:func:`PyUnicode_EncodeFSDefault`; :class:`bytes` objects are output as-is.
   *result* must be a :c:type:`PyBytesObject*` which must be released when it is
   no longer used.

   .. versionadded:: 3.1

   .. versionchanged:: 3.6
      Accepts a :term:`path-like object`.

To decode file names to :class:`str` during argument parsing, the ``"O&"``
converter should be used, passing :c:func:`PyUnicode_FSDecoder` as the
conversion function:

.. c:function:: int PyUnicode_FSDecoder(PyObject* obj, void* result)

   ParseTuple converter: decode :class:`bytes` objects -- obtained either
   directly or indirectly through the :class:`os.PathLike` interface -- to
   :class:`str` using :c:func:`PyUnicode_DecodeFSDefaultAndSize`; :class:`str`
   objects are output as-is. *result* must be a :c:type:`PyUnicodeObject*` which
   must be released when it is no longer used.

   .. versionadded:: 3.2

   .. versionchanged:: 3.6
      Accepts a :term:`path-like object`.


.. c:function:: PyObject* PyUnicode_DecodeFSDefaultAndSize(const char *str, Py_ssize_t size)

   Decode a string using :c:data:`Py_FileSystemDefaultEncoding` and the
   :c:data:`Py_FileSystemDefaultEncodeErrors` error handler.

   If :c:data:`Py_FileSystemDefaultEncoding` is not set, fall back to the
   locale encoding.

   :c:data:`Py_FileSystemDefaultEncoding` is initialized at startup from the
   locale encoding and cannot be modified later. If you need to decode a string
   from the current locale encoding, use
   :c:func:`PyUnicode_DecodeLocaleAndSize`.

   .. seealso::

      The :c:func:`Py_DecodeLocale` function.

   .. versionchanged:: 3.6
      Use :c:data:`Py_FileSystemDefaultEncodeErrors` error handler.


.. c:function:: PyObject* PyUnicode_DecodeFSDefault(const char *str)

   Decode a null-terminated string using :c:data:`Py_FileSystemDefaultEncoding`
   and the :c:data:`Py_FileSystemDefaultEncodeErrors` error handler.

   If :c:data:`Py_FileSystemDefaultEncoding` is not set, fall back to the
   locale encoding.

   Use :c:func:`PyUnicode_DecodeFSDefaultAndSize` if you know the string length.

   .. versionchanged:: 3.6
      Use :c:data:`Py_FileSystemDefaultEncodeErrors` error handler.


.. c:function:: PyObject* PyUnicode_EncodeFSDefault(PyObject *unicode)

   Encode a Unicode object to :c:data:`Py_FileSystemDefaultEncoding` with the
   :c:data:`Py_FileSystemDefaultEncodeErrors` error handler, and return
   :class:`bytes`. Note that the resulting :class:`bytes` object may contain
   null bytes.

   If :c:data:`Py_FileSystemDefaultEncoding` is not set, fall back to the
   locale encoding.

   :c:data:`Py_FileSystemDefaultEncoding` is initialized at startup from the
   locale encoding and cannot be modified later. If you need to encode a string
   to the current locale encoding, use :c:func:`PyUnicode_EncodeLocale`.

   .. seealso::

      The :c:func:`Py_EncodeLocale` function.

   .. versionadded:: 3.2

   .. versionchanged:: 3.6
      Use :c:data:`Py_FileSystemDefaultEncodeErrors` error handler.

wchar_t Support
"""""""""""""""

:c:type:`wchar_t` support for platforms which support it:

.. c:function:: PyObject* PyUnicode_FromWideChar(const wchar_t *str, Py_ssize_t size)

   Create a Unicode object from the :c:type:`wchar_t` buffer *str* of the given *size*.
   Passing ``-1`` as the *size* indicates that the function must itself compute the length,
   using wcslen.
   Return ``NULL`` on failure.


.. c:function:: Py_ssize_t PyUnicode_AsWideChar(PyObject *unicode, wchar_t *str, Py_ssize_t size)

   Copy the Unicode object contents into the :c:type:`wchar_t` buffer *unicode*.  At most
   *size* :c:type:`wchar_t` characters are copied (excluding a possibly trailing
   null termination character).  Return the number of :c:type:`wchar_t` characters
   copied or ``-1`` in case of an error.  Note that the resulting :c:type:`wchar_t*`
   string may or may not be null-terminated.  It is the responsibility of the caller
   to make sure that the :c:type:`wchar_t*` string is null-terminated in case this is
   required by the application. Also, note that the :c:type:`wchar_t*` string
   might contain null characters, which would cause the string to be truncated
   when used with most C functions.


.. c:function:: wchar_t* PyUnicode_AsWideCharString(PyObject *unicode, Py_ssize_t *size)

   Convert the Unicode object to a wide character string. The output string
   always ends with a null character. If *size* is not ``NULL``, write the number
   of wide characters (excluding the trailing null termination character) into
   *\*size*. Note that the resulting :c:type:`wchar_t` string might contain
   null characters, which would cause the string to be truncated when used with
   most C functions. If *size* is ``NULL`` and the :c:type:`wchar_t*` string
   contains null characters a :exc:`ValueError` is raised.

   Returns a buffer allocated by :c:func:`PyMem_Alloc` (use
   :c:func:`PyMem_Free` to free it) on success. On error, returns ``NULL``
   and *\*size* is undefined. Raises a :exc:`MemoryError` if memory allocation
   is failed.

   .. versionadded:: 3.2

   .. versionchanged:: 3.7
      Raises a :exc:`ValueError` if *size* is ``NULL`` and the :c:type:`wchar_t*`
      string contains null characters.


.. _builtincodecs:

Built-in Codecs
^^^^^^^^^^^^^^^

Python provides a set of built-in codecs which are written in C for speed. All of
these codecs are directly usable via the following functions.

Many of the following APIs take two arguments encoding and errors, and they
have the same semantics as the ones of the built-in :func:`str` string object
constructor.

Setting encoding to ``NULL`` causes the default encoding to be used
which is UTF-8.  The file system calls should use
:c:func:`PyUnicode_FSConverter` for encoding file names. This uses the
variable :c:data:`Py_FileSystemDefaultEncoding` internally. This
variable should be treated as read-only: on some systems, it will be a
pointer to a static string, on others, it will change at run-time
(such as when the application invokes setlocale).

Error handling is set by errors which may also be set to ``NULL`` meaning to use
the default handling defined for the codec.  Default error handling for all
built-in codecs is "strict" (:exc:`ValueError` is raised).

The codecs all use a similar interface.  Only deviation from the following
generic ones are documented for simplicity.


Generic Codecs
""""""""""""""

These are the generic codec APIs:


.. c:function:: PyObject* PyUnicode_Decode(const char *str, Py_ssize_t size, \
                              const char *encoding, const char *errors)

   Create a Unicode object by decoding *size* bytes of the encoded string *str*.
   *encoding* and *errors* have the same meaning as the parameters of the same name
   in the :func:`str` built-in function.  The codec to be used is looked up
   using the Python codec registry.  Return ``NULL`` if an exception was raised by
   the codec.


.. c:function:: PyObject* PyUnicode_AsEncodedString(PyObject *unicode, \
                              const char *encoding, const char *errors)

   Encode a Unicode object and return the result as Python bytes object.
   *encoding* and *errors* have the same meaning as the parameters of the same
   name in the Unicode :meth:`~str.encode` method. The codec to be used is looked up
   using the Python codec registry. Return ``NULL`` if an exception was raised by
   the codec.


.. c:function:: PyObject* PyUnicode_Encode(const Py_UNICODE *str, Py_ssize_t size, \
                              const char *encoding, const char *errors)

   Encode the :c:type:`Py_UNICODE` buffer *str* of the given *size* and return a Python
   bytes object.  *encoding* and *errors* have the same meaning as the
   parameters of the same name in the Unicode :meth:`~str.encode` method.  The codec
   to be used is looked up using the Python codec registry.  Return ``NULL`` if an
   exception was raised by the codec.

   .. deprecated-removed:: 3.3 4.0
      Part of the old-style :c:type:`Py_UNICODE` API; please migrate to using
      :c:func:`PyUnicode_AsEncodedString`.


UTF-8 Codecs
""""""""""""

These are the UTF-8 codec APIs:


.. c:function:: PyObject* PyUnicode_DecodeUTF8(const char *str, Py_ssize_t size, const char *errors)

   Create a Unicode object by decoding *size* bytes of the UTF-8 encoded string
   *s*. Return ``NULL`` if an exception was raised by the codec.


.. c:function:: PyObject* PyUnicode_DecodeUTF8Stateful(const char *str, Py_ssize_t size, \
                              const char *errors, Py_ssize_t *consumed)

   If *consumed* is ``NULL``, behave like :c:func:`PyUnicode_DecodeUTF8`. If
   *consumed* is not ``NULL``, trailing incomplete UTF-8 byte sequences will not be
   treated as an error. Those bytes will not be decoded and the number of bytes
   that have been decoded will be stored in *consumed*.


.. c:function:: PyObject* PyUnicode_AsUTF8String(PyObject *unicode)

   Encode a Unicode object using UTF-8 and return the result as Python bytes
   object.  Error handling is "strict".  Return ``NULL`` if an exception was
   raised by the codec.


.. c:function:: const char* PyUnicode_AsUTF8AndSize(PyObject *unicode, Py_ssize_t *size)

   Return a pointer to the UTF-8 encoding of the Unicode object, and
   store the size of the encoded representation (in bytes) in *size*.  The
   *size* argument can be ``NULL``; in this case no size will be stored.  The
   returned buffer always has an extra null byte appended (not included in
   *size*), regardless of whether there are any other null code points.

   In the case of an error, ``NULL`` is returned with an exception set and no
   *size* is stored.

   This caches the UTF-8 representation of the string in the Unicode object, and
   subsequent calls will return a pointer to the same buffer.  The caller is not
   responsible for deallocating the buffer.

   .. versionadded:: 3.3

   .. versionchanged:: 3.7
      The return type is now ``const char *`` rather of ``char *``.


.. c:function:: const char* PyUnicode_AsUTF8(PyObject *unicode)

   As :c:func:`PyUnicode_AsUTF8AndSize`, but does not store the size.

   .. versionadded:: 3.3

   .. versionchanged:: 3.7
      The return type is now ``const char *`` rather of ``char *``.


.. c:function:: PyObject* PyUnicode_EncodeUTF8(const Py_UNICODE *str, Py_ssize_t size, const char *errors)

   Encode the :c:type:`Py_UNICODE` buffer *s* of the given *size* using UTF-8 and
   return a Python bytes object.  Return ``NULL`` if an exception was raised by
   the codec.

   .. deprecated-removed:: 3.3 4.0
      Part of the old-style :c:type:`Py_UNICODE` API; please migrate to using
      :c:func:`PyUnicode_AsUTF8String`, :c:func:`PyUnicode_AsUTF8AndSize` or
      :c:func:`PyUnicode_AsEncodedString`.


UTF-32 Codecs
"""""""""""""

These are the UTF-32 codec APIs:


.. c:function:: PyObject* PyUnicode_DecodeUTF32(const char *str, Py_ssize_t size, \
                              const char *errors, int *byteorder)

   Decode *size* bytes from a UTF-32 encoded buffer string and return the
   corresponding Unicode object.  *errors* (if non-``NULL``) defines the error
   handling. It defaults to "strict".

   If *byteorder* is non-``NULL``, the decoder starts decoding using the given byte
   order::

      *byteorder == -1: little endian
      *byteorder == 0:  native order
      *byteorder == 1:  big endian

   If ``*byteorder`` is zero, and the first four bytes of the input data are a
   byte order mark (BOM), the decoder switches to this byte order and the BOM is
   not copied into the resulting Unicode string.  If ``*byteorder`` is ``-1`` or
   ``1``, any byte order mark is copied to the output.

   After completion, *\*byteorder* is set to the current byte order at the end
   of input data.

   If *byteorder* is ``NULL``, the codec starts in native order mode.

   Return ``NULL`` if an exception was raised by the codec.


.. c:function:: PyObject* PyUnicode_DecodeUTF32Stateful(const char *str, Py_ssize_t size, \
                              const char *errors, int *byteorder, Py_ssize_t *consumed)

   If *consumed* is ``NULL``, behave like :c:func:`PyUnicode_DecodeUTF32`. If
   *consumed* is not ``NULL``, :c:func:`PyUnicode_DecodeUTF32Stateful` will not treat
   trailing incomplete UTF-32 byte sequences (such as a number of bytes not divisible
   by four) as an error. Those bytes will not be decoded and the number of bytes
   that have been decoded will be stored in *consumed*.


.. c:function:: PyObject* PyUnicode_AsUTF32String(PyObject *unicode)

   Return a Python byte string using the UTF-32 encoding in native byte
   order. The string always starts with a BOM mark.  Error handling is "strict".
   Return ``NULL`` if an exception was raised by the codec.


.. c:function:: PyObject* PyUnicode_EncodeUTF32(const Py_UNICODE *str, Py_ssize_t size, \
                              const char *errors, int byteorder)

   Return a Python bytes object holding the UTF-32 encoded value of the Unicode
   data in *str*.  Output is written according to the following byte order::

      byteorder == -1: little endian
      byteorder == 0:  native byte order (writes a BOM mark)
      byteorder == 1:  big endian

   If byteorder is ``0``, the output string will always start with the Unicode BOM
   mark (U+FEFF). In the other two modes, no BOM mark is prepended.

   If ``Py_UNICODE_WIDE`` is not defined, surrogate pairs will be output
   as a single code point.

   Return ``NULL`` if an exception was raised by the codec.

   .. deprecated-removed:: 3.3 4.0
      Part of the old-style :c:type:`Py_UNICODE` API; please migrate to using
      :c:func:`PyUnicode_AsUTF32String` or :c:func:`PyUnicode_AsEncodedString`.


UTF-16 Codecs
"""""""""""""

These are the UTF-16 codec APIs:


.. c:function:: PyObject* PyUnicode_DecodeUTF16(const char *str, Py_ssize_t size, \
                              const char *errors, int *byteorder)

   Decode *size* bytes from a UTF-16 encoded buffer string and return the
   corresponding Unicode object.  *errors* (if non-``NULL``) defines the error
   handling. It defaults to "strict".

   If *byteorder* is non-``NULL``, the decoder starts decoding using the given byte
   order::

      *byteorder == -1: little endian
      *byteorder == 0:  native order
      *byteorder == 1:  big endian

   If ``*byteorder`` is zero, and the first two bytes of the input data are a
   byte order mark (BOM), the decoder switches to this byte order and the BOM is
   not copied into the resulting Unicode string.  If ``*byteorder`` is ``-1`` or
   ``1``, any byte order mark is copied to the output (where it will result in
   either a ``\ufeff`` or a ``\ufffe`` character).

   After completion, *\*byteorder* is set to the current byte order at the end
   of input data.

   If *byteorder* is ``NULL``, the codec starts in native order mode.

   Return ``NULL`` if an exception was raised by the codec.


.. c:function:: PyObject* PyUnicode_DecodeUTF16Stateful(const char *str, Py_ssize_t size, \
                              const char *errors, int *byteorder, Py_ssize_t *consumed)

   If *consumed* is ``NULL``, behave like :c:func:`PyUnicode_DecodeUTF16`. If
   *consumed* is not ``NULL``, :c:func:`PyUnicode_DecodeUTF16Stateful` will not treat
   trailing incomplete UTF-16 byte sequences (such as an odd number of bytes or a
   split surrogate pair) as an error. Those bytes will not be decoded and the
   number of bytes that have been decoded will be stored in *consumed*.


.. c:function:: PyObject* PyUnicode_AsUTF16String(PyObject *unicode)

   Return a Python byte string using the UTF-16 encoding in native byte
   order. The string always starts with a BOM mark.  Error handling is "strict".
   Return ``NULL`` if an exception was raised by the codec.


.. c:function:: PyObject* PyUnicode_EncodeUTF16(const Py_UNICODE *str, Py_ssize_t size, \
                              const char *errors, int byteorder)

   Return a Python bytes object holding the UTF-16 encoded value of the Unicode
   data in *str*.  Output is written according to the following byte order::

      byteorder == -1: little endian
      byteorder == 0:  native byte order (writes a BOM mark)
      byteorder == 1:  big endian

   If byteorder is ``0``, the output string will always start with the Unicode BOM
   mark (U+FEFF). In the other two modes, no BOM mark is prepended.

   If ``Py_UNICODE_WIDE`` is defined, a single :c:type:`Py_UNICODE` value may get
   represented as a surrogate pair. If it is not defined, each :c:type:`Py_UNICODE`
   values is interpreted as a UCS-2 character.

   Return ``NULL`` if an exception was raised by the codec.

   .. deprecated-removed:: 3.3 4.0
      Part of the old-style :c:type:`Py_UNICODE` API; please migrate to using
      :c:func:`PyUnicode_AsUTF16String` or :c:func:`PyUnicode_AsEncodedString`.


UTF-7 Codecs
""""""""""""

These are the UTF-7 codec APIs:


.. c:function:: PyObject* PyUnicode_DecodeUTF7(const char *str, Py_ssize_t size, const char *errors)

   Create a Unicode object by decoding *size* bytes of the UTF-7 encoded string
   *s*.  Return ``NULL`` if an exception was raised by the codec.


.. c:function:: PyObject* PyUnicode_DecodeUTF7Stateful(const char *str, Py_ssize_t size, \
                              const char *errors, Py_ssize_t *consumed)

   If *consumed* is ``NULL``, behave like :c:func:`PyUnicode_DecodeUTF7`.  If
   *consumed* is not ``NULL``, trailing incomplete UTF-7 base-64 sections will not
   be treated as an error.  Those bytes will not be decoded and the number of
   bytes that have been decoded will be stored in *consumed*.


.. c:function:: PyObject* PyUnicode_EncodeUTF7(const Py_UNICODE *str, Py_ssize_t size, \
                              int base64SetO, int base64WhiteSpace, const char *errors)

   Encode the :c:type:`Py_UNICODE` buffer of the given size using UTF-7 and
   return a Python bytes object.  Return ``NULL`` if an exception was raised by
   the codec.

   If *base64SetO* is nonzero, "Set O" (punctuation that has no otherwise
   special meaning) will be encoded in base-64.  If *base64WhiteSpace* is
   nonzero, whitespace will be encoded in base-64.  Both are set to zero for the
   Python "utf-7" codec.

   .. deprecated-removed:: 3.3 4.0
      Part of the old-style :c:type:`Py_UNICODE` API; please migrate to using
      :c:func:`PyUnicode_AsEncodedString`.


Unicode-Escape Codecs
"""""""""""""""""""""

These are the "Unicode Escape" codec APIs:


.. c:function:: PyObject* PyUnicode_DecodeUnicodeEscape(const char *str, \
                              Py_ssize_t size, const char *errors)

   Create a Unicode object by decoding *size* bytes of the Unicode-Escape encoded
   string *s*.  Return ``NULL`` if an exception was raised by the codec.


.. c:function:: PyObject* PyUnicode_AsUnicodeEscapeString(PyObject *unicode)

   Encode a Unicode object using Unicode-Escape and return the result as a
   bytes object.  Error handling is "strict".  Return ``NULL`` if an exception was
   raised by the codec.


.. c:function:: PyObject* PyUnicode_EncodeUnicodeEscape(const Py_UNICODE *str, Py_ssize_t size)

   Encode the :c:type:`Py_UNICODE` buffer of the given *size* using Unicode-Escape and
   return a bytes object.  Return ``NULL`` if an exception was raised by the codec.

   .. deprecated-removed:: 3.3 4.0
      Part of the old-style :c:type:`Py_UNICODE` API; please migrate to using
      :c:func:`PyUnicode_AsUnicodeEscapeString`.


Raw-Unicode-Escape Codecs
"""""""""""""""""""""""""

These are the "Raw Unicode Escape" codec APIs:


.. c:function:: PyObject* PyUnicode_DecodeRawUnicodeEscape(const char *str, \
                              Py_ssize_t size, const char *errors)

   Create a Unicode object by decoding *size* bytes of the Raw-Unicode-Escape
   encoded string *s*.  Return ``NULL`` if an exception was raised by the codec.


.. c:function:: PyObject* PyUnicode_AsRawUnicodeEscapeString(PyObject *unicode)

   Encode a Unicode object using Raw-Unicode-Escape and return the result as
   a bytes object.  Error handling is "strict".  Return ``NULL`` if an exception
   was raised by the codec.


.. c:function:: PyObject* PyUnicode_EncodeRawUnicodeEscape(const Py_UNICODE *str, \
                              Py_ssize_t size)

   Encode the :c:type:`Py_UNICODE` buffer of the given *size* using Raw-Unicode-Escape
   and return a bytes object.  Return ``NULL`` if an exception was raised by the codec.

   .. deprecated-removed:: 3.3 4.0
      Part of the old-style :c:type:`Py_UNICODE` API; please migrate to using
      :c:func:`PyUnicode_AsRawUnicodeEscapeString` or
      :c:func:`PyUnicode_AsEncodedString`.


Latin-1 Codecs
""""""""""""""

These are the Latin-1 codec APIs: Latin-1 corresponds to the first 256 Unicode
ordinals and only these are accepted by the codecs during encoding.


.. c:function:: PyObject* PyUnicode_DecodeLatin1(const char *str, Py_ssize_t size, const char *errors)

   Create a Unicode object by decoding *size* bytes of the Latin-1 encoded string
   *s*.  Return ``NULL`` if an exception was raised by the codec.


.. c:function:: PyObject* PyUnicode_AsLatin1String(PyObject *unicode)

   Encode a Unicode object using Latin-1 and return the result as Python bytes
   object.  Error handling is "strict".  Return ``NULL`` if an exception was
   raised by the codec.


.. c:function:: PyObject* PyUnicode_EncodeLatin1(const Py_UNICODE *str, Py_ssize_t size, const char *errors)

   Encode the :c:type:`Py_UNICODE` buffer of the given *size* using Latin-1 and
   return a Python bytes object.  Return ``NULL`` if an exception was raised by
   the codec.

   .. deprecated-removed:: 3.3 4.0
      Part of the old-style :c:type:`Py_UNICODE` API; please migrate to using
      :c:func:`PyUnicode_AsLatin1String` or
      :c:func:`PyUnicode_AsEncodedString`.


ASCII Codecs
""""""""""""

These are the ASCII codec APIs.  Only 7-bit ASCII data is accepted. All other
codes generate errors.


.. c:function:: PyObject* PyUnicode_DecodeASCII(const char *str, Py_ssize_t size, const char *errors)

   Create a Unicode object by decoding *size* bytes of the ASCII encoded string
   *s*.  Return ``NULL`` if an exception was raised by the codec.


.. c:function:: PyObject* PyUnicode_AsASCIIString(PyObject *unicode)

   Encode a Unicode object using ASCII and return the result as Python bytes
   object.  Error handling is "strict".  Return ``NULL`` if an exception was
   raised by the codec.


.. c:function:: PyObject* PyUnicode_EncodeASCII(const Py_UNICODE *str, Py_ssize_t size, const char *errors)

   Encode the :c:type:`Py_UNICODE` buffer of the given *size* using ASCII and
   return a Python bytes object.  Return ``NULL`` if an exception was raised by
   the codec.

   .. deprecated-removed:: 3.3 4.0
      Part of the old-style :c:type:`Py_UNICODE` API; please migrate to using
      :c:func:`PyUnicode_AsASCIIString` or
      :c:func:`PyUnicode_AsEncodedString`.


Character Map Codecs
""""""""""""""""""""

This codec is special in that it can be used to implement many different codecs
(and this is in fact what was done to obtain most of the standard codecs
included in the :mod:`encodings` package). The codec uses mapping to encode and
decode characters.  The mapping objects provided must support the
:meth:`__getitem__` mapping interface; dictionaries and sequences work well.

These are the mapping codec APIs:

.. c:function:: PyObject* PyUnicode_DecodeCharmap(const char *str, Py_ssize_t length, \
                              PyObject *mapping, const char *errors)

   Create a Unicode object by decoding *size* bytes of the encoded string *s*
   using the given *mapping* object.  Return ``NULL`` if an exception was raised
   by the codec.

   If *mapping* is ``NULL``, Latin-1 decoding will be applied.  Else
   *mapping* must map bytes ordinals (integers in the range from 0 to 255)
   to Unicode strings, integers (which are then interpreted as Unicode
   ordinals) or ``None``.  Unmapped data bytes -- ones which cause a
   :exc:`LookupError`, as well as ones which get mapped to ``None``,
   ``0xFFFE`` or ``'\ufffe'``, are treated as undefined mappings and cause
   an error.


.. c:function:: PyObject* PyUnicode_AsCharmapString(PyObject *unicode, PyObject *mapping)

   Encode a Unicode object using the given *mapping* object and return the
   result as a bytes object.  Error handling is "strict".  Return ``NULL`` if an
   exception was raised by the codec.

   The *mapping* object must map Unicode ordinal integers to bytes objects,
   integers in the range from 0 to 255 or ``None``.  Unmapped character
   ordinals (ones which cause a :exc:`LookupError`) as well as mapped to
   ``None`` are treated as "undefined mapping" and cause an error.


.. c:function:: PyObject* PyUnicode_EncodeCharmap(const Py_UNICODE *str, Py_ssize_t length, \
                              PyObject *mapping, const char *errors)

   Encode the :c:type:`Py_UNICODE` buffer of the given *size* using the given
   *mapping* object and return the result as a bytes object.  Return ``NULL`` if
   an exception was raised by the codec.

   .. deprecated-removed:: 3.3 4.0
      Part of the old-style :c:type:`Py_UNICODE` API; please migrate to using
      :c:func:`PyUnicode_AsCharmapString` or
      :c:func:`PyUnicode_AsEncodedString`.


The following codec API is special in that maps Unicode to Unicode.

.. c:function:: PyObject* PyUnicode_Translate(PyObject *str, PyObject *table, const char *errors)

   Translate a string by applying a character mapping table to it and return the
   resulting Unicode object. Return ``NULL`` if an exception was raised by the
   codec.

   The mapping table must map Unicode ordinal integers to Unicode ordinal integers
   or ``None`` (causing deletion of the character).

   Mapping tables need only provide the :meth:`__getitem__` interface; dictionaries
   and sequences work well.  Unmapped character ordinals (ones which cause a
   :exc:`LookupError`) are left untouched and are copied as-is.

   *errors* has the usual meaning for codecs. It may be ``NULL`` which indicates to
   use the default error handling.


.. c:function:: PyObject* PyUnicode_TranslateCharmap(const Py_UNICODE *str, Py_ssize_t size, \
                              PyObject *mapping, const char *errors)

   Translate a :c:type:`Py_UNICODE` buffer of the given *size* by applying a
   character *mapping* table to it and return the resulting Unicode object.
   Return ``NULL`` when an exception was raised by the codec.

   .. deprecated-removed:: 3.3 4.0
      Part of the old-style :c:type:`Py_UNICODE` API; please migrate to using
      :c:func:`PyUnicode_Translate`. or :ref:`generic codec based API
      <codec-registry>`


MBCS codecs for Windows
"""""""""""""""""""""""

These are the MBCS codec APIs. They are currently only available on Windows and
use the Win32 MBCS converters to implement the conversions.  Note that MBCS (or
DBCS) is a class of encodings, not just one.  The target encoding is defined by
the user settings on the machine running the codec.

.. c:function:: PyObject* PyUnicode_DecodeMBCS(const char *str, Py_ssize_t size, const char *errors)

   Create a Unicode object by decoding *size* bytes of the MBCS encoded string *s*.
   Return ``NULL`` if an exception was raised by the codec.


.. c:function:: PyObject* PyUnicode_DecodeMBCSStateful(const char *str, Py_ssize_t size, \
                              const char *errors, Py_ssize_t *consumed)

   If *consumed* is ``NULL``, behave like :c:func:`PyUnicode_DecodeMBCS`. If
   *consumed* is not ``NULL``, :c:func:`PyUnicode_DecodeMBCSStateful` will not decode
   trailing lead byte and the number of bytes that have been decoded will be stored
   in *consumed*.


.. c:function:: PyObject* PyUnicode_AsMBCSString(PyObject *unicode)

   Encode a Unicode object using MBCS and return the result as Python bytes
   object.  Error handling is "strict".  Return ``NULL`` if an exception was
   raised by the codec.


.. c:function:: PyObject* PyUnicode_EncodeCodePage(int code_page, PyObject *unicode, const char *errors)

   Encode the Unicode object using the specified code page and return a Python
   bytes object.  Return ``NULL`` if an exception was raised by the codec. Use
   :c:data:`CP_ACP` code page to get the MBCS encoder.

   .. versionadded:: 3.3


.. c:function:: PyObject* PyUnicode_EncodeMBCS(const Py_UNICODE *str, Py_ssize_t size, const char *errors)

   Encode the :c:type:`Py_UNICODE` buffer of the given *size* using MBCS and return
   a Python bytes object.  Return ``NULL`` if an exception was raised by the
   codec.

   .. deprecated-removed:: 3.3 4.0
      Part of the old-style :c:type:`Py_UNICODE` API; please migrate to using
      :c:func:`PyUnicode_AsMBCSString`, :c:func:`PyUnicode_EncodeCodePage` or
      :c:func:`PyUnicode_AsEncodedString`.


Methods & Slots
"""""""""""""""


.. _unicodemethodsandslots:

Methods and Slot Functions
^^^^^^^^^^^^^^^^^^^^^^^^^^

The following APIs are capable of handling Unicode objects and strings on input
(we refer to them as strings in the descriptions) and return Unicode objects or
integers as appropriate.

They all return ``NULL`` or ``-1`` if an exception occurs.


.. c:function:: PyObject* PyUnicode_Concat(PyObject *left, PyObject *right)

   Concat two strings giving a new Unicode string.


.. c:function:: PyObject* PyUnicode_Split(PyObject *unicode, PyObject *sep, Py_ssize_t maxsplit)

   Split a string giving a list of Unicode strings.  If *sep* is ``NULL``, splitting
   will be done at all whitespace substrings.  Otherwise, splits occur at the given
   separator.  At most *maxsplit* splits will be done.  If negative, no limit is
   set.  Separators are not included in the resulting list.


.. c:function:: PyObject* PyUnicode_Splitlines(PyObject *unicode, int keepends)

   Split a Unicode string at line breaks, returning a list of Unicode strings.
   CRLF is considered to be one line break.  If *keepends* is ``0``, the Line break
   characters are not included in the resulting strings.


<<<<<<< HEAD
.. c:function:: PyObject* PyUnicode_Translate(PyObject *unicode, PyObject *mapping, \
                              const char *errors)

   Translate a string by applying a character mapping table to it and return the
   resulting Unicode object.

   The mapping table must map Unicode ordinal integers to Unicode ordinal integers
   or ``None`` (causing deletion of the character).

   Mapping tables need only provide the :meth:`__getitem__` interface; dictionaries
   and sequences work well.  Unmapped character ordinals (ones which cause a
   :exc:`LookupError`) are left untouched and are copied as-is.

   *errors* has the usual meaning for codecs. It may be ``NULL`` which indicates to
   use the default error handling.


=======
>>>>>>> 8394500c
.. c:function:: PyObject* PyUnicode_Join(PyObject *separator, PyObject *seq)

   Join a sequence of strings using the given *separator* and return the resulting
   Unicode string.


.. c:function:: Py_ssize_t PyUnicode_Tailmatch(PyObject *unicode, PyObject *substr, \
                        Py_ssize_t start, Py_ssize_t end, int direction)

   Return ``1`` if *substr* matches ``unicode[start:end]`` at the given tail end
   (*direction* == ``-1`` means to do a prefix match, *direction* == ``1`` a suffix match),
   ``0`` otherwise. Return ``-1`` if an error occurred.


.. c:function:: Py_ssize_t PyUnicode_Find(PyObject *unicode, PyObject *substr, \
                               Py_ssize_t start, Py_ssize_t end, int direction)

   Return the first position of *substr* in ``unicode[start:end]`` using the given
   *direction* (*direction* == ``1`` means to do a forward search, *direction* == ``-1`` a
   backward search).  The return value is the index of the first match; a value of
   ``-1`` indicates that no match was found, and ``-2`` indicates that an error
   occurred and an exception has been set.


.. c:function:: Py_ssize_t PyUnicode_FindChar(PyObject *unicode, Py_UCS4 ch, \
                               Py_ssize_t start, Py_ssize_t end, int direction)

   Return the first position of the character *ch* in ``unicode[start:end]`` using
   the given *direction* (*direction* == ``1`` means to do a forward search,
   *direction* == ``-1`` a backward search).  The return value is the index of the
   first match; a value of ``-1`` indicates that no match was found, and ``-2``
   indicates that an error occurred and an exception has been set.

   .. versionadded:: 3.3

   .. versionchanged:: 3.7
      *start* and *end* are now adjusted to behave like ``unicode[start:end]``.


.. c:function:: Py_ssize_t PyUnicode_Count(PyObject *unicode, PyObject *substr, \
                               Py_ssize_t start, Py_ssize_t end)

   Return the number of non-overlapping occurrences of *substr* in
   ``unicode[start:end]``.  Return ``-1`` if an error occurred.


.. c:function:: PyObject* PyUnicode_Replace(PyObject *unicode, PyObject *substr, \
                              PyObject *replstr, Py_ssize_t maxcount)

   Replace at most *maxcount* occurrences of *substr* in *unicode* with *replstr* and
   return the resulting Unicode object. *maxcount* == ``-1`` means replace all
   occurrences.


.. c:function:: int PyUnicode_Compare(PyObject *left, PyObject *right)

   Compare two strings and return ``-1``, ``0``, ``1`` for less than, equal, and greater than,
   respectively.

   This function returns ``-1`` upon failure, so one should call
   :c:func:`PyErr_Occurred` to check for errors.


.. c:function:: int PyUnicode_CompareWithASCIIString(PyObject *unicode, const char *str)

   Compare a Unicode object, *uni*, with *string* and return ``-1``, ``0``, ``1`` for less
   than, equal, and greater than, respectively. It is best to pass only
   ASCII-encoded strings, but the function interprets the input string as
   ISO-8859-1 if it contains non-ASCII characters.

   This function does not raise exceptions.


.. c:function:: PyObject* PyUnicode_RichCompare(PyObject *left,  PyObject *right,  int op)

   Rich compare two Unicode strings and return one of the following:

   * ``NULL`` in case an exception was raised
   * :const:`Py_True` or :const:`Py_False` for successful comparisons
   * :const:`Py_NotImplemented` in case the type combination is unknown

   Possible values for *op* are :const:`Py_GT`, :const:`Py_GE`, :const:`Py_EQ`,
   :const:`Py_NE`, :const:`Py_LT`, and :const:`Py_LE`.


.. c:function:: PyObject* PyUnicode_Format(PyObject *format, PyObject *args)

   Return a new string object from *format* and *args*; this is analogous to
   ``format % args``.


.. c:function:: int PyUnicode_Contains(PyObject *unicode, PyObject *substr)

   Check whether *substr* is contained in *unicode* and return true or false
   accordingly.

   *substr* has to coerce to a one element Unicode string. ``-1`` is returned
   if there was an error.


.. c:function:: void PyUnicode_InternInPlace(PyObject **p_unicode)

   Intern the argument *\*string* in place.  The argument must be the address of a
   pointer variable pointing to a Python Unicode string object.  If there is an
   existing interned string that is the same as *\*string*, it sets *\*string* to
   it (decrementing the reference count of the old string object and incrementing
   the reference count of the interned string object), otherwise it leaves
   *\*p_unicode* alone and interns it (incrementing its reference count).
   (Clarification: even though there is a lot of talk about reference counts, think
   of this function as reference-count-neutral; you own the object after the call
   if and only if you owned it before the call.)


.. c:function:: PyObject* PyUnicode_InternFromString(const char *str)

   A combination of :c:func:`PyUnicode_FromString` and
   :c:func:`PyUnicode_InternInPlace`, returning either a new Unicode string
   object that has been interned, or a new ("owned") reference to an earlier
   interned string object with the same value.<|MERGE_RESOLUTION|>--- conflicted
+++ resolved
@@ -1604,26 +1604,6 @@
    characters are not included in the resulting strings.
 
 
-<<<<<<< HEAD
-.. c:function:: PyObject* PyUnicode_Translate(PyObject *unicode, PyObject *mapping, \
-                              const char *errors)
-
-   Translate a string by applying a character mapping table to it and return the
-   resulting Unicode object.
-
-   The mapping table must map Unicode ordinal integers to Unicode ordinal integers
-   or ``None`` (causing deletion of the character).
-
-   Mapping tables need only provide the :meth:`__getitem__` interface; dictionaries
-   and sequences work well.  Unmapped character ordinals (ones which cause a
-   :exc:`LookupError`) are left untouched and are copied as-is.
-
-   *errors* has the usual meaning for codecs. It may be ``NULL`` which indicates to
-   use the default error handling.
-
-
-=======
->>>>>>> 8394500c
 .. c:function:: PyObject* PyUnicode_Join(PyObject *separator, PyObject *seq)
 
    Join a sequence of strings using the given *separator* and return the resulting
