.. highlight:: c

.. _typeobjects:

Type Objects
------------

.. index:: pair: object; type


.. c:type:: PyTypeObject

   The C structure of the objects used to describe built-in types.


.. c:var:: PyTypeObject PyType_Type

   This is the type object for type objects; it is the same object as
   :class:`type` in the Python layer.


.. c:function:: int PyType_Check(PyObject *o)

   Return non-zero if the object *o* is a type object, including instances of
   types derived from the standard type object.  Return 0 in all other cases.
   This function always succeeds.


.. c:function:: int PyType_CheckExact(PyObject *o)

   Return non-zero if the object *o* is a type object, but not a subtype of
   the standard type object.  Return 0 in all other cases.  This function
   always succeeds.


.. c:function:: unsigned int PyType_ClearCache()

   Clear the internal lookup cache. Return the current version tag.

.. c:function:: unsigned long PyType_GetFlags(PyTypeObject* type)

   Return the :c:member:`~PyTypeObject.tp_flags` member of *type*. This function is primarily
   meant for use with ``Py_LIMITED_API``; the individual flag bits are
   guaranteed to be stable across Python releases, but access to
   :c:member:`~PyTypeObject.tp_flags` itself is not part of the limited API.

   .. versionadded:: 3.2

   .. versionchanged:: 3.4
      The return type is now ``unsigned long`` rather than ``long``.


.. c:function:: void PyType_Modified(PyTypeObject *type)

   Invalidate the internal lookup cache for the type and all of its
   subtypes.  This function must be called after any manual
   modification of the attributes or base classes of the type.


.. c:function:: int PyType_AddWatcher(PyType_WatchCallback callback)

   Register *callback* as a type watcher. Return a non-negative integer ID
   which must be passed to future calls to :c:func:`PyType_Watch`. In case of
   error (e.g. no more watcher IDs available), return ``-1`` and set an
   exception.

   .. versionadded:: 3.12


.. c:function:: int PyType_ClearWatcher(int watcher_id)

   Clear watcher identified by *watcher_id* (previously returned from
   :c:func:`PyType_AddWatcher`). Return ``0`` on success, ``-1`` on error (e.g.
   if *watcher_id* was never registered.)

   An extension should never call ``PyType_ClearWatcher`` with a *watcher_id*
   that was not returned to it by a previous call to
   :c:func:`PyType_AddWatcher`.

   .. versionadded:: 3.12


.. c:function:: int PyType_Watch(int watcher_id, PyObject *type)

   Mark *type* as watched. The callback granted *watcher_id* by
   :c:func:`PyType_AddWatcher` will be called whenever
   :c:func:`PyType_Modified` reports a change to *type*. (The callback may be
   called only once for a series of consecutive modifications to *type*, if
   :c:func:`PyType_Lookup` is not called on *type* between the modifications;
   this is an implementation detail and subject to change.)

   An extension should never call ``PyType_Watch`` with a *watcher_id* that was
   not returned to it by a previous call to :c:func:`PyType_AddWatcher`.

   .. versionadded:: 3.12


.. c:type:: int (*PyType_WatchCallback)(PyObject *type)

   Type of a type-watcher callback function.

   The callback must not modify *type* or cause :c:func:`PyType_Modified` to be
   called on *type* or any type in its MRO; violating this rule could cause
   infinite recursion.

   .. versionadded:: 3.12


.. c:function:: int PyType_HasFeature(PyTypeObject *o, int feature)

   Return non-zero if the type object *o* sets the feature *feature*.
   Type features are denoted by single bit flags.


.. c:function:: int PyType_IS_GC(PyTypeObject *o)

   Return true if the type object includes support for the cycle detector; this
   tests the type flag :const:`Py_TPFLAGS_HAVE_GC`.


.. c:function:: int PyType_IsSubtype(PyTypeObject *a, PyTypeObject *b)

   Return true if *a* is a subtype of *b*.

   This function only checks for actual subtypes, which means that
   :meth:`~class.__subclasscheck__` is not called on *b*.  Call
   :c:func:`PyObject_IsSubclass` to do the same check that :func:`issubclass`
   would do.


.. c:function:: PyObject* PyType_GenericAlloc(PyTypeObject *type, Py_ssize_t nitems)

   Generic handler for the :c:member:`~PyTypeObject.tp_alloc` slot of a type object.  Use
   Python's default memory allocation mechanism to allocate a new instance and
   initialize all its contents to ``NULL``.

.. c:function:: PyObject* PyType_GenericNew(PyTypeObject *type, PyObject *args, PyObject *kwds)

   Generic handler for the :c:member:`~PyTypeObject.tp_new` slot of a type object.  Create a
   new instance using the type's :c:member:`~PyTypeObject.tp_alloc` slot.

.. c:function:: int PyType_Ready(PyTypeObject *type)

   Finalize a type object.  This should be called on all type objects to finish
   their initialization.  This function is responsible for adding inherited slots
   from a type's base class.  Return ``0`` on success, or return ``-1`` and sets an
   exception on error.

   .. note::
       If some of the base classes implements the GC protocol and the provided
       type does not include the :const:`Py_TPFLAGS_HAVE_GC` in its flags, then
       the GC protocol will be automatically implemented from its parents. On
       the contrary, if the type being created does include
       :const:`Py_TPFLAGS_HAVE_GC` in its flags then it **must** implement the
       GC protocol itself by at least implementing the
       :c:member:`~PyTypeObject.tp_traverse` handle.

.. c:function:: PyObject* PyType_GetName(PyTypeObject *type)

   Return the type's name. Equivalent to getting the type's ``__name__`` attribute.

   .. versionadded:: 3.11

.. c:function:: PyObject* PyType_GetQualName(PyTypeObject *type)

   Return the type's qualified name. Equivalent to getting the
   type's ``__qualname__`` attribute.

   .. versionadded:: 3.11

.. c:function:: void* PyType_GetSlot(PyTypeObject *type, int slot)

   Return the function pointer stored in the given slot. If the
   result is ``NULL``, this indicates that either the slot is ``NULL``,
   or that the function was called with invalid parameters.
   Callers will typically cast the result pointer into the appropriate
   function type.

   See :c:member:`PyType_Slot.slot` for possible values of the *slot* argument.

   .. versionadded:: 3.4

   .. versionchanged:: 3.10
      :c:func:`PyType_GetSlot` can now accept all types.
      Previously, it was limited to :ref:`heap types <heap-types>`.

.. c:function:: PyObject* PyType_GetModule(PyTypeObject *type)

   Return the module object associated with the given type when the type was
   created using :c:func:`PyType_FromModuleAndSpec`.

   If no module is associated with the given type, sets :py:class:`TypeError`
   and returns ``NULL``.

   This function is usually used to get the module in which a method is defined.
   Note that in such a method, ``PyType_GetModule(Py_TYPE(self))``
   may not return the intended result.
   ``Py_TYPE(self)`` may be a *subclass* of the intended class, and subclasses
   are not necessarily defined in the same module as their superclass.
   See :c:type:`PyCMethod` to get the class that defines the method.
   See :c:func:`PyType_GetModuleByDef` for cases when ``PyCMethod`` cannot
   be used.

   .. versionadded:: 3.9

.. c:function:: void* PyType_GetModuleState(PyTypeObject *type)

   Return the state of the module object associated with the given type.
   This is a shortcut for calling :c:func:`PyModule_GetState()` on the result
   of :c:func:`PyType_GetModule`.

   If no module is associated with the given type, sets :py:class:`TypeError`
   and returns ``NULL``.

   If the *type* has an associated module but its state is ``NULL``,
   returns ``NULL`` without setting an exception.

   .. versionadded:: 3.9

.. c:function:: PyObject* PyType_GetModuleByDef(PyTypeObject *type, struct PyModuleDef *def)

   Find the first superclass whose module was created from
   the given :c:type:`PyModuleDef` *def*, and return that module.

   If no module is found, raises a :py:class:`TypeError` and returns ``NULL``.

   This function is intended to be used together with
   :c:func:`PyModule_GetState()` to get module state from slot methods (such as
   :c:member:`~PyTypeObject.tp_init` or :c:member:`~PyNumberMethods.nb_add`)
   and other places where a method's defining class cannot be passed using the
   :c:type:`PyCMethod` calling convention.

   .. versionadded:: 3.11

.. c:function:: int PyUnstable_Type_AssignVersionTag(PyTypeObject *type)

   Attempt to assign a version tag to the given type.

   Returns 1 if the type already had a valid version tag or a new one was
   assigned, or 0 if a new tag could not be assigned.

   .. versionadded:: 3.12


Creating Heap-Allocated Types
.............................

The following functions and structs are used to create
:ref:`heap types <heap-types>`.

.. c:function:: PyObject* PyType_FromMetaclass(PyTypeObject *metaclass, PyObject *module, PyType_Spec *spec, PyObject *bases)

   Create and return a :ref:`heap type <heap-types>` from the *spec*
   (see :const:`Py_TPFLAGS_HEAPTYPE`).

   The metaclass *metaclass* is used to construct the resulting type object.
   When *metaclass* is ``NULL``, the metaclass is derived from *bases*
   (or *Py_tp_base[s]* slots if *bases* is ``NULL``, see below).

   Metaclasses that override :c:member:`~PyTypeObject.tp_new` are not
   supported.
   (For backwards compatibility, other ``PyType_From*`` functions allow
   such metaclasses. They ignore ``tp_new``, which may result in incomplete
   initialization. This is deprecated and in Python 3.14+ such metaclasses will
   not be supported.)

   The *bases* argument can be used to specify base classes; it can either
   be only one class or a tuple of classes.
   If *bases* is ``NULL``, the *Py_tp_bases* slot is used instead.
   If that also is ``NULL``, the *Py_tp_base* slot is used instead.
   If that also is ``NULL``, the new type derives from :class:`object`.

   The *module* argument can be used to record the module in which the new
   class is defined. It must be a module object or ``NULL``.
   If not ``NULL``, the module is associated with the new type and can later be
   retrieved with :c:func:`PyType_GetModule`.
   The associated module is not inherited by subclasses; it must be specified
   for each class individually.

   This function calls :c:func:`PyType_Ready` on the new type.

   Note that this function does *not* fully match the behavior of
   calling :py:class:`type() <type>` or using the :keyword:`class` statement.
   With user-provided base types or metaclasses, prefer
   :ref:`calling <capi-call>` :py:class:`type` (or the metaclass)
   over ``PyType_From*`` functions.
   Specifically:

   * :py:meth:`~object.__new__` is not called on the new class
     (and it must be set to ``type.__new__``).
   * :py:meth:`~object.__init__` is not called on the new class.
   * :py:meth:`~object.__init_subclass__` is not called on any bases.
   * :py:meth:`~object.__set_name__` is not called on new descriptors.

   .. versionadded:: 3.12

.. c:function:: PyObject* PyType_FromModuleAndSpec(PyObject *module, PyType_Spec *spec, PyObject *bases)

   Equivalent to ``PyType_FromMetaclass(NULL, module, spec, bases)``.

   .. versionadded:: 3.9

   .. versionchanged:: 3.10

      The function now accepts a single class as the *bases* argument and
      ``NULL`` as the ``tp_doc`` slot.

   .. versionchanged:: 3.12

      The function now finds and uses a metaclass corresponding to the provided
      base classes.  Previously, only :class:`type` instances were returned.

      The :c:member:`~PyTypeObject.tp_new` of the metaclass is *ignored*.
      which may result in incomplete initialization.
      Creating classes whose metaclass overrides
      :c:member:`~PyTypeObject.tp_new` is deprecated and in Python 3.14+ it
      will be no longer allowed.

.. c:function:: PyObject* PyType_FromSpecWithBases(PyType_Spec *spec, PyObject *bases)

   Equivalent to ``PyType_FromMetaclass(NULL, NULL, spec, bases)``.

   .. versionadded:: 3.3

   .. versionchanged:: 3.12

      The function now finds and uses a metaclass corresponding to the provided
      base classes.  Previously, only :class:`type` instances were returned.

      The :c:member:`~PyTypeObject.tp_new` of the metaclass is *ignored*.
      which may result in incomplete initialization.
      Creating classes whose metaclass overrides
      :c:member:`~PyTypeObject.tp_new` is deprecated and in Python 3.14+ it
      will be no longer allowed.

.. c:function:: PyObject* PyType_FromSpec(PyType_Spec *spec)

   Equivalent to ``PyType_FromMetaclass(NULL, NULL, spec, NULL)``.

   .. versionchanged:: 3.12

      The function now finds and uses a metaclass corresponding to the
      base classes provided in *Py_tp_base[s]* slots.
      Previously, only :class:`type` instances were returned.

<<<<<<< HEAD
.. raw:: html

   <!-- Keep old URL fragments working (see gh-97908) -->
   <span id='c.PyType_Spec.PyType_Spec.name'></span>
   <span id='c.PyType_Spec.PyType_Spec.basicsize'></span>
   <span id='c.PyType_Spec.PyType_Spec.itemsize'></span>
   <span id='c.PyType_Spec.PyType_Spec.flags'></span>
   <span id='c.PyType_Spec.PyType_Spec.slots'></span>
=======
      The :c:member:`~PyTypeObject.tp_new` of the metaclass is *ignored*.
      which may result in incomplete initialization.
      Creating classes whose metaclass overrides
      :c:member:`~PyTypeObject.tp_new` is deprecated and in Python 3.14+ it
      will be no longer allowed.
>>>>>>> dbc8216f

.. c:type:: PyType_Spec

   Structure defining a type's behavior.

   .. c:member:: const char* name

      Name of the type, used to set :c:member:`PyTypeObject.tp_name`.

   .. c:member:: int basicsize
<<<<<<< HEAD
   .. c:member:: int itemsize
=======

      If positive, specifies the size of the instance in bytes.
      It is used to set :c:member:`PyTypeObject.tp_basicsize`.

      If zero, specifies that :c:member:`~PyTypeObject.tp_basicsize`
      should be inherited.

      If negative, the absolute value specifies how much space instances of the
      class need *in addition* to the superclass.
      Use :c:func:`PyObject_GetTypeData` to get a pointer to subclass-specific
      memory reserved this way.

      .. versionchanged:: 3.12

         Previously, this field could not be negative.

   .. c:member:: int itemsize

      Size of one element of a variable-size type, in bytes.
      Used to set :c:member:`PyTypeObject.tp_itemsize`.
      See ``tp_itemsize`` documentation for caveats.

      If zero, :c:member:`~PyTypeObject.tp_itemsize` is inherited.
      Extending arbitrary variable-sized classes is dangerous,
      since some types use a fixed offset for variable-sized memory,
      which can then overlap fixed-sized memory used by a subclass.
      To help prevent mistakes, inheriting ``itemsize`` is only possible
      in the following situations:
>>>>>>> dbc8216f

      - The base is not variable-sized (its
        :c:member:`~PyTypeObject.tp_itemsize`).
      - The requested :c:member:`PyType_Spec.basicsize` is positive,
        suggesting that the memory layout of the base class is known.
      - The requested :c:member:`PyType_Spec.basicsize` is zero,
        suggesting that the subclass does not access the instance's memory
        directly.
      - With the :const:`Py_TPFLAGS_ITEMS_AT_END` flag.

<<<<<<< HEAD
   .. c:member:: int flags
=======
   .. c:member:: unsigned int flags
>>>>>>> dbc8216f

      Type flags, used to set :c:member:`PyTypeObject.tp_flags`.

      If the ``Py_TPFLAGS_HEAPTYPE`` flag is not set,
      :c:func:`PyType_FromSpecWithBases` sets it automatically.

   .. c:member:: PyType_Slot *slots

      Array of :c:type:`PyType_Slot` structures.
      Terminated by the special slot value ``{0, NULL}``.

      Each slot ID should be specified at most once.

.. raw:: html

   <!-- Keep old URL fragments working (see gh-97908) -->
   <span id='c.PyType_Slot.PyType_Slot.slot'></span>
   <span id='c.PyType_Slot.PyType_Slot.pfunc'></span>

.. c:type:: PyType_Slot

   Structure defining optional functionality of a type, containing a slot ID
   and a value pointer.

   .. c:member:: int slot

      A slot ID.

      Slot IDs are named like the field names of the structures
      :c:type:`PyTypeObject`, :c:type:`PyNumberMethods`,
      :c:type:`PySequenceMethods`, :c:type:`PyMappingMethods` and
      :c:type:`PyAsyncMethods` with an added ``Py_`` prefix.
      For example, use:

      * ``Py_tp_dealloc`` to set :c:member:`PyTypeObject.tp_dealloc`
      * ``Py_nb_add`` to set :c:member:`PyNumberMethods.nb_add`
      * ``Py_sq_length`` to set :c:member:`PySequenceMethods.sq_length`

      The following fields cannot be set at all using :c:type:`PyType_Spec` and
      :c:type:`PyType_Slot`:

      * :c:member:`~PyTypeObject.tp_dict`
      * :c:member:`~PyTypeObject.tp_mro`
      * :c:member:`~PyTypeObject.tp_cache`
      * :c:member:`~PyTypeObject.tp_subclasses`
      * :c:member:`~PyTypeObject.tp_weaklist`
      * :c:member:`~PyTypeObject.tp_vectorcall`
      * :c:member:`~PyTypeObject.tp_weaklistoffset`
        (use :const:`Py_TPFLAGS_MANAGED_WEAKREF` instead)
      * :c:member:`~PyTypeObject.tp_dictoffset`
        (use :const:`Py_TPFLAGS_MANAGED_DICT` instead)
      * :c:member:`~PyTypeObject.tp_vectorcall_offset`
        (see :ref:`PyMemberDef <pymemberdef-offsets>`)

      Setting :c:data:`Py_tp_bases` or :c:data:`Py_tp_base` may be
      problematic on some platforms.
      To avoid issues, use the *bases* argument of
      :py:func:`PyType_FromSpecWithBases` instead.

     .. versionchanged:: 3.9

        Slots in :c:type:`PyBufferProcs` may be set in the unlimited API.

     .. versionchanged:: 3.11
        :c:member:`~PyBufferProcs.bf_getbuffer` and
        :c:member:`~PyBufferProcs.bf_releasebuffer` are now available
        under the limited API.

   .. c:member:: void *pfunc

      The desired value of the slot. In most cases, this is a pointer
      to a function.

      Slots other than ``Py_tp_doc`` may not be ``NULL``.<|MERGE_RESOLUTION|>--- conflicted
+++ resolved
@@ -343,7 +343,12 @@
       base classes provided in *Py_tp_base[s]* slots.
       Previously, only :class:`type` instances were returned.
 
-<<<<<<< HEAD
+      The :c:member:`~PyTypeObject.tp_new` of the metaclass is *ignored*.
+      which may result in incomplete initialization.
+      Creating classes whose metaclass overrides
+      :c:member:`~PyTypeObject.tp_new` is deprecated and in Python 3.14+ it
+      will be no longer allowed.
+
 .. raw:: html
 
    <!-- Keep old URL fragments working (see gh-97908) -->
@@ -352,13 +357,6 @@
    <span id='c.PyType_Spec.PyType_Spec.itemsize'></span>
    <span id='c.PyType_Spec.PyType_Spec.flags'></span>
    <span id='c.PyType_Spec.PyType_Spec.slots'></span>
-=======
-      The :c:member:`~PyTypeObject.tp_new` of the metaclass is *ignored*.
-      which may result in incomplete initialization.
-      Creating classes whose metaclass overrides
-      :c:member:`~PyTypeObject.tp_new` is deprecated and in Python 3.14+ it
-      will be no longer allowed.
->>>>>>> dbc8216f
 
 .. c:type:: PyType_Spec
 
@@ -369,9 +367,6 @@
       Name of the type, used to set :c:member:`PyTypeObject.tp_name`.
 
    .. c:member:: int basicsize
-<<<<<<< HEAD
-   .. c:member:: int itemsize
-=======
 
       If positive, specifies the size of the instance in bytes.
       It is used to set :c:member:`PyTypeObject.tp_basicsize`.
@@ -400,7 +395,6 @@
       which can then overlap fixed-sized memory used by a subclass.
       To help prevent mistakes, inheriting ``itemsize`` is only possible
       in the following situations:
->>>>>>> dbc8216f
 
       - The base is not variable-sized (its
         :c:member:`~PyTypeObject.tp_itemsize`).
@@ -411,11 +405,7 @@
         directly.
       - With the :const:`Py_TPFLAGS_ITEMS_AT_END` flag.
 
-<<<<<<< HEAD
-   .. c:member:: int flags
-=======
    .. c:member:: unsigned int flags
->>>>>>> dbc8216f
 
       Type flags, used to set :c:member:`PyTypeObject.tp_flags`.
 
