.. highlight:: c

.. _tupleobjects:

Tuple Objects
-------------

.. index:: object: tuple


.. c:type:: PyTupleObject

   This subtype of :c:type:`PyObject` represents a Python tuple object.


.. c:var:: PyTypeObject PyTuple_Type

   This instance of :c:type:`PyTypeObject` represents the Python tuple type; it
   is the same object as :class:`tuple` in the Python layer.


.. c:function:: int PyTuple_Check(PyObject *p)

   Return true if *p* is a tuple object or an instance of a subtype of the tuple
   type.


.. c:function:: int PyTuple_CheckExact(PyObject *p)

   Return true if *p* is a tuple object, but not an instance of a subtype of the
   tuple type.


.. c:function:: PyObject* PyTuple_New(Py_ssize_t len)

   Return a new tuple object of size *len*, or ``NULL`` on failure.


.. c:function:: PyObject* PyTuple_Pack(Py_ssize_t n, ...)

   Return a new tuple object of size *n*, or ``NULL`` on failure. The tuple values
   are initialized to the subsequent *n* C arguments pointing to Python objects.
   ``PyTuple_Pack(2, a, b)`` is equivalent to ``Py_BuildValue("(OO)", a, b)``.


.. c:function:: Py_ssize_t PyTuple_Size(PyObject *p)

   Take a pointer to a tuple object, and return the size of that tuple.


.. c:function:: Py_ssize_t PyTuple_GET_SIZE(PyObject *p)

   Return the size of the tuple *p*, which must be non-``NULL`` and point to a tuple;
   no error checking is performed.


.. c:function:: PyObject* PyTuple_GetItem(PyObject *p, Py_ssize_t pos)

<<<<<<< HEAD
   Return the object at position *pos* in the tuple pointed to by *p*.  The
   position must be positive, indexing from the end of the tuple is not
   supported.  If *pos* is
   out of bounds, return *NULL* and sets an :exc:`IndexError` exception.
=======
   Return the object at position *pos* in the tuple pointed to by *p*.  If *pos* is
   out of bounds, return ``NULL`` and set an :exc:`IndexError` exception.
>>>>>>> c8aaf71d


.. c:function:: PyObject* PyTuple_GET_ITEM(PyObject *p, Py_ssize_t pos)

   Like :c:func:`PyTuple_GetItem`, but does no checking of its arguments.


.. c:function:: PyObject* PyTuple_GetSlice(PyObject *p, Py_ssize_t low, Py_ssize_t high)

   Return the slice of the tuple pointed to by *p* between *low* and *high*,
   or ``NULL`` on failure.  This is the equivalent of the Python expression
   ``p[low:high]``.  Indexing from the end of the list is not supported.


.. c:function:: int PyTuple_SetItem(PyObject *p, Py_ssize_t pos, PyObject *o)

   Insert a reference to object *o* at position *pos* of the tuple pointed to by
   *p*.  Return ``0`` on success.  If *pos* is out of bounds, return ``-1``
   and set an :exc:`IndexError` exception.

   .. note::

      This function "steals" a reference to *o* and discards a reference to
      an item already in the tuple at the affected position.


.. c:function:: void PyTuple_SET_ITEM(PyObject *p, Py_ssize_t pos, PyObject *o)

   Like :c:func:`PyTuple_SetItem`, but does no error checking, and should *only* be
   used to fill in brand new tuples.

   .. note::

      This macro "steals" a reference to *o*, and, unlike
      :c:func:`PyTuple_SetItem`, does *not* discard a reference to any item that
      is being replaced; any reference in the tuple at position *pos* will be
      leaked.


.. c:function:: int _PyTuple_Resize(PyObject **p, Py_ssize_t newsize)

   Can be used to resize a tuple.  *newsize* will be the new length of the tuple.
   Because tuples are *supposed* to be immutable, this should only be used if there
   is only one reference to the object.  Do *not* use this if the tuple may already
   be known to some other part of the code.  The tuple will always grow or shrink
   at the end.  Think of this as destroying the old tuple and creating a new one,
   only more efficiently.  Returns ``0`` on success. Client code should never
   assume that the resulting value of ``*p`` will be the same as before calling
   this function. If the object referenced by ``*p`` is replaced, the original
   ``*p`` is destroyed.  On failure, returns ``-1`` and sets ``*p`` to ``NULL``, and
   raises :exc:`MemoryError` or :exc:`SystemError`.


Struct Sequence Objects
-----------------------

Struct sequence objects are the C equivalent of :func:`~collections.namedtuple`
objects, i.e. a sequence whose items can also be accessed through attributes.
To create a struct sequence, you first have to create a specific struct sequence
type.

.. c:function:: PyTypeObject* PyStructSequence_NewType(PyStructSequence_Desc *desc)

   Create a new struct sequence type from the data in *desc*, described below. Instances
   of the resulting type can be created with :c:func:`PyStructSequence_New`.


.. c:function:: void PyStructSequence_InitType(PyTypeObject *type, PyStructSequence_Desc *desc)

   Initializes a struct sequence type *type* from *desc* in place.


.. c:function:: int PyStructSequence_InitType2(PyTypeObject *type, PyStructSequence_Desc *desc)

   The same as ``PyStructSequence_InitType``, but returns ``0`` on success and ``-1`` on
   failure.

   .. versionadded:: 3.4


.. c:type:: PyStructSequence_Desc

   Contains the meta information of a struct sequence type to create.

   +-------------------+------------------------------+--------------------------------------+
   | Field             | C Type                       | Meaning                              |
   +===================+==============================+======================================+
   | ``name``          | ``const char *``             | name of the struct sequence type     |
   +-------------------+------------------------------+--------------------------------------+
   | ``doc``           | ``const char *``             | pointer to docstring for the type    |
   |                   |                              | or ``NULL`` to omit                  |
   +-------------------+------------------------------+--------------------------------------+
   | ``fields``        | ``PyStructSequence_Field *`` | pointer to ``NULL``-terminated array |
   |                   |                              | with field names of the new type     |
   +-------------------+------------------------------+--------------------------------------+
   | ``n_in_sequence`` | ``int``                      | number of fields visible to the      |
   |                   |                              | Python side (if used as tuple)       |
   +-------------------+------------------------------+--------------------------------------+


.. c:type:: PyStructSequence_Field

   Describes a field of a struct sequence. As a struct sequence is modeled as a
   tuple, all fields are typed as :c:type:`PyObject*`.  The index in the
   :attr:`fields` array of the :c:type:`PyStructSequence_Desc` determines which
   field of the struct sequence is described.

   +-----------+------------------+-----------------------------------------+
   | Field     | C Type           | Meaning                                 |
   +===========+==================+=========================================+
   | ``name``  | ``const char *`` | name for the field or ``NULL`` to end   |
   |           |                  | the list of named fields, set to        |
   |           |                  | :c:data:`PyStructSequence_UnnamedField` |
   |           |                  | to leave unnamed                        |
   +-----------+------------------+-----------------------------------------+
   | ``doc``   | ``const char *`` | field docstring or ``NULL`` to omit     |
   +-----------+------------------+-----------------------------------------+


.. c:var:: const char * const PyStructSequence_UnnamedField

   Special value for a field name to leave it unnamed.

   .. versionchanged:: 3.9
      The type was changed from ``char *``.


.. c:function:: PyObject* PyStructSequence_New(PyTypeObject *type)

   Creates an instance of *type*, which must have been created with
   :c:func:`PyStructSequence_NewType`.


.. c:function:: PyObject* PyStructSequence_GetItem(PyObject *p, Py_ssize_t pos)

   Return the object at position *pos* in the struct sequence pointed to by *p*.
   No bounds checking is performed.


.. c:function:: PyObject* PyStructSequence_GET_ITEM(PyObject *p, Py_ssize_t pos)

   Macro equivalent of :c:func:`PyStructSequence_GetItem`.


.. c:function:: void PyStructSequence_SetItem(PyObject *p, Py_ssize_t pos, PyObject *o)

   Sets the field at index *pos* of the struct sequence *p* to value *o*.  Like
   :c:func:`PyTuple_SET_ITEM`, this should only be used to fill in brand new
   instances.

   .. note::

      This function "steals" a reference to *o*.


.. c:function:: void PyStructSequence_SET_ITEM(PyObject *p, Py_ssize_t *pos, PyObject *o)

   Macro equivalent of :c:func:`PyStructSequence_SetItem`.

   .. note::

      This function "steals" a reference to *o*.<|MERGE_RESOLUTION|>--- conflicted
+++ resolved
@@ -56,15 +56,10 @@
 
 .. c:function:: PyObject* PyTuple_GetItem(PyObject *p, Py_ssize_t pos)
 
-<<<<<<< HEAD
    Return the object at position *pos* in the tuple pointed to by *p*.  The
    position must be positive, indexing from the end of the tuple is not
    supported.  If *pos* is
    out of bounds, return *NULL* and sets an :exc:`IndexError` exception.
-=======
-   Return the object at position *pos* in the tuple pointed to by *p*.  If *pos* is
-   out of bounds, return ``NULL`` and set an :exc:`IndexError` exception.
->>>>>>> c8aaf71d
 
 
 .. c:function:: PyObject* PyTuple_GET_ITEM(PyObject *p, Py_ssize_t pos)
