.. highlight:: c

.. _longobjects:

Integer Objects
---------------

.. index:: pair: object; long integer
           pair: object; integer

All integers are implemented as "long" integer objects of arbitrary size.

On error, most ``PyLong_As*`` APIs return ``(return type)-1`` which cannot be
distinguished from a number.  Use :c:func:`PyErr_Occurred` to disambiguate.

.. c:type:: PyLongObject

   This subtype of :c:type:`PyObject` represents a Python integer object.


.. c:var:: PyTypeObject PyLong_Type

   This instance of :c:type:`PyTypeObject` represents the Python integer type.
   This is the same object as :class:`int` in the Python layer.


.. c:function:: int PyLong_Check(PyObject *p)

   Return true if its argument is a :c:type:`PyLongObject` or a subtype of
   :c:type:`PyLongObject`.  This function always succeeds.


.. c:function:: int PyLong_CheckExact(PyObject *p)

   Return true if its argument is a :c:type:`PyLongObject`, but not a subtype of
   :c:type:`PyLongObject`.  This function always succeeds.


.. c:function:: PyObject* PyLong_FromLong(long v)

   Return a new :c:type:`PyLongObject` object from *v*, or ``NULL`` on failure.

   The current implementation keeps an array of integer objects for all integers
   between ``-5`` and ``256``. When you create an int in that range you actually
   just get back a reference to the existing object.


.. c:function:: PyObject* PyLong_FromUnsignedLong(unsigned long v)

   Return a new :c:type:`PyLongObject` object from a C :c:expr:`unsigned long`, or
   ``NULL`` on failure.


.. c:function:: PyObject* PyLong_FromSsize_t(Py_ssize_t v)

   Return a new :c:type:`PyLongObject` object from a C :c:type:`Py_ssize_t`, or
   ``NULL`` on failure.


.. c:function:: PyObject* PyLong_FromSize_t(size_t v)

   Return a new :c:type:`PyLongObject` object from a C :c:type:`size_t`, or
   ``NULL`` on failure.


.. c:function:: PyObject* PyLong_FromLongLong(long long v)

   Return a new :c:type:`PyLongObject` object from a C :c:expr:`long long`, or ``NULL``
   on failure.


.. c:function:: PyObject* PyLong_FromInt32(int32_t value)
                PyObject* PyLong_FromInt64(int64_t value)

   Return a new :c:type:`PyLongObject` object from a signed C
   :c:expr:`int32_t` or :c:expr:`int64_t`, or ``NULL``
   with an exception set on failure.

   .. versionadded:: 3.14


.. c:function:: PyObject* PyLong_FromUnsignedLongLong(unsigned long long v)

   Return a new :c:type:`PyLongObject` object from a C :c:expr:`unsigned long long`,
   or ``NULL`` on failure.


.. c:function:: PyObject* PyLong_FromUInt32(uint32_t value)
                PyObject* PyLong_FromUInt64(uint64_t value)

   Return a new :c:type:`PyLongObject` object from an unsigned C
   :c:expr:`uint32_t` or :c:expr:`uint64_t`, or ``NULL``
   with an exception set on failure.

   .. versionadded:: 3.14


.. c:function:: PyObject* PyLong_FromDouble(double v)

   Return a new :c:type:`PyLongObject` object from the integer part of *v*, or
   ``NULL`` on failure.


.. c:function:: PyObject* PyLong_FromString(const char *str, char **pend, int base)

   Return a new :c:type:`PyLongObject` based on the string value in *str*, which
   is interpreted according to the radix in *base*, or ``NULL`` on failure.  If
   *pend* is non-``NULL``, *\*pend* will point to the end of *str* on success or
   to the first character that could not be processed on error.  If *base* is ``0``,
   *str* is interpreted using the :ref:`integers` definition; in this case, leading
   zeros in a non-zero decimal number raises a :exc:`ValueError`.  If *base* is not
   ``0``, it must be between ``2`` and ``36``, inclusive.  Leading and trailing
   whitespace and single underscores after a base specifier and between digits are
   ignored.  If there are no digits or *str* is not NULL-terminated following the
   digits and trailing whitespace, :exc:`ValueError` will be raised.

   .. seealso:: :c:func:`PyLong_AsNativeBytes()` and
      :c:func:`PyLong_FromNativeBytes()` functions can be used to convert
      a :c:type:`PyLongObject` to/from an array of bytes in base ``256``.


.. c:function:: PyObject* PyLong_FromUnicodeObject(PyObject *u, int base)

   Convert a sequence of Unicode digits in the string *u* to a Python integer
   value.

   .. versionadded:: 3.3


.. c:function:: PyObject* PyLong_FromVoidPtr(void *p)

   Create a Python integer from the pointer *p*. The pointer value can be
   retrieved from the resulting value using :c:func:`PyLong_AsVoidPtr`.


.. c:function:: PyObject* PyLong_FromNativeBytes(const void* buffer, size_t n_bytes, int flags)

   Create a Python integer from the value contained in the first *n_bytes* of
   *buffer*, interpreted as a two's-complement signed number.

   *flags* are as for :c:func:`PyLong_AsNativeBytes`. Passing ``-1`` will select
   the native endian that CPython was compiled with and assume that the
   most-significant bit is a sign bit. Passing
   ``Py_ASNATIVEBYTES_UNSIGNED_BUFFER`` will produce the same result as calling
   :c:func:`PyLong_FromUnsignedNativeBytes`. Other flags are ignored.

   .. versionadded:: 3.13


.. c:function:: PyObject* PyLong_FromUnsignedNativeBytes(const void* buffer, size_t n_bytes, int flags)

   Create a Python integer from the value contained in the first *n_bytes* of
   *buffer*, interpreted as an unsigned number.

   *flags* are as for :c:func:`PyLong_AsNativeBytes`. Passing ``-1`` will select
   the native endian that CPython was compiled with and assume that the
   most-significant bit is not a sign bit. Flags other than endian are ignored.

   .. versionadded:: 3.13


.. c:function:: long PyLong_AsLong(PyObject *obj)

   .. index::
      single: LONG_MAX (C macro)
      single: OverflowError (built-in exception)

   Return a C :c:expr:`long` representation of *obj*.  If *obj* is not an
   instance of :c:type:`PyLongObject`, first call its :meth:`~object.__index__` method
   (if present) to convert it to a :c:type:`PyLongObject`.

   Raise :exc:`OverflowError` if the value of *obj* is out of range for a
   :c:expr:`long`.

   Returns ``-1`` on error.  Use :c:func:`PyErr_Occurred` to disambiguate.

   .. versionchanged:: 3.8
      Use :meth:`~object.__index__` if available.

   .. versionchanged:: 3.10
      This function will no longer use :meth:`~object.__int__`.

   .. c:namespace:: NULL

   .. c:function:: long PyLong_AS_LONG(PyObject *obj)

      A :term:`soft deprecated` alias.
      Exactly equivalent to the preferred ``PyLong_AsLong``. In particular,
      it can fail with :exc:`OverflowError` or another exception.

      .. deprecated:: 3.14
         The function is soft deprecated.

.. c:function:: int PyLong_AsInt(PyObject *obj)

   Similar to :c:func:`PyLong_AsLong`, but store the result in a C
   :c:expr:`int` instead of a C :c:expr:`long`.

   .. versionadded:: 3.13


.. c:function:: long PyLong_AsLongAndOverflow(PyObject *obj, int *overflow)

   Return a C :c:expr:`long` representation of *obj*.  If *obj* is not an
   instance of :c:type:`PyLongObject`, first call its :meth:`~object.__index__`
   method (if present) to convert it to a :c:type:`PyLongObject`.

   If the value of *obj* is greater than :c:macro:`LONG_MAX` or less than
   :c:macro:`LONG_MIN`, set *\*overflow* to ``1`` or ``-1``, respectively, and
   return ``-1``; otherwise, set *\*overflow* to ``0``.  If any other exception
   occurs set *\*overflow* to ``0`` and return ``-1`` as usual.

   Returns ``-1`` on error.  Use :c:func:`PyErr_Occurred` to disambiguate.

   .. versionchanged:: 3.8
      Use :meth:`~object.__index__` if available.

   .. versionchanged:: 3.10
      This function will no longer use :meth:`~object.__int__`.


.. c:function:: long long PyLong_AsLongLong(PyObject *obj)

   .. index::
      single: OverflowError (built-in exception)

   Return a C :c:expr:`long long` representation of *obj*.  If *obj* is not an
   instance of :c:type:`PyLongObject`, first call its :meth:`~object.__index__` method
   (if present) to convert it to a :c:type:`PyLongObject`.

   Raise :exc:`OverflowError` if the value of *obj* is out of range for a
   :c:expr:`long long`.

   Returns ``-1`` on error.  Use :c:func:`PyErr_Occurred` to disambiguate.

   .. versionchanged:: 3.8
      Use :meth:`~object.__index__` if available.

   .. versionchanged:: 3.10
      This function will no longer use :meth:`~object.__int__`.


.. c:function:: long long PyLong_AsLongLongAndOverflow(PyObject *obj, int *overflow)

   Return a C :c:expr:`long long` representation of *obj*.  If *obj* is not an
   instance of :c:type:`PyLongObject`, first call its :meth:`~object.__index__` method
   (if present) to convert it to a :c:type:`PyLongObject`.

   If the value of *obj* is greater than :c:macro:`LLONG_MAX` or less than
   :c:macro:`LLONG_MIN`, set *\*overflow* to ``1`` or ``-1``, respectively,
   and return ``-1``; otherwise, set *\*overflow* to ``0``.  If any other
   exception occurs set *\*overflow* to ``0`` and return ``-1`` as usual.

   Returns ``-1`` on error.  Use :c:func:`PyErr_Occurred` to disambiguate.

   .. versionadded:: 3.2

   .. versionchanged:: 3.8
      Use :meth:`~object.__index__` if available.

   .. versionchanged:: 3.10
      This function will no longer use :meth:`~object.__int__`.


.. c:function:: Py_ssize_t PyLong_AsSsize_t(PyObject *pylong)

   .. index::
      single: PY_SSIZE_T_MAX (C macro)
      single: OverflowError (built-in exception)

   Return a C :c:type:`Py_ssize_t` representation of *pylong*.  *pylong* must
   be an instance of :c:type:`PyLongObject`.

   Raise :exc:`OverflowError` if the value of *pylong* is out of range for a
   :c:type:`Py_ssize_t`.

   Returns ``-1`` on error.  Use :c:func:`PyErr_Occurred` to disambiguate.


.. c:function:: unsigned long PyLong_AsUnsignedLong(PyObject *pylong)

   .. index::
      single: ULONG_MAX (C macro)
      single: OverflowError (built-in exception)

   Return a C :c:expr:`unsigned long` representation of *pylong*.  *pylong*
   must be an instance of :c:type:`PyLongObject`.

   Raise :exc:`OverflowError` if the value of *pylong* is out of range for a
   :c:expr:`unsigned long`.

   Returns ``(unsigned long)-1`` on error.
   Use :c:func:`PyErr_Occurred` to disambiguate.


.. c:function:: size_t PyLong_AsSize_t(PyObject *pylong)

   .. index::
      single: SIZE_MAX (C macro)
      single: OverflowError (built-in exception)

   Return a C :c:type:`size_t` representation of *pylong*.  *pylong* must be
   an instance of :c:type:`PyLongObject`.

   Raise :exc:`OverflowError` if the value of *pylong* is out of range for a
   :c:type:`size_t`.

   Returns ``(size_t)-1`` on error.
   Use :c:func:`PyErr_Occurred` to disambiguate.


.. c:function:: unsigned long long PyLong_AsUnsignedLongLong(PyObject *pylong)

   .. index::
      single: OverflowError (built-in exception)

   Return a C :c:expr:`unsigned long long` representation of *pylong*.  *pylong*
   must be an instance of :c:type:`PyLongObject`.

   Raise :exc:`OverflowError` if the value of *pylong* is out of range for an
   :c:expr:`unsigned long long`.

   Returns ``(unsigned long long)-1`` on error.
   Use :c:func:`PyErr_Occurred` to disambiguate.

   .. versionchanged:: 3.1
      A negative *pylong* now raises :exc:`OverflowError`, not :exc:`TypeError`.


.. c:function:: unsigned long PyLong_AsUnsignedLongMask(PyObject *obj)

   Return a C :c:expr:`unsigned long` representation of *obj*.  If *obj* is not
   an instance of :c:type:`PyLongObject`, first call its :meth:`~object.__index__`
   method (if present) to convert it to a :c:type:`PyLongObject`.

   If the value of *obj* is out of range for an :c:expr:`unsigned long`,
   return the reduction of that value modulo ``ULONG_MAX + 1``.

   Returns ``(unsigned long)-1`` on error.  Use :c:func:`PyErr_Occurred` to
   disambiguate.

   .. versionchanged:: 3.8
      Use :meth:`~object.__index__` if available.

   .. versionchanged:: 3.10
      This function will no longer use :meth:`~object.__int__`.


.. c:function:: unsigned long long PyLong_AsUnsignedLongLongMask(PyObject *obj)

   Return a C :c:expr:`unsigned long long` representation of *obj*.  If *obj*
   is not an instance of :c:type:`PyLongObject`, first call its
   :meth:`~object.__index__` method (if present) to convert it to a
   :c:type:`PyLongObject`.

   If the value of *obj* is out of range for an :c:expr:`unsigned long long`,
   return the reduction of that value modulo ``ULLONG_MAX + 1``.

   Returns ``(unsigned long long)-1`` on error.  Use :c:func:`PyErr_Occurred`
   to disambiguate.

   .. versionchanged:: 3.8
      Use :meth:`~object.__index__` if available.

   .. versionchanged:: 3.10
      This function will no longer use :meth:`~object.__int__`.


.. c:function:: int PyLong_AsInt32(PyObject *obj, int32_t *value)
                int PyLong_AsInt64(PyObject *obj, int64_t *value)

   Set *\*value* to a signed C :c:expr:`int32_t` or :c:expr:`int64_t`
   representation of *obj*.

   If the *obj* value is out of range, raise an :exc:`OverflowError`.

   Set *\*value* and return ``0`` on success.
   Set an exception and return ``-1`` on error.

   *value* must not be ``NULL``.

   .. versionadded:: 3.14


.. c:function:: int PyLong_AsUInt32(PyObject *obj, uint32_t *value)
                int PyLong_AsUInt64(PyObject *obj, uint64_t *value)

   Set *\*value* to an unsigned C :c:expr:`uint32_t` or :c:expr:`uint64_t`
   representation of *obj*.

   If *obj* is not an instance of :c:type:`PyLongObject`, first call its
   :meth:`~object.__index__` method (if present) to convert it to a
   :c:type:`PyLongObject`.

   * If *obj* is negative, raise a :exc:`ValueError`.
   * If the *obj* value is out of range, raise an :exc:`OverflowError`.

   Set *\*value* and return ``0`` on success.
   Set an exception and return ``-1`` on error.

   *value* must not be ``NULL``.

   .. versionadded:: 3.14


.. c:function:: double PyLong_AsDouble(PyObject *pylong)

   Return a C :c:expr:`double` representation of *pylong*.  *pylong* must be
   an instance of :c:type:`PyLongObject`.

   Raise :exc:`OverflowError` if the value of *pylong* is out of range for a
   :c:expr:`double`.

   Returns ``-1.0`` on error.  Use :c:func:`PyErr_Occurred` to disambiguate.


.. c:function:: void* PyLong_AsVoidPtr(PyObject *pylong)

   Convert a Python integer *pylong* to a C :c:expr:`void` pointer.
   If *pylong* cannot be converted, an :exc:`OverflowError` will be raised.  This
   is only assured to produce a usable :c:expr:`void` pointer for values created
   with :c:func:`PyLong_FromVoidPtr`.

   Returns ``NULL`` on error.  Use :c:func:`PyErr_Occurred` to disambiguate.


.. c:function:: Py_ssize_t PyLong_AsNativeBytes(PyObject *pylong, void* buffer, Py_ssize_t n_bytes, int flags)

   Copy the Python integer value *pylong* to a native *buffer* of size
   *n_bytes*. The *flags* can be set to ``-1`` to behave similarly to a C cast,
   or to values documented below to control the behavior.

   Returns ``-1`` with an exception raised on error.  This may happen if
   *pylong* cannot be interpreted as an integer, or if *pylong* was negative
   and the ``Py_ASNATIVEBYTES_REJECT_NEGATIVE`` flag was set.

   Otherwise, returns the number of bytes required to store the value.
   If this is equal to or less than *n_bytes*, the entire value was copied.
   All *n_bytes* of the buffer are written: large buffers are padded with
   zeroes.

   If the returned value is greater than than *n_bytes*, the value was
   truncated: as many of the lowest bits of the value as could fit are written,
   and the higher bits are ignored. This matches the typical behavior
   of a C-style downcast.

   .. note::

      Overflow is not considered an error. If the returned value
      is larger than *n_bytes*, most significant bits were discarded.

   ``0`` will never be returned.

   Values are always copied as two's-complement.

   Usage example::

      int32_t value;
      Py_ssize_t bytes = PyLong_AsNativeBytes(pylong, &value, sizeof(value), -1);
      if (bytes < 0) {
          // Failed. A Python exception was set with the reason.
          return NULL;
      }
      else if (bytes <= (Py_ssize_t)sizeof(value)) {
          // Success!
      }
      else {
          // Overflow occurred, but 'value' contains the truncated
          // lowest bits of pylong.
      }

   Passing zero to *n_bytes* will return the size of a buffer that would
   be large enough to hold the value. This may be larger than technically
   necessary, but not unreasonably so. If *n_bytes=0*, *buffer* may be
   ``NULL``.

   .. note::

      Passing *n_bytes=0* to this function is not an accurate way to determine
      the bit length of the value.

   To get at the entire Python value of an unknown size, the function can be
   called twice: first to determine the buffer size, then to fill it::

      // Ask how much space we need.
      Py_ssize_t expected = PyLong_AsNativeBytes(pylong, NULL, 0, -1);
      if (expected < 0) {
          // Failed. A Python exception was set with the reason.
          return NULL;
      }
      assert(expected != 0);  // Impossible per the API definition.
      uint8_t *bignum = malloc(expected);
      if (!bignum) {
          PyErr_SetString(PyExc_MemoryError, "bignum malloc failed.");
          return NULL;
      }
      // Safely get the entire value.
      Py_ssize_t bytes = PyLong_AsNativeBytes(pylong, bignum, expected, -1);
      if (bytes < 0) {  // Exception has been set.
          free(bignum);
          return NULL;
      }
      else if (bytes > expected) {  // This should not be possible.
          PyErr_SetString(PyExc_RuntimeError,
              "Unexpected bignum truncation after a size check.");
          free(bignum);
          return NULL;
      }
      // The expected success given the above pre-check.
      // ... use bignum ...
      free(bignum);

   *flags* is either ``-1`` (``Py_ASNATIVEBYTES_DEFAULTS``) to select defaults
   that behave most like a C cast, or a combination of the other flags in
   the table below.
   Note that ``-1`` cannot be combined with other flags.

   Currently, ``-1`` corresponds to
   ``Py_ASNATIVEBYTES_NATIVE_ENDIAN | Py_ASNATIVEBYTES_UNSIGNED_BUFFER``.

   .. c:namespace:: NULL

   ============================================= ======
   Flag                                          Value
   ============================================= ======
   .. c:macro:: Py_ASNATIVEBYTES_DEFAULTS        ``-1``
   .. c:macro:: Py_ASNATIVEBYTES_BIG_ENDIAN      ``0``
   .. c:macro:: Py_ASNATIVEBYTES_LITTLE_ENDIAN   ``1``
   .. c:macro:: Py_ASNATIVEBYTES_NATIVE_ENDIAN   ``3``
   .. c:macro:: Py_ASNATIVEBYTES_UNSIGNED_BUFFER ``4``
   .. c:macro:: Py_ASNATIVEBYTES_REJECT_NEGATIVE ``8``
   .. c:macro:: Py_ASNATIVEBYTES_ALLOW_INDEX     ``16``
   ============================================= ======

   Specifying ``Py_ASNATIVEBYTES_NATIVE_ENDIAN`` will override any other endian
   flags. Passing ``2`` is reserved.

   By default, sufficient buffer will be requested to include a sign bit.
   For example, when converting 128 with *n_bytes=1*, the function will return
   2 (or more) in order to store a zero sign bit.

   If ``Py_ASNATIVEBYTES_UNSIGNED_BUFFER`` is specified, a zero sign bit
   will be omitted from size calculations. This allows, for example, 128 to fit
   in a single-byte buffer. If the destination buffer is later treated as
   signed, a positive input value may become negative.
   Note that the flag does not affect handling of negative values: for those,
   space for a sign bit is always requested.

   Specifying ``Py_ASNATIVEBYTES_REJECT_NEGATIVE`` causes an exception to be set
   if *pylong* is negative. Without this flag, negative values will be copied
   provided there is enough space for at least one sign bit, regardless of
   whether ``Py_ASNATIVEBYTES_UNSIGNED_BUFFER`` was specified.

   If ``Py_ASNATIVEBYTES_ALLOW_INDEX`` is specified and a non-integer value is
   passed, its :meth:`~object.__index__` method will be called first. This may
   result in Python code executing and other threads being allowed to run, which
   could cause changes to other objects or values in use. When *flags* is
   ``-1``, this option is not set, and non-integer values will raise
   :exc:`TypeError`.

   .. note::

      With the default *flags* (``-1``, or *UNSIGNED_BUFFER*  without
      *REJECT_NEGATIVE*), multiple Python integers can map to a single value
      without overflow. For example, both ``255`` and ``-1`` fit a single-byte
      buffer and set all its bits.
      This matches typical C cast behavior.

   .. versionadded:: 3.13


.. c:function:: int PyLong_GetSign(PyObject *obj, int *sign)

   Get the sign of the integer object *obj*.

   On success, set *\*sign* to the integer sign  (0, -1 or +1 for zero, negative or
   positive integer, respectively) and return 0.

   On failure, return -1 with an exception set.  This function always succeeds
   if *obj* is a :c:type:`PyLongObject` or its subtype.

   .. versionadded:: 3.14


.. c:function:: int PyLong_IsPositive(PyObject *obj)

   Check if the integer object *obj* is positive (``obj > 0``).

   If *obj* is an instance of :c:type:`PyLongObject` or its subtype,
   return ``1`` when it's positive and ``0`` otherwise.  Else set an
   exception and return ``-1``.

   .. versionadded:: next


.. c:function:: int PyLong_IsNegative(PyObject *obj)

   Check if the integer object *obj* is negative (``obj < 0``).

   If *obj* is an instance of :c:type:`PyLongObject` or its subtype,
   return ``1`` when it's negative and ``0`` otherwise.  Else set an
   exception and return ``-1``.

   .. versionadded:: next


.. c:function:: int PyLong_IsZero(PyObject *obj)

   Check if the integer object *obj* is zero.

   If *obj* is an instance of :c:type:`PyLongObject` or its subtype,
   return ``1`` when it's zero and ``0`` otherwise.  Else set an
   exception and return ``-1``.

   .. versionadded:: next


.. c:function:: PyObject* PyLong_GetInfo(void)

   On success, return a read only :term:`named tuple`, that holds
   information about Python's internal representation of integers.
   See :data:`sys.int_info` for description of individual fields.

   On failure, return ``NULL`` with an exception set.

   .. versionadded:: 3.1


.. c:function:: int PyUnstable_Long_IsCompact(const PyLongObject* op)

   Return 1 if *op* is compact, 0 otherwise.

   This function makes it possible for performance-critical code to implement
   a “fast path” for small integers. For compact values use
   :c:func:`PyUnstable_Long_CompactValue`; for others fall back to a
   :c:func:`PyLong_As* <PyLong_AsSize_t>` function or
   :c:func:`PyLong_AsNativeBytes`.

   The speedup is expected to be negligible for most users.

   Exactly what values are considered compact is an implementation detail
   and is subject to change.

   .. versionadded:: 3.12


.. c:function:: Py_ssize_t PyUnstable_Long_CompactValue(const PyLongObject* op)

   If *op* is compact, as determined by :c:func:`PyUnstable_Long_IsCompact`,
   return its value.

   Otherwise, the return value is undefined.

   .. versionadded:: 3.12
<<<<<<< HEAD


Export API
^^^^^^^^^^

.. versionadded:: 3.14

.. c:struct:: PyLongLayout

   Layout of an array of "digits" ("limbs" in the GMP terminology), used to
   represent absolute value for arbitrary precision integers.

   Use :c:func:`PyLong_GetNativeLayout` to get the native layout of Python
   :class:`int` objects, used internally for integers with "big enough"
   absolute value.

   See also :data:`sys.int_info` which exposes similar information to Python.

   .. c:member:: uint8_t bits_per_digit

      Bits per digit.

   .. c:member:: uint8_t digit_size

      Digit size in bytes.

   .. c:member:: int8_t digits_order

      Digits order:

      - ``1`` for most significant digit first
      - ``-1`` for least significant digit first

   .. c:member:: int8_t endian

      Digit endianness:

      - ``1`` for most significant byte first (big endian)
      - ``-1`` for least significant first (little endian)


.. c:function:: const PyLongLayout* PyLong_GetNativeLayout(void)

   Get the native layout of Python :class:`int` objects.

   See the :c:struct:`PyLongLayout` structure.

   The function must not be called before Python initialization nor after
   Python finalization. The returned layout is valid until Python is
   finalized. The layout is the same for all Python sub-interpreters and
   so it can be cached.


.. c:struct:: PyLongExport

   Export of a Python :class:`int` object.

   There are two cases:

   * If :c:member:`digits` is ``NULL``, only use the :c:member:`value` member.
     Calling :c:func:`PyLong_FreeExport` is optional in this case.
   * If :c:member:`digits` is not ``NULL``, use :c:member:`negative`,
     :c:member:`ndigits` and :c:member:`digits` members.
     Calling :c:func:`PyLong_FreeExport` is mandatory in this case.

   .. c:member:: int64_t value

      The native integer value of the exported :class:`int` object.
      Only valid if :c:member:`digits` is ``NULL``.

   .. c:member:: uint8_t negative

      1 if the number is negative, 0 otherwise.
      Only valid if :c:member:`digits` is not ``NULL``.

   .. c:member:: Py_ssize_t ndigits

      Number of digits in :c:member:`digits` array.
      Only valid if :c:member:`digits` is not ``NULL``.

   .. c:member:: const void *digits

      Read-only array of unsigned digits. Can be ``NULL``.


.. c:function:: int PyLong_Export(PyObject *obj, PyLongExport *export_long)

   Export a Python :class:`int` object.

   On success, set *\*export_long* and return 0.
   On error, set an exception and return -1.

   If *export_long.digits* is not ``NULL``, :c:func:`PyLong_FreeExport` must be
   called when the export is no longer needed.


.. c:function:: void PyLong_FreeExport(PyLongExport *export_long)

   Release the export *export_long* created by :c:func:`PyLong_Export`.


PyLongWriter API
^^^^^^^^^^^^^^^^

The :c:type:`PyLongWriter` API can be used to import an integer.

.. versionadded:: 3.14

.. c:struct:: PyLongWriter

   A Python :class:`int` writer instance.

   The instance must be destroyed by :c:func:`PyLongWriter_Finish` or
   :c:func:`PyLongWriter_Discard`.


.. c:function:: PyLongWriter* PyLongWriter_Create(int negative, Py_ssize_t ndigits, void **digits)

   Create a :c:type:`PyLongWriter`.

   On success, set *\*digits* and return a writer.
   On error, set an exception and return ``NULL``.

   *negative* is ``1`` if the number is negative, or ``0`` otherwise.

   *ndigits* is the number of digits in the *digits* array. It must be
   greater than or equal to 0.

   The caller can either initialize the array of digits *digits* and then call
   :c:func:`PyLongWriter_Finish` to get a Python :class:`int`, or call
   :c:func:`PyLongWriter_Discard` to destroy the writer instance.  Digits must
   be in the range [``0``; ``(1 << sys.int_info.bits_per_digit) - 1``].  Unused
   digits must be set to ``0``.


.. c:function:: PyObject* PyLongWriter_Finish(PyLongWriter *writer)

   Finish a :c:type:`PyLongWriter` created by :c:func:`PyLongWriter_Create`.

   On success, return a Python :class:`int` object.
   On error, set an exception and return ``NULL``.


.. c:function:: void PyLongWriter_Discard(PyLongWriter *writer)

   Discard a :c:type:`PyLongWriter` created by :c:func:`PyLongWriter_Create`.
=======
>>>>>>> 8cc6e5c8
<|MERGE_RESOLUTION|>--- conflicted
+++ resolved
@@ -652,7 +652,6 @@
    Otherwise, the return value is undefined.
 
    .. versionadded:: 3.12
-<<<<<<< HEAD
 
 
 Export API
@@ -798,6 +797,4 @@
 
 .. c:function:: void PyLongWriter_Discard(PyLongWriter *writer)
 
-   Discard a :c:type:`PyLongWriter` created by :c:func:`PyLongWriter_Create`.
-=======
->>>>>>> 8cc6e5c8
+   Discard a :c:type:`PyLongWriter` created by :c:func:`PyLongWriter_Create`.