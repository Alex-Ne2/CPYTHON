# Requirements to build the Python documentation
#
# Note that when updating this file, you will likely also have to update
# the Doc/constraints.txt file.

# Sphinx version is pinned so that new versions that introduce new warnings
# won't suddenly cause build failures. Updating the version is fine as long
# as no warnings are raised by doing so.
<<<<<<< HEAD
sphinx==7.0.0
=======
# PR #104777: Sphinx 6.2 no longer uses imghdr, removed in Python 3.13.
sphinx==6.2.1
>>>>>>> 6996b406

blurb

sphinxext-opengraph==0.7.5

# The theme used by the documentation is stored separately, so we need
# to install that as well.
python-docs-theme>=2023.7

-c constraints.txt<|MERGE_RESOLUTION|>--- conflicted
+++ resolved
@@ -6,12 +6,7 @@
 # Sphinx version is pinned so that new versions that introduce new warnings
 # won't suddenly cause build failures. Updating the version is fine as long
 # as no warnings are raised by doing so.
-<<<<<<< HEAD
 sphinx==7.0.0
-=======
-# PR #104777: Sphinx 6.2 no longer uses imghdr, removed in Python 3.13.
-sphinx==6.2.1
->>>>>>> 6996b406
 
 blurb
 
