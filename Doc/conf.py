#
# Python documentation build configuration file
#
# This file is execfile()d with the current directory set to its containing dir.
#
# The contents of this file are pickled, so don't put values in the namespace
# that aren't pickleable (module imports are okay, they're removed automatically).

import importlib
import os
import sys
import time

sys.path.append(os.path.abspath('tools/extensions'))
sys.path.append(os.path.abspath('includes'))

from pyspecific import SOURCE_URI

# General configuration
# ---------------------

extensions = [
    'audit_events',
    'c_annotations',
    'glossary_search',
    'lexers',
    'pyspecific',
    'sphinx.ext.coverage',
    'sphinx.ext.doctest',
    'sphinx.ext.extlinks',
]

# Skip if downstream redistributors haven't installed them
try:
    import notfound.extension  # noqa: F401
except ImportError:
    pass
else:
    extensions.append('notfound.extension')
try:
    import sphinxext.opengraph  # noqa: F401
except ImportError:
    pass
else:
    extensions.append('sphinxext.opengraph')


doctest_global_setup = '''
try:
    import _tkinter
except ImportError:
    _tkinter = None
# Treat warnings as errors, done here to prevent warnings in Sphinx code from
# causing spurious test failures.
import warnings
warnings.simplefilter('error')
del warnings
'''

manpages_url = 'https://manpages.debian.org/{path}'

# General substitutions.
project = 'Python'
copyright = f"2001-{time.strftime('%Y')}, Python Software Foundation"

# We look for the Include/patchlevel.h file in the current Python source tree
# and replace the values accordingly.
# See Doc/tools/extensions/patchlevel.py
version, release = importlib.import_module('patchlevel').get_version_info()

rst_epilog = f"""
.. |python_version_literal| replace:: ``Python {version}``
.. |python_x_dot_y_literal| replace:: ``python{version}``
.. |usr_local_bin_python_x_dot_y_literal| replace:: ``/usr/local/bin/python{version}``
"""

# There are two options for replacing |today|: either, you set today to some
# non-false value, then it is used:
today = ''
# Else, today_fmt is used as the format for a strftime call.
today_fmt = '%B %d, %Y'

# By default, highlight as Python 3.
highlight_language = 'python3'

# Minimum version of sphinx required
needs_sphinx = '6.2.1'

# Create table of contents entries for domain objects (e.g. functions, classes,
# attributes, etc.). Default is True.
toc_object_entries = False

# Ignore any .rst files in the includes/ directory;
# they're embedded in pages but not rendered individually.
# Ignore any .rst files in the venv/ directory.
exclude_patterns = ['includes/*.rst', 'venv/*', 'README.rst']
venvdir = os.getenv('VENVDIR')
if venvdir is not None:
    exclude_patterns.append(venvdir + '/*')

nitpick_ignore = [
    # Standard C functions
    ('c:func', 'calloc'),
    ('c:func', 'ctime'),
    ('c:func', 'dlopen'),
    ('c:func', 'exec'),
    ('c:func', 'fcntl'),
    ('c:func', 'flock'),
    ('c:func', 'fork'),
    ('c:func', 'free'),
    ('c:func', 'gettimeofday'),
    ('c:func', 'gmtime'),
    ('c:func', 'grantpt'),
    ('c:func', 'ioctl'),
    ('c:func', 'localeconv'),
    ('c:func', 'localtime'),
    ('c:func', 'main'),
    ('c:func', 'malloc'),
    ('c:func', 'mktime'),
    ('c:func', 'posix_openpt'),
    ('c:func', 'printf'),
    ('c:func', 'ptsname'),
    ('c:func', 'ptsname_r'),
    ('c:func', 'realloc'),
    ('c:func', 'snprintf'),
    ('c:func', 'sprintf'),
    ('c:func', 'stat'),
    ('c:func', 'strftime'),
    ('c:func', 'system'),
    ('c:func', 'time'),
    ('c:func', 'unlockpt'),
    ('c:func', 'vsnprintf'),
    # Standard C types
    ('c:type', 'FILE'),
    ('c:type', 'int8_t'),
    ('c:type', 'int16_t'),
    ('c:type', 'int32_t'),
    ('c:type', 'int64_t'),
    ('c:type', 'intmax_t'),
    ('c:type', 'off_t'),
    ('c:type', 'ptrdiff_t'),
    ('c:type', 'siginfo_t'),
    ('c:type', 'size_t'),
    ('c:type', 'ssize_t'),
    ('c:type', 'time_t'),
<<<<<<< HEAD
    ('c:type', 'int8_t'),
    ('c:type', 'uint8_t'),
=======
    ('c:type', 'uint8_t'),
    ('c:type', 'uint16_t'),
>>>>>>> 0c4884d8
    ('c:type', 'uint32_t'),
    ('c:type', 'uint64_t'),
    ('c:type', 'uintmax_t'),
    ('c:type', 'uintptr_t'),
    ('c:type', 'va_list'),
    ('c:type', 'wchar_t'),
    ('c:type', '__int64'),
    ('c:type', 'unsigned __int64'),
    ('c:type', 'double'),
    # Standard C structures
    ('c:struct', 'in6_addr'),
    ('c:struct', 'in_addr'),
    ('c:struct', 'stat'),
    ('c:struct', 'statvfs'),
    ('c:struct', 'timeval'),
    ('c:struct', 'timespec'),
    # Standard C macros
    ('c:macro', 'LLONG_MAX'),
    ('c:macro', 'LLONG_MIN'),
    ('c:macro', 'LONG_MAX'),
    ('c:macro', 'LONG_MIN'),
    # Standard C variables
    ('c:data', 'errno'),
    # Standard environment variables
    ('envvar', 'BROWSER'),
    ('envvar', 'COLUMNS'),
    ('envvar', 'COMSPEC'),
    ('envvar', 'DISPLAY'),
    ('envvar', 'HOME'),
    ('envvar', 'HOMEDRIVE'),
    ('envvar', 'HOMEPATH'),
    ('envvar', 'IDLESTARTUP'),
    ('envvar', 'LANG'),
    ('envvar', 'LANGUAGE'),
    ('envvar', 'LC_ALL'),
    ('envvar', 'LC_CTYPE'),
    ('envvar', 'LC_COLLATE'),
    ('envvar', 'LC_MESSAGES'),
    ('envvar', 'LC_MONETARY'),
    ('envvar', 'LC_NUMERIC'),
    ('envvar', 'LC_TIME'),
    ('envvar', 'LINES'),
    ('envvar', 'LOGNAME'),
    ('envvar', 'PAGER'),
    ('envvar', 'PATH'),
    ('envvar', 'PATHEXT'),
    ('envvar', 'SOURCE_DATE_EPOCH'),
    ('envvar', 'TEMP'),
    ('envvar', 'TERM'),
    ('envvar', 'TMP'),
    ('envvar', 'TMPDIR'),
    ('envvar', 'TZ'),
    ('envvar', 'USER'),
    ('envvar', 'USERNAME'),
    ('envvar', 'USERPROFILE'),
    # Deprecated function that was never documented:
    ('py:func', 'getargspec'),
    ('py:func', 'inspect.getargspec'),
    # Undocumented modules that users shouldn't have to worry about
    # (implementation details of `os.path`):
    ('py:mod', 'ntpath'),
    ('py:mod', 'posixpath'),
]

# Temporary undocumented names.
# In future this list must be empty.
nitpick_ignore += [
    # C API: Standard Python exception classes
    ('c:data', 'PyExc_ArithmeticError'),
    ('c:data', 'PyExc_AssertionError'),
    ('c:data', 'PyExc_AttributeError'),
    ('c:data', 'PyExc_BaseException'),
    ('c:data', 'PyExc_BlockingIOError'),
    ('c:data', 'PyExc_BrokenPipeError'),
    ('c:data', 'PyExc_BufferError'),
    ('c:data', 'PyExc_ChildProcessError'),
    ('c:data', 'PyExc_ConnectionAbortedError'),
    ('c:data', 'PyExc_ConnectionError'),
    ('c:data', 'PyExc_ConnectionRefusedError'),
    ('c:data', 'PyExc_ConnectionResetError'),
    ('c:data', 'PyExc_EOFError'),
    ('c:data', 'PyExc_Exception'),
    ('c:data', 'PyExc_FileExistsError'),
    ('c:data', 'PyExc_FileNotFoundError'),
    ('c:data', 'PyExc_FloatingPointError'),
    ('c:data', 'PyExc_GeneratorExit'),
    ('c:data', 'PyExc_ImportError'),
    ('c:data', 'PyExc_IndentationError'),
    ('c:data', 'PyExc_IndexError'),
    ('c:data', 'PyExc_InterruptedError'),
    ('c:data', 'PyExc_IsADirectoryError'),
    ('c:data', 'PyExc_KeyboardInterrupt'),
    ('c:data', 'PyExc_KeyError'),
    ('c:data', 'PyExc_LookupError'),
    ('c:data', 'PyExc_MemoryError'),
    ('c:data', 'PyExc_ModuleNotFoundError'),
    ('c:data', 'PyExc_NameError'),
    ('c:data', 'PyExc_NotADirectoryError'),
    ('c:data', 'PyExc_NotImplementedError'),
    ('c:data', 'PyExc_OSError'),
    ('c:data', 'PyExc_OverflowError'),
    ('c:data', 'PyExc_PermissionError'),
    ('c:data', 'PyExc_ProcessLookupError'),
    ('c:data', 'PyExc_PythonFinalizationError'),
    ('c:data', 'PyExc_RecursionError'),
    ('c:data', 'PyExc_ReferenceError'),
    ('c:data', 'PyExc_RuntimeError'),
    ('c:data', 'PyExc_StopAsyncIteration'),
    ('c:data', 'PyExc_StopIteration'),
    ('c:data', 'PyExc_SyntaxError'),
    ('c:data', 'PyExc_SystemError'),
    ('c:data', 'PyExc_SystemExit'),
    ('c:data', 'PyExc_TabError'),
    ('c:data', 'PyExc_TimeoutError'),
    ('c:data', 'PyExc_TypeError'),
    ('c:data', 'PyExc_UnboundLocalError'),
    ('c:data', 'PyExc_UnicodeDecodeError'),
    ('c:data', 'PyExc_UnicodeEncodeError'),
    ('c:data', 'PyExc_UnicodeError'),
    ('c:data', 'PyExc_UnicodeTranslateError'),
    ('c:data', 'PyExc_ValueError'),
    ('c:data', 'PyExc_ZeroDivisionError'),
    # C API: Standard Python warning classes
    ('c:data', 'PyExc_BytesWarning'),
    ('c:data', 'PyExc_DeprecationWarning'),
    ('c:data', 'PyExc_FutureWarning'),
    ('c:data', 'PyExc_ImportWarning'),
    ('c:data', 'PyExc_PendingDeprecationWarning'),
    ('c:data', 'PyExc_ResourceWarning'),
    ('c:data', 'PyExc_RuntimeWarning'),
    ('c:data', 'PyExc_SyntaxWarning'),
    ('c:data', 'PyExc_UnicodeWarning'),
    ('c:data', 'PyExc_UserWarning'),
    ('c:data', 'PyExc_Warning'),
    # Undocumented public C macros
    ('c:macro', 'Py_BUILD_ASSERT'),
    ('c:macro', 'Py_BUILD_ASSERT_EXPR'),
    # Do not error nit-picky mode builds when _SubParsersAction.add_parser cannot
    # be resolved, as the method is currently undocumented. For context, see
    # https://github.com/python/cpython/pull/103289.
    ('py:meth', '_SubParsersAction.add_parser'),
    # Attributes/methods/etc. that definitely should be documented better,
    # but are deferred for now:
    ('py:attr', '__annotations__'),
    ('py:meth', '__missing__'),
    ('py:attr', '__wrapped__'),
    ('py:attr', 'decimal.Context.clamp'),
    ('py:meth', 'index'),  # list.index, tuple.index, etc.
]

# gh-106948: Copy standard C types declared in the "c:type" domain and C
# structures declared in the "c:struct" domain to the "c:identifier" domain,
# since "c:function" markup looks for types in the "c:identifier" domain. Use
# list() to not iterate on items which are being added
for role, name in list(nitpick_ignore):
    if role in ('c:type', 'c:struct'):
        nitpick_ignore.append(('c:identifier', name))
del role, name

# Disable Docutils smartquotes for several translations
smartquotes_excludes = {
    'languages': ['ja', 'fr', 'zh_TW', 'zh_CN'],
    'builders': ['man', 'text'],
}

# Avoid a warning with Sphinx >= 4.0
root_doc = 'contents'

# Allow translation of index directives
gettext_additional_targets = [
    'index',
    'literal-block',
]

# Options for HTML output
# -----------------------

# Use our custom theme.
html_theme = 'python_docs_theme'
html_theme_path = ['tools']
html_theme_options = {
    'collapsiblesidebar': True,
    'issues_url': '/bugs.html',
    'license_url': '/license.html',
    'root_include_title': False,  # We use the version switcher instead.
}

if os.getenv("READTHEDOCS"):
    html_theme_options["hosted_on"] = (
        '<a href="https://about.readthedocs.com/">Read the Docs</a>'
    )

# Override stylesheet fingerprinting for Windows CHM htmlhelp to fix GH-91207
# https://github.com/python/cpython/issues/91207
if any('htmlhelp' in arg for arg in sys.argv):
    html_style = 'pydoctheme.css'
    print("\nWARNING: Windows CHM Help is no longer supported.")
    print("It may be removed in the future\n")

# Short title used e.g. for <title> HTML tags.
html_short_title = f'{release} Documentation'

# Deployment preview information
# (See .readthedocs.yml and https://docs.readthedocs.io/en/stable/reference/environment-variables.html)
is_deployment_preview = os.getenv("READTHEDOCS_VERSION_TYPE") == "external"
repository_url = os.getenv("READTHEDOCS_GIT_CLONE_URL", "")
repository_url = repository_url.removesuffix(".git")
html_context = {
    "is_deployment_preview": is_deployment_preview,
    "repository_url": repository_url or None,
    "pr_id": os.getenv("READTHEDOCS_VERSION"),
    "enable_analytics": os.getenv("PYTHON_DOCS_ENABLE_ANALYTICS"),
}

# This 'Last updated on:' timestamp is inserted at the bottom of every page.
html_time = int(os.environ.get('SOURCE_DATE_EPOCH', time.time()))
html_last_updated_fmt = time.strftime(
    '%b %d, %Y (%H:%M UTC)', time.gmtime(html_time)
)

# Path to find HTML templates.
templates_path = ['tools/templates']

# Custom sidebar templates, filenames relative to this file.
html_sidebars = {
    # Defaults taken from https://www.sphinx-doc.org/en/master/usage/configuration.html#confval-html_sidebars
    # Removes the quick search block
    '**': ['localtoc.html', 'relations.html', 'customsourcelink.html'],
    'index': ['indexsidebar.html'],
}

# Additional templates that should be rendered to pages.
html_additional_pages = {
    'download': 'download.html',
    'index': 'indexcontent.html',
}

# Output an OpenSearch description file.
html_use_opensearch = 'https://docs.python.org/' + version

# Additional static files.
html_static_path = ['_static', 'tools/static']

# Output file base name for HTML help builder.
htmlhelp_basename = 'python' + release.replace('.', '')

# Split the index
html_split_index = True

# Split pot files one per reST file
gettext_compact = False

# Options for LaTeX output
# ------------------------

latex_engine = 'xelatex'

latex_elements = {
    # For the LaTeX preamble.
    'preamble': r'''
\authoraddress{
  \sphinxstrong{Python Software Foundation}\\
  Email: \sphinxemail{docs@python.org}
}
\let\Verbatim=\OriginalVerbatim
\let\endVerbatim=\endOriginalVerbatim
\setcounter{tocdepth}{2}
''',
    # The paper size ('letter' or 'a4').
    'papersize': 'a4',
    # The font size ('10pt', '11pt' or '12pt').
    'pointsize': '10pt',
}

# Grouping the document tree into LaTeX files. List of tuples
# (source start file, target name, title, author, document class [howto/manual]).
_stdauthor = 'Guido van Rossum and the Python development team'
latex_documents = [
    ('c-api/index', 'c-api.tex', 'The Python/C API', _stdauthor, 'manual'),
    (
        'extending/index',
        'extending.tex',
        'Extending and Embedding Python',
        _stdauthor,
        'manual',
    ),
    (
        'installing/index',
        'installing.tex',
        'Installing Python Modules',
        _stdauthor,
        'manual',
    ),
    (
        'library/index',
        'library.tex',
        'The Python Library Reference',
        _stdauthor,
        'manual',
    ),
    (
        'reference/index',
        'reference.tex',
        'The Python Language Reference',
        _stdauthor,
        'manual',
    ),
    (
        'tutorial/index',
        'tutorial.tex',
        'Python Tutorial',
        _stdauthor,
        'manual',
    ),
    (
        'using/index',
        'using.tex',
        'Python Setup and Usage',
        _stdauthor,
        'manual',
    ),
    (
        'faq/index',
        'faq.tex',
        'Python Frequently Asked Questions',
        _stdauthor,
        'manual',
    ),
    (
        'whatsnew/' + version,
        'whatsnew.tex',
        'What\'s New in Python',
        'A. M. Kuchling',
        'howto',
    ),
]
# Collect all HOWTOs individually
latex_documents.extend(
    ('howto/' + fn[:-4], 'howto-' + fn[:-4] + '.tex', '', _stdauthor, 'howto')
    for fn in os.listdir('howto')
    if fn.endswith('.rst') and fn != 'index.rst'
)

# Documents to append as an appendix to all manuals.
latex_appendices = ['glossary', 'about', 'license', 'copyright']

# Options for Epub output
# -----------------------

epub_author = 'Python Documentation Authors'
epub_publisher = 'Python Software Foundation'

# index pages are not valid xhtml
# https://github.com/sphinx-doc/sphinx/issues/12359
epub_use_index = False

# Options for the coverage checker
# --------------------------------

# The coverage checker will ignore all modules/functions/classes whose names
# match any of the following regexes (using re.match).
coverage_ignore_modules = [
    r'[T|t][k|K]',
]

coverage_ignore_functions = [
    'test($|_)',
]

coverage_ignore_classes = []

# Glob patterns for C source files for C API coverage, relative to this directory.
coverage_c_path = [
    '../Include/*.h',
]

# Regexes to find C items in the source files.
coverage_c_regexes = {
    'cfunction': r'^PyAPI_FUNC\(.*\)\s+([^_][\w_]+)',
    'data': r'^PyAPI_DATA\(.*\)\s+([^_][\w_]+)',
    'macro': r'^#define ([^_][\w_]+)\(.*\)[\s|\\]',
}

# The coverage checker will ignore all C items whose names match these regexes
# (using re.match) -- the keys must be the same as in coverage_c_regexes.
coverage_ignore_c_items = {
    # 'cfunction': [...]
}


# Options for the link checker
# ----------------------------

linkcheck_allowed_redirects = {
    # bpo-NNNN -> BPO -> GH Issues
    r'https://bugs.python.org/issue\?@action=redirect&bpo=\d+': r'https://github.com/python/cpython/issues/\d+',
    # GH-NNNN used to refer to pull requests
    r'https://github.com/python/cpython/issues/\d+': r'https://github.com/python/cpython/pull/\d+',
    # :source:`something` linking files in the repository
    r'https://github.com/python/cpython/tree/.*': 'https://github.com/python/cpython/blob/.*',
    # Intentional HTTP use at Misc/NEWS.d/3.5.0a1.rst
    r'http://www.python.org/$': 'https://www.python.org/$',
    # Used in license page, keep as is
    r'https://www.zope.org/': r'https://www.zope.dev/',
    # Microsoft's redirects to learn.microsoft.com
    r'https://msdn.microsoft.com/.*': 'https://learn.microsoft.com/.*',
    r'https://docs.microsoft.com/.*': 'https://learn.microsoft.com/.*',
    r'https://go.microsoft.com/fwlink/\?LinkID=\d+': 'https://learn.microsoft.com/.*',
    # Debian's man page redirects to its current stable version
    r'https://manpages.debian.org/\w+\(\d(\w+)?\)': r'https://manpages.debian.org/\w+/[\w/\-\.]*\.\d(\w+)?\.en\.html',
    # Language redirects
    r'https://toml.io': 'https://toml.io/en/',
    r'https://www.redhat.com': 'https://www.redhat.com/en',
    # pypi.org project name normalization (upper to lowercase, underscore to hyphen)
    r'https://pypi.org/project/[A-Za-z\d_\-\.]+/': r'https://pypi.org/project/[a-z\d\-\.]+/',
    # Discourse title name expansion (text changes when title is edited)
    r'https://discuss\.python\.org/t/\d+': r'https://discuss\.python\.org/t/.*/\d+',
    # Other redirects
    r'https://www.boost.org/libs/.+': r'https://www.boost.org/doc/libs/\d_\d+_\d/.+',
    r'https://support.microsoft.com/en-us/help/\d+': 'https://support.microsoft.com/en-us/topic/.+',
    r'https://perf.wiki.kernel.org$': 'https://perf.wiki.kernel.org/index.php/Main_Page',
    r'https://www.sqlite.org': 'https://www.sqlite.org/index.html',
    r'https://mitpress.mit.edu/sicp$': 'https://mitpress.mit.edu/9780262510875/structure-and-interpretation-of-computer-programs/',
    r'https://www.python.org/psf/': 'https://www.python.org/psf-landing/',
}

linkcheck_anchors_ignore = [
    # ignore anchors that start with a '/', e.g. Wikipedia media files:
    # https://en.wikipedia.org/wiki/Walrus#/media/File:Pacific_Walrus_-_Bull_(8247646168).jpg
    r'\/.*',
]

linkcheck_ignore = [
    # The crawler gets "Anchor not found"
    r'https://developer.apple.com/documentation/.+?#.*',
    r'https://devguide.python.org.+?/#.*',
    r'https://github.com.+?#.*',
    # Robot crawlers not allowed: "403 Client Error: Forbidden"
    r'https://support.enthought.com/hc/.*',
    # SSLError CertificateError, even though it is valid
    r'https://unix.org/version2/whatsnew/lp64_wp.html',
]

# Options for sphinx.ext.extlinks
# -------------------------------

# This config is a dictionary of external sites,
# mapping unique short aliases to a base URL and a prefix.
# https://www.sphinx-doc.org/en/master/usage/extensions/extlinks.html
extlinks = {
    "cve": ("https://cve.mitre.org/cgi-bin/cvename.cgi?name=CVE-%s", "CVE-%s"),
    "cwe": ("https://cwe.mitre.org/data/definitions/%s.html", "CWE-%s"),
    "pypi": ("https://pypi.org/project/%s/", "%s"),
    "source": (SOURCE_URI, "%s"),
}
extlinks_detect_hardcoded_links = True

# Options for c_annotations
# -------------------------

# Relative filename of the data files
refcount_file = 'data/refcounts.dat'
stable_abi_file = 'data/stable_abi.dat'

# Options for sphinxext-opengraph
# -------------------------------

ogp_site_url = 'https://docs.python.org/3/'
ogp_site_name = 'Python documentation'
ogp_image = '_static/og-image.png'
ogp_custom_meta_tags = [
    '<meta property="og:image:width" content="200" />',
    '<meta property="og:image:height" content="200" />',
    '<meta name="theme-color" content="#3776ab" />',
]<|MERGE_RESOLUTION|>--- conflicted
+++ resolved
@@ -143,13 +143,9 @@
     ('c:type', 'size_t'),
     ('c:type', 'ssize_t'),
     ('c:type', 'time_t'),
-<<<<<<< HEAD
     ('c:type', 'int8_t'),
     ('c:type', 'uint8_t'),
-=======
-    ('c:type', 'uint8_t'),
     ('c:type', 'uint16_t'),
->>>>>>> 0c4884d8
     ('c:type', 'uint32_t'),
     ('c:type', 'uint64_t'),
     ('c:type', 'uintmax_t'),
