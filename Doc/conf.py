--- conflicted
+++ resolved
@@ -37,11 +37,8 @@
     'pyspecific',
     'sphinx.ext.coverage',
     'sphinx.ext.doctest',
-<<<<<<< HEAD
+    'sphinx.ext.extlinks',
     'sphinx.ext.intersphinx',
-=======
-    'sphinx.ext.extlinks',
->>>>>>> 65357032
 ]
 
 # Skip if downstream redistributors haven't installed them
