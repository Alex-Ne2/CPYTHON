import sqlite3

con = sqlite3.connect(":memory:")
cur = con.cursor()

AUSTRIA = "\xd6sterreich"

# by default, rows are returned as Unicode
cur.execute("select ?", (AUSTRIA,))
row = cur.fetchone()
assert row[0] == AUSTRIA

# but we can make sqlite3 always return bytestrings ...
con.text_factory = bytes
cur.execute("select ?", (AUSTRIA,))
row = cur.fetchone()
assert type(row[0]) is bytes
# the bytestrings will be encoded in UTF-8, unless you stored garbage in the
# database ...
assert row[0] == AUSTRIA.encode("utf-8")

# we can also implement a custom text_factory ...
<<<<<<< HEAD
# here we implement one that will ignore Unicode characters that cannot be
# decoded from UTF-8
con.text_factory = lambda x: str(x, "utf-8", "ignore")
cur.execute("select ?", ("this is latin1 and would normally create errors" +
                         "\xe4\xf6\xfc".encode("latin1"),))
row = cur.fetchone()
assert type(row[0]) == str
=======
# here we implement one that appends "foo" to all strings
con.text_factory = lambda x: x.decode("utf-8") + "foo"
cur.execute("select ?", ("bar",))
row = cur.fetchone()
assert row[0] == "barfoo"
>>>>>>> 1ca93954
<|MERGE_RESOLUTION|>--- conflicted
+++ resolved
@@ -20,18 +20,8 @@
 assert row[0] == AUSTRIA.encode("utf-8")
 
 # we can also implement a custom text_factory ...
-<<<<<<< HEAD
-# here we implement one that will ignore Unicode characters that cannot be
-# decoded from UTF-8
-con.text_factory = lambda x: str(x, "utf-8", "ignore")
-cur.execute("select ?", ("this is latin1 and would normally create errors" +
-                         "\xe4\xf6\xfc".encode("latin1"),))
-row = cur.fetchone()
-assert type(row[0]) == str
-=======
 # here we implement one that appends "foo" to all strings
 con.text_factory = lambda x: x.decode("utf-8") + "foo"
 cur.execute("select ?", ("bar",))
 row = cur.fetchone()
-assert row[0] == "barfoo"
->>>>>>> 1ca93954
+assert row[0] == "barfoo"