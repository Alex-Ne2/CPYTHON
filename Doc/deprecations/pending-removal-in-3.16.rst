Pending removal in Python 3.16
------------------------------

* The import system:

  * Setting :attr:`~module.__loader__` on a module while
    failing to set :attr:`__spec__.loader <importlib.machinery.ModuleSpec.loader>`
    is deprecated. In Python 3.16, :attr:`!__loader__` will cease to be set or
    taken into consideration by the import system or the standard library.

* :mod:`array`:

  * The ``'u'`` format code (:c:type:`wchar_t`)
    has been deprecated in documentation since Python 3.3
    and at runtime since Python 3.13.
    Use the ``'w'`` format code (:c:type:`Py_UCS4`)
    for Unicode characters instead.

* :mod:`asyncio`:

  * :func:`!asyncio.iscoroutinefunction` is deprecated
    and will be removed in Python 3.16;
    use :func:`inspect.iscoroutinefunction` instead.
    (Contributed by Jiahao Li and Kumar Aditya in :gh:`122875`.)

  * :mod:`asyncio` policy system is deprecated and will be removed in Python 3.16.
    In particular, the following classes and functions are deprecated:

    * :class:`asyncio.AbstractEventLoopPolicy`
    * :class:`asyncio.DefaultEventLoopPolicy`
    * :class:`asyncio.WindowsSelectorEventLoopPolicy`
    * :class:`asyncio.WindowsProactorEventLoopPolicy`
    * :func:`asyncio.get_event_loop_policy`
    * :func:`asyncio.set_event_loop_policy`

    Users should use :func:`asyncio.run` or :class:`asyncio.Runner` with
    *loop_factory* to use the desired event loop implementation.

    For example, to use :class:`asyncio.SelectorEventLoop` on Windows::

      import asyncio

      async def main():
          ...

      asyncio.run(main(), loop_factory=asyncio.SelectorEventLoop)

    (Contributed by Kumar Aditya in :gh:`127949`.)

* :mod:`builtins`:

  * Bitwise inversion on boolean types, ``~True`` or ``~False``
    has been deprecated since Python 3.12,
    as it produces surprising and unintuitive results (``-2`` and ``-1``).
    Use ``not x`` instead for the logical negation of a Boolean.
    In the rare case that you need the bitwise inversion of
    the underlying integer, convert to ``int`` explicitly (``~int(x)``).

* :mod:`functools`:

  * Calling the Python implementation of :func:`functools.reduce` with *function*
    or *sequence* as keyword arguments has been deprecated since Python 3.14.

<<<<<<< HEAD
* :mod:`logging`:

  Support for custom logging handlers with the *strm* argument is deprecated
  and scheduled for removal in Python 3.16. Define handlers with the *stream*
  argument instead. (Contributed by Mariusz Felisiak in :gh:`115032`.)
=======
* :mod:`mimetypes`:

  * Valid extensions start with a '.' or are empty for
    :meth:`mimetypes.MimeTypes.add_type`.
    Undotted extensions are deprecated and will
    raise a :exc:`ValueError` in Python 3.16.
    (Contributed by Hugo van Kemenade in :gh:`75223`.)
>>>>>>> b739ec5a

* :mod:`shutil`:

  * The :class:`!ExecError` exception
    has been deprecated since Python 3.14.
    It has not been used by any function in :mod:`!shutil` since Python 3.4,
    and is now an alias of :exc:`RuntimeError`.

* :mod:`symtable`:

  * The :meth:`Class.get_methods <symtable.Class.get_methods>` method
    has been deprecated since Python 3.14.

* :mod:`sys`:

  * The :func:`~sys._enablelegacywindowsfsencoding` function
    has been deprecated since Python 3.13.
    Use the :envvar:`PYTHONLEGACYWINDOWSFSENCODING` environment variable instead.

* :mod:`sysconfig`:

  * The :func:`!sysconfig.expand_makefile_vars` function
    has been deprecated since Python 3.14.
    Use the ``vars`` argument of :func:`sysconfig.get_paths` instead.

* :mod:`tarfile`:

  * The undocumented and unused :attr:`!TarFile.tarfile` attribute
    has been deprecated since Python 3.13.<|MERGE_RESOLUTION|>--- conflicted
+++ resolved
@@ -61,13 +61,12 @@
   * Calling the Python implementation of :func:`functools.reduce` with *function*
     or *sequence* as keyword arguments has been deprecated since Python 3.14.
 
-<<<<<<< HEAD
 * :mod:`logging`:
 
   Support for custom logging handlers with the *strm* argument is deprecated
   and scheduled for removal in Python 3.16. Define handlers with the *stream*
   argument instead. (Contributed by Mariusz Felisiak in :gh:`115032`.)
-=======
+
 * :mod:`mimetypes`:
 
   * Valid extensions start with a '.' or are empty for
@@ -75,7 +74,6 @@
     Undotted extensions are deprecated and will
     raise a :exc:`ValueError` in Python 3.16.
     (Contributed by Hugo van Kemenade in :gh:`75223`.)
->>>>>>> b739ec5a
 
 * :mod:`shutil`:
 
