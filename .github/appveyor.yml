version: 3.8build{build}
clone_depth: 5
branches:
  only:
    - master
    - /\d\.\d/
    - buildbot-custom
cache:
<<<<<<< HEAD
  - externals -> PCbuild\*
before_build:
  - ps: |+
      if ($env:APPVEYOR_RE_BUILD) {
        echo 'Doing full build due to re-build request.'
      } elseif (!$env:APPVEYOR_PULL_REQUEST_HEAD_COMMIT) {
        echo 'Not a PR, doing full build.'
      } else {
        $mergebase = git merge-base $env:APPVEYOR_PULL_REQUEST_HEAD_COMMIT $env:APPVEYOR_REPO_BRANCH
        $changes = git diff --name-only HEAD $mergebase | grep -vE '(\.rst$)|(^Doc)|(^Misc)'
        If (!$changes) {
          echo 'Only docs were updated, stopping build process.'
          Exit-AppveyorBuild
        }
      }


=======
  - externals -> PCbuild
>>>>>>> 310b0528
build_script:
  - cmd: PCbuild\build.bat -e
  - cmd: PCbuild\win32\python.exe -m test.pythoninfo
test_script:
  - cmd: PCbuild\rt.bat -q -uall -u-cpu -rwW --slowest --timeout=1200 --fail-env-changed -j0
environment:
  HOST_PYTHON: C:\Python36\python.exe
image:
- Visual Studio 2017<|MERGE_RESOLUTION|>--- conflicted
+++ resolved
@@ -6,8 +6,7 @@
     - /\d\.\d/
     - buildbot-custom
 cache:
-<<<<<<< HEAD
-  - externals -> PCbuild\*
+  - externals -> PCbuild
 before_build:
   - ps: |+
       if ($env:APPVEYOR_RE_BUILD) {
@@ -24,9 +23,6 @@
       }
 
 
-=======
-  - externals -> PCbuild
->>>>>>> 310b0528
 build_script:
   - cmd: PCbuild\build.bat -e
   - cmd: PCbuild\win32\python.exe -m test.pythoninfo
