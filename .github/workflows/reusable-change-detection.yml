---

name: Change detection

on:  # yamllint disable-line rule:truthy
  workflow_call:
    outputs:
      # Some of the referenced steps set outputs conditionally and there may be
      # cases when referencing them evaluates to empty strings. It is nice to
      # work with proper booleans so they have to be evaluated through JSON
      # conversion in the expressions. However, empty strings used like that
      # may trigger all sorts of undefined and hard-to-debug behaviors in
      # GitHub Actions CI/CD. To help with this, all of the outputs set here
      # that are meant to be used as boolean flags (and not arbitrary strings),
      # MUST have fallbacks with default values set. A common pattern would be
      # to add ` || false` to all such expressions here, in the output
      # definitions. They can then later be safely used through the following
      # idiom in job conditionals and other expressions. Here's some examples:
      #
      #   if: fromJSON(needs.change-detection.outputs.run-docs)
      #
      #   ${{
      #        fromJSON(needs.change-detection.outputs.run-tests)
      #        && 'truthy-branch'
      #        || 'falsy-branch'
      #   }}
      #
      config_hash:
        description: Config hash value for use in cache keys
        value: ${{ jobs.compute-changes.outputs.config-hash }}  # str
      run-docs:
        description: Whether to build the docs
        value: ${{ jobs.compute-changes.outputs.run-docs || false }}  # bool
      run_tests:
        description: Whether to run the regular tests
        value: ${{ jobs.compute-changes.outputs.run-tests || false }}  # bool
      run-win-msi:
        description: Whether to run the MSI installer smoke tests
        value: >-  # bool
          ${{ jobs.compute-changes.outputs.run-win-msi || false }}
      run_hypothesis:
        description: Whether to run the Hypothesis tests
        value: >-  # bool
          ${{ jobs.compute-changes.outputs.run-hypothesis || false }}
      run_cifuzz:
        description: Whether to run the CIFuzz job
        value: >-  # bool
          ${{ jobs.compute-changes.outputs.run-cifuzz || false }}

jobs:
  compute-changes:
    name: Compute changed files
    runs-on: ubuntu-latest
    timeout-minutes: 10
    outputs:
      config-hash: ${{ steps.config-hash.outputs.hash }}
      run-cifuzz: ${{ steps.check.outputs.run-cifuzz }}
      run-docs: ${{ steps.docs-changes.outputs.run-docs }}
      run-hypothesis: ${{ steps.check.outputs.run-hypothesis }}
      run-tests: ${{ steps.check.outputs.run-tests }}
      run-win-msi: ${{ steps.win-msi-changes.outputs.run-win-msi }}
    steps:
    - run: >-
        echo '${{ github.event_name }}'
    - uses: actions/checkout@v4
    - name: Check for source changes
      id: check
      run: |
        if [ -z "$GITHUB_BASE_REF" ]; then
          echo "run-tests=true" >> $GITHUB_OUTPUT
        else
          git fetch origin $GITHUB_BASE_REF --depth=1
          # git diff "origin/$GITHUB_BASE_REF..." (3 dots) may be more
          # reliable than git diff "origin/$GITHUB_BASE_REF.." (2 dots),
          # but it requires to download more commits (this job uses
          # "git fetch --depth=1").
          #
          # git diff "origin/$GITHUB_BASE_REF..." (3 dots) works with Git
          # 2.26, but Git 2.28 is stricter and fails with "no merge base".
          #
          # git diff "origin/$GITHUB_BASE_REF.." (2 dots) should be enough on
          # GitHub, since GitHub starts by merging origin/$GITHUB_BASE_REF
          # into the PR branch anyway.
          #
          # https://github.com/python/core-workflow/issues/373
          git diff --name-only origin/$GITHUB_BASE_REF.. | grep -qvE '(\.rst$|^Doc|^Misc|^\.pre-commit-config\.yaml$|\.ruff\.toml$|\.md$|mypy\.ini$)' && echo "run-tests=true" >> $GITHUB_OUTPUT || true
        fi

        # Check if we should run hypothesis tests
        GIT_BRANCH=${GITHUB_BASE_REF:-${GITHUB_REF#refs/heads/}}
        echo $GIT_BRANCH
        if $(echo "$GIT_BRANCH" | grep -q -w '3\.\(8\|9\|10\|11\)'); then
          echo "Branch too old for hypothesis tests"
          echo "run-hypothesis=false" >> $GITHUB_OUTPUT
        else
          echo "Run hypothesis tests"
          echo "run-hypothesis=true" >> $GITHUB_OUTPUT
        fi

        # oss-fuzz maintains a configuration for fuzzing the main branch of
        # CPython, so CIFuzz should be run only for code that is likely to be
        # merged into the main branch; compatibility with older branches may
        # be broken.
        FUZZ_RELEVANT_FILES='(\.c$|\.h$|\.cpp$|^configure$|^\.github/workflows/build\.yml$|^Modules/_xxtestfuzz)'
        if [ "$GITHUB_BASE_REF" = "main" ] && [ "$(git diff --name-only origin/$GITHUB_BASE_REF.. | grep -qE $FUZZ_RELEVANT_FILES; echo $?)" -eq 0 ]; then
          # The tests are pretty slow so they are executed only for PRs
          # changing relevant files.
          echo "Run CIFuzz tests"
          echo "run-cifuzz=true" >> $GITHUB_OUTPUT
        else
          echo "Branch too old for CIFuzz tests; or no C files were changed"
          echo "run-cifuzz=false" >> $GITHUB_OUTPUT
        fi
    - name: Compute hash for config cache key
      id: config-hash
      run: |
        echo "hash=${{ hashFiles('configure', 'configure.ac', '.github/workflows/build.yml') }}" >> $GITHUB_OUTPUT
    - name: Get a list of the changed documentation-related files
      if: github.event_name == 'pull_request'
      id: changed-docs-files
      uses: Ana06/get-changed-files@v2.3.0
      with:
        filter: |
          Doc/**
          Misc/**
          .github/workflows/reusable-docs.yml
        format: csv  # works for paths with spaces
    - name: Check for docs changes
      # We only want to run this on PRs when related files are changed,
      # or when user triggers manual workflow run.
      if: >-
        (
          github.event_name == 'pull_request'
          && steps.changed-docs-files.outputs.added_modified_renamed != ''
        ) || github.event_name == 'workflow_dispatch'
      id: docs-changes
      run: |
        echo "run-docs=true" >> "${GITHUB_OUTPUT}"
    - name: Get a list of the MSI installer-related files
<<<<<<< HEAD
      if: >-
        github.event_name == 'pull_request'
=======
      if: github.event_name == 'pull_request'
>>>>>>> f84754b7
      id: changed-win-msi-files
      uses: Ana06/get-changed-files@v2.3.0
      with:
        filter: |
          Tools/msi/**
          .github/workflows/reusable-windows-msi.yml
        format: csv  # works for paths with spaces
    - name: Check for changes in MSI installer-related files
      # We only want to run this on PRs when related files are changed,
      # or when user triggers manual workflow run.
      if: >-
        (
          github.event_name == 'pull_request'
          && steps.changed-win-msi-files.outputs.added_modified_renamed != ''
        ) || github.event_name == 'workflow_dispatch'
      id: win-msi-changes
      run: |
        echo "run-win-msi=true" >> "${GITHUB_OUTPUT}"<|MERGE_RESOLUTION|>--- conflicted
+++ resolved
@@ -137,12 +137,7 @@
       run: |
         echo "run-docs=true" >> "${GITHUB_OUTPUT}"
     - name: Get a list of the MSI installer-related files
-<<<<<<< HEAD
-      if: >-
-        github.event_name == 'pull_request'
-=======
       if: github.event_name == 'pull_request'
->>>>>>> f84754b7
       id: changed-win-msi-files
       uses: Ana06/get-changed-files@v2.3.0
       with:
