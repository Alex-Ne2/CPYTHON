--- conflicted
+++ resolved
@@ -50,10 +50,7 @@
       uses: actions/cache@v4
       with:
         path: ${{ env.CROSS_BUILD_PYTHON }}/config.cache
-<<<<<<< HEAD
-=======
         # Include env.pythonLocation in key to avoid changes in environment when setup-python updates Python
->>>>>>> 456c29cf
         key: ${{ github.job }}-${{ runner.os }}-${{ env.IMAGE_VERSION }}-${{ inputs.config_hash }}-${{ env.pythonLocation }}
     - name: "Configure build Python"
       run: python3 Tools/wasm/wasi.py configure-build-python -- --config-cache --with-pydebug
