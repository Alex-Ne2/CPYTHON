name: JIT
on:
  pull_request:
    paths:
      - '**jit**'
      - 'Python/bytecodes.c'
      - 'Python/optimizer*.c'
      - '!Python/perf_jit_trampoline.c'
      - '!**/*.md'
      - '!**/*.ini'
  push:
    paths:
      - '**jit**'
      - 'Python/bytecodes.c'
      - 'Python/optimizer*.c'
      - '!Python/perf_jit_trampoline.c'
      - '!**/*.md'
      - '!**/*.ini'
  workflow_dispatch:

permissions:
  contents: read

concurrency:
  group: ${{ github.workflow }}-${{ github.head_ref || github.run_id }}
  cancel-in-progress: true

jobs:
  interpreter:
    name: Interpreter (Debug)
    runs-on: ubuntu-24.04
    timeout-minutes: 90
    steps:
      - uses: actions/checkout@v4
      - name: Build tier two interpreter
        run: |
          ./configure --enable-experimental-jit=interpreter --with-pydebug
          make all --jobs 4
      - name: Test tier two interpreter
        run: |
          ./python -m test --multiprocess 0 --timeout 4500 --verbose2 --verbose3
  jit:
    name: ${{ matrix.target }} (${{ matrix.debug && 'Debug' || 'Release' }})
    needs: interpreter
    runs-on: ${{ matrix.runner }}
    timeout-minutes: 90
    strategy:
      fail-fast: false
      matrix:
        target:
          - i686-pc-windows-msvc/msvc
          - x86_64-pc-windows-msvc/msvc
          - aarch64-pc-windows-msvc/msvc
          - x86_64-apple-darwin/clang
          - aarch64-apple-darwin/clang
          - x86_64-unknown-linux-gnu/gcc
          - aarch64-unknown-linux-gnu/gcc
        debug:
          - true
          - false
        llvm:
          - 19
        is-fork:  # only used for the exclusion trick
        - ${{ github.repository_owner != 'python' }}
        include:
          - target: i686-pc-windows-msvc/msvc
            architecture: Win32
            runner: windows-latest
          - target: x86_64-pc-windows-msvc/msvc
            architecture: x64
            runner: windows-latest
          - target: aarch64-pc-windows-msvc/msvc
            architecture: ARM64
            runner: windows-latest
          - target: x86_64-apple-darwin/clang
            architecture: x86_64
            runner: macos-13
          - target: aarch64-apple-darwin/clang
            architecture: aarch64
            runner: macos-14
          - target: x86_64-unknown-linux-gnu/gcc
            architecture: x86_64
<<<<<<< HEAD
            runner: ubuntu-24.04
            compiler: gcc
          - target: x86_64-unknown-linux-gnu/clang
            architecture: x86_64
            runner: ubuntu-24.04
            compiler: clang
          - target: aarch64-unknown-linux-gnu/gcc
            architecture: aarch64
            runner: ubuntu-24.04-aarch64
            compiler: gcc
          - target: aarch64-unknown-linux-gnu/clang
            architecture: aarch64
            runner: ubuntu-24.04-aarch64
            compiler: clang
        exclude:
        - target: aarch64-unknown-linux-gnu/gcc
          is-fork: true
        - target: aarch64-unknown-linux-gnu/clang
          is-fork: true
    env:
      CC: ${{ matrix.compiler }}
=======
            runner: ubuntu-22.04
          - target: aarch64-unknown-linux-gnu/gcc
            architecture: aarch64
            runner: ubuntu-22.04
>>>>>>> 3a779800
    steps:
      - uses: actions/checkout@v4
      - uses: actions/setup-python@v5
        with:
          python-version: '3.11'

      - name: Native Windows
        if: runner.os == 'Windows' && matrix.architecture != 'ARM64'
        run: |
          choco install llvm --allow-downgrade --no-progress --version ${{ matrix.llvm }}.1.0
          ./PCbuild/build.bat --experimental-jit ${{ matrix.debug && '-d' || '' }} -p ${{ matrix.architecture }}
          ./PCbuild/rt.bat ${{ matrix.debug && '-d' || '' }} -p ${{ matrix.architecture }} -q --multiprocess 0 --timeout 4500 --verbose2 --verbose3

      # No tests (yet):
      - name: Emulated Windows
        if: runner.os == 'Windows' && matrix.architecture == 'ARM64'
        run: |
          choco install llvm --allow-downgrade --no-progress --version ${{ matrix.llvm }}.1.0
          ./PCbuild/build.bat --experimental-jit ${{ matrix.debug && '-d' || '' }} -p ${{ matrix.architecture }}

        # The `find` line is required as a result of https://github.com/actions/runner-images/issues/9966.
        # This is a bug in the macOS runner image where the pre-installed Python is installed in the same
        # directory as the Homebrew Python, which causes the build to fail for macos-13. This line removes
        # the symlink to the pre-installed Python so that the Homebrew Python is used instead.
      - name: Native macOS
        if: runner.os == 'macOS'
        run: |
          brew update
          find /usr/local/bin -lname '*/Library/Frameworks/Python.framework/*' -delete
          brew install llvm@${{ matrix.llvm }}
          export SDKROOT="$(xcrun --show-sdk-path)"
          ./configure --enable-experimental-jit ${{ matrix.debug && '--with-pydebug' || '' }}
          make all --jobs 4
          ./python.exe -m test --multiprocess 0 --timeout 4500 --verbose2 --verbose3

      - name: Native Linux
        if: runner.os == 'Linux'
        run: |
          sudo bash -c "$(wget -O - https://apt.llvm.org/llvm.sh)" ./llvm.sh ${{ matrix.llvm }}
          export PATH="$(llvm-config-${{ matrix.llvm }} --bindir):$PATH"
          ./configure --enable-experimental-jit ${{ matrix.debug && '--with-pydebug' || '' }}
          make all --jobs 4
          ./python -m test --multiprocess 0 --timeout 4500 --verbose2 --verbose3

<<<<<<< HEAD
=======
      - name: Emulated Linux
        if: runner.os == 'Linux' && matrix.architecture != 'x86_64'
        # The --ignorefile on ./python -m test is used to exclude tests known to fail when running on an emulated Linux.
        run: |
          sudo bash -c "$(wget -O - https://apt.llvm.org/llvm.sh)" ./llvm.sh ${{ matrix.llvm }}
          export PATH="$(llvm-config-${{ matrix.llvm }} --bindir):$PATH"
          ./configure --prefix="$(pwd)/../build"
          make install --jobs 4
          make clean --jobs 4
          export HOST=${{ matrix.architecture }}-linux-gnu
          sudo apt install --yes "gcc-$HOST" qemu-user
          export QEMU_LD_PREFIX="/usr/$HOST"
          CC="$HOST-gcc" \
            CPP="$HOST-gcc --preprocess" \
            HOSTRUNNER=qemu-${{ matrix.architecture }} \
            ./configure --enable-experimental-jit ${{ matrix.debug && '--with-pydebug' || '' }} --build=x86_64-linux-gnu --host="$HOST" --with-build-python=../build/bin/python3 --with-pkg-config=no ac_cv_buggy_getaddrinfo=no ac_cv_file__dev_ptc=no ac_cv_file__dev_ptmx=yes
          make all --jobs 4
          ./python -m test --ignorefile=Tools/jit/ignore-tests-emulated-linux.txt --multiprocess 0 --timeout 4500 --verbose2 --verbose3

>>>>>>> 3a779800
  jit-with-disabled-gil:
    name: Free-Threaded (Debug)
    needs: interpreter
    runs-on: ubuntu-24.04
    strategy:
      matrix:
        llvm:
          - 19
    steps:
      - uses: actions/checkout@v4
      - uses: actions/setup-python@v5
        with:
          python-version: '3.11'
      - name: Build with JIT enabled and GIL disabled
        run: |
          sudo bash -c "$(wget -O - https://apt.llvm.org/llvm.sh)" ./llvm.sh ${{ matrix.llvm }}
          export PATH="$(llvm-config-${{ matrix.llvm }} --bindir):$PATH"
          ./configure --enable-experimental-jit --with-pydebug --disable-gil
          make all --jobs 4
      - name: Run tests
        run: |
          ./python -m test --multiprocess 0 --timeout 4500 --verbose2 --verbose3<|MERGE_RESOLUTION|>--- conflicted
+++ resolved
@@ -80,34 +80,13 @@
             runner: macos-14
           - target: x86_64-unknown-linux-gnu/gcc
             architecture: x86_64
-<<<<<<< HEAD
             runner: ubuntu-24.04
-            compiler: gcc
-          - target: x86_64-unknown-linux-gnu/clang
-            architecture: x86_64
-            runner: ubuntu-24.04
-            compiler: clang
           - target: aarch64-unknown-linux-gnu/gcc
             architecture: aarch64
             runner: ubuntu-24.04-aarch64
-            compiler: gcc
-          - target: aarch64-unknown-linux-gnu/clang
-            architecture: aarch64
-            runner: ubuntu-24.04-aarch64
-            compiler: clang
         exclude:
         - target: aarch64-unknown-linux-gnu/gcc
           is-fork: true
-        - target: aarch64-unknown-linux-gnu/clang
-          is-fork: true
-    env:
-      CC: ${{ matrix.compiler }}
-=======
-            runner: ubuntu-22.04
-          - target: aarch64-unknown-linux-gnu/gcc
-            architecture: aarch64
-            runner: ubuntu-22.04
->>>>>>> 3a779800
     steps:
       - uses: actions/checkout@v4
       - uses: actions/setup-python@v5
@@ -152,28 +131,6 @@
           make all --jobs 4
           ./python -m test --multiprocess 0 --timeout 4500 --verbose2 --verbose3
 
-<<<<<<< HEAD
-=======
-      - name: Emulated Linux
-        if: runner.os == 'Linux' && matrix.architecture != 'x86_64'
-        # The --ignorefile on ./python -m test is used to exclude tests known to fail when running on an emulated Linux.
-        run: |
-          sudo bash -c "$(wget -O - https://apt.llvm.org/llvm.sh)" ./llvm.sh ${{ matrix.llvm }}
-          export PATH="$(llvm-config-${{ matrix.llvm }} --bindir):$PATH"
-          ./configure --prefix="$(pwd)/../build"
-          make install --jobs 4
-          make clean --jobs 4
-          export HOST=${{ matrix.architecture }}-linux-gnu
-          sudo apt install --yes "gcc-$HOST" qemu-user
-          export QEMU_LD_PREFIX="/usr/$HOST"
-          CC="$HOST-gcc" \
-            CPP="$HOST-gcc --preprocess" \
-            HOSTRUNNER=qemu-${{ matrix.architecture }} \
-            ./configure --enable-experimental-jit ${{ matrix.debug && '--with-pydebug' || '' }} --build=x86_64-linux-gnu --host="$HOST" --with-build-python=../build/bin/python3 --with-pkg-config=no ac_cv_buggy_getaddrinfo=no ac_cv_file__dev_ptc=no ac_cv_file__dev_ptmx=yes
-          make all --jobs 4
-          ./python -m test --ignorefile=Tools/jit/ignore-tests-emulated-linux.txt --multiprocess 0 --timeout 4500 --verbose2 --verbose3
-
->>>>>>> 3a779800
   jit-with-disabled-gil:
     name: Free-Threaded (Debug)
     needs: interpreter
