name: Docs

on:
  workflow_dispatch:
  #push:
  #  branches:
  #  - 'main'
  #  - '3.11'
  #  - '3.10'
  #  - '3.9'
  #  - '3.8'
  #  - '3.7'
  #  paths:
  #  - 'Doc/**'
  pull_request:
    branches:
    - 'main'
    - '3.11'
    - '3.10'
    - '3.9'
    - '3.8'
    - '3.7'
    paths:
    - 'Doc/**'
    - 'Misc/**'
    - '.github/workflows/doc.yml'

permissions:
  contents: read

jobs:
  build_doc:
    name: 'Docs'
    runs-on: ubuntu-latest
    steps:
    - uses: actions/checkout@v3
    - name: Register Sphinx problem matcher
      run: echo "::add-matcher::.github/problem-matchers/sphinx.json"
    - name: 'Set up Python'
      uses: actions/setup-python@v4
      with:
        python-version: '3'
        cache: 'pip'
        cache-dependency-path: 'Doc/requirements.txt'
    - name: 'Install build dependencies'
      run: make -C Doc/ venv
    - name: 'Check documentation'
      run: make -C Doc/ check
    - name: 'Build HTML documentation'
      run: make -C Doc/ SPHINXOPTS="-q" SPHINXERRORHANDLING="-W --keep-going" html
    - name: 'Upload'
      uses: actions/upload-artifact@v3
      with:
        name: doc-html
        path: Doc/build/html

  # Run "doctest" on HEAD as new syntax doesn't exist in the latest stable release
  doctest:
    name: 'Doctest'
    runs-on: ubuntu-latest
    steps:
    - uses: actions/checkout@v3
    - name: Register Sphinx problem matcher
      run: echo "::add-matcher::.github/problem-matchers/sphinx.json"
    - uses: actions/cache@v3
      with:
        path: ~/.cache/pip
        key: ubuntu-doc-${{ hashFiles('Doc/requirements.txt') }}
        restore-keys: |
          ubuntu-doc-
    - name: 'Install Dependencies'
      run: sudo ./.github/workflows/posix-deps-apt.sh && sudo apt-get install wamerican
    - name: 'Configure CPython'
      run: ./configure --with-pydebug
    - name: 'Build CPython'
      run: make -j4
    - name: 'Install build dependencies'
      run: make -C Doc/ PYTHON=../python venv
    # Use "xvfb-run" since some doctest tests open GUI windows
    - name: 'Run documentation doctest'
<<<<<<< HEAD
      run: xvfb-run make -C Doc/ PYTHON=../python SPHINXOPTS="-q -W --keep-going" doctest
    - name: 'Upload NEWS'
      uses: actions/upload-artifact@v2.3.1
      with:
        name: NEWS
        path: Doc/build/NEWS
    - name: 'Build HTML documentation'
      run: make -C Doc/ PYTHON=../python SPHINXOPTS="-q -W --keep-going" html
    - name: 'Upload docs'
      uses: actions/upload-artifact@v3
      with:
        name: doc-html
        path: Doc/build/html
=======
      run: xvfb-run make -C Doc/ PYTHON=../python SPHINXERRORHANDLING="-W --keep-going" doctest
>>>>>>> 575f8880
<|MERGE_RESOLUTION|>--- conflicted
+++ resolved
@@ -46,9 +46,14 @@
       run: make -C Doc/ venv
     - name: 'Check documentation'
       run: make -C Doc/ check
+    - name: 'Upload NEWS'
+      uses: actions/upload-artifact@v3
+      with:
+        name: NEWS
+        path: Doc/build/NEWS
     - name: 'Build HTML documentation'
       run: make -C Doc/ SPHINXOPTS="-q" SPHINXERRORHANDLING="-W --keep-going" html
-    - name: 'Upload'
+    - name: 'Upload docs'
       uses: actions/upload-artifact@v3
       with:
         name: doc-html
@@ -78,20 +83,4 @@
       run: make -C Doc/ PYTHON=../python venv
     # Use "xvfb-run" since some doctest tests open GUI windows
     - name: 'Run documentation doctest'
-<<<<<<< HEAD
-      run: xvfb-run make -C Doc/ PYTHON=../python SPHINXOPTS="-q -W --keep-going" doctest
-    - name: 'Upload NEWS'
-      uses: actions/upload-artifact@v2.3.1
-      with:
-        name: NEWS
-        path: Doc/build/NEWS
-    - name: 'Build HTML documentation'
-      run: make -C Doc/ PYTHON=../python SPHINXOPTS="-q -W --keep-going" html
-    - name: 'Upload docs'
-      uses: actions/upload-artifact@v3
-      with:
-        name: doc-html
-        path: Doc/build/html
-=======
-      run: xvfb-run make -C Doc/ PYTHON=../python SPHINXERRORHANDLING="-W --keep-going" doctest
->>>>>>> 575f8880
+      run: xvfb-run make -C Doc/ PYTHON=../python SPHINXERRORHANDLING="-W --keep-going" doctest