--- conflicted
+++ resolved
@@ -49,22 +49,15 @@
       run: make -C Doc/ PYTHON=../python SPHINXOPTS="-q -W --keep-going" check
     # Use "xvfb-run" since some doctest tests open GUI windows
     - name: 'Run documentation doctest'
-<<<<<<< HEAD
-      run: xvfb-run make -C Doc/ PYTHON=../python SPHINXOPTS="-q -W --keep-going -j4" doctest
+      run: xvfb-run make -C Doc/ PYTHON=../python SPHINXOPTS="-q -W --keep-going" doctest
     - name: 'Upload NEWS'
       uses: actions/upload-artifact@v2.3.1
       with:
         name: NEWS
         path: Doc/build/NEWS
     - name: 'Build HTML documentation'
-      run: make -C Doc/ PYTHON=../python SPHINXOPTS="-q -W --keep-going -j4" html
+      run: make -C Doc/ PYTHON=../python SPHINXOPTS="-q -W --keep-going" html
     - name: 'Upload docs'
-=======
-      run: xvfb-run make -C Doc/ PYTHON=../python SPHINXOPTS="-q -W --keep-going" doctest
-    - name: 'Build HTML documentation'
-      run: make -C Doc/ PYTHON=../python SPHINXOPTS="-q -W --keep-going" html
-    - name: 'Upload'
->>>>>>> 8150b8cf
       uses: actions/upload-artifact@v3
       with:
         name: doc-html
