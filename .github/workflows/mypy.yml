--- conflicted
+++ resolved
@@ -11,11 +11,8 @@
       - "Lib/_colorize.py"
       - "Lib/_pyrepl/**"
       - "Lib/test/libregrtest/**"
-<<<<<<< HEAD
       - "Lib/tomllib/**"
-=======
       - "Misc/mypy/**"
->>>>>>> 208d06fd
       - "Tools/build/generate_sbom.py"
       - "Tools/cases_generator/**"
       - "Tools/clinic/**"
