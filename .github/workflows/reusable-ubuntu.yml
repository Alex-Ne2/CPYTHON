--- conflicted
+++ resolved
@@ -80,11 +80,7 @@
     - name: Build CPython out-of-tree (for compiler warning check)
       if: ${{ !inputs.free-threading}}
       working-directory: ${{ env.CPYTHON_BUILDDIR }}
-<<<<<<< HEAD
       run: set -o pipefail; make -j4 --output-sync 2>&1 | tee compiler_output_ubuntu.txt
-=======
-      run: set -o pipefail; make -j4 2>&1 | tee compiler_output_ubuntu.txt
->>>>>>> 51782d56
     - name: Display build info
       working-directory: ${{ env.CPYTHON_BUILDDIR }}
       run: make pythoninfo
