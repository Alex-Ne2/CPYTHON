--- conflicted
+++ resolved
@@ -85,9 +85,6 @@
       working-directory: ${{ env.CPYTHON_BUILDDIR }}
       run: make pythoninfo
     - name: Check compiler warnings
-<<<<<<< HEAD
-      run: python Tools/build/check_warnings.py --compiler-output-file-path=${{ env.CPYTHON_BUILDDIR }}/compiler_output.txt --warning-ignore-file-path ${GITHUB_WORKSPACE}/Tools/build/.warningignore_ubuntu --fail-on-regression
-=======
       if: ${{ !inputs.free-threading }}
       run: >-
         python Tools/build/check_warnings.py
@@ -97,7 +94,6 @@
         --fail-on-regression
         --fail-on-improvement
         --path-prefix="../cpython-ro-srcdir/"
->>>>>>> 29a1a6e3
     - name: Remount sources writable for tests
       # some tests write to srcdir, lack of pyc files slows down testing
       run: sudo mount $CPYTHON_RO_SRCDIR -oremount,rw
