--- conflicted
+++ resolved
@@ -324,19 +324,20 @@
    returns itself. */
 PyAPI_FUNC(PyObject *) PyObject_GetIter(PyObject *);
 
-<<<<<<< HEAD
 /* Takes an object and returns an async iterator for it.
    This is typically a new iterator but if the argument is an async iterator,
    this returns itself. */
 PyAPI_FUNC(PyObject *) PyObject_GetAiter(PyObject *);
 
-/* Returns 1 if the object 'obj' provides iterator protocols, and 0 otherwise.
-=======
 /* Returns non-zero if the object 'obj' provides iterator protocols, and 0 otherwise.
->>>>>>> 3150754f
 
    This function always succeeds. */
 PyAPI_FUNC(int) PyIter_Check(PyObject *);
+
+/* Returns non-zero if the object 'obj' provides async iterator protocols, and 0 otherwise.
+
+   This function always succeeds. */
+PyAPI_FUNC(int) PyAiter_Check(PyObject *);
 
 /* Takes an iterator object and calls its tp_iternext slot,
    returning the next value.
