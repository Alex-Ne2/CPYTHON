--- conflicted
+++ resolved
@@ -211,6 +211,7 @@
 };
 
 const uint8_t _PyOpcode_InlineCacheEntries[256] = {
+    [BINARY_SUBSCR] = 5,
     [UNPACK_SEQUENCE] = 1,
     [LOAD_GLOBAL] = 5,
     [BINARY_OP] = 1,
@@ -249,15 +250,6 @@
 #define NB_INPLACE_TRUE_DIVIDE           24
 #define NB_INPLACE_XOR                   25
 
-<<<<<<< HEAD
-static const uint8_t _PyOpcode_InlineCacheEntries[256] = {
-    [BINARY_SUBSCR] = 5,
-    [UNPACK_SEQUENCE] = 1,
-    [BINARY_OP] = 1,
-};
-
-=======
->>>>>>> 4558af5a
 #define HAS_ARG(op) ((op) >= HAVE_ARGUMENT)
 
 /* Reserve some bytecodes for internal use in the compiler.
