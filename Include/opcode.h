--- conflicted
+++ resolved
@@ -177,25 +177,14 @@
 #define STORE_ATTR_INSTANCE_VALUE               86
 #define STORE_ATTR_SLOT                         87
 #define STORE_ATTR_WITH_HINT                    88
-<<<<<<< HEAD
-#define STORE_FAST__LOAD_FAST                  113
-#define STORE_FAST__STORE_FAST                 141
-#define STORE_SUBSCR_DICT                      143
-#define STORE_SUBSCR_LIST_INT                  153
-#define UNPACK_SEQUENCE_LIST                   154
-#define UNPACK_SEQUENCE_TUPLE                  158
-#define UNPACK_SEQUENCE_TWO_TUPLE              159
-#define SEND_GEN                               160
-=======
 #define STORE_FAST__LOAD_FAST                  111
 #define STORE_FAST__STORE_FAST                 112
 #define STORE_SUBSCR_DICT                      113
-#define STORE_SUBSCR_LIST_INT                  143
-#define UNPACK_SEQUENCE_LIST                   153
-#define UNPACK_SEQUENCE_TUPLE                  154
-#define UNPACK_SEQUENCE_TWO_TUPLE              158
-#define SEND_GEN                               159
->>>>>>> 58d2b30c
+#define STORE_SUBSCR_LIST_INT                  141
+#define UNPACK_SEQUENCE_LIST                   143
+#define UNPACK_SEQUENCE_TUPLE                  153
+#define UNPACK_SEQUENCE_TWO_TUPLE              154
+#define SEND_GEN                               158
 #define DO_TRACING                             255
 
 #define HAS_ARG(op) ((((op) >= HAVE_ARGUMENT) && (!IS_PSEUDO_OPCODE(op)))\
