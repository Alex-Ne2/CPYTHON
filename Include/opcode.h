--- conflicted
+++ resolved
@@ -179,7 +179,6 @@
 #define LOAD_GLOBAL_MODULE                      84
 #define STORE_ATTR_INSTANCE_VALUE               86
 #define STORE_ATTR_SLOT                         87
-<<<<<<< HEAD
 #define STORE_ATTR_WITH_HINT                    88
 #define STORE_FAST__LOAD_FAST                  113
 #define STORE_FAST__STORE_FAST                 143
@@ -188,17 +187,7 @@
 #define UNPACK_SEQUENCE_LIST                   158
 #define UNPACK_SEQUENCE_TUPLE                  159
 #define UNPACK_SEQUENCE_TWO_TUPLE              160
-=======
-#define STORE_ATTR_WITH_HINT                   113
-#define STORE_FAST__LOAD_FAST                  143
-#define STORE_FAST__STORE_FAST                 153
-#define STORE_SUBSCR_DICT                      154
-#define STORE_SUBSCR_LIST_INT                  158
-#define UNPACK_SEQUENCE_LIST                   159
-#define UNPACK_SEQUENCE_TUPLE                  160
-#define UNPACK_SEQUENCE_TWO_TUPLE              161
-#define SEND_GEN                               166
->>>>>>> 95cbb3d9
+#define SEND_GEN                               161
 #define DO_TRACING                             255
 
 #define HAS_ARG(op) ((((op) >= HAVE_ARGUMENT) && (!IS_PSEUDO_OPCODE(op)))\
