// Auto-generated by Tools/scripts/generate_opcode_h.py from Lib/opcode.py

#ifndef Py_OPCODE_H
#define Py_OPCODE_H
#ifdef __cplusplus
extern "C" {
#endif


/* Instruction opcodes for compiled code */
#define CACHE                                    0
#define POP_TOP                                  1
#define PUSH_NULL                                2
#define NOP                                      9
#define UNARY_POSITIVE                          10
#define UNARY_NEGATIVE                          11
#define UNARY_NOT                               12
#define UNARY_INVERT                            15
#define BINARY_SUBSCR                           25
#define GET_LEN                                 30
#define MATCH_MAPPING                           31
#define MATCH_SEQUENCE                          32
#define MATCH_KEYS                              33
#define PUSH_EXC_INFO                           35
#define CHECK_EXC_MATCH                         36
#define CHECK_EG_MATCH                          37
#define WITH_EXCEPT_START                       49
#define GET_AITER                               50
#define GET_ANEXT                               51
#define BEFORE_ASYNC_WITH                       52
#define BEFORE_WITH                             53
#define END_ASYNC_FOR                           54
#define STORE_SUBSCR                            60
#define DELETE_SUBSCR                           61
#define GET_ITER                                68
#define GET_YIELD_FROM_ITER                     69
#define PRINT_EXPR                              70
#define LOAD_BUILD_CLASS                        71
#define LOAD_ASSERTION_ERROR                    74
#define RETURN_GENERATOR                        75
#define LIST_TO_TUPLE                           82
#define RETURN_VALUE                            83
#define IMPORT_STAR                             84
#define SETUP_ANNOTATIONS                       85
#define ASYNC_GEN_WRAP                          87
#define PREP_RERAISE_STAR                       88
#define POP_EXCEPT                              89
#define HAVE_ARGUMENT                           90
#define STORE_NAME                              90
#define DELETE_NAME                             91
#define UNPACK_SEQUENCE                         92
#define FOR_ITER                                93
#define UNPACK_EX                               94
#define STORE_ATTR                              95
#define DELETE_ATTR                             96
#define STORE_GLOBAL                            97
#define DELETE_GLOBAL                           98
#define SWAP                                    99
#define LOAD_CONST                             100
#define LOAD_NAME                              101
#define BUILD_TUPLE                            102
#define BUILD_LIST                             103
#define BUILD_SET                              104
#define BUILD_MAP                              105
#define LOAD_ATTR                              106
#define COMPARE_OP                             107
#define IMPORT_NAME                            108
#define IMPORT_FROM                            109
#define JUMP_FORWARD                           110
#define JUMP_IF_FALSE_OR_POP                   111
#define JUMP_IF_TRUE_OR_POP                    112
#define POP_JUMP_FORWARD_IF_FALSE              114
#define POP_JUMP_FORWARD_IF_TRUE               115
#define LOAD_GLOBAL                            116
#define IS_OP                                  117
#define CONTAINS_OP                            118
#define RERAISE                                119
#define COPY                                   120
#define BINARY_OP                              122
#define SEND                                   123
#define LOAD_FAST                              124
#define STORE_FAST                             125
#define DELETE_FAST                            126
#define POP_JUMP_FORWARD_IF_NOT_NONE           128
#define POP_JUMP_FORWARD_IF_NONE               129
#define RAISE_VARARGS                          130
#define GET_AWAITABLE                          131
#define MAKE_FUNCTION                          132
#define BUILD_SLICE                            133
#define JUMP_BACKWARD_NO_INTERRUPT             134
#define MAKE_CELL                              135
#define LOAD_CLOSURE                           136
#define LOAD_DEREF                             137
#define STORE_DEREF                            138
#define DELETE_DEREF                           139
#define JUMP_BACKWARD                          140
#define CALL_FUNCTION_EX                       142
#define EXTENDED_ARG                           144
#define LIST_APPEND                            145
#define SET_ADD                                146
#define MAP_ADD                                147
#define LOAD_CLASSDEREF                        148
#define COPY_FREE_VARS                         149
#define YIELD_VALUE                            150
#define RESUME                                 151
#define MATCH_CLASS                            152
#define FORMAT_VALUE                           155
#define BUILD_CONST_KEY_MAP                    156
#define BUILD_STRING                           157
#define LOAD_METHOD                            160
#define LIST_EXTEND                            162
#define SET_UPDATE                             163
#define DICT_MERGE                             164
#define DICT_UPDATE                            165
#define CALL                                   171
#define KW_NAMES                               172
#define POP_JUMP_BACKWARD_IF_NOT_NONE          173
#define POP_JUMP_BACKWARD_IF_NONE              174
#define POP_JUMP_BACKWARD_IF_FALSE             175
#define POP_JUMP_BACKWARD_IF_TRUE              176
#define BINARY_OP_ADAPTIVE                       3
#define BINARY_OP_ADD_FLOAT                      4
#define BINARY_OP_ADD_INT                        5
#define BINARY_OP_ADD_UNICODE                    6
#define BINARY_OP_INPLACE_ADD_UNICODE            7
#define BINARY_OP_MULTIPLY_FLOAT                 8
#define BINARY_OP_MULTIPLY_INT                  13
#define BINARY_OP_SUBTRACT_FLOAT                14
#define BINARY_OP_SUBTRACT_INT                  16
#define BINARY_SUBSCR_ADAPTIVE                  17
#define BINARY_SUBSCR_DICT                      18
#define BINARY_SUBSCR_GETITEM                   19
#define BINARY_SUBSCR_LIST_INT                  20
#define BINARY_SUBSCR_TUPLE_INT                 21
#define CALL_ADAPTIVE                           22
#define CALL_PY_EXACT_ARGS                      23
#define CALL_PY_WITH_DEFAULTS                   24
<<<<<<< HEAD
#define COMPARE_OP_ADAPTIVE                     26
#define COMPARE_OP_FLOAT_JUMP                   27
#define COMPARE_OP_INT_JUMP                     28
#define COMPARE_OP_STR_JUMP                     29
#define EXTENDED_ARG_QUICK                      34
#define FOR_ITER_ADAPTIVE                       38
#define FOR_ITER_LIST                           39
#define FOR_ITER_RANGE                          40
#define JUMP_BACKWARD_QUICK                     41
#define LOAD_ATTR_ADAPTIVE                      42
#define LOAD_ATTR_INSTANCE_VALUE                43
#define LOAD_ATTR_MODULE                        44
#define LOAD_ATTR_SLOT                          45
#define LOAD_ATTR_WITH_HINT                     46
#define LOAD_CONST__LOAD_FAST                   47
#define LOAD_FAST__LOAD_CONST                   48
#define LOAD_FAST__LOAD_FAST                    55
#define LOAD_GLOBAL_ADAPTIVE                    56
#define LOAD_GLOBAL_BUILTIN                     57
#define LOAD_GLOBAL_MODULE                      58
#define LOAD_METHOD_ADAPTIVE                    59
#define LOAD_METHOD_CLASS                       62
#define LOAD_METHOD_MODULE                      63
#define LOAD_METHOD_NO_DICT                     64
#define LOAD_METHOD_WITH_DICT                   65
#define LOAD_METHOD_WITH_VALUES                 66
#define PRECALL_ADAPTIVE                        67
#define PRECALL_BOUND_METHOD                    72
#define PRECALL_BUILTIN_CLASS                   73
#define PRECALL_BUILTIN_FAST_WITH_KEYWORDS      76
#define PRECALL_METHOD_DESCRIPTOR_FAST_WITH_KEYWORDS  77
#define PRECALL_NO_KW_BUILTIN_FAST              78
#define PRECALL_NO_KW_BUILTIN_O                 79
#define PRECALL_NO_KW_ISINSTANCE                80
#define PRECALL_NO_KW_LEN                       81
#define PRECALL_NO_KW_LIST_APPEND              113
#define PRECALL_NO_KW_METHOD_DESCRIPTOR_FAST   121
#define PRECALL_NO_KW_METHOD_DESCRIPTOR_NOARGS 127
#define PRECALL_NO_KW_METHOD_DESCRIPTOR_O      141
#define PRECALL_NO_KW_STR_1                    143
#define PRECALL_NO_KW_TUPLE_1                  150
#define PRECALL_NO_KW_TYPE_1                   153
#define PRECALL_PYFUNC                         154
#define RESUME_QUICK                           158
#define STORE_ATTR_ADAPTIVE                    159
#define STORE_ATTR_INSTANCE_VALUE              161
#define STORE_ATTR_SLOT                        167
#define STORE_ATTR_WITH_HINT                   168
#define STORE_FAST__LOAD_FAST                  169
#define STORE_FAST__STORE_FAST                 170
#define STORE_SUBSCR_ADAPTIVE                  177
#define STORE_SUBSCR_DICT                      178
#define STORE_SUBSCR_LIST_INT                  179
#define UNPACK_SEQUENCE_ADAPTIVE               180
#define UNPACK_SEQUENCE_LIST                   181
#define UNPACK_SEQUENCE_TUPLE                  182
#define UNPACK_SEQUENCE_TWO_TUPLE              183
=======
#define CALL_BOUND_METHOD_EXACT_ARGS            26
#define CALL_BUILTIN_CLASS                      27
#define CALL_BUILTIN_FAST_WITH_KEYWORDS         28
#define CALL_METHOD_DESCRIPTOR_FAST_WITH_KEYWORDS  29
#define CALL_NO_KW_BUILTIN_FAST                 34
#define CALL_NO_KW_BUILTIN_O                    38
#define CALL_NO_KW_ISINSTANCE                   39
#define CALL_NO_KW_LEN                          40
#define CALL_NO_KW_LIST_APPEND                  41
#define CALL_NO_KW_METHOD_DESCRIPTOR_FAST       42
#define CALL_NO_KW_METHOD_DESCRIPTOR_NOARGS     43
#define CALL_NO_KW_METHOD_DESCRIPTOR_O          44
#define CALL_NO_KW_STR_1                        45
#define CALL_NO_KW_TUPLE_1                      46
#define CALL_NO_KW_TYPE_1                       47
#define COMPARE_OP_ADAPTIVE                     48
#define COMPARE_OP_FLOAT_JUMP                   55
#define COMPARE_OP_INT_JUMP                     56
#define COMPARE_OP_STR_JUMP                     57
#define EXTENDED_ARG_QUICK                      58
#define JUMP_BACKWARD_QUICK                     59
#define LOAD_ATTR_ADAPTIVE                      62
#define LOAD_ATTR_INSTANCE_VALUE                63
#define LOAD_ATTR_MODULE                        64
#define LOAD_ATTR_SLOT                          65
#define LOAD_ATTR_WITH_HINT                     66
#define LOAD_CONST__LOAD_FAST                   67
#define LOAD_FAST__LOAD_CONST                   72
#define LOAD_FAST__LOAD_FAST                    73
#define LOAD_GLOBAL_ADAPTIVE                    76
#define LOAD_GLOBAL_BUILTIN                     77
#define LOAD_GLOBAL_MODULE                      78
#define LOAD_METHOD_ADAPTIVE                    79
#define LOAD_METHOD_CLASS                       80
#define LOAD_METHOD_MODULE                      81
#define LOAD_METHOD_NO_DICT                     86
#define LOAD_METHOD_WITH_DICT                  113
#define LOAD_METHOD_WITH_VALUES                121
#define RESUME_QUICK                           127
#define STORE_ATTR_ADAPTIVE                    141
#define STORE_ATTR_INSTANCE_VALUE              143
#define STORE_ATTR_SLOT                        153
#define STORE_ATTR_WITH_HINT                   154
#define STORE_FAST__LOAD_FAST                  158
#define STORE_FAST__STORE_FAST                 159
#define STORE_SUBSCR_ADAPTIVE                  161
#define STORE_SUBSCR_DICT                      166
#define STORE_SUBSCR_LIST_INT                  167
#define UNPACK_SEQUENCE_ADAPTIVE               168
#define UNPACK_SEQUENCE_LIST                   169
#define UNPACK_SEQUENCE_TUPLE                  170
#define UNPACK_SEQUENCE_TWO_TUPLE              177
>>>>>>> 73473fde
#define DO_TRACING                             255

#define HAS_CONST(op) (false\
    || ((op) == 100) \
    || ((op) == 172) \
    )

#define NB_ADD                                   0
#define NB_AND                                   1
#define NB_FLOOR_DIVIDE                          2
#define NB_LSHIFT                                3
#define NB_MATRIX_MULTIPLY                       4
#define NB_MULTIPLY                              5
#define NB_REMAINDER                             6
#define NB_OR                                    7
#define NB_POWER                                 8
#define NB_RSHIFT                                9
#define NB_SUBTRACT                             10
#define NB_TRUE_DIVIDE                          11
#define NB_XOR                                  12
#define NB_INPLACE_ADD                          13
#define NB_INPLACE_AND                          14
#define NB_INPLACE_FLOOR_DIVIDE                 15
#define NB_INPLACE_LSHIFT                       16
#define NB_INPLACE_MATRIX_MULTIPLY              17
#define NB_INPLACE_MULTIPLY                     18
#define NB_INPLACE_REMAINDER                    19
#define NB_INPLACE_OR                           20
#define NB_INPLACE_POWER                        21
#define NB_INPLACE_RSHIFT                       22
#define NB_INPLACE_SUBTRACT                     23
#define NB_INPLACE_TRUE_DIVIDE                  24
#define NB_INPLACE_XOR                          25

#define HAS_ARG(op) ((op) >= HAVE_ARGUMENT)

/* Reserve some bytecodes for internal use in the compiler.
 * The value of 240 is arbitrary. */
#define IS_ARTIFICIAL(op) ((op) > 240)

#ifdef __cplusplus
}
#endif
#endif /* !Py_OPCODE_H */<|MERGE_RESOLUTION|>--- conflicted
+++ resolved
@@ -135,65 +135,6 @@
 #define CALL_ADAPTIVE                           22
 #define CALL_PY_EXACT_ARGS                      23
 #define CALL_PY_WITH_DEFAULTS                   24
-<<<<<<< HEAD
-#define COMPARE_OP_ADAPTIVE                     26
-#define COMPARE_OP_FLOAT_JUMP                   27
-#define COMPARE_OP_INT_JUMP                     28
-#define COMPARE_OP_STR_JUMP                     29
-#define EXTENDED_ARG_QUICK                      34
-#define FOR_ITER_ADAPTIVE                       38
-#define FOR_ITER_LIST                           39
-#define FOR_ITER_RANGE                          40
-#define JUMP_BACKWARD_QUICK                     41
-#define LOAD_ATTR_ADAPTIVE                      42
-#define LOAD_ATTR_INSTANCE_VALUE                43
-#define LOAD_ATTR_MODULE                        44
-#define LOAD_ATTR_SLOT                          45
-#define LOAD_ATTR_WITH_HINT                     46
-#define LOAD_CONST__LOAD_FAST                   47
-#define LOAD_FAST__LOAD_CONST                   48
-#define LOAD_FAST__LOAD_FAST                    55
-#define LOAD_GLOBAL_ADAPTIVE                    56
-#define LOAD_GLOBAL_BUILTIN                     57
-#define LOAD_GLOBAL_MODULE                      58
-#define LOAD_METHOD_ADAPTIVE                    59
-#define LOAD_METHOD_CLASS                       62
-#define LOAD_METHOD_MODULE                      63
-#define LOAD_METHOD_NO_DICT                     64
-#define LOAD_METHOD_WITH_DICT                   65
-#define LOAD_METHOD_WITH_VALUES                 66
-#define PRECALL_ADAPTIVE                        67
-#define PRECALL_BOUND_METHOD                    72
-#define PRECALL_BUILTIN_CLASS                   73
-#define PRECALL_BUILTIN_FAST_WITH_KEYWORDS      76
-#define PRECALL_METHOD_DESCRIPTOR_FAST_WITH_KEYWORDS  77
-#define PRECALL_NO_KW_BUILTIN_FAST              78
-#define PRECALL_NO_KW_BUILTIN_O                 79
-#define PRECALL_NO_KW_ISINSTANCE                80
-#define PRECALL_NO_KW_LEN                       81
-#define PRECALL_NO_KW_LIST_APPEND              113
-#define PRECALL_NO_KW_METHOD_DESCRIPTOR_FAST   121
-#define PRECALL_NO_KW_METHOD_DESCRIPTOR_NOARGS 127
-#define PRECALL_NO_KW_METHOD_DESCRIPTOR_O      141
-#define PRECALL_NO_KW_STR_1                    143
-#define PRECALL_NO_KW_TUPLE_1                  150
-#define PRECALL_NO_KW_TYPE_1                   153
-#define PRECALL_PYFUNC                         154
-#define RESUME_QUICK                           158
-#define STORE_ATTR_ADAPTIVE                    159
-#define STORE_ATTR_INSTANCE_VALUE              161
-#define STORE_ATTR_SLOT                        167
-#define STORE_ATTR_WITH_HINT                   168
-#define STORE_FAST__LOAD_FAST                  169
-#define STORE_FAST__STORE_FAST                 170
-#define STORE_SUBSCR_ADAPTIVE                  177
-#define STORE_SUBSCR_DICT                      178
-#define STORE_SUBSCR_LIST_INT                  179
-#define UNPACK_SEQUENCE_ADAPTIVE               180
-#define UNPACK_SEQUENCE_LIST                   181
-#define UNPACK_SEQUENCE_TUPLE                  182
-#define UNPACK_SEQUENCE_TWO_TUPLE              183
-=======
 #define CALL_BOUND_METHOD_EXACT_ARGS            26
 #define CALL_BUILTIN_CLASS                      27
 #define CALL_BUILTIN_FAST_WITH_KEYWORDS         28
@@ -214,39 +155,41 @@
 #define COMPARE_OP_INT_JUMP                     56
 #define COMPARE_OP_STR_JUMP                     57
 #define EXTENDED_ARG_QUICK                      58
-#define JUMP_BACKWARD_QUICK                     59
-#define LOAD_ATTR_ADAPTIVE                      62
-#define LOAD_ATTR_INSTANCE_VALUE                63
-#define LOAD_ATTR_MODULE                        64
-#define LOAD_ATTR_SLOT                          65
-#define LOAD_ATTR_WITH_HINT                     66
-#define LOAD_CONST__LOAD_FAST                   67
-#define LOAD_FAST__LOAD_CONST                   72
-#define LOAD_FAST__LOAD_FAST                    73
-#define LOAD_GLOBAL_ADAPTIVE                    76
-#define LOAD_GLOBAL_BUILTIN                     77
-#define LOAD_GLOBAL_MODULE                      78
-#define LOAD_METHOD_ADAPTIVE                    79
-#define LOAD_METHOD_CLASS                       80
-#define LOAD_METHOD_MODULE                      81
-#define LOAD_METHOD_NO_DICT                     86
-#define LOAD_METHOD_WITH_DICT                  113
-#define LOAD_METHOD_WITH_VALUES                121
-#define RESUME_QUICK                           127
-#define STORE_ATTR_ADAPTIVE                    141
-#define STORE_ATTR_INSTANCE_VALUE              143
-#define STORE_ATTR_SLOT                        153
-#define STORE_ATTR_WITH_HINT                   154
-#define STORE_FAST__LOAD_FAST                  158
-#define STORE_FAST__STORE_FAST                 159
-#define STORE_SUBSCR_ADAPTIVE                  161
-#define STORE_SUBSCR_DICT                      166
-#define STORE_SUBSCR_LIST_INT                  167
-#define UNPACK_SEQUENCE_ADAPTIVE               168
-#define UNPACK_SEQUENCE_LIST                   169
-#define UNPACK_SEQUENCE_TUPLE                  170
-#define UNPACK_SEQUENCE_TWO_TUPLE              177
->>>>>>> 73473fde
+#define FOR_ITER_ADAPTIVE                       59
+#define FOR_ITER_LIST                           62
+#define FOR_ITER_RANGE                          63
+#define JUMP_BACKWARD_QUICK                     64
+#define LOAD_ATTR_ADAPTIVE                      65
+#define LOAD_ATTR_INSTANCE_VALUE                66
+#define LOAD_ATTR_MODULE                        67
+#define LOAD_ATTR_SLOT                          72
+#define LOAD_ATTR_WITH_HINT                     73
+#define LOAD_CONST__LOAD_FAST                   76
+#define LOAD_FAST__LOAD_CONST                   77
+#define LOAD_FAST__LOAD_FAST                    78
+#define LOAD_GLOBAL_ADAPTIVE                    79
+#define LOAD_GLOBAL_BUILTIN                     80
+#define LOAD_GLOBAL_MODULE                      81
+#define LOAD_METHOD_ADAPTIVE                    86
+#define LOAD_METHOD_CLASS                      113
+#define LOAD_METHOD_MODULE                     121
+#define LOAD_METHOD_NO_DICT                    127
+#define LOAD_METHOD_WITH_DICT                  141
+#define LOAD_METHOD_WITH_VALUES                143
+#define RESUME_QUICK                           153
+#define STORE_ATTR_ADAPTIVE                    154
+#define STORE_ATTR_INSTANCE_VALUE              158
+#define STORE_ATTR_SLOT                        159
+#define STORE_ATTR_WITH_HINT                   161
+#define STORE_FAST__LOAD_FAST                  166
+#define STORE_FAST__STORE_FAST                 167
+#define STORE_SUBSCR_ADAPTIVE                  168
+#define STORE_SUBSCR_DICT                      169
+#define STORE_SUBSCR_LIST_INT                  170
+#define UNPACK_SEQUENCE_ADAPTIVE               177
+#define UNPACK_SEQUENCE_LIST                   178
+#define UNPACK_SEQUENCE_TUPLE                  179
+#define UNPACK_SEQUENCE_TWO_TUPLE              180
 #define DO_TRACING                             255
 
 #define HAS_CONST(op) (false\
