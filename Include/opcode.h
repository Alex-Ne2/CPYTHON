/* Auto-generated by Tools/scripts/generate_opcode_h.py from Lib/opcode.py */
#ifndef Py_OPCODE_H
#define Py_OPCODE_H
#ifdef __cplusplus
extern "C" {
#endif


/* Instruction opcodes for compiled code */
#define POP_TOP                           1
#define ROT_TWO                           2
#define ROT_THREE                         3
#define DUP_TOP                           4
#define DUP_TOP_TWO                       5
#define ROT_FOUR                          6
#define NOP                               9
#define UNARY_POSITIVE                   10
#define UNARY_NEGATIVE                   11
#define UNARY_NOT                        12
#define UNARY_INVERT                     15
#define BINARY_SUBSCR                    25
#define GET_LEN                          30
#define MATCH_MAPPING                    31
#define MATCH_SEQUENCE                   32
#define MATCH_KEYS                       33
#define PUSH_EXC_INFO                    35
#define POP_EXCEPT_AND_RERAISE           37
#define WITH_EXCEPT_START                49
#define GET_AITER                        50
#define GET_ANEXT                        51
#define BEFORE_ASYNC_WITH                52
#define BEFORE_WITH                      53
#define END_ASYNC_FOR                    54
#define STORE_SUBSCR                     60
#define DELETE_SUBSCR                    61
#define GET_ITER                         68
#define GET_YIELD_FROM_ITER              69
#define PRINT_EXPR                       70
#define LOAD_BUILD_CLASS                 71
#define YIELD_FROM                       72
#define GET_AWAITABLE                    73
#define LOAD_ASSERTION_ERROR             74
#define LIST_TO_TUPLE                    82
#define RETURN_VALUE                     83
#define IMPORT_STAR                      84
#define SETUP_ANNOTATIONS                85
#define YIELD_VALUE                      86
#define POP_EXCEPT                       89
#define HAVE_ARGUMENT                    90
#define STORE_NAME                       90
#define DELETE_NAME                      91
#define UNPACK_SEQUENCE                  92
#define FOR_ITER                         93
#define UNPACK_EX                        94
#define STORE_ATTR                       95
#define DELETE_ATTR                      96
#define STORE_GLOBAL                     97
#define DELETE_GLOBAL                    98
#define ROT_N                            99
#define LOAD_CONST                      100
#define LOAD_NAME                       101
#define BUILD_TUPLE                     102
#define BUILD_LIST                      103
#define BUILD_SET                       104
#define BUILD_MAP                       105
#define LOAD_ATTR                       106
#define COMPARE_OP                      107
#define IMPORT_NAME                     108
#define IMPORT_FROM                     109
#define JUMP_FORWARD                    110
#define JUMP_IF_FALSE_OR_POP            111
#define JUMP_IF_TRUE_OR_POP             112
#define JUMP_ABSOLUTE                   113
#define POP_JUMP_IF_FALSE               114
#define POP_JUMP_IF_TRUE                115
#define LOAD_GLOBAL                     116
#define IS_OP                           117
#define CONTAINS_OP                     118
#define RERAISE                         119
#define COPY                            120
#define JUMP_IF_NOT_EXC_MATCH           121
#define BINARY_OP                       122
#define LOAD_FAST                       124
#define STORE_FAST                      125
#define DELETE_FAST                     126
#define GEN_START                       129
#define RAISE_VARARGS                   130
#define CALL_FUNCTION                   131
#define MAKE_FUNCTION                   132
#define BUILD_SLICE                     133
#define MAKE_CELL                       135
#define LOAD_CLOSURE                    136
#define LOAD_DEREF                      137
#define STORE_DEREF                     138
#define DELETE_DEREF                    139
#define CALL_FUNCTION_KW                141
#define CALL_FUNCTION_EX                142
#define EXTENDED_ARG                    144
#define LIST_APPEND                     145
#define SET_ADD                         146
#define MAP_ADD                         147
#define LOAD_CLASSDEREF                 148
#define MATCH_CLASS                     152
#define FORMAT_VALUE                    155
#define BUILD_CONST_KEY_MAP             156
#define BUILD_STRING                    157
#define LOAD_METHOD                     160
#define CALL_METHOD                     161
#define LIST_EXTEND                     162
#define SET_UPDATE                      163
#define DICT_MERGE                      164
#define DICT_UPDATE                     165
#define CALL_METHOD_KW                  166
#define BINARY_OP_ADAPTIVE                7
#define BINARY_OP_ADD_INT                 8
#define BINARY_OP_ADD_FLOAT              13
#define BINARY_OP_ADD_UNICODE            14
#define BINARY_OP_INPLACE_ADD_UNICODE    16
#define BINARY_OP_MULTIPLY_INT           17
#define BINARY_OP_MULTIPLY_FLOAT         18
<<<<<<< HEAD
#define BINARY_SUBSCR_ADAPTIVE           19
#define BINARY_SUBSCR_GETITEM            20
#define BINARY_SUBSCR_LIST_INT           21
#define BINARY_SUBSCR_TUPLE_INT          22
#define BINARY_SUBSCR_DICT               23
#define CALL_FUNCTION_ADAPTIVE           24
#define CALL_FUNCTION_BUILTIN_O          26
#define CALL_FUNCTION_BUILTIN_FAST       27
#define CALL_FUNCTION_LEN                28
#define CALL_FUNCTION_ISINSTANCE         29
#define CALL_FUNCTION_PY_SIMPLE          34
#define JUMP_ABSOLUTE_QUICK              36
#define LOAD_ATTR_ADAPTIVE               38
#define LOAD_ATTR_INSTANCE_VALUE         39
#define LOAD_ATTR_WITH_HINT              40
#define LOAD_ATTR_SLOT                   41
#define LOAD_ATTR_MODULE                 42
#define LOAD_GLOBAL_ADAPTIVE             43
#define LOAD_GLOBAL_MODULE               44
#define LOAD_GLOBAL_BUILTIN              45
#define LOAD_METHOD_ADAPTIVE             46
#define LOAD_METHOD_CACHED               47
#define LOAD_METHOD_CLASS                48
#define LOAD_METHOD_MODULE               55
#define LOAD_METHOD_NO_DICT              56
#define STORE_ATTR_ADAPTIVE              57
#define STORE_ATTR_INSTANCE_VALUE        58
#define STORE_ATTR_SLOT                  59
#define STORE_ATTR_WITH_HINT             62
#define LOAD_FAST__LOAD_FAST             63
#define STORE_FAST__LOAD_FAST            64
#define LOAD_FAST__LOAD_CONST            65
#define LOAD_CONST__LOAD_FAST            66
#define STORE_FAST__STORE_FAST           67
=======
#define BINARY_OP_SUBTRACT_INT           19
#define BINARY_OP_SUBTRACT_FLOAT         20
#define BINARY_SUBSCR_ADAPTIVE           21
#define BINARY_SUBSCR_LIST_INT           22
#define BINARY_SUBSCR_TUPLE_INT          23
#define BINARY_SUBSCR_DICT               24
#define CALL_FUNCTION_ADAPTIVE           26
#define CALL_FUNCTION_BUILTIN_O          27
#define CALL_FUNCTION_BUILTIN_FAST       28
#define CALL_FUNCTION_LEN                29
#define CALL_FUNCTION_ISINSTANCE         34
#define CALL_FUNCTION_PY_SIMPLE          36
#define JUMP_ABSOLUTE_QUICK              38
#define LOAD_ATTR_ADAPTIVE               39
#define LOAD_ATTR_INSTANCE_VALUE         40
#define LOAD_ATTR_WITH_HINT              41
#define LOAD_ATTR_SLOT                   42
#define LOAD_ATTR_MODULE                 43
#define LOAD_GLOBAL_ADAPTIVE             44
#define LOAD_GLOBAL_MODULE               45
#define LOAD_GLOBAL_BUILTIN              46
#define LOAD_METHOD_ADAPTIVE             47
#define LOAD_METHOD_CACHED               48
#define LOAD_METHOD_CLASS                55
#define LOAD_METHOD_MODULE               56
#define LOAD_METHOD_NO_DICT              57
#define STORE_ATTR_ADAPTIVE              58
#define STORE_ATTR_INSTANCE_VALUE        59
#define STORE_ATTR_SLOT                  62
#define STORE_ATTR_WITH_HINT             63
#define LOAD_FAST__LOAD_FAST             64
#define STORE_FAST__LOAD_FAST            65
#define LOAD_FAST__LOAD_CONST            66
#define LOAD_CONST__LOAD_FAST            67
#define STORE_FAST__STORE_FAST           75
>>>>>>> 5275e59c
#define DO_TRACING                      255
#ifdef NEED_OPCODE_JUMP_TABLES
static uint32_t _PyOpcode_RelativeJump[8] = {
    0U,
    0U,
    536870912U,
    16384U,
    0U,
    0U,
    0U,
    0U,
};
static uint32_t _PyOpcode_Jump[8] = {
    0U,
    0U,
    536870912U,
    34586624U,
    0U,
    0U,
    0U,
    0U,
};
#endif /* OPCODE_TABLES */

#define HAS_CONST(op) (false\
    || ((op) == 100) \
    )

#define NB_ADD                            0
#define NB_AND                            1
#define NB_FLOOR_DIVIDE                   2
#define NB_LSHIFT                         3
#define NB_MATRIX_MULTIPLY                4
#define NB_MULTIPLY                       5
#define NB_REMAINDER                      6
#define NB_OR                             7
#define NB_POWER                          8
#define NB_RSHIFT                         9
#define NB_SUBTRACT                      10
#define NB_TRUE_DIVIDE                   11
#define NB_XOR                           12
#define NB_INPLACE_ADD                   13
#define NB_INPLACE_AND                   14
#define NB_INPLACE_FLOOR_DIVIDE          15
#define NB_INPLACE_LSHIFT                16
#define NB_INPLACE_MATRIX_MULTIPLY       17
#define NB_INPLACE_MULTIPLY              18
#define NB_INPLACE_REMAINDER             19
#define NB_INPLACE_OR                    20
#define NB_INPLACE_POWER                 21
#define NB_INPLACE_RSHIFT                22
#define NB_INPLACE_SUBTRACT              23
#define NB_INPLACE_TRUE_DIVIDE           24
#define NB_INPLACE_XOR                   25

#define HAS_ARG(op) ((op) >= HAVE_ARGUMENT)

/* Reserve some bytecodes for internal use in the compiler.
 * The value of 240 is arbitrary. */
#define IS_ARTIFICIAL(op) ((op) > 240)

#ifdef __cplusplus
}
#endif
#endif /* !Py_OPCODE_H */<|MERGE_RESOLUTION|>--- conflicted
+++ resolved
@@ -118,78 +118,42 @@
 #define BINARY_OP_INPLACE_ADD_UNICODE    16
 #define BINARY_OP_MULTIPLY_INT           17
 #define BINARY_OP_MULTIPLY_FLOAT         18
-<<<<<<< HEAD
-#define BINARY_SUBSCR_ADAPTIVE           19
-#define BINARY_SUBSCR_GETITEM            20
-#define BINARY_SUBSCR_LIST_INT           21
-#define BINARY_SUBSCR_TUPLE_INT          22
-#define BINARY_SUBSCR_DICT               23
-#define CALL_FUNCTION_ADAPTIVE           24
-#define CALL_FUNCTION_BUILTIN_O          26
-#define CALL_FUNCTION_BUILTIN_FAST       27
-#define CALL_FUNCTION_LEN                28
-#define CALL_FUNCTION_ISINSTANCE         29
-#define CALL_FUNCTION_PY_SIMPLE          34
-#define JUMP_ABSOLUTE_QUICK              36
-#define LOAD_ATTR_ADAPTIVE               38
-#define LOAD_ATTR_INSTANCE_VALUE         39
-#define LOAD_ATTR_WITH_HINT              40
-#define LOAD_ATTR_SLOT                   41
-#define LOAD_ATTR_MODULE                 42
-#define LOAD_GLOBAL_ADAPTIVE             43
-#define LOAD_GLOBAL_MODULE               44
-#define LOAD_GLOBAL_BUILTIN              45
-#define LOAD_METHOD_ADAPTIVE             46
-#define LOAD_METHOD_CACHED               47
-#define LOAD_METHOD_CLASS                48
-#define LOAD_METHOD_MODULE               55
-#define LOAD_METHOD_NO_DICT              56
-#define STORE_ATTR_ADAPTIVE              57
-#define STORE_ATTR_INSTANCE_VALUE        58
-#define STORE_ATTR_SLOT                  59
-#define STORE_ATTR_WITH_HINT             62
-#define LOAD_FAST__LOAD_FAST             63
-#define STORE_FAST__LOAD_FAST            64
-#define LOAD_FAST__LOAD_CONST            65
-#define LOAD_CONST__LOAD_FAST            66
-#define STORE_FAST__STORE_FAST           67
-=======
 #define BINARY_OP_SUBTRACT_INT           19
 #define BINARY_OP_SUBTRACT_FLOAT         20
 #define BINARY_SUBSCR_ADAPTIVE           21
-#define BINARY_SUBSCR_LIST_INT           22
-#define BINARY_SUBSCR_TUPLE_INT          23
-#define BINARY_SUBSCR_DICT               24
-#define CALL_FUNCTION_ADAPTIVE           26
-#define CALL_FUNCTION_BUILTIN_O          27
-#define CALL_FUNCTION_BUILTIN_FAST       28
-#define CALL_FUNCTION_LEN                29
-#define CALL_FUNCTION_ISINSTANCE         34
-#define CALL_FUNCTION_PY_SIMPLE          36
-#define JUMP_ABSOLUTE_QUICK              38
-#define LOAD_ATTR_ADAPTIVE               39
-#define LOAD_ATTR_INSTANCE_VALUE         40
-#define LOAD_ATTR_WITH_HINT              41
-#define LOAD_ATTR_SLOT                   42
-#define LOAD_ATTR_MODULE                 43
-#define LOAD_GLOBAL_ADAPTIVE             44
-#define LOAD_GLOBAL_MODULE               45
-#define LOAD_GLOBAL_BUILTIN              46
-#define LOAD_METHOD_ADAPTIVE             47
-#define LOAD_METHOD_CACHED               48
-#define LOAD_METHOD_CLASS                55
-#define LOAD_METHOD_MODULE               56
-#define LOAD_METHOD_NO_DICT              57
-#define STORE_ATTR_ADAPTIVE              58
-#define STORE_ATTR_INSTANCE_VALUE        59
-#define STORE_ATTR_SLOT                  62
-#define STORE_ATTR_WITH_HINT             63
-#define LOAD_FAST__LOAD_FAST             64
-#define STORE_FAST__LOAD_FAST            65
-#define LOAD_FAST__LOAD_CONST            66
-#define LOAD_CONST__LOAD_FAST            67
-#define STORE_FAST__STORE_FAST           75
->>>>>>> 5275e59c
+#define BINARY_SUBSCR_GETITEM            22
+#define BINARY_SUBSCR_LIST_INT           23
+#define BINARY_SUBSCR_TUPLE_INT          24
+#define BINARY_SUBSCR_DICT               26
+#define CALL_FUNCTION_ADAPTIVE           27
+#define CALL_FUNCTION_BUILTIN_O          28
+#define CALL_FUNCTION_BUILTIN_FAST       29
+#define CALL_FUNCTION_LEN                34
+#define CALL_FUNCTION_ISINSTANCE         36
+#define CALL_FUNCTION_PY_SIMPLE          38
+#define JUMP_ABSOLUTE_QUICK              39
+#define LOAD_ATTR_ADAPTIVE               40
+#define LOAD_ATTR_INSTANCE_VALUE         41
+#define LOAD_ATTR_WITH_HINT              42
+#define LOAD_ATTR_SLOT                   43
+#define LOAD_ATTR_MODULE                 44
+#define LOAD_GLOBAL_ADAPTIVE             45
+#define LOAD_GLOBAL_MODULE               46
+#define LOAD_GLOBAL_BUILTIN              47
+#define LOAD_METHOD_ADAPTIVE             48
+#define LOAD_METHOD_CACHED               55
+#define LOAD_METHOD_CLASS                56
+#define LOAD_METHOD_MODULE               57
+#define LOAD_METHOD_NO_DICT              58
+#define STORE_ATTR_ADAPTIVE              59
+#define STORE_ATTR_INSTANCE_VALUE        62
+#define STORE_ATTR_SLOT                  63
+#define STORE_ATTR_WITH_HINT             64
+#define LOAD_FAST__LOAD_FAST             65
+#define STORE_FAST__LOAD_FAST            66
+#define LOAD_FAST__LOAD_CONST            67
+#define LOAD_CONST__LOAD_FAST            75
+#define STORE_FAST__STORE_FAST           76
 #define DO_TRACING                      255
 #ifdef NEED_OPCODE_JUMP_TABLES
 static uint32_t _PyOpcode_RelativeJump[8] = {
