--- conflicted
+++ resolved
@@ -147,7 +147,6 @@
 #define LOAD_GLOBAL_MODULE               45
 #define LOAD_GLOBAL_BUILTIN              46
 #define LOAD_METHOD_ADAPTIVE             47
-<<<<<<< HEAD
 #define LOAD_METHOD_CLASS                48
 #define LOAD_METHOD_MODULE               55
 #define LOAD_METHOD_NO_DICT              56
@@ -183,43 +182,7 @@
 #define LOAD_FAST__LOAD_CONST           170
 #define LOAD_CONST__LOAD_FAST           173
 #define STORE_FAST__STORE_FAST          174
-=======
-#define LOAD_METHOD_CACHED               48
-#define LOAD_METHOD_CLASS                55
-#define LOAD_METHOD_MODULE               56
-#define LOAD_METHOD_NO_DICT              57
-#define PRECALL_ADAPTIVE                 58
-#define PRECALL_BUILTIN_CLASS            59
-#define PRECALL_NO_KW_BUILTIN_O          62
-#define PRECALL_NO_KW_BUILTIN_FAST       63
-#define PRECALL_BUILTIN_FAST_WITH_KEYWORDS  64
-#define PRECALL_NO_KW_LEN                65
-#define PRECALL_NO_KW_ISINSTANCE         66
-#define PRECALL_NO_KW_LIST_APPEND        67
-#define PRECALL_NO_KW_METHOD_DESCRIPTOR_O  72
-#define PRECALL_NO_KW_METHOD_DESCRIPTOR_NOARGS  76
-#define PRECALL_NO_KW_STR_1              77
-#define PRECALL_NO_KW_TUPLE_1            78
-#define PRECALL_NO_KW_TYPE_1             79
-#define PRECALL_NO_KW_METHOD_DESCRIPTOR_FAST  80
-#define PRECALL_BOUND_METHOD             81
-#define PRECALL_PYFUNC                  131
-#define RESUME_QUICK                    140
-#define STORE_ATTR_ADAPTIVE             141
-#define STORE_ATTR_INSTANCE_VALUE       143
-#define STORE_ATTR_SLOT                 150
-#define STORE_ATTR_WITH_HINT            153
-#define UNPACK_SEQUENCE_ADAPTIVE        154
-#define UNPACK_SEQUENCE_LIST            158
-#define UNPACK_SEQUENCE_TUPLE           159
-#define UNPACK_SEQUENCE_TWO_TUPLE       161
-#define LOAD_FAST__LOAD_FAST            167
-#define STORE_FAST__LOAD_FAST           168
-#define LOAD_FAST__LOAD_CONST           169
-#define LOAD_CONST__LOAD_FAST           170
-#define STORE_FAST__STORE_FAST          173
-#define LOAD_FAST__LOAD_ATTR_INSTANCE_VALUE 174
->>>>>>> 4dc74631
+#define LOAD_FAST__LOAD_ATTR_INSTANCE_VALUE 175
 #define DO_TRACING                      255
 #ifdef NEED_OPCODE_JUMP_TABLES
 static uint32_t _PyOpcode_RelativeJump[8] = {
