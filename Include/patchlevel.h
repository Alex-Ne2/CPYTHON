--- conflicted
+++ resolved
@@ -19,23 +19,11 @@
 #define PY_MAJOR_VERSION        3
 #define PY_MINOR_VERSION        11
 #define PY_MICRO_VERSION        0
-<<<<<<< HEAD
 #define PY_RELEASE_LEVEL        PY_RELEASE_LEVEL_ALPHA
 #define PY_RELEASE_SERIAL       3
 
 /* Version as a string */
-<<<<<<< HEAD
-#define PY_VERSION              "3.11.0a0"
-=======
-#define PY_RELEASE_LEVEL        PY_RELEASE_LEVEL_BETA
-#define PY_RELEASE_SERIAL       1
-
-/* Version as a string */
-#define PY_VERSION              "3.10.0b1+"
->>>>>>> origin/3.10
-=======
 #define PY_VERSION              "3.11.0a3+"
->>>>>>> 13cb9c98
 /*--end constants--*/
 
 /* Version as a single 4-byte hex number, e.g. 0x010502B2 == 1.5.2b2.
