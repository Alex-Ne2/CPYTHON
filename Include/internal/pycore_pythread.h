--- conflicted
+++ resolved
@@ -82,16 +82,6 @@
     struct llist_node handles;
 };
 
-<<<<<<< HEAD
-/* Hangs the thread indefinitely without exiting it.
- *
- * bpo-42969: There is no safe way to exit a thread other than returning
- * normally from its start function.  This is used during finalization in lieu
- * of actually exiting the thread.  Since the program is expected to terminate
- * soon anyway, it does not matter if the thread stack stays around until then.
- */
-void _Py_NO_RETURN PyThread_hang_thread(void);
-=======
 #define _pythread_RUNTIME_INIT(pythread) \
     { \
         .handles = LLIST_INIT(pythread.handles), \
@@ -162,7 +152,15 @@
  * a non-zero value on failure.
  */
 PyAPI_FUNC(int) PyThread_detach_thread(PyThread_handle_t);
->>>>>>> 46f5cbca
+/*
+ * Hangs the thread indefinitely without exiting it.
+ *
+ * gh-87135: There is no safe way to exit a thread other than returning
+ * normally from its start function.  This is used during finalization in lieu
+ * of actually exiting the thread.  Since the program is expected to terminate
+ * soon anyway, it does not matter if the thread stack stays around until then.
+ */
+void _Py_NO_RETURN PyThread_hang_thread(void);
 
 #ifdef __cplusplus
 }
