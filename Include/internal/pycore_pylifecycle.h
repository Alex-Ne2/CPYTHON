--- conflicted
+++ resolved
@@ -123,12 +123,7 @@
     const PyConfig *config,
     const struct _PyArgv *args);
 
-<<<<<<< HEAD
-PyAPI_FUNC(const wchar_t *) _Py_GetStdlibDir(const PyConfig *);
-PyAPI_FUNC(bool) _Py_IsInstalled(const PyConfig *);
-=======
 PyAPI_FUNC(wchar_t *) _Py_GetStdlibDir(void);
->>>>>>> 034f6079
 
 PyAPI_FUNC(int) _Py_HandleSystemExit(int *exitcode_p);
 
