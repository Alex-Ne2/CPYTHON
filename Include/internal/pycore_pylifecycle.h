#ifndef Py_INTERNAL_LIFECYCLE_H
#define Py_INTERNAL_LIFECYCLE_H
#ifdef __cplusplus
extern "C" {
#endif

#ifndef Py_BUILD_CORE
#  error "this header requires Py_BUILD_CORE define"
#endif

<<<<<<< HEAD
#ifdef HAVE_SIGNAL_H
#include <signal.h>
#endif

#ifndef NSIG
# if defined(_NSIG)
#  define NSIG _NSIG            /* For BSD/SysV */
# elif defined(_SIGMAX)
#  define NSIG (_SIGMAX + 1)    /* For QNX */
# elif defined(SIGMAX)
#  define NSIG (SIGMAX + 1)     /* For djgpp */
# else
#  define NSIG 64               /* Use a reasonable default value */
# endif
#endif
=======
#include "pycore_runtime.h"       // _PyRuntimeState
>>>>>>> b4fc44bb

/* Forward declarations */
struct _PyArgv;
struct pyruntimestate;

/* True if the main interpreter thread exited due to an unhandled
 * KeyboardInterrupt exception, suggesting the user pressed ^C. */
PyAPI_DATA(int) _Py_UnhandledKeyboardInterrupt;

extern int _Py_SetFileSystemEncoding(
    const char *encoding,
    const char *errors);
extern void _Py_ClearFileSystemEncoding(void);
extern PyStatus _PyUnicode_InitEncodings(PyThreadState *tstate);
#ifdef MS_WINDOWS
extern int _PyUnicode_EnableLegacyWindowsFSEncoding(void);
#endif

PyAPI_FUNC(void) _Py_ClearStandardStreamEncoding(void);

PyAPI_FUNC(int) _Py_IsLocaleCoercionTarget(const char *ctype_loc);

/* Various one-time initializers */

extern PyStatus _PyUnicode_Init(PyInterpreterState *interp);
extern PyStatus _PyBytes_Init(PyInterpreterState *interp);
extern int _PyStructSequence_Init(void);
extern int _PyLong_Init(PyInterpreterState *interp);
extern PyStatus _PyTuple_Init(PyInterpreterState *interp);
extern PyStatus _PyFaulthandler_Init(int enable);
extern int _PyTraceMalloc_Init(int enable);
extern PyObject * _PyBuiltin_Init(PyInterpreterState *interp);
extern PyStatus _PySys_Create(
    PyThreadState *tstate,
    PyObject **sysmod_p);
extern PyStatus _PySys_ReadPreinitWarnOptions(PyWideStringList *options);
extern PyStatus _PySys_ReadPreinitXOptions(PyConfig *config);
extern int _PySys_UpdateConfig(PyThreadState *tstate);
extern PyStatus _PyExc_Init(PyInterpreterState *interp);
extern PyStatus _PyErr_Init(void);
extern PyStatus _PyBuiltins_AddExceptions(PyObject * bltinmod);
extern int _PyFloat_Init(void);
extern PyStatus _Py_HashRandomization_Init(const PyConfig *);

extern PyStatus _PyTypes_Init(void);
extern PyStatus _PyTypes_InitSlotDefs(void);
extern PyStatus _PyImportZip_Init(PyThreadState *tstate);
extern PyStatus _PyGC_Init(PyInterpreterState *interp);
extern PyStatus _PyAtExit_Init(PyInterpreterState *interp);


/* Various internal finalizers */

extern void _PyFrame_Fini(PyInterpreterState *interp);
extern void _PyDict_Fini(PyInterpreterState *interp);
extern void _PyTuple_Fini(PyInterpreterState *interp);
extern void _PyList_Fini(PyInterpreterState *interp);
extern void _PyBytes_Fini(PyInterpreterState *interp);
extern void _PyFloat_Fini(PyInterpreterState *interp);
extern void _PySlice_Fini(PyInterpreterState *interp);
extern void _PyAsyncGen_Fini(PyInterpreterState *interp);

extern int _PySignal_Init(int install_signal_handlers);
extern void _PySignal_Fini(void);

extern void _PyExc_Fini(PyInterpreterState *interp);
extern void _PyImport_Fini(void);
extern void _PyImport_Fini2(void);
extern void _PyGC_Fini(PyInterpreterState *interp);
extern void _PyType_Fini(PyInterpreterState *interp);
extern void _Py_HashRandomization_Fini(void);
extern void _PyUnicode_Fini(PyInterpreterState *interp);
extern void _PyUnicode_ClearInterned(PyInterpreterState *interp);
extern void _PyLong_Fini(PyInterpreterState *interp);
extern void _PyFaulthandler_Fini(void);
extern void _PyHash_Fini(void);
extern void _PyTraceMalloc_Fini(void);
extern void _PyWarnings_Fini(PyInterpreterState *interp);
extern void _PyAST_Fini(PyInterpreterState *interp);
extern void _PyAtExit_Fini(PyInterpreterState *interp);

extern PyStatus _PyGILState_Init(_PyRuntimeState *runtime);
extern PyStatus _PyGILState_SetTstate(PyThreadState *tstate);
extern void _PyGILState_Fini(PyInterpreterState *interp);

PyAPI_FUNC(void) _PyGC_DumpShutdownStats(PyInterpreterState *interp);

PyAPI_FUNC(PyStatus) _Py_PreInitializeFromPyArgv(
    const PyPreConfig *src_config,
    const struct _PyArgv *args);
PyAPI_FUNC(PyStatus) _Py_PreInitializeFromConfig(
    const PyConfig *config,
    const struct _PyArgv *args);


PyAPI_FUNC(int) _Py_HandleSystemExit(int *exitcode_p);

PyAPI_FUNC(PyObject*) _PyErr_WriteUnraisableDefaultHook(PyObject *unraisable);

PyAPI_FUNC(void) _PyErr_Print(PyThreadState *tstate);
PyAPI_FUNC(void) _PyErr_Display(PyObject *file, PyObject *exception,
                                PyObject *value, PyObject *tb);

PyAPI_FUNC(void) _PyThreadState_DeleteCurrent(PyThreadState *tstate);

extern void _PyAtExit_Call(PyInterpreterState *interp);

#ifdef __cplusplus
}
#endif
#endif /* !Py_INTERNAL_LIFECYCLE_H */<|MERGE_RESOLUTION|>--- conflicted
+++ resolved
@@ -8,10 +8,11 @@
 #  error "this header requires Py_BUILD_CORE define"
 #endif
 
-<<<<<<< HEAD
 #ifdef HAVE_SIGNAL_H
 #include <signal.h>
 #endif
+
+#include "pycore_runtime.h"       // _PyRuntimeState
 
 #ifndef NSIG
 # if defined(_NSIG)
@@ -24,9 +25,6 @@
 #  define NSIG 64               /* Use a reasonable default value */
 # endif
 #endif
-=======
-#include "pycore_runtime.h"       // _PyRuntimeState
->>>>>>> b4fc44bb
 
 /* Forward declarations */
 struct _PyArgv;
