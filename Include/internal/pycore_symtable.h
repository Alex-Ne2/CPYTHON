#ifndef Py_INTERNAL_SYMTABLE_H
#define Py_INTERNAL_SYMTABLE_H
#ifdef __cplusplus
extern "C" {
#endif

#ifndef Py_BUILD_CORE
#  error "this header requires Py_BUILD_CORE define"
#endif

struct _mod;   // Type defined in pycore_ast.h

typedef enum _block_type { FunctionBlock, ClassBlock, ModuleBlock,
                           AnnotationBlock, TypeVarBoundBlock, TypeAliasBlock,
                           TypeParamBlock }
    _Py_block_ty;

typedef enum _comprehension_type {
    NoComprehension = 0,
    ListComprehension = 1,
    DictComprehension = 2,
    SetComprehension = 3,
    GeneratorExpression = 4 } _Py_comprehension_ty;

struct _symtable_entry;

struct symtable {
    PyObject *st_filename;          /* name of file being compiled,
                                       decoded from the filesystem encoding */
    struct _symtable_entry *st_cur; /* current symbol table entry */
    struct _symtable_entry *st_top; /* symbol table entry for module */
    PyObject *st_blocks;            /* dict: map AST node addresses
                                     *       to symbol table entries */
    PyObject *st_stack;             /* list: stack of namespace info */
    PyObject *st_global;            /* borrowed ref to st_top->ste_symbols */
    int st_nblocks;                 /* number of blocks used. kept for
                                       consistency with the corresponding
                                       compiler structure */
    PyObject *st_private;           /* name of current class or NULL */
    PyFutureFeatures *st_future;    /* module's future features that affect
                                       the symbol table */
    int recursion_depth;            /* current recursion depth */
    int recursion_limit;            /* recursion limit */
};

typedef struct _symtable_entry {
    PyObject_HEAD
    PyObject *ste_id;        /* int: key in ste_table->st_blocks */
    PyObject *ste_symbols;   /* dict: variable names to flags */
    PyObject *ste_name;      /* string: name of current block */
    PyObject *ste_varnames;  /* list of function parameters */
    PyObject *ste_children;  /* list of child blocks */
    PyObject *ste_directives;/* locations of global and nonlocal statements */
    _Py_block_ty ste_type;
    int ste_nested;      /* true if block is nested */
    unsigned ste_free : 1;        /* true if block has free variables */
    unsigned ste_child_free : 1;  /* true if a child block has free vars,
                                     including free refs to globals */
    unsigned ste_generator : 1;   /* true if namespace is a generator */
    unsigned ste_coroutine : 1;   /* true if namespace is a coroutine */
    _Py_comprehension_ty ste_comprehension;  /* Kind of comprehension (if any) */
    unsigned ste_varargs : 1;     /* true if block has varargs */
    unsigned ste_varkeywords : 1; /* true if block has varkeywords */
    unsigned ste_returns_value : 1;  /* true if namespace uses return with
                                        an argument */
    unsigned ste_needs_class_closure : 1; /* for class scopes, true if a
                                             closure over __class__
                                             should be created */
<<<<<<< HEAD
    unsigned ste_needs_classdict : 1; /* for class scopes, true if a closure
                                         over the class dict should be created */
=======
    unsigned ste_comp_inlined : 1; /* true if this comprehension is inlined */
>>>>>>> 2866e030
    unsigned ste_comp_iter_target : 1; /* true if visiting comprehension target */
    unsigned ste_type_params_in_class : 1; /* true if this is a type parameters block
                                              inside a class */
    int ste_comp_iter_expr; /* non-zero if visiting a comprehension range expression */
    int ste_lineno;          /* first line of block */
    int ste_col_offset;      /* offset of first line of block */
    int ste_end_lineno;      /* end line of block */
    int ste_end_col_offset;  /* end offset of first line of block */
    int ste_opt_lineno;      /* lineno of last exec or import * */
    int ste_opt_col_offset;  /* offset of last exec or import * */
    struct symtable *ste_table;
} PySTEntryObject;

extern PyTypeObject PySTEntry_Type;

#define PySTEntry_Check(op) Py_IS_TYPE((op), &PySTEntry_Type)

extern long _PyST_GetSymbol(PySTEntryObject *, PyObject *);
extern int _PyST_GetScope(PySTEntryObject *, PyObject *);
extern int _PyST_IsFunctionLike(PySTEntryObject *);

extern struct symtable* _PySymtable_Build(
    struct _mod *mod,
    PyObject *filename,
    PyFutureFeatures *future);
PyAPI_FUNC(PySTEntryObject *) PySymtable_Lookup(struct symtable *, void *);

extern void _PySymtable_Free(struct symtable *);

extern PyObject* _Py_Mangle(PyObject *p, PyObject *name);

/* Flags for def-use information */

#define DEF_GLOBAL 1           /* global stmt */
#define DEF_LOCAL 2            /* assignment in code block */
#define DEF_PARAM 2<<1         /* formal parameter */
#define DEF_NONLOCAL 2<<2      /* nonlocal stmt */
#define USE 2<<3               /* name is used */
#define DEF_FREE 2<<4          /* name used but not defined in nested block */
#define DEF_FREE_CLASS 2<<5    /* free variable from class's method */
#define DEF_IMPORT 2<<6        /* assignment occurred via import */
#define DEF_ANNOT 2<<7         /* this name is annotated */
#define DEF_COMP_ITER 2<<8     /* this name is a comprehension iteration variable */
#define DEF_TYPE_PARAM 2<<9    /* this name is a type parameter */

#define DEF_BOUND (DEF_LOCAL | DEF_PARAM | DEF_IMPORT)

/* GLOBAL_EXPLICIT and GLOBAL_IMPLICIT are used internally by the symbol
   table.  GLOBAL is returned from PyST_GetScope() for either of them.
   It is stored in ste_symbols at bits 12-15.
*/
#define SCOPE_OFFSET 11
#define SCOPE_MASK (DEF_GLOBAL | DEF_LOCAL | DEF_PARAM | DEF_NONLOCAL)

#define LOCAL 1
#define GLOBAL_EXPLICIT 2
#define GLOBAL_IMPLICIT 3
#define FREE 4
#define CELL 5

#define GENERATOR 1
#define GENERATOR_EXPRESSION 2

// Used by symtablemodule.c
extern struct symtable* _Py_SymtableStringObjectFlags(
    const char *str,
    PyObject *filename,
    int start,
    PyCompilerFlags *flags);

int _PyFuture_FromAST(
    struct _mod * mod,
    PyObject *filename,
    PyFutureFeatures* futures);

#ifdef __cplusplus
}
#endif
#endif /* !Py_INTERNAL_SYMTABLE_H */<|MERGE_RESOLUTION|>--- conflicted
+++ resolved
@@ -66,12 +66,9 @@
     unsigned ste_needs_class_closure : 1; /* for class scopes, true if a
                                              closure over __class__
                                              should be created */
-<<<<<<< HEAD
     unsigned ste_needs_classdict : 1; /* for class scopes, true if a closure
                                          over the class dict should be created */
-=======
     unsigned ste_comp_inlined : 1; /* true if this comprehension is inlined */
->>>>>>> 2866e030
     unsigned ste_comp_iter_target : 1; /* true if visiting comprehension target */
     unsigned ste_type_params_in_class : 1; /* true if this is a type parameters block
                                               inside a class */
