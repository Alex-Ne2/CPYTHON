--- conflicted
+++ resolved
@@ -153,7 +153,7 @@
 }
 
 static inline void
-_PyFrame_CopyToHeap(_PyInterpreterFrame *src, _PyInterpreterFrame *dest)
+_PyFrame_Copy(_PyInterpreterFrame *src, _PyInterpreterFrame *dest)
 {
     dest->f_executable = PyStackRef_MakeHeapSafe(src->f_executable);
     // Don't leave a dangling pointer to the old frame when creating generators
@@ -172,30 +172,9 @@
     int stacktop = (int)(src->stackpointer - src->localsplus);
     assert(stacktop >= 0);
     dest->stackpointer = dest->localsplus + stacktop;
-<<<<<<< HEAD
-    // The destination frame may outlive any references that were providing
-    // "support" for borrowed references in the source frame. Convert any
-    // borrowed references that were copied into dest into strong references.
-    for (int i = 0; i < stacktop; i++) {
-        dest->localsplus[i] =
-            _PyStackRef_NewIfBorrowedOrSteal(src->localsplus[i]);
-    }
-    dest->f_executable = _PyStackRef_NewIfBorrowedOrSteal(dest->f_executable);
-    dest->f_funcobj = _PyStackRef_NewIfBorrowedOrSteal(dest->f_funcobj);
-}
-
-static inline void
-_PyFrame_CopyToNewGen(_PyInterpreterFrame *src, _PyInterpreterFrame *dest)
-{
-    _PyFrame_CopyToHeap(src, dest);
-    // Don't leave a dangling pointer to the old frame when creating generators
-    // and coroutines:
-    dest->previous = NULL;
-=======
     for (int i = 0; i < stacktop; i++) {
         dest->localsplus[i] = PyStackRef_MakeHeapSafe(src->localsplus[i]);
     }
->>>>>>> 1a8e5742
 }
 
 #ifdef Py_GIL_DISABLED
