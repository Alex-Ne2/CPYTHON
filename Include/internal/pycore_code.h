#ifndef Py_INTERNAL_CODE_H
#define Py_INTERNAL_CODE_H
#ifdef __cplusplus
extern "C" {
#endif

#ifndef Py_BUILD_CORE
#  error "this header requires Py_BUILD_CORE define"
#endif


// We hide some of the newer PyCodeObject fields behind macros.
// This helps with backporting certain changes to 3.12.
#define _PyCode_HAS_EXECUTORS(CODE) \
    (CODE->co_executors != NULL)
#define _PyCode_HAS_INSTRUMENTATION(CODE) \
    (CODE->_co_instrumentation_version > 0)


#define CODE_MAX_WATCHERS 8

/* PEP 659
 * Specialization and quickening structs and helper functions
 */


// Inline caches. If you change the number of cache entries for an instruction,
// you must *also* update the number of cache entries in Lib/opcode.py and bump
// the magic number in Lib/importlib/_bootstrap_external.py!

#define CACHE_ENTRIES(cache) (sizeof(cache)/sizeof(_Py_CODEUNIT))

typedef struct {
    _Py_BackoffCounter counter;
    uint16_t module_keys_version;
    uint16_t builtin_keys_version;
    uint16_t index;
} _PyLoadGlobalCache;

#define INLINE_CACHE_ENTRIES_LOAD_GLOBAL CACHE_ENTRIES(_PyLoadGlobalCache)

typedef struct {
<<<<<<< HEAD
    uint16_t counter;
    uint16_t type_versions;
=======
    _Py_BackoffCounter counter;
>>>>>>> e1eeb990
} _PyBinaryOpCache;

#define INLINE_CACHE_ENTRIES_BINARY_OP CACHE_ENTRIES(_PyBinaryOpCache)

typedef struct {
    _Py_BackoffCounter counter;
} _PyUnpackSequenceCache;

#define INLINE_CACHE_ENTRIES_UNPACK_SEQUENCE \
    CACHE_ENTRIES(_PyUnpackSequenceCache)

typedef struct {
    _Py_BackoffCounter counter;
} _PyCompareOpCache;

#define INLINE_CACHE_ENTRIES_COMPARE_OP CACHE_ENTRIES(_PyCompareOpCache)

typedef struct {
    _Py_BackoffCounter counter;
} _PyBinarySubscrCache;

#define INLINE_CACHE_ENTRIES_BINARY_SUBSCR CACHE_ENTRIES(_PyBinarySubscrCache)

typedef struct {
    _Py_BackoffCounter counter;
} _PySuperAttrCache;

#define INLINE_CACHE_ENTRIES_LOAD_SUPER_ATTR CACHE_ENTRIES(_PySuperAttrCache)

typedef struct {
    _Py_BackoffCounter counter;
    uint16_t version[2];
    uint16_t index;
} _PyAttrCache;

typedef struct {
    _Py_BackoffCounter counter;
    uint16_t type_version[2];
    union {
        uint16_t keys_version[2];
        uint16_t dict_offset;
    };
    uint16_t descr[4];
} _PyLoadMethodCache;


// MUST be the max(_PyAttrCache, _PyLoadMethodCache)
#define INLINE_CACHE_ENTRIES_LOAD_ATTR CACHE_ENTRIES(_PyLoadMethodCache)

#define INLINE_CACHE_ENTRIES_STORE_ATTR CACHE_ENTRIES(_PyAttrCache)

typedef struct {
    _Py_BackoffCounter counter;
    uint16_t func_version[2];
} _PyCallCache;

#define INLINE_CACHE_ENTRIES_CALL CACHE_ENTRIES(_PyCallCache)

typedef struct {
    _Py_BackoffCounter counter;
} _PyStoreSubscrCache;

#define INLINE_CACHE_ENTRIES_STORE_SUBSCR CACHE_ENTRIES(_PyStoreSubscrCache)

typedef struct {
    _Py_BackoffCounter counter;
} _PyForIterCache;

#define INLINE_CACHE_ENTRIES_FOR_ITER CACHE_ENTRIES(_PyForIterCache)

typedef struct {
    _Py_BackoffCounter counter;
} _PySendCache;

#define INLINE_CACHE_ENTRIES_SEND CACHE_ENTRIES(_PySendCache)

typedef struct {
    _Py_BackoffCounter counter;
    uint16_t version[2];
} _PyToBoolCache;

#define INLINE_CACHE_ENTRIES_TO_BOOL CACHE_ENTRIES(_PyToBoolCache)

typedef struct {
    _Py_BackoffCounter counter;
} _PyContainsOpCache;

#define INLINE_CACHE_ENTRIES_CONTAINS_OP CACHE_ENTRIES(_PyContainsOpCache)

// Borrowed references to common callables:
struct callable_cache {
    PyObject *isinstance;
    PyObject *len;
    PyObject *list_append;
    PyObject *object__getattribute__;
};

/* "Locals plus" for a code object is the set of locals + cell vars +
 * free vars.  This relates to variable names as well as offsets into
 * the "fast locals" storage array of execution frames.  The compiler
 * builds the list of names, their offsets, and the corresponding
 * kind of local.
 *
 * Those kinds represent the source of the initial value and the
 * variable's scope (as related to closures).  A "local" is an
 * argument or other variable defined in the current scope.  A "free"
 * variable is one that is defined in an outer scope and comes from
 * the function's closure.  A "cell" variable is a local that escapes
 * into an inner function as part of a closure, and thus must be
 * wrapped in a cell.  Any "local" can also be a "cell", but the
 * "free" kind is mutually exclusive with both.
 */

// Note that these all fit within a byte, as do combinations.
// Later, we will use the smaller numbers to differentiate the different
// kinds of locals (e.g. pos-only arg, varkwargs, local-only).
#define CO_FAST_HIDDEN  0x10
#define CO_FAST_LOCAL   0x20
#define CO_FAST_CELL    0x40
#define CO_FAST_FREE    0x80

typedef unsigned char _PyLocals_Kind;

static inline _PyLocals_Kind
_PyLocals_GetKind(PyObject *kinds, int i)
{
    assert(PyBytes_Check(kinds));
    assert(0 <= i && i < PyBytes_GET_SIZE(kinds));
    char *ptr = PyBytes_AS_STRING(kinds);
    return (_PyLocals_Kind)(ptr[i]);
}

static inline void
_PyLocals_SetKind(PyObject *kinds, int i, _PyLocals_Kind kind)
{
    assert(PyBytes_Check(kinds));
    assert(0 <= i && i < PyBytes_GET_SIZE(kinds));
    char *ptr = PyBytes_AS_STRING(kinds);
    ptr[i] = (char) kind;
}


struct _PyCodeConstructor {
    /* metadata */
    PyObject *filename;
    PyObject *name;
    PyObject *qualname;
    int flags;

    /* the code */
    PyObject *code;
    int firstlineno;
    PyObject *linetable;

    /* used by the code */
    PyObject *consts;
    PyObject *names;

    /* mapping frame offsets to information */
    PyObject *localsplusnames;  // Tuple of strings
    PyObject *localspluskinds;  // Bytes object, one byte per variable

    /* args (within varnames) */
    int argcount;
    int posonlyargcount;
    // XXX Replace argcount with posorkwargcount (argcount - posonlyargcount).
    int kwonlyargcount;

    /* needed to create the frame */
    int stacksize;

    /* used by the eval loop */
    PyObject *exceptiontable;
};

// Using an "arguments struct" like this is helpful for maintainability
// in a case such as this with many parameters.  It does bear a risk:
// if the struct changes and callers are not updated properly then the
// compiler will not catch problems (like a missing argument).  This can
// cause hard-to-debug problems.  The risk is mitigated by the use of
// check_code() in codeobject.c.  However, we may decide to switch
// back to a regular function signature.  Regardless, this approach
// wouldn't be appropriate if this weren't a strictly internal API.
// (See the comments in https://github.com/python/cpython/pull/26258.)
extern int _PyCode_Validate(struct _PyCodeConstructor *);
extern PyCodeObject* _PyCode_New(struct _PyCodeConstructor *);


/* Private API */

/* Getters for internal PyCodeObject data. */
extern PyObject* _PyCode_GetVarnames(PyCodeObject *);
extern PyObject* _PyCode_GetCellvars(PyCodeObject *);
extern PyObject* _PyCode_GetFreevars(PyCodeObject *);
extern PyObject* _PyCode_GetCode(PyCodeObject *);

/** API for initializing the line number tables. */
extern int _PyCode_InitAddressRange(PyCodeObject* co, PyCodeAddressRange *bounds);

/** Out of process API for initializing the location table. */
extern void _PyLineTable_InitAddressRange(
    const char *linetable,
    Py_ssize_t length,
    int firstlineno,
    PyCodeAddressRange *range);

/** API for traversing the line number table. */
extern int _PyLineTable_NextAddressRange(PyCodeAddressRange *range);
extern int _PyLineTable_PreviousAddressRange(PyCodeAddressRange *range);

/** API for executors */
extern void _PyCode_Clear_Executors(PyCodeObject *code);

#ifdef Py_GIL_DISABLED
// gh-115999 tracks progress on addressing this.
#define ENABLE_SPECIALIZATION 0
#else
#define ENABLE_SPECIALIZATION 1
#endif

/* Specialization functions */

extern void _Py_Specialize_LoadSuperAttr(PyObject *global_super, PyObject *cls,
                                         _Py_CODEUNIT *instr, int load_method);
extern void _Py_Specialize_LoadAttr(PyObject *owner, _Py_CODEUNIT *instr,
                                    PyObject *name);
extern void _Py_Specialize_StoreAttr(PyObject *owner, _Py_CODEUNIT *instr,
                                     PyObject *name);
extern void _Py_Specialize_LoadGlobal(PyObject *globals, PyObject *builtins,
                                      _Py_CODEUNIT *instr, PyObject *name);
extern void _Py_Specialize_BinarySubscr(PyObject *sub, PyObject *container,
                                        _Py_CODEUNIT *instr);
extern void _Py_Specialize_StoreSubscr(PyObject *container, PyObject *sub,
                                       _Py_CODEUNIT *instr);
extern void _Py_Specialize_Call(PyObject *callable, _Py_CODEUNIT *instr,
                                int nargs);
extern void _Py_Specialize_BinaryOp(PyObject *lhs, PyObject *rhs, _Py_CODEUNIT *instr,
                                    int oparg, PyObject **locals);
extern void _Py_Specialize_CompareOp(PyObject *lhs, PyObject *rhs,
                                     _Py_CODEUNIT *instr, int oparg);
extern void _Py_Specialize_UnpackSequence(PyObject *seq, _Py_CODEUNIT *instr,
                                          int oparg);
extern void _Py_Specialize_ForIter(PyObject *iter, _Py_CODEUNIT *instr, int oparg);
extern void _Py_Specialize_Send(PyObject *receiver, _Py_CODEUNIT *instr);
extern void _Py_Specialize_ToBool(PyObject *value, _Py_CODEUNIT *instr);
extern void _Py_Specialize_ContainsOp(PyObject *value, _Py_CODEUNIT *instr);

/* Finalizer function for static codeobjects used in deepfreeze.py */
extern void _PyStaticCode_Fini(PyCodeObject *co);
/* Function to intern strings of codeobjects and quicken the bytecode */
extern int _PyStaticCode_Init(PyCodeObject *co);

extern const binaryfunc _Py_BinaryFunctionTable[];

#ifdef Py_STATS

#include "pycore_bitutils.h"  // _Py_bit_length

#define STAT_INC(opname, name) do { if (_Py_stats) _Py_stats->opcode_stats[opname].specialization.name++; } while (0)
#define STAT_DEC(opname, name) do { if (_Py_stats) _Py_stats->opcode_stats[opname].specialization.name--; } while (0)
#define OPCODE_EXE_INC(opname) do { if (_Py_stats) _Py_stats->opcode_stats[opname].execution_count++; } while (0)
#define CALL_STAT_INC(name) do { if (_Py_stats) _Py_stats->call_stats.name++; } while (0)
#define OBJECT_STAT_INC(name) do { if (_Py_stats) _Py_stats->object_stats.name++; } while (0)
#define OBJECT_STAT_INC_COND(name, cond) \
    do { if (_Py_stats && cond) _Py_stats->object_stats.name++; } while (0)
#define EVAL_CALL_STAT_INC(name) do { if (_Py_stats) _Py_stats->call_stats.eval_calls[name]++; } while (0)
#define EVAL_CALL_STAT_INC_IF_FUNCTION(name, callable) \
    do { if (_Py_stats && PyFunction_Check(callable)) _Py_stats->call_stats.eval_calls[name]++; } while (0)
#define GC_STAT_ADD(gen, name, n) do { if (_Py_stats) _Py_stats->gc_stats[(gen)].name += (n); } while (0)
#define OPT_STAT_INC(name) do { if (_Py_stats) _Py_stats->optimization_stats.name++; } while (0)
#define UOP_STAT_INC(opname, name) do { if (_Py_stats) { assert(opname < 512); _Py_stats->optimization_stats.opcode[opname].name++; } } while (0)
#define OPT_UNSUPPORTED_OPCODE(opname) do { if (_Py_stats) _Py_stats->optimization_stats.unsupported_opcode[opname]++; } while (0)
#define OPT_ERROR_IN_OPCODE(opname) do { if (_Py_stats) _Py_stats->optimization_stats.error_in_opcode[opname]++; } while (0)
#define OPT_HIST(length, name) \
    do { \
        if (_Py_stats) { \
            int bucket = _Py_bit_length(length >= 1 ? length - 1 : 0); \
            bucket = (bucket >= _Py_UOP_HIST_SIZE) ? _Py_UOP_HIST_SIZE - 1 : bucket; \
            _Py_stats->optimization_stats.name[bucket]++; \
        } \
    } while (0)
#define RARE_EVENT_STAT_INC(name) do { if (_Py_stats) _Py_stats->rare_event_stats.name++; } while (0)

// Export for '_opcode' shared extension
PyAPI_FUNC(PyObject*) _Py_GetSpecializationStats(void);

#else
#define STAT_INC(opname, name) ((void)0)
#define STAT_DEC(opname, name) ((void)0)
#define OPCODE_EXE_INC(opname) ((void)0)
#define CALL_STAT_INC(name) ((void)0)
#define OBJECT_STAT_INC(name) ((void)0)
#define OBJECT_STAT_INC_COND(name, cond) ((void)0)
#define EVAL_CALL_STAT_INC(name) ((void)0)
#define EVAL_CALL_STAT_INC_IF_FUNCTION(name, callable) ((void)0)
#define GC_STAT_ADD(gen, name, n) ((void)0)
#define OPT_STAT_INC(name) ((void)0)
#define UOP_STAT_INC(opname, name) ((void)0)
#define OPT_UNSUPPORTED_OPCODE(opname) ((void)0)
#define OPT_ERROR_IN_OPCODE(opname) ((void)0)
#define OPT_HIST(length, name) ((void)0)
#define RARE_EVENT_STAT_INC(name) ((void)0)
#endif  // !Py_STATS

// Utility functions for reading/writing 32/64-bit values in the inline caches.
// Great care should be taken to ensure that these functions remain correct and
// performant! They should compile to just "move" instructions on all supported
// compilers and platforms.

// We use memcpy to let the C compiler handle unaligned accesses and endianness
// issues for us. It also seems to produce better code than manual copying for
// most compilers (see https://blog.regehr.org/archives/959 for more info).

static inline void
write_u32(uint16_t *p, uint32_t val)
{
    memcpy(p, &val, sizeof(val));
}

static inline void
write_u64(uint16_t *p, uint64_t val)
{
    memcpy(p, &val, sizeof(val));
}

static inline void
write_obj(uint16_t *p, PyObject *val)
{
    memcpy(p, &val, sizeof(val));
}

static inline uint16_t
read_u16(uint16_t *p)
{
    return *p;
}

static inline uint32_t
read_u32(uint16_t *p)
{
    uint32_t val;
    memcpy(&val, p, sizeof(val));
    return val;
}

static inline uint64_t
read_u64(uint16_t *p)
{
    uint64_t val;
    memcpy(&val, p, sizeof(val));
    return val;
}

static inline PyObject *
read_obj(uint16_t *p)
{
    PyObject *val;
    memcpy(&val, p, sizeof(val));
    return val;
}

/* See Objects/exception_handling_notes.txt for details.
 */
static inline unsigned char *
parse_varint(unsigned char *p, int *result) {
    int val = p[0] & 63;
    while (p[0] & 64) {
        p++;
        val = (val << 6) | (p[0] & 63);
    }
    *result = val;
    return p+1;
}

static inline int
write_varint(uint8_t *ptr, unsigned int val)
{
    int written = 1;
    while (val >= 64) {
        *ptr++ = 64 | (val & 63);
        val >>= 6;
        written++;
    }
    *ptr = (uint8_t)val;
    return written;
}

static inline int
write_signed_varint(uint8_t *ptr, int val)
{
    unsigned int uval;
    if (val < 0) {
        // (unsigned int)(-val) has an undefined behavior for INT_MIN
        uval = ((0 - (unsigned int)val) << 1) | 1;
    }
    else {
        uval = (unsigned int)val << 1;
    }
    return write_varint(ptr, uval);
}

static inline int
write_location_entry_start(uint8_t *ptr, int code, int length)
{
    assert((code & 15) == code);
    *ptr = 128 | (uint8_t)(code << 3) | (uint8_t)(length - 1);
    return 1;
}


/** Counters
 * The first 16-bit value in each inline cache is a counter.
 *
 * When counting executions until the next specialization attempt,
 * exponential backoff is used to reduce the number of specialization failures.
 * See pycore_backoff.h for more details.
 * On a specialization failure, the backoff counter is restarted.
 */

#include "pycore_backoff.h"

// A value of 1 means that we attempt to specialize the *second* time each
// instruction is executed. Executing twice is a much better indicator of
// "hotness" than executing once, but additional warmup delays only prevent
// specialization. Most types stabilize by the second execution, too:
#define ADAPTIVE_WARMUP_VALUE 1
#define ADAPTIVE_WARMUP_BACKOFF 1

// A value of 52 means that we attempt to re-specialize after 53 misses (a prime
// number, useful for avoiding artifacts if every nth value is a different type
// or something). Setting the backoff to 0 means that the counter is reset to
// the same state as a warming-up instruction (value == 1, backoff == 1) after
// deoptimization. This isn't strictly necessary, but it is bit easier to reason
// about when thinking about the opcode transitions as a state machine:
#define ADAPTIVE_COOLDOWN_VALUE 52
#define ADAPTIVE_COOLDOWN_BACKOFF 0

// Can't assert this in pycore_backoff.h because of header order dependencies
static_assert(COLD_EXIT_INITIAL_VALUE > ADAPTIVE_COOLDOWN_VALUE,
    "Cold exit value should be larger than adaptive cooldown value");

static inline _Py_BackoffCounter
adaptive_counter_bits(uint16_t value, uint16_t backoff) {
    return make_backoff_counter(value, backoff);
}

static inline _Py_BackoffCounter
adaptive_counter_warmup(void) {
    return adaptive_counter_bits(ADAPTIVE_WARMUP_VALUE,
                                 ADAPTIVE_WARMUP_BACKOFF);
}

static inline _Py_BackoffCounter
adaptive_counter_cooldown(void) {
    return adaptive_counter_bits(ADAPTIVE_COOLDOWN_VALUE,
                                 ADAPTIVE_COOLDOWN_BACKOFF);
}

static inline _Py_BackoffCounter
adaptive_counter_backoff(_Py_BackoffCounter counter) {
    return restart_backoff_counter(counter);
}


/* Comparison bit masks. */

/* Note this evaluates its arguments twice each */
#define COMPARISON_BIT(x, y) (1 << (2 * ((x) >= (y)) + ((x) <= (y))))

/*
 * The following bits are chosen so that the value of
 * COMPARSION_BIT(left, right)
 * masked by the values below will be non-zero if the
 * comparison is true, and zero if it is false */

/* This is for values that are unordered, ie. NaN, not types that are unordered, e.g. sets */
#define COMPARISON_UNORDERED 1

#define COMPARISON_LESS_THAN 2
#define COMPARISON_GREATER_THAN 4
#define COMPARISON_EQUALS 8

#define COMPARISON_NOT_EQUALS (COMPARISON_UNORDERED | COMPARISON_LESS_THAN | COMPARISON_GREATER_THAN)

extern int _Py_Instrument(PyCodeObject *co, PyInterpreterState *interp);

extern int _Py_GetBaseOpcode(PyCodeObject *code, int offset);

extern int _PyInstruction_GetLength(PyCodeObject *code, int offset);

#ifdef __cplusplus
}
#endif
#endif /* !Py_INTERNAL_CODE_H */<|MERGE_RESOLUTION|>--- conflicted
+++ resolved
@@ -40,12 +40,8 @@
 #define INLINE_CACHE_ENTRIES_LOAD_GLOBAL CACHE_ENTRIES(_PyLoadGlobalCache)
 
 typedef struct {
-<<<<<<< HEAD
-    uint16_t counter;
+    _Py_BackoffCounter counter;
     uint16_t type_versions;
-=======
-    _Py_BackoffCounter counter;
->>>>>>> e1eeb990
 } _PyBinaryOpCache;
 
 #define INLINE_CACHE_ENTRIES_BINARY_OP CACHE_ENTRIES(_PyBinaryOpCache)
