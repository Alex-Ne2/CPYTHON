#ifndef Py_INTERNAL_CODE_H
#define Py_INTERNAL_CODE_H
#ifdef __cplusplus
extern "C" {
#endif

<<<<<<< HEAD
/* Legacy Opcache */
=======
>>>>>>> 9f494d49

typedef struct {
    PyObject *ptr;  /* Cached pointer (borrowed reference) */
    uint64_t globals_ver;  /* ma_version of global dict */
    uint64_t builtins_ver; /* ma_version of builtin dict */
} _PyOpcache_LoadGlobal;

typedef struct {
    PyTypeObject *type;
    Py_ssize_t hint;
    unsigned int tp_version_tag;
} _PyOpCodeOpt_LoadAttr;

struct _PyOpcache {
    union {
        _PyOpcache_LoadGlobal lg;
        _PyOpCodeOpt_LoadAttr la;
    } u;
    char optimized;
};


<<<<<<< HEAD
/* PEP 659
 * Specialization and quickening structs and helper functions
 */

typedef struct {
    int32_t cache_count;
    int32_t _; /* Force 8 byte size */
} _PyEntryZero;

/* Add specialized versions of entries to this union.
 *
 * Do not break the invariant: sizeof(SpecializedCacheEntry) == 8
 * Preserving this invariant is necessary because:
    - If any one form uses more space, then all must and on 64 bit machines
      this is likely to double the memory consumption of caches
    - The function for calculating the offset of caches assumes a 4:1
      cache:instruction size ratio. Changing that would need careful
      analysis to choose a new function.
 */
typedef union {
    _PyEntryZero zero;
    PyObject *object;
} SpecializedCacheEntry;

#define INSTRUCTIONS_PER_ENTRY (sizeof(SpecializedCacheEntry)/sizeof(_Py_CODEUNIT))

/* Maximum size of code to quicken, in code units. */
#define MAX_SIZE_TO_QUICKEN 5000

typedef union _cache_or_instruction {
    _Py_CODEUNIT code[1];
    SpecializedCacheEntry entry;
} SpecializedCacheOrInstruction;

/* Get pointer to the nth cache entry, from the first instruction and n.
 * Cache entries are indexed backwards, with [count-1] first in memory, and [0] last.
 * The zeroth entry immediately precedes the instructions.
 */
static inline SpecializedCacheEntry *
_GetSpecializedCacheEntry(_Py_CODEUNIT *first_instr, Py_ssize_t n)
{
    SpecializedCacheOrInstruction *last_cache_plus_one = (SpecializedCacheOrInstruction *)first_instr;
    assert(&last_cache_plus_one->code[0] == first_instr);
    return &last_cache_plus_one[-1-n].entry;
}

/* Following two functions form a pair.
 *
 * oparg_from_offset_and_index() is used to compute the oparg
 * when quickening, so that offset_from_oparg_and_index()
 * can be used at runtime to compute the offset.
 */
static inline int
oparg_from_offset_and_index(int offset, int index)
{
    return offset-(index>>1);
}

static inline int
offset_from_oparg_and_index(int oparg, int index)
{
    return (index>>1)+oparg;
}

/* Get pointer to the cache entry associated with an instruction.
 This doesn't check that an entry has been allocated for that instruction. */
static inline SpecializedCacheEntry *
_GetSpecializedCacheEntryForInstruction(_Py_CODEUNIT *first_instr, int index, int oparg)
{
    return _GetSpecializedCacheEntry(
        first_instr,
        offset_from_oparg_and_index(oparg, index)
    );
}

#define QUICKENING_WARMUP_DELAY 8

/* We want to compare to zero for efficiency, so we offset values accordingly */
#define QUICKENING_INITIAL_WARMUP_VALUE (-QUICKENING_WARMUP_DELAY)
#define QUICKENING_WARMUP_COLDEST 1

static inline void
PyCodeObject_IncrementWarmup(PyCodeObject * co)
{
    co->co_warmup++;
}

/* Used by the interpreter to determine when a code object should be quickened */
static inline int
PyCodeObject_IsWarmedUp(PyCodeObject * co)
{
    return (co->co_warmup == 0);
}

int _Py_Quicken(PyCodeObject *code);
=======
struct _PyCodeConstructor {
    /* metadata */
    PyObject *filename;
    PyObject *name;
    int flags;

    /* the code */
    PyObject *code;
    int firstlineno;
    PyObject *linetable;

    /* used by the code */
    PyObject *consts;
    PyObject *names;

    /* mapping frame offsets to information */
    PyObject *varnames;
    PyObject *cellvars;
    PyObject *freevars;

    /* args (within varnames) */
    int argcount;
    int posonlyargcount;
    int kwonlyargcount;

    /* needed to create the frame */
    int stacksize;

    /* used by the eval loop */
    PyObject *exceptiontable;
};

// Using an "arguments struct" like this is helpful for maintainability
// in a case such as this with many parameters.  It does bear a risk:
// if the struct changes and callers are not updated properly then the
// compiler will not catch problems (like a missing argument).  This can
// cause hard-to-debug problems.  The risk is mitigated by the use of
// check_code() in codeobject.c.  However, we may decide to switch
// back to a regular function signature.  Regardless, this approach
// wouldn't be appropriate if this weren't a strictly internal API.
// (See the comments in https://github.com/python/cpython/pull/26258.)
PyAPI_FUNC(int) _PyCode_Validate(struct _PyCodeConstructor *);
PyAPI_FUNC(PyCodeObject *) _PyCode_New(struct _PyCodeConstructor *);

>>>>>>> 9f494d49

/* Private API */

int _PyCode_InitOpcache(PyCodeObject *co);


#ifdef __cplusplus
}
#endif
#endif /* !Py_INTERNAL_CODE_H */<|MERGE_RESOLUTION|>--- conflicted
+++ resolved
@@ -4,10 +4,7 @@
 extern "C" {
 #endif
 
-<<<<<<< HEAD
 /* Legacy Opcache */
-=======
->>>>>>> 9f494d49
 
 typedef struct {
     PyObject *ptr;  /* Cached pointer (borrowed reference) */
@@ -30,7 +27,6 @@
 };
 
 
-<<<<<<< HEAD
 /* PEP 659
  * Specialization and quickening structs and helper functions
  */
@@ -126,7 +122,8 @@
 }
 
 int _Py_Quicken(PyCodeObject *code);
-=======
+
+
 struct _PyCodeConstructor {
     /* metadata */
     PyObject *filename;
@@ -171,7 +168,6 @@
 PyAPI_FUNC(int) _PyCode_Validate(struct _PyCodeConstructor *);
 PyAPI_FUNC(PyCodeObject *) _PyCode_New(struct _PyCodeConstructor *);
 
->>>>>>> 9f494d49
 
 /* Private API */
 
