#ifndef Py_INTERNAL_TSTATE_H
#define Py_INTERNAL_TSTATE_H
#ifdef __cplusplus
extern "C" {
#endif

#ifndef Py_BUILD_CORE
#  error "this header requires Py_BUILD_CORE define"
#endif

#include "pycore_brc.h"             // struct _brc_thread_state
#include "pycore_freelist_state.h"  // struct _Py_freelists
#include "pycore_mimalloc.h"        // struct _mimalloc_thread_state
#include "pycore_qsbr.h"            // struct qsbr


// Every PyThreadState is actually allocated as a _PyThreadStateImpl. The
// PyThreadState fields are exposed as part of the C API, although most fields
// are intended to be private. The _PyThreadStateImpl fields not exposed.
typedef struct _PyThreadStateImpl {
    // semi-public fields are in PyThreadState.
    PyThreadState base;

    PyObject *asyncio_running_loop; // Strong reference

    struct _qsbr_thread_state *qsbr;  // only used by free-threaded build
    struct llist_node mem_free_queue; // delayed free queue

#ifdef Py_GIL_DISABLED
    struct _gc_thread_state gc;
    struct _mimalloc_thread_state mimalloc;
    struct _Py_freelists freelists;
    struct _brc_thread_state brc;
    struct {
        // The per-thread refcounts
        Py_ssize_t *values;

        // Size of the refcounts array.
        Py_ssize_t size;

        // If set, don't use per-thread refcounts
        int is_finalized;
<<<<<<< HEAD
    } types;

    // Index to use to retrieve thread-local bytecode for this thread
    Py_ssize_t tlbc_index;
=======
    } refcounts;
>>>>>>> a5fc5099
#endif

#if defined(Py_REF_DEBUG) && defined(Py_GIL_DISABLED)
    Py_ssize_t reftotal;  // this thread's total refcount operations
#endif

} _PyThreadStateImpl;


#ifdef __cplusplus
}
#endif
#endif /* !Py_INTERNAL_TSTATE_H */<|MERGE_RESOLUTION|>--- conflicted
+++ resolved
@@ -40,14 +40,10 @@
 
         // If set, don't use per-thread refcounts
         int is_finalized;
-<<<<<<< HEAD
-    } types;
+    } refcounts;
 
     // Index to use to retrieve thread-local bytecode for this thread
     Py_ssize_t tlbc_index;
-=======
-    } refcounts;
->>>>>>> a5fc5099
 #endif
 
 #if defined(Py_REF_DEBUG) && defined(Py_GIL_DISABLED)
