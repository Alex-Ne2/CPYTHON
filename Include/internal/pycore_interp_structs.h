--- conflicted
+++ resolved
@@ -941,6 +941,8 @@
 
     Py_ssize_t _interactive_src_count;
 
+    void *datetime_module_state;
+
 #if !defined(Py_GIL_DISABLED) && defined(Py_STACKREF_DEBUG)
     uint64_t next_stackref;
     _Py_hashtable_t *open_stackrefs_table;
@@ -949,14 +951,10 @@
 #  endif
 #endif
 
-<<<<<<< HEAD
-    void *datetime_module_state;
-=======
     /* the initial PyInterpreterState.threads.head */
     _PyThreadStateImpl _initial_thread;
     // _initial_thread should be the last field of PyInterpreterState.
     // See https://github.com/python/cpython/issues/127117.
->>>>>>> dc4a7077
 };
 
 
