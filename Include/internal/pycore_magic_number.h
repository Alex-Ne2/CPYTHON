#ifndef Py_INTERNAL_MAGIC_NUMBER_H
#define Py_INTERNAL_MAGIC_NUMBER_H
#ifdef __cplusplus
extern "C" {
#endif

#ifndef Py_BUILD_CORE
#  error "this header requires Py_BUILD_CORE define"
#endif

/*

Magic number to reject .pyc files generated by other Python versions.
It should change for each incompatible change to the bytecode.

PYC_MAGIC_NUMBER must change whenever the bytecode emitted by the compiler may
no longer be understood by older implementations of the eval loop (usually due
to the addition of new opcodes).

The value of CR and LF is incorporated so if you ever read or write
a .pyc file in text mode the magic number will be wrong; also, the
Apple MPW compiler swaps their values, botching string constants.

There were a variety of old schemes for setting the magic number. Starting with
Python 3.11, Python 3.n starts with magic number 2900+50n. Within each minor
version, the magic number is incremented by 1 each time the file format changes.

Known values:
 Python 1.5:   20121
 Python 1.5.1: 20121
    Python 1.5.2: 20121
    Python 1.6:   50428
    Python 2.0:   50823
    Python 2.0.1: 50823
    Python 2.1:   60202
    Python 2.1.1: 60202
    Python 2.1.2: 60202
    Python 2.2:   60717
    Python 2.3a0: 62011
    Python 2.3a0: 62021
    Python 2.3a0: 62011 (!)
    Python 2.4a0: 62041
    Python 2.4a3: 62051
    Python 2.4b1: 62061
    Python 2.5a0: 62071
    Python 2.5a0: 62081 (ast-branch)
    Python 2.5a0: 62091 (with)
    Python 2.5a0: 62092 (changed WITH_CLEANUP opcode)
    Python 2.5b3: 62101 (fix wrong code: for x, in ...)
    Python 2.5b3: 62111 (fix wrong code: x += yield)
    Python 2.5c1: 62121 (fix wrong lnotab with for loops and
                         storing constants that should have been removed)
    Python 2.5c2: 62131 (fix wrong code: for x, in ... in listcomp/genexp)
    Python 2.6a0: 62151 (peephole optimizations and STORE_MAP opcode)
    Python 2.6a1: 62161 (WITH_CLEANUP optimization)
    Python 2.7a0: 62171 (optimize list comprehensions/change LIST_APPEND)
    Python 2.7a0: 62181 (optimize conditional branches:
                         introduce POP_JUMP_IF_FALSE and POP_JUMP_IF_TRUE)
    Python 2.7a0  62191 (introduce SETUP_WITH)
    Python 2.7a0  62201 (introduce BUILD_SET)
    Python 2.7a0  62211 (introduce MAP_ADD and SET_ADD)
    Python 3000:   3000
                   3010 (removed UNARY_CONVERT)
                   3020 (added BUILD_SET)
                   3030 (added keyword-only parameters)
                   3040 (added signature annotations)
                   3050 (print becomes a function)
                   3060 (PEP 3115 metaclass syntax)
                   3061 (string literals become unicode)
                   3071 (PEP 3109 raise changes)
                   3081 (PEP 3137 make __file__ and __name__ unicode)
                   3091 (kill str8 interning)
                   3101 (merge from 2.6a0, see 62151)
                   3103 (__file__ points to source file)
    Python 3.0a4: 3111 (WITH_CLEANUP optimization).
    Python 3.0b1: 3131 (lexical exception stacking, including POP_EXCEPT
                          #3021)
    Python 3.1a1: 3141 (optimize list, set and dict comprehensions:
                        change LIST_APPEND and SET_ADD, add MAP_ADD #2183)
    Python 3.1a1: 3151 (optimize conditional branches:
                        introduce POP_JUMP_IF_FALSE and POP_JUMP_IF_TRUE
                          #4715)
    Python 3.2a1: 3160 (add SETUP_WITH #6101)
    Python 3.2a2: 3170 (add DUP_TOP_TWO, remove DUP_TOPX and ROT_FOUR #9225)
    Python 3.2a3  3180 (add DELETE_DEREF #4617)
    Python 3.3a1  3190 (__class__ super closure changed)
    Python 3.3a1  3200 (PEP 3155 __qualname__ added #13448)
    Python 3.3a1  3210 (added size modulo 2**32 to the pyc header #13645)
    Python 3.3a2  3220 (changed PEP 380 implementation #14230)
    Python 3.3a4  3230 (revert changes to implicit __class__ closure #14857)
    Python 3.4a1  3250 (evaluate positional default arguments before
                       keyword-only defaults #16967)
    Python 3.4a1  3260 (add LOAD_CLASSDEREF; allow locals of class to override
                       free vars #17853)
    Python 3.4a1  3270 (various tweaks to the __class__ closure #12370)
    Python 3.4a1  3280 (remove implicit class argument)
    Python 3.4a4  3290 (changes to __qualname__ computation #19301)
    Python 3.4a4  3300 (more changes to __qualname__ computation #19301)
    Python 3.4rc2 3310 (alter __qualname__ computation #20625)
    Python 3.5a1  3320 (PEP 465: Matrix multiplication operator #21176)
    Python 3.5b1  3330 (PEP 448: Additional Unpacking Generalizations #2292)
    Python 3.5b2  3340 (fix dictionary display evaluation order #11205)
    Python 3.5b3  3350 (add GET_YIELD_FROM_ITER opcode #24400)
    Python 3.5.2  3351 (fix BUILD_MAP_UNPACK_WITH_CALL opcode #27286)
    Python 3.6a0  3360 (add FORMAT_VALUE opcode #25483)
    Python 3.6a1  3361 (lineno delta of code.co_lnotab becomes signed #26107)
    Python 3.6a2  3370 (16 bit wordcode #26647)
    Python 3.6a2  3371 (add BUILD_CONST_KEY_MAP opcode #27140)
    Python 3.6a2  3372 (MAKE_FUNCTION simplification, remove MAKE_CLOSURE
                        #27095)
    Python 3.6b1  3373 (add BUILD_STRING opcode #27078)
    Python 3.6b1  3375 (add SETUP_ANNOTATIONS and STORE_ANNOTATION opcodes
                        #27985)
    Python 3.6b1  3376 (simplify CALL_FUNCTIONs & BUILD_MAP_UNPACK_WITH_CALL
                          #27213)
    Python 3.6b1  3377 (set __class__ cell from type.__new__ #23722)
    Python 3.6b2  3378 (add BUILD_TUPLE_UNPACK_WITH_CALL #28257)
    Python 3.6rc1 3379 (more thorough __class__ validation #23722)
    Python 3.7a1  3390 (add LOAD_METHOD and CALL_METHOD opcodes #26110)
    Python 3.7a2  3391 (update GET_AITER #31709)
    Python 3.7a4  3392 (PEP 552: Deterministic pycs #31650)
    Python 3.7b1  3393 (remove STORE_ANNOTATION opcode #32550)
    Python 3.7b5  3394 (restored docstring as the first stmt in the body;
                        this might affected the first line number #32911)
    Python 3.8a1  3400 (move frame block handling to compiler #17611)
    Python 3.8a1  3401 (add END_ASYNC_FOR #33041)
    Python 3.8a1  3410 (PEP570 Python Positional-Only Parameters #36540)
    Python 3.8b2  3411 (Reverse evaluation order of key: value in dict
                        comprehensions #35224)
    Python 3.8b2  3412 (Swap the position of positional args and positional
                        only args in ast.arguments #37593)
    Python 3.8b4  3413 (Fix "break" and "continue" in "finally" #37830)
    Python 3.9a0  3420 (add LOAD_ASSERTION_ERROR #34880)
    Python 3.9a0  3421 (simplified bytecode for with blocks #32949)
    Python 3.9a0  3422 (remove BEGIN_FINALLY, END_FINALLY, CALL_FINALLY, POP_FINALLY bytecodes #33387)
    Python 3.9a2  3423 (add IS_OP, CONTAINS_OP and JUMP_IF_NOT_EXC_MATCH bytecodes #39156)
    Python 3.9a2  3424 (simplify bytecodes for *value unpacking)
    Python 3.9a2  3425 (simplify bytecodes for **value unpacking)
    Python 3.10a1 3430 (Make 'annotations' future by default)
    Python 3.10a1 3431 (New line number table format -- PEP 626)
    Python 3.10a2 3432 (Function annotation for MAKE_FUNCTION is changed from dict to tuple bpo-42202)
    Python 3.10a2 3433 (RERAISE restores f_lasti if oparg != 0)
    Python 3.10a6 3434 (PEP 634: Structural Pattern Matching)
    Python 3.10a7 3435 Use instruction offsets (as opposed to byte offsets).
    Python 3.10b1 3436 (Add GEN_START bytecode #43683)
    Python 3.10b1 3437 (Undo making 'annotations' future by default - We like to dance among core devs!)
    Python 3.10b1 3438 Safer line number table handling.
    Python 3.10b1 3439 (Add ROT_N)
    Python 3.11a1 3450 Use exception table for unwinding ("zero cost" exception handling)
    Python 3.11a1 3451 (Add CALL_METHOD_KW)
    Python 3.11a1 3452 (drop nlocals from marshaled code objects)
    Python 3.11a1 3453 (add co_fastlocalnames and co_fastlocalkinds)
    Python 3.11a1 3454 (compute cell offsets relative to locals bpo-43693)
    Python 3.11a1 3455 (add MAKE_CELL bpo-43693)
    Python 3.11a1 3456 (interleave cell args bpo-43693)
    Python 3.11a1 3457 (Change localsplus to a bytes object bpo-43693)
    Python 3.11a1 3458 (imported objects now don't use LOAD_METHOD/CALL_METHOD)
    Python 3.11a1 3459 (PEP 657: add end line numbers and column offsets for instructions)
    Python 3.11a1 3460 (Add co_qualname field to PyCodeObject bpo-44530)
    Python 3.11a1 3461 (JUMP_ABSOLUTE must jump backwards)
    Python 3.11a2 3462 (bpo-44511: remove COPY_DICT_WITHOUT_KEYS, change
                        MATCH_CLASS and MATCH_KEYS, and add COPY)
    Python 3.11a3 3463 (bpo-45711: JUMP_IF_NOT_EXC_MATCH no longer pops the
                        active exception)
    Python 3.11a3 3464 (bpo-45636: Merge numeric BINARY_*INPLACE_* into
                        BINARY_OP)
    Python 3.11a3 3465 (Add COPY_FREE_VARS opcode)
    Python 3.11a4 3466 (bpo-45292: PEP-654 except*)
    Python 3.11a4 3467 (Change CALL_xxx opcodes)
    Python 3.11a4 3468 (Add SEND opcode)
    Python 3.11a4 3469 (bpo-45711: remove type, traceback from exc_info)
    Python 3.11a4 3470 (bpo-46221: PREP_RERAISE_STAR no longer pushes lasti)
    Python 3.11a4 3471 (bpo-46202: remove pop POP_EXCEPT_AND_RERAISE)
    Python 3.11a4 3472 (bpo-46009: replace GEN_START with POP_TOP)
    Python 3.11a4 3473 (Add POP_JUMP_IF_NOT_NONE/POP_JUMP_IF_NONE opcodes)
    Python 3.11a4 3474 (Add RESUME opcode)
    Python 3.11a5 3475 (Add RETURN_GENERATOR opcode)
    Python 3.11a5 3476 (Add ASYNC_GEN_WRAP opcode)
    Python 3.11a5 3477 (Replace DUP_TOP/DUP_TOP_TWO with COPY and
                        ROT_TWO/ROT_THREE/ROT_FOUR/ROT_N with SWAP)
    Python 3.11a5 3478 (New CALL opcodes)
    Python 3.11a5 3479 (Add PUSH_NULL opcode)
    Python 3.11a5 3480 (New CALL opcodes, second iteration)
    Python 3.11a5 3481 (Use inline cache for BINARY_OP)
    Python 3.11a5 3482 (Use inline caching for UNPACK_SEQUENCE and LOAD_GLOBAL)
    Python 3.11a5 3483 (Use inline caching for COMPARE_OP and BINARY_SUBSCR)
    Python 3.11a5 3484 (Use inline caching for LOAD_ATTR, LOAD_METHOD, and
                        STORE_ATTR)
    Python 3.11a5 3485 (Add an oparg to GET_AWAITABLE)
    Python 3.11a6 3486 (Use inline caching for PRECALL and CALL)
    Python 3.11a6 3487 (Remove the adaptive "oparg counter" mechanism)
    Python 3.11a6 3488 (LOAD_GLOBAL can push additional NULL)
    Python 3.11a6 3489 (Add JUMP_BACKWARD, remove JUMP_ABSOLUTE)
    Python 3.11a6 3490 (remove JUMP_IF_NOT_EXC_MATCH, add CHECK_EXC_MATCH)
    Python 3.11a6 3491 (remove JUMP_IF_NOT_EG_MATCH, add CHECK_EG_MATCH,
                        add JUMP_BACKWARD_NO_INTERRUPT, make JUMP_NO_INTERRUPT virtual)
    Python 3.11a7 3492 (make POP_JUMP_IF_NONE/NOT_NONE/TRUE/FALSE relative)
    Python 3.11a7 3493 (Make JUMP_IF_TRUE_OR_POP/JUMP_IF_FALSE_OR_POP relative)
    Python 3.11a7 3494 (New location info table)
    Python 3.11b4 3495 (Set line number of module's RESUME instr to 0 per PEP 626)
    Python 3.12a1 3500 (Remove PRECALL opcode)
    Python 3.12a1 3501 (YIELD_VALUE oparg == stack_depth)
    Python 3.12a1 3502 (LOAD_FAST_CHECK, no NULL-check in LOAD_FAST)
    Python 3.12a1 3503 (Shrink LOAD_METHOD cache)
    Python 3.12a1 3504 (Merge LOAD_METHOD back into LOAD_ATTR)
    Python 3.12a1 3505 (Specialization/Cache for FOR_ITER)
    Python 3.12a1 3506 (Add BINARY_SLICE and STORE_SLICE instructions)
    Python 3.12a1 3507 (Set lineno of module's RESUME to 0)
    Python 3.12a1 3508 (Add CLEANUP_THROW)
    Python 3.12a1 3509 (Conditional jumps only jump forward)
    Python 3.12a2 3510 (FOR_ITER leaves iterator on the stack)
    Python 3.12a2 3511 (Add STOPITERATION_ERROR instruction)
    Python 3.12a2 3512 (Remove all unused consts from code objects)
    Python 3.12a4 3513 (Add CALL_INTRINSIC_1 instruction, removed STOPITERATION_ERROR, PRINT_EXPR, IMPORT_STAR)
    Python 3.12a4 3514 (Remove ASYNC_GEN_WRAP, LIST_TO_TUPLE, and UNARY_POSITIVE)
    Python 3.12a5 3515 (Embed jump mask in COMPARE_OP oparg)
    Python 3.12a5 3516 (Add COMPARE_AND_BRANCH instruction)
    Python 3.12a5 3517 (Change YIELD_VALUE oparg to exception block depth)
    Python 3.12a6 3518 (Add RETURN_CONST instruction)
    Python 3.12a6 3519 (Modify SEND instruction)
    Python 3.12a6 3520 (Remove PREP_RERAISE_STAR, add CALL_INTRINSIC_2)
    Python 3.12a7 3521 (Shrink the LOAD_GLOBAL caches)
    Python 3.12a7 3522 (Removed JUMP_IF_FALSE_OR_POP/JUMP_IF_TRUE_OR_POP)
    Python 3.12a7 3523 (Convert COMPARE_AND_BRANCH back to COMPARE_OP)
    Python 3.12a7 3524 (Shrink the BINARY_SUBSCR caches)
    Python 3.12b1 3525 (Shrink the CALL caches)
    Python 3.12b1 3526 (Add instrumentation support)
    Python 3.12b1 3527 (Add LOAD_SUPER_ATTR)
    Python 3.12b1 3528 (Add LOAD_SUPER_ATTR_METHOD specialization)
    Python 3.12b1 3529 (Inline list/dict/set comprehensions)
    Python 3.12b1 3530 (Shrink the LOAD_SUPER_ATTR caches)
    Python 3.12b1 3531 (Add PEP 695 changes)
    Python 3.13a1 3550 (Plugin optimizer support)
    Python 3.13a1 3551 (Compact superinstructions)
    Python 3.13a1 3552 (Remove LOAD_FAST__LOAD_CONST and LOAD_CONST__LOAD_FAST)
    Python 3.13a1 3553 (Add SET_FUNCTION_ATTRIBUTE)
    Python 3.13a1 3554 (more efficient bytecodes for f-strings)
    Python 3.13a1 3555 (generate specialized opcodes metadata from bytecodes.c)
    Python 3.13a1 3556 (Convert LOAD_CLOSURE to a pseudo-op)
    Python 3.13a1 3557 (Make the conversion to boolean in jumps explicit)
    Python 3.13a1 3558 (Reorder the stack items for CALL)
    Python 3.13a1 3559 (Generate opcode IDs from bytecodes.c)
    Python 3.13a1 3560 (Add RESUME_CHECK instruction)
    Python 3.13a1 3561 (Add cache entry to branch instructions)
    Python 3.13a1 3562 (Assign opcode IDs for internal ops in separate range)
    Python 3.13a1 3563 (Add CALL_KW and remove KW_NAMES)
    Python 3.13a1 3564 (Removed oparg from YIELD_VALUE, changed oparg values of RESUME)
    Python 3.13a1 3565 (Oparg of YIELD_VALUE indicates whether it is in a yield-from)
    Python 3.13a1 3566 (Emit JUMP_NO_INTERRUPT instead of JUMP for non-loop no-lineno cases)
    Python 3.13a1 3567 (Reimplement line number propagation by the compiler)
    Python 3.13a1 3568 (Change semantics of END_FOR)
    Python 3.13a5 3569 (Specialize CONTAINS_OP)
    Python 3.13a6 3570 (Add __firstlineno__ class attribute)
    Python 3.13b1 3571 (Fix miscompilation of private names in generic classes)
    Python 3.14a1 3600 (Add LOAD_COMMON_CONSTANT)
    Python 3.14a1 3601 (Fix miscompilation of private names in generic classes)
    Python 3.14a1 3602 (Add LOAD_SPECIAL. Remove BEFORE_WITH and BEFORE_ASYNC_WITH)
    Python 3.14a1 3603 (Remove BUILD_CONST_KEY_MAP)
    Python 3.14a1 3604 (Do not duplicate test at end of while statements)
    Python 3.14a1 3605 (Move ENTER_EXECUTOR to opcode 255)
    Python 3.14a1 3606 (Specialize CALL_KW)
    Python 3.14a1 3607 (Add pseudo instructions JUMP_IF_TRUE/FALSE)
    Python 3.14a1 3608 (Add support for slices)
    Python 3.14a2 3609 (Add LOAD_SMALL_INT and LOAD_CONST_IMMORTAL instructions, remove RETURN_CONST)
    Python 3.14a4 3610 (Add VALUE_WITH_FAKE_GLOBALS format to annotationlib)
    Python 3.14a4 3611 (Add NOT_TAKEN instruction)
    Python 3.14a4 3612 (Add POP_ITER and INSTRUMENTED_POP_ITER)
<<<<<<< HEAD
    Python 3.14a4 3613 (Add BINARY_OP_EXTEND)
=======
    Python 3.14a4 3613 (Add LOAD_CONST_MORTAL instruction)
>>>>>>> ff3e145b

    Python 3.15 will start with 3650

    Please don't copy-paste the same pre-release tag for new entries above!!!
    You should always use the *upcoming* tag. For example, if 3.12a6 came out
    a week ago, I should put "Python 3.12a7" next to my new magic number.

Whenever PYC_MAGIC_NUMBER is changed, the ranges in the magic_values array in
PC/launcher.c must also be updated.

*/

#define PYC_MAGIC_NUMBER 3613
/* This is equivalent to converting PYC_MAGIC_NUMBER to 2 bytes
   (little-endian) and then appending b'\r\n'. */
#define PYC_MAGIC_NUMBER_TOKEN \
    ((uint32_t)PYC_MAGIC_NUMBER | ((uint32_t)'\r' << 16) | ((uint32_t)'\n' << 24))


#ifdef __cplusplus
}
#endif
#endif  // !Py_INTERNAL_MAGIC_NUMBER_H<|MERGE_RESOLUTION|>--- conflicted
+++ resolved
@@ -265,11 +265,8 @@
     Python 3.14a4 3610 (Add VALUE_WITH_FAKE_GLOBALS format to annotationlib)
     Python 3.14a4 3611 (Add NOT_TAKEN instruction)
     Python 3.14a4 3612 (Add POP_ITER and INSTRUMENTED_POP_ITER)
-<<<<<<< HEAD
-    Python 3.14a4 3613 (Add BINARY_OP_EXTEND)
-=======
     Python 3.14a4 3613 (Add LOAD_CONST_MORTAL instruction)
->>>>>>> ff3e145b
+    Python 3.14a5 3614 (Add BINARY_OP_EXTEND)
 
     Python 3.15 will start with 3650
 
@@ -282,7 +279,7 @@
 
 */
 
-#define PYC_MAGIC_NUMBER 3613
+#define PYC_MAGIC_NUMBER 3614
 /* This is equivalent to converting PYC_MAGIC_NUMBER to 2 bytes
    (little-endian) and then appending b'\r\n'. */
 #define PYC_MAGIC_NUMBER_TOKEN \
