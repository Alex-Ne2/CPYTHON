#ifndef Py_INTERNAL_MAGIC_NUMBER_H
#define Py_INTERNAL_MAGIC_NUMBER_H
#ifdef __cplusplus
extern "C" {
#endif

#ifndef Py_BUILD_CORE
#  error "this header requires Py_BUILD_CORE define"
#endif

/*

Magic number to reject .pyc files generated by other Python versions.
It should change for each incompatible change to the bytecode.

PYC_MAGIC_NUMBER must change whenever the bytecode emitted by the compiler may
no longer be understood by older implementations of the eval loop (usually due
to the addition of new opcodes).

The value of CR and LF is incorporated so if you ever read or write
a .pyc file in text mode the magic number will be wrong; also, the
Apple MPW compiler swaps their values, botching string constants.

There were a variety of old schemes for setting the magic number. Starting with
Python 3.11, Python 3.n starts with magic number 2900+50n. Within each minor
version, the magic number is incremented by 1 each time the file format changes.

Known values:
 Python 1.5:   20121
 Python 1.5.1: 20121
    Python 1.5.2: 20121
    Python 1.6:   50428
    Python 2.0:   50823
    Python 2.0.1: 50823
    Python 2.1:   60202
    Python 2.1.1: 60202
    Python 2.1.2: 60202
    Python 2.2:   60717
    Python 2.3a0: 62011
    Python 2.3a0: 62021
    Python 2.3a0: 62011 (!)
    Python 2.4a0: 62041
    Python 2.4a3: 62051
    Python 2.4b1: 62061
    Python 2.5a0: 62071
    Python 2.5a0: 62081 (ast-branch)
    Python 2.5a0: 62091 (with)
    Python 2.5a0: 62092 (changed WITH_CLEANUP opcode)
    Python 2.5b3: 62101 (fix wrong code: for x, in ...)
    Python 2.5b3: 62111 (fix wrong code: x += yield)
    Python 2.5c1: 62121 (fix wrong lnotab with for loops and
                         storing constants that should have been removed)
    Python 2.5c2: 62131 (fix wrong code: for x, in ... in listcomp/genexp)
    Python 2.6a0: 62151 (peephole optimizations and STORE_MAP opcode)
    Python 2.6a1: 62161 (WITH_CLEANUP optimization)
    Python 2.7a0: 62171 (optimize list comprehensions/change LIST_APPEND)
    Python 2.7a0: 62181 (optimize conditional branches:
                         introduce POP_JUMP_IF_FALSE and POP_JUMP_IF_TRUE)
    Python 2.7a0  62191 (introduce SETUP_WITH)
    Python 2.7a0  62201 (introduce BUILD_SET)
    Python 2.7a0  62211 (introduce MAP_ADD and SET_ADD)
    Python 3000:   3000
                   3010 (removed UNARY_CONVERT)
                   3020 (added BUILD_SET)
                   3030 (added keyword-only parameters)
                   3040 (added signature annotations)
                   3050 (print becomes a function)
                   3060 (PEP 3115 metaclass syntax)
                   3061 (string literals become unicode)
                   3071 (PEP 3109 raise changes)
                   3081 (PEP 3137 make __file__ and __name__ unicode)
                   3091 (kill str8 interning)
                   3101 (merge from 2.6a0, see 62151)
                   3103 (__file__ points to source file)
    Python 3.0a4: 3111 (WITH_CLEANUP optimization).
    Python 3.0b1: 3131 (lexical exception stacking, including POP_EXCEPT
                          #3021)
    Python 3.1a1: 3141 (optimize list, set and dict comprehensions:
                        change LIST_APPEND and SET_ADD, add MAP_ADD #2183)
    Python 3.1a1: 3151 (optimize conditional branches:
                        introduce POP_JUMP_IF_FALSE and POP_JUMP_IF_TRUE
                          #4715)
    Python 3.2a1: 3160 (add SETUP_WITH #6101)
    Python 3.2a2: 3170 (add DUP_TOP_TWO, remove DUP_TOPX and ROT_FOUR #9225)
    Python 3.2a3  3180 (add DELETE_DEREF #4617)
    Python 3.3a1  3190 (__class__ super closure changed)
    Python 3.3a1  3200 (PEP 3155 __qualname__ added #13448)
    Python 3.3a1  3210 (added size modulo 2**32 to the pyc header #13645)
    Python 3.3a2  3220 (changed PEP 380 implementation #14230)
    Python 3.3a4  3230 (revert changes to implicit __class__ closure #14857)
    Python 3.4a1  3250 (evaluate positional default arguments before
                       keyword-only defaults #16967)
    Python 3.4a1  3260 (add LOAD_CLASSDEREF; allow locals of class to override
                       free vars #17853)
    Python 3.4a1  3270 (various tweaks to the __class__ closure #12370)
    Python 3.4a1  3280 (remove implicit class argument)
    Python 3.4a4  3290 (changes to __qualname__ computation #19301)
    Python 3.4a4  3300 (more changes to __qualname__ computation #19301)
    Python 3.4rc2 3310 (alter __qualname__ computation #20625)
    Python 3.5a1  3320 (PEP 465: Matrix multiplication operator #21176)
    Python 3.5b1  3330 (PEP 448: Additional Unpacking Generalizations #2292)
    Python 3.5b2  3340 (fix dictionary display evaluation order #11205)
    Python 3.5b3  3350 (add GET_YIELD_FROM_ITER opcode #24400)
    Python 3.5.2  3351 (fix BUILD_MAP_UNPACK_WITH_CALL opcode #27286)
    Python 3.6a0  3360 (add FORMAT_VALUE opcode #25483)
    Python 3.6a1  3361 (lineno delta of code.co_lnotab becomes signed #26107)
    Python 3.6a2  3370 (16 bit wordcode #26647)
    Python 3.6a2  3371 (add BUILD_CONST_KEY_MAP opcode #27140)
    Python 3.6a2  3372 (MAKE_FUNCTION simplification, remove MAKE_CLOSURE
                        #27095)
    Python 3.6b1  3373 (add BUILD_STRING opcode #27078)
    Python 3.6b1  3375 (add SETUP_ANNOTATIONS and STORE_ANNOTATION opcodes
                        #27985)
    Python 3.6b1  3376 (simplify CALL_FUNCTIONs & BUILD_MAP_UNPACK_WITH_CALL
                          #27213)
    Python 3.6b1  3377 (set __class__ cell from type.__new__ #23722)
    Python 3.6b2  3378 (add BUILD_TUPLE_UNPACK_WITH_CALL #28257)
    Python 3.6rc1 3379 (more thorough __class__ validation #23722)
    Python 3.7a1  3390 (add LOAD_METHOD and CALL_METHOD opcodes #26110)
    Python 3.7a2  3391 (update GET_AITER #31709)
    Python 3.7a4  3392 (PEP 552: Deterministic pycs #31650)
    Python 3.7b1  3393 (remove STORE_ANNOTATION opcode #32550)
    Python 3.7b5  3394 (restored docstring as the first stmt in the body;
                        this might affected the first line number #32911)
    Python 3.8a1  3400 (move frame block handling to compiler #17611)
    Python 3.8a1  3401 (add END_ASYNC_FOR #33041)
    Python 3.8a1  3410 (PEP570 Python Positional-Only Parameters #36540)
    Python 3.8b2  3411 (Reverse evaluation order of key: value in dict
                        comprehensions #35224)
    Python 3.8b2  3412 (Swap the position of positional args and positional
                        only args in ast.arguments #37593)
    Python 3.8b4  3413 (Fix "break" and "continue" in "finally" #37830)
    Python 3.9a0  3420 (add LOAD_ASSERTION_ERROR #34880)
    Python 3.9a0  3421 (simplified bytecode for with blocks #32949)
    Python 3.9a0  3422 (remove BEGIN_FINALLY, END_FINALLY, CALL_FINALLY, POP_FINALLY bytecodes #33387)
    Python 3.9a2  3423 (add IS_OP, CONTAINS_OP and JUMP_IF_NOT_EXC_MATCH bytecodes #39156)
    Python 3.9a2  3424 (simplify bytecodes for *value unpacking)
    Python 3.9a2  3425 (simplify bytecodes for **value unpacking)
    Python 3.10a1 3430 (Make 'annotations' future by default)
    Python 3.10a1 3431 (New line number table format -- PEP 626)
    Python 3.10a2 3432 (Function annotation for MAKE_FUNCTION is changed from dict to tuple bpo-42202)
    Python 3.10a2 3433 (RERAISE restores f_lasti if oparg != 0)
    Python 3.10a6 3434 (PEP 634: Structural Pattern Matching)
    Python 3.10a7 3435 Use instruction offsets (as opposed to byte offsets).
    Python 3.10b1 3436 (Add GEN_START bytecode #43683)
    Python 3.10b1 3437 (Undo making 'annotations' future by default - We like to dance among core devs!)
    Python 3.10b1 3438 Safer line number table handling.
    Python 3.10b1 3439 (Add ROT_N)
    Python 3.11a1 3450 Use exception table for unwinding ("zero cost" exception handling)
    Python 3.11a1 3451 (Add CALL_METHOD_KW)
    Python 3.11a1 3452 (drop nlocals from marshaled code objects)
    Python 3.11a1 3453 (add co_fastlocalnames and co_fastlocalkinds)
    Python 3.11a1 3454 (compute cell offsets relative to locals bpo-43693)
    Python 3.11a1 3455 (add MAKE_CELL bpo-43693)
    Python 3.11a1 3456 (interleave cell args bpo-43693)
    Python 3.11a1 3457 (Change localsplus to a bytes object bpo-43693)
    Python 3.11a1 3458 (imported objects now don't use LOAD_METHOD/CALL_METHOD)
    Python 3.11a1 3459 (PEP 657: add end line numbers and column offsets for instructions)
    Python 3.11a1 3460 (Add co_qualname field to PyCodeObject bpo-44530)
    Python 3.11a1 3461 (JUMP_ABSOLUTE must jump backwards)
    Python 3.11a2 3462 (bpo-44511: remove COPY_DICT_WITHOUT_KEYS, change
                        MATCH_CLASS and MATCH_KEYS, and add COPY)
    Python 3.11a3 3463 (bpo-45711: JUMP_IF_NOT_EXC_MATCH no longer pops the
                        active exception)
    Python 3.11a3 3464 (bpo-45636: Merge numeric BINARY_*INPLACE_* into
                        BINARY_OP)
    Python 3.11a3 3465 (Add COPY_FREE_VARS opcode)
    Python 3.11a4 3466 (bpo-45292: PEP-654 except*)
    Python 3.11a4 3467 (Change CALL_xxx opcodes)
    Python 3.11a4 3468 (Add SEND opcode)
    Python 3.11a4 3469 (bpo-45711: remove type, traceback from exc_info)
    Python 3.11a4 3470 (bpo-46221: PREP_RERAISE_STAR no longer pushes lasti)
    Python 3.11a4 3471 (bpo-46202: remove pop POP_EXCEPT_AND_RERAISE)
    Python 3.11a4 3472 (bpo-46009: replace GEN_START with POP_TOP)
    Python 3.11a4 3473 (Add POP_JUMP_IF_NOT_NONE/POP_JUMP_IF_NONE opcodes)
    Python 3.11a4 3474 (Add RESUME opcode)
    Python 3.11a5 3475 (Add RETURN_GENERATOR opcode)
    Python 3.11a5 3476 (Add ASYNC_GEN_WRAP opcode)
    Python 3.11a5 3477 (Replace DUP_TOP/DUP_TOP_TWO with COPY and
                        ROT_TWO/ROT_THREE/ROT_FOUR/ROT_N with SWAP)
    Python 3.11a5 3478 (New CALL opcodes)
    Python 3.11a5 3479 (Add PUSH_NULL opcode)
    Python 3.11a5 3480 (New CALL opcodes, second iteration)
    Python 3.11a5 3481 (Use inline cache for BINARY_OP)
    Python 3.11a5 3482 (Use inline caching for UNPACK_SEQUENCE and LOAD_GLOBAL)
    Python 3.11a5 3483 (Use inline caching for COMPARE_OP and BINARY_SUBSCR)
    Python 3.11a5 3484 (Use inline caching for LOAD_ATTR, LOAD_METHOD, and
                        STORE_ATTR)
    Python 3.11a5 3485 (Add an oparg to GET_AWAITABLE)
    Python 3.11a6 3486 (Use inline caching for PRECALL and CALL)
    Python 3.11a6 3487 (Remove the adaptive "oparg counter" mechanism)
    Python 3.11a6 3488 (LOAD_GLOBAL can push additional NULL)
    Python 3.11a6 3489 (Add JUMP_BACKWARD, remove JUMP_ABSOLUTE)
    Python 3.11a6 3490 (remove JUMP_IF_NOT_EXC_MATCH, add CHECK_EXC_MATCH)
    Python 3.11a6 3491 (remove JUMP_IF_NOT_EG_MATCH, add CHECK_EG_MATCH,
                        add JUMP_BACKWARD_NO_INTERRUPT, make JUMP_NO_INTERRUPT virtual)
    Python 3.11a7 3492 (make POP_JUMP_IF_NONE/NOT_NONE/TRUE/FALSE relative)
    Python 3.11a7 3493 (Make JUMP_IF_TRUE_OR_POP/JUMP_IF_FALSE_OR_POP relative)
    Python 3.11a7 3494 (New location info table)
    Python 3.11b4 3495 (Set line number of module's RESUME instr to 0 per PEP 626)
    Python 3.12a1 3500 (Remove PRECALL opcode)
    Python 3.12a1 3501 (YIELD_VALUE oparg == stack_depth)
    Python 3.12a1 3502 (LOAD_FAST_CHECK, no NULL-check in LOAD_FAST)
    Python 3.12a1 3503 (Shrink LOAD_METHOD cache)
    Python 3.12a1 3504 (Merge LOAD_METHOD back into LOAD_ATTR)
    Python 3.12a1 3505 (Specialization/Cache for FOR_ITER)
    Python 3.12a1 3506 (Add BINARY_SLICE and STORE_SLICE instructions)
    Python 3.12a1 3507 (Set lineno of module's RESUME to 0)
    Python 3.12a1 3508 (Add CLEANUP_THROW)
    Python 3.12a1 3509 (Conditional jumps only jump forward)
    Python 3.12a2 3510 (FOR_ITER leaves iterator on the stack)
    Python 3.12a2 3511 (Add STOPITERATION_ERROR instruction)
    Python 3.12a2 3512 (Remove all unused consts from code objects)
    Python 3.12a4 3513 (Add CALL_INTRINSIC_1 instruction, removed STOPITERATION_ERROR, PRINT_EXPR, IMPORT_STAR)
    Python 3.12a4 3514 (Remove ASYNC_GEN_WRAP, LIST_TO_TUPLE, and UNARY_POSITIVE)
    Python 3.12a5 3515 (Embed jump mask in COMPARE_OP oparg)
    Python 3.12a5 3516 (Add COMPARE_AND_BRANCH instruction)
    Python 3.12a5 3517 (Change YIELD_VALUE oparg to exception block depth)
    Python 3.12a6 3518 (Add RETURN_CONST instruction)
    Python 3.12a6 3519 (Modify SEND instruction)
    Python 3.12a6 3520 (Remove PREP_RERAISE_STAR, add CALL_INTRINSIC_2)
    Python 3.12a7 3521 (Shrink the LOAD_GLOBAL caches)
    Python 3.12a7 3522 (Removed JUMP_IF_FALSE_OR_POP/JUMP_IF_TRUE_OR_POP)
    Python 3.12a7 3523 (Convert COMPARE_AND_BRANCH back to COMPARE_OP)
    Python 3.12a7 3524 (Shrink the BINARY_SUBSCR caches)
    Python 3.12b1 3525 (Shrink the CALL caches)
    Python 3.12b1 3526 (Add instrumentation support)
    Python 3.12b1 3527 (Add LOAD_SUPER_ATTR)
    Python 3.12b1 3528 (Add LOAD_SUPER_ATTR_METHOD specialization)
    Python 3.12b1 3529 (Inline list/dict/set comprehensions)
    Python 3.12b1 3530 (Shrink the LOAD_SUPER_ATTR caches)
    Python 3.12b1 3531 (Add PEP 695 changes)
    Python 3.13a1 3550 (Plugin optimizer support)
    Python 3.13a1 3551 (Compact superinstructions)
    Python 3.13a1 3552 (Remove LOAD_FAST__LOAD_CONST and LOAD_CONST__LOAD_FAST)
    Python 3.13a1 3553 (Add SET_FUNCTION_ATTRIBUTE)
    Python 3.13a1 3554 (more efficient bytecodes for f-strings)
    Python 3.13a1 3555 (generate specialized opcodes metadata from bytecodes.c)
    Python 3.13a1 3556 (Convert LOAD_CLOSURE to a pseudo-op)
    Python 3.13a1 3557 (Make the conversion to boolean in jumps explicit)
    Python 3.13a1 3558 (Reorder the stack items for CALL)
    Python 3.13a1 3559 (Generate opcode IDs from bytecodes.c)
    Python 3.13a1 3560 (Add RESUME_CHECK instruction)
    Python 3.13a1 3561 (Add cache entry to branch instructions)
    Python 3.13a1 3562 (Assign opcode IDs for internal ops in separate range)
    Python 3.13a1 3563 (Add CALL_KW and remove KW_NAMES)
    Python 3.13a1 3564 (Removed oparg from YIELD_VALUE, changed oparg values of RESUME)
    Python 3.13a1 3565 (Oparg of YIELD_VALUE indicates whether it is in a yield-from)
    Python 3.13a1 3566 (Emit JUMP_NO_INTERRUPT instead of JUMP for non-loop no-lineno cases)
    Python 3.13a1 3567 (Reimplement line number propagation by the compiler)
    Python 3.13a1 3568 (Change semantics of END_FOR)
    Python 3.13a5 3569 (Specialize CONTAINS_OP)
    Python 3.13a6 3570 (Add __firstlineno__ class attribute)
    Python 3.13b1 3571 (Fix miscompilation of private names in generic classes)
    Python 3.14a1 3600 (Add LOAD_COMMON_CONSTANT)
    Python 3.14a1 3601 (Fix miscompilation of private names in generic classes)
    Python 3.14a1 3602 (Add LOAD_SPECIAL. Remove BEFORE_WITH and BEFORE_ASYNC_WITH)
    Python 3.14a1 3603 (Remove BUILD_CONST_KEY_MAP)
    Python 3.14a1 3604 (Do not duplicate test at end of while statements)
    Python 3.14a1 3605 (Move ENTER_EXECUTOR to opcode 255)
    Python 3.14a1 3606 (Specialize CALL_KW)
    Python 3.14a1 3607 (Add pseudo instructions JUMP_IF_TRUE/FALSE)
    Python 3.14a1 3608 (Add support for slices)
    Python 3.14a2 3609 (Add LOAD_SMALL_INT and LOAD_CONST_IMMORTAL instructions, remove RETURN_CONST)
    Python 3.14a4 3610 (Add VALUE_WITH_FAKE_GLOBALS format to annotationlib)
    Python 3.14a4 3611 (Add NOT_TAKEN instruction)
    Python 3.14a4 3612 (Add POP_ITER and INSTRUMENTED_POP_ITER)
    Python 3.14a4 3613 (Add LOAD_CONST_MORTAL instruction)
    Python 3.14a5 3614 (Add BINARY_OP_EXTEND)
    Python 3.14a5 3615 (CALL_FUNCTION_EX always take a kwargs argument)
    Python 3.14a5 3616 (Remove BINARY_SUBSCR and family. Make them BINARY_OPs)
    Python 3.14a6 3617 (Branch monitoring for async for loops)
    Python 3.14a6 3618 (Add oparg to END_ASYNC_FOR)
    Python 3.14a6 3619 (Renumber RESUME opcode from 149 to 128)
    Python 3.14a6 3620 (Optimize bytecode for all/any/tuple called on a genexp)
    Python 3.14a7 3621 (Optimize LOAD_FAST opcodes into LOAD_FAST_BORROW)
<<<<<<< HEAD
    Python 3.14b1 3622 (Add BUILD_INTERPOLATION & BUILD_TEMPLATE opcodes)
=======
    Python 3.14a7 3622 (Store annotations in different class dict keys)
>>>>>>> 26ae05e9

    Python 3.15 will start with 3650

    Please don't copy-paste the same pre-release tag for new entries above!!!
    You should always use the *upcoming* tag. For example, if 3.12a6 came out
    a week ago, I should put "Python 3.12a7" next to my new magic number.

Whenever PYC_MAGIC_NUMBER is changed, the ranges in the magic_values array in
PC/launcher.c must also be updated.

*/

#define PYC_MAGIC_NUMBER 3622
/* This is equivalent to converting PYC_MAGIC_NUMBER to 2 bytes
   (little-endian) and then appending b'\r\n'. */
#define PYC_MAGIC_NUMBER_TOKEN \
    ((uint32_t)PYC_MAGIC_NUMBER | ((uint32_t)'\r' << 16) | ((uint32_t)'\n' << 24))


#ifdef __cplusplus
}
#endif
#endif  // !Py_INTERNAL_MAGIC_NUMBER_H<|MERGE_RESOLUTION|>--- conflicted
+++ resolved
@@ -274,11 +274,8 @@
     Python 3.14a6 3619 (Renumber RESUME opcode from 149 to 128)
     Python 3.14a6 3620 (Optimize bytecode for all/any/tuple called on a genexp)
     Python 3.14a7 3621 (Optimize LOAD_FAST opcodes into LOAD_FAST_BORROW)
-<<<<<<< HEAD
-    Python 3.14b1 3622 (Add BUILD_INTERPOLATION & BUILD_TEMPLATE opcodes)
-=======
     Python 3.14a7 3622 (Store annotations in different class dict keys)
->>>>>>> 26ae05e9
+    Python 3.14a7 3623 (Add BUILD_INTERPOLATION & BUILD_TEMPLATE opcodes)
 
     Python 3.15 will start with 3650
 
@@ -291,7 +288,7 @@
 
 */
 
-#define PYC_MAGIC_NUMBER 3622
+#define PYC_MAGIC_NUMBER 3623
 /* This is equivalent to converting PYC_MAGIC_NUMBER to 2 bytes
    (little-endian) and then appending b'\r\n'. */
 #define PYC_MAGIC_NUMBER_TOKEN \
