#ifndef Py_INTERNAL_DICT_H
#define Py_INTERNAL_DICT_H
#ifdef __cplusplus
extern "C" {
#endif

#ifndef Py_BUILD_CORE
#  error "this header requires Py_BUILD_CORE define"
#endif

#include "pycore_object.h"               // PyManagedDictPointer
#include "pycore_pyatomic_ft_wrappers.h" // FT_ATOMIC_LOAD_SSIZE_ACQUIRE
#include "pycore_stackref.h"             // _PyStackRef

// Unsafe flavor of PyDict_GetItemWithError(): no error checking
extern PyObject* _PyDict_GetItemWithError(PyObject *dp, PyObject *key);

// Delete an item from a dict if a predicate is true
// Returns -1 on error, 1 if the item was deleted, 0 otherwise
// Export for '_asyncio' shared extension
PyAPI_FUNC(int) _PyDict_DelItemIf(PyObject *mp, PyObject *key,
                                  int (*predicate)(PyObject *value, void *arg),
                                  void *arg);

// "KnownHash" variants
// Export for '_asyncio' shared extension
PyAPI_FUNC(int) _PyDict_SetItem_KnownHash(PyObject *mp, PyObject *key,
                                          PyObject *item, Py_hash_t hash);
// Export for '_asyncio' shared extension
PyAPI_FUNC(int) _PyDict_DelItem_KnownHash(PyObject *mp, PyObject *key,
                                          Py_hash_t hash);
extern int _PyDict_Contains_KnownHash(PyObject *, PyObject *, Py_hash_t);

// "Id" variants
extern PyObject* _PyDict_GetItemIdWithError(PyObject *dp,
                                            _Py_Identifier *key);
extern int _PyDict_ContainsId(PyObject *, _Py_Identifier *);
extern int _PyDict_SetItemId(PyObject *dp, _Py_Identifier *key, PyObject *item);
extern int _PyDict_DelItemId(PyObject *mp, _Py_Identifier *key);

extern int _PyDict_Next(
    PyObject *mp, Py_ssize_t *pos, PyObject **key, PyObject **value, Py_hash_t *hash);

extern int _PyDict_HasOnlyStringKeys(PyObject *mp);

// Export for '_ctypes' shared extension
PyAPI_FUNC(Py_ssize_t) _PyDict_SizeOf(PyDictObject *);

#define _PyDict_HasSplitTable(d) ((d)->ma_values != NULL)

/* Like PyDict_Merge, but override can be 0, 1 or 2.  If override is 0,
   the first occurrence of a key wins, if override is 1, the last occurrence
   of a key wins, if override is 2, a KeyError with conflicting key as
   argument is raised.
*/
PyAPI_FUNC(int) _PyDict_MergeEx(PyObject *mp, PyObject *other, int override);

extern void _PyDict_DebugMallocStats(FILE *out);


/* _PyDictView */

typedef struct {
    PyObject_HEAD
    PyDictObject *dv_dict;
} _PyDictViewObject;

extern PyObject* _PyDictView_New(PyObject *, PyTypeObject *);
extern PyObject* _PyDictView_Intersect(PyObject* self, PyObject *other);

/* other API */

typedef struct {
    /* Cached hash code of me_key. */
    Py_hash_t me_hash;
    PyObject *me_key;
    PyObject *me_value; /* This field is only meaningful for combined tables */
} PyDictKeyEntry;

typedef struct {
    PyObject *me_key;   /* The key must be Unicode and have hash. */
    PyObject *me_value; /* This field is only meaningful for combined tables */
} PyDictUnicodeEntry;

extern PyDictKeysObject *_PyDict_NewKeysForClass(PyHeapTypeObject *);
extern PyObject *_PyDict_FromKeys(PyObject *, PyObject *, PyObject *);

/* Gets a version number unique to the current state of the keys of dict, if possible.
 * Returns the version number, or zero if it was not possible to get a version number. */
extern uint32_t _PyDictKeys_GetVersionForCurrentState(
        PyInterpreterState *interp, PyDictKeysObject *dictkeys);

/* Gets a version number unique to the current state of the keys of dict, if possible.
 *
 * In free-threaded builds ensures that the dict can be used for lock-free
 * reads if a version was assigned.
 *
 * The caller must hold the per-object lock on dict.
 *
 * Returns the version number, or zero if it was not possible to get a version number. */
extern uint32_t _PyDict_GetKeysVersionForCurrentState(
        PyInterpreterState *interp, PyDictObject *dict);

extern size_t _PyDict_KeysSize(PyDictKeysObject *keys);

extern void _PyDictKeys_DecRef(PyDictKeysObject *keys);

/* _Py_dict_lookup() returns index of entry which can be used like DK_ENTRIES(dk)[index].
 * -1 when no entry found, -3 when compare raises error.
 */
extern Py_ssize_t _Py_dict_lookup(PyDictObject *mp, PyObject *key, Py_hash_t hash, PyObject **value_addr);
extern Py_ssize_t _Py_dict_lookup_threadsafe(PyDictObject *mp, PyObject *key, Py_hash_t hash, PyObject **value_addr);
extern Py_ssize_t _Py_dict_lookup_threadsafe_stackref(PyDictObject *mp, PyObject *key, Py_hash_t hash, _PyStackRef *value_addr);

extern Py_ssize_t _PyDict_LookupIndex(PyDictObject *, PyObject *);

extern Py_ssize_t _PyDictKeys_StringLookup(PyDictKeysObject* dictkeys, PyObject *key);
<<<<<<< HEAD

/* Look up a string key in an all unicode dict keys, assign the keys object a version, and
 * stored it in version.
 *
 * Returns DKIX_ERROR if key is not a string or if the keys object is not all
 * strings.
 *
 * Returns DKIX_EMPTY if the key is not present.
 */
extern Py_ssize_t _PyDictKeys_StringLookupAndVersion(PyDictKeysObject* dictkeys, PyObject *key, uint32_t *version);
=======
extern Py_ssize_t _PyDictKeys_StringLookupSplit(PyDictKeysObject* dictkeys, PyObject *key);
>>>>>>> 39e69a7c
PyAPI_FUNC(PyObject *)_PyDict_LoadGlobal(PyDictObject *, PyDictObject *, PyObject *);
PyAPI_FUNC(void) _PyDict_LoadGlobalStackRef(PyDictObject *, PyDictObject *, PyObject *, _PyStackRef *);

// Loads the __builtins__ object from the globals dict. Returns a new reference.
extern PyObject *_PyDict_LoadBuiltinsFromGlobals(PyObject *globals);

/* Consumes references to key and value */
PyAPI_FUNC(int) _PyDict_SetItem_Take2(PyDictObject *op, PyObject *key, PyObject *value);
extern int _PyDict_SetItem_LockHeld(PyDictObject *dict, PyObject *name, PyObject *value);
// Export for '_asyncio' shared extension
PyAPI_FUNC(int) _PyDict_SetItem_KnownHash_LockHeld(PyDictObject *mp, PyObject *key,
                                                   PyObject *value, Py_hash_t hash);
// Export for '_asyncio' shared extension
PyAPI_FUNC(int) _PyDict_GetItemRef_KnownHash_LockHeld(PyDictObject *op, PyObject *key, Py_hash_t hash, PyObject **result);
extern int _PyDict_GetItemRef_KnownHash(PyDictObject *op, PyObject *key, Py_hash_t hash, PyObject **result);
extern int _PyDict_GetItemRef_Unicode_LockHeld(PyDictObject *op, PyObject *key, PyObject **result);
extern int _PyObjectDict_SetItem(PyTypeObject *tp, PyObject *obj, PyObject **dictptr, PyObject *name, PyObject *value);

extern int _PyDict_Pop_KnownHash(
    PyDictObject *dict,
    PyObject *key,
    Py_hash_t hash,
    PyObject **result);

#define DKIX_EMPTY (-1)
#define DKIX_DUMMY (-2)  /* Used internally */
#define DKIX_ERROR (-3)
#define DKIX_KEY_CHANGED (-4) /* Used internally */

typedef enum {
    DICT_KEYS_GENERAL = 0,
    DICT_KEYS_UNICODE = 1,
    DICT_KEYS_SPLIT = 2
} DictKeysKind;

/* See dictobject.c for actual layout of DictKeysObject */
struct _dictkeysobject {
    Py_ssize_t dk_refcnt;

    /* Size of the hash table (dk_indices). It must be a power of 2. */
    uint8_t dk_log2_size;

    /* Size of the hash table (dk_indices) by bytes. */
    uint8_t dk_log2_index_bytes;

    /* Kind of keys */
    uint8_t dk_kind;

#ifdef Py_GIL_DISABLED
    /* Lock used to protect shared keys */
    PyMutex dk_mutex;
#endif

    /* Version number -- Reset to 0 by any modification to keys */
    uint32_t dk_version;

    /* Number of usable entries in dk_entries. */
    Py_ssize_t dk_usable;

    /* Number of used entries in dk_entries. */
    Py_ssize_t dk_nentries;


    /* Actual hash table of dk_size entries. It holds indices in dk_entries,
       or DKIX_EMPTY(-1) or DKIX_DUMMY(-2).

       Indices must be: 0 <= indice < USABLE_FRACTION(dk_size).

       The size in bytes of an indice depends on dk_size:

       - 1 byte if dk_size <= 0xff (char*)
       - 2 bytes if dk_size <= 0xffff (int16_t*)
       - 4 bytes if dk_size <= 0xffffffff (int32_t*)
       - 8 bytes otherwise (int64_t*)

       Dynamically sized, SIZEOF_VOID_P is minimum. */
    char dk_indices[];  /* char is required to avoid strict aliasing. */

    /* "PyDictKeyEntry or PyDictUnicodeEntry dk_entries[USABLE_FRACTION(DK_SIZE(dk))];" array follows:
       see the DK_ENTRIES() / DK_UNICODE_ENTRIES() functions below */
};

/* This must be no more than 250, for the prefix size to fit in one byte. */
#define SHARED_KEYS_MAX_SIZE 30
#define NEXT_LOG2_SHARED_KEYS_MAX_SIZE 6

/* Layout of dict values:
 *
 * The PyObject *values are preceded by an array of bytes holding
 * the insertion order and size.
 * [-1] = prefix size. [-2] = used size. size[-2-n...] = insertion order.
 */
struct _dictvalues {
    uint8_t capacity;
    uint8_t size;
    uint8_t embedded;
    uint8_t valid;
    PyObject *values[1];
};

#define DK_LOG_SIZE(dk)  _Py_RVALUE((dk)->dk_log2_size)
#if SIZEOF_VOID_P > 4
#define DK_SIZE(dk)      (((int64_t)1)<<DK_LOG_SIZE(dk))
#else
#define DK_SIZE(dk)      (1<<DK_LOG_SIZE(dk))
#endif

static inline void* _DK_ENTRIES(PyDictKeysObject *dk) {
    int8_t *indices = (int8_t*)(dk->dk_indices);
    size_t index = (size_t)1 << dk->dk_log2_index_bytes;
    return (&indices[index]);
}

static inline PyDictKeyEntry* DK_ENTRIES(PyDictKeysObject *dk) {
    assert(dk->dk_kind == DICT_KEYS_GENERAL);
    return (PyDictKeyEntry*)_DK_ENTRIES(dk);
}
static inline PyDictUnicodeEntry* DK_UNICODE_ENTRIES(PyDictKeysObject *dk) {
    assert(dk->dk_kind != DICT_KEYS_GENERAL);
    return (PyDictUnicodeEntry*)_DK_ENTRIES(dk);
}

#define DK_IS_UNICODE(dk) ((dk)->dk_kind != DICT_KEYS_GENERAL)

#define DICT_VERSION_INCREMENT (1 << (DICT_MAX_WATCHERS + DICT_WATCHED_MUTATION_BITS))
#define DICT_WATCHER_MASK ((1 << DICT_MAX_WATCHERS) - 1)
#define DICT_WATCHER_AND_MODIFICATION_MASK ((1 << (DICT_MAX_WATCHERS + DICT_WATCHED_MUTATION_BITS)) - 1)
#define DICT_UNIQUE_ID_SHIFT (32)
#define DICT_UNIQUE_ID_MAX ((UINT64_C(1) << (64 - DICT_UNIQUE_ID_SHIFT)) - 1)


PyAPI_FUNC(void)
_PyDict_SendEvent(int watcher_bits,
                  PyDict_WatchEvent event,
                  PyDictObject *mp,
                  PyObject *key,
                  PyObject *value);

static inline void
_PyDict_NotifyEvent(PyInterpreterState *interp,
                    PyDict_WatchEvent event,
                    PyDictObject *mp,
                    PyObject *key,
                    PyObject *value)
{
    assert(Py_REFCNT((PyObject*)mp) > 0);
    int watcher_bits = mp->_ma_watcher_tag & DICT_WATCHER_MASK;
    if (watcher_bits) {
        RARE_EVENT_STAT_INC(watched_dict_modification);
        _PyDict_SendEvent(watcher_bits, event, mp, key, value);
    }
}

extern PyDictObject *_PyObject_MaterializeManagedDict(PyObject *obj);

PyAPI_FUNC(PyObject *)_PyDict_FromItems(
        PyObject *const *keys, Py_ssize_t keys_offset,
        PyObject *const *values, Py_ssize_t values_offset,
        Py_ssize_t length);

static inline uint8_t *
get_insertion_order_array(PyDictValues *values)
{
    return (uint8_t *)&values->values[values->capacity];
}

static inline void
_PyDictValues_AddToInsertionOrder(PyDictValues *values, Py_ssize_t ix)
{
    assert(ix < SHARED_KEYS_MAX_SIZE);
    int size = values->size;
    uint8_t *array = get_insertion_order_array(values);
    assert(size < values->capacity);
    assert(((uint8_t)ix) == ix);
    array[size] = (uint8_t)ix;
    values->size = size+1;
}

static inline size_t
shared_keys_usable_size(PyDictKeysObject *keys)
{
    // dk_usable will decrease for each instance that is created and each
    // value that is added.  dk_nentries will increase for each value that
    // is added.  We want to always return the right value or larger.
    // We therefore increase dk_nentries first and we decrease dk_usable
    // second, and conversely here we read dk_usable first and dk_entries
    // second (to avoid the case where we read entries before the increment
    // and read usable after the decrement)
    Py_ssize_t dk_usable = FT_ATOMIC_LOAD_SSIZE_ACQUIRE(keys->dk_usable);
    Py_ssize_t dk_nentries = FT_ATOMIC_LOAD_SSIZE_ACQUIRE(keys->dk_nentries);
    return dk_nentries + dk_usable;
}

static inline size_t
_PyInlineValuesSize(PyTypeObject *tp)
{
    PyDictKeysObject *keys = ((PyHeapTypeObject*)tp)->ht_cached_keys;
    assert(keys != NULL);
    size_t size = shared_keys_usable_size(keys);
    size_t prefix_size = _Py_SIZE_ROUND_UP(size, sizeof(PyObject *));
    assert(prefix_size < 256);
    return prefix_size + (size + 1) * sizeof(PyObject *);
}

int
_PyDict_DetachFromObject(PyDictObject *dict, PyObject *obj);

// Enables per-thread ref counting on this dict in the free threading build
extern void _PyDict_EnablePerThreadRefcounting(PyObject *op);

PyDictObject *_PyObject_MaterializeManagedDict_LockHeld(PyObject *);

// See `_Py_INCREF_TYPE()` in pycore_object.h
#ifndef Py_GIL_DISABLED
#  define _Py_INCREF_DICT Py_INCREF
#  define _Py_DECREF_DICT Py_DECREF
#  define _Py_INCREF_BUILTINS Py_INCREF
#  define _Py_DECREF_BUILTINS Py_DECREF
#else
static inline Py_ssize_t
_PyDict_UniqueId(PyDictObject *mp)
{
    // Offset by one so that _ma_watcher_tag=0 represents an unassigned id
    return (Py_ssize_t)(mp->_ma_watcher_tag >> DICT_UNIQUE_ID_SHIFT) - 1;
}

static inline void
_Py_INCREF_DICT(PyObject *op)
{
    assert(PyDict_Check(op));
    Py_ssize_t id = _PyDict_UniqueId((PyDictObject *)op);
    _Py_THREAD_INCREF_OBJECT(op, id);
}

static inline void
_Py_DECREF_DICT(PyObject *op)
{
    assert(PyDict_Check(op));
    Py_ssize_t id = _PyDict_UniqueId((PyDictObject *)op);
    _Py_THREAD_DECREF_OBJECT(op, id);
}

// Like `_Py_INCREF_DICT`, but also handles non-dict objects because builtins
// may not be a dict.
static inline void
_Py_INCREF_BUILTINS(PyObject *op)
{
    if (PyDict_CheckExact(op)) {
        _Py_INCREF_DICT(op);
    }
    else {
        Py_INCREF(op);
    }
}

static inline void
_Py_DECREF_BUILTINS(PyObject *op)
{
    if (PyDict_CheckExact(op)) {
        _Py_DECREF_DICT(op);
    }
    else {
        Py_DECREF(op);
    }
}
#endif

#ifdef __cplusplus
}
#endif
#endif   /* !Py_INTERNAL_DICT_H */<|MERGE_RESOLUTION|>--- conflicted
+++ resolved
@@ -115,10 +115,9 @@
 extern Py_ssize_t _PyDict_LookupIndex(PyDictObject *, PyObject *);
 
 extern Py_ssize_t _PyDictKeys_StringLookup(PyDictKeysObject* dictkeys, PyObject *key);
-<<<<<<< HEAD
 
 /* Look up a string key in an all unicode dict keys, assign the keys object a version, and
- * stored it in version.
+ * store it in version.
  *
  * Returns DKIX_ERROR if key is not a string or if the keys object is not all
  * strings.
@@ -126,9 +125,7 @@
  * Returns DKIX_EMPTY if the key is not present.
  */
 extern Py_ssize_t _PyDictKeys_StringLookupAndVersion(PyDictKeysObject* dictkeys, PyObject *key, uint32_t *version);
-=======
 extern Py_ssize_t _PyDictKeys_StringLookupSplit(PyDictKeysObject* dictkeys, PyObject *key);
->>>>>>> 39e69a7c
 PyAPI_FUNC(PyObject *)_PyDict_LoadGlobal(PyDictObject *, PyDictObject *, PyObject *);
 PyAPI_FUNC(void) _PyDict_LoadGlobalStackRef(PyDictObject *, PyDictObject *, PyObject *, _PyStackRef *);
 
