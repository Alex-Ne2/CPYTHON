--- conflicted
+++ resolved
@@ -47,18 +47,12 @@
 
 
 static inline PyObject*
-<<<<<<< HEAD
-_PyEval_EvalFrame(PyThreadState *tstate, struct _PyInterpreterFrame *f, int throwflag)
-{
-    return tstate->interp->eval_frame(tstate, fdata, throwflag);
-=======
 _PyEval_EvalFrame(PyThreadState *tstate, struct _PyInterpreterFrame *frame, int throwflag)
 {
     if (tstate->interp->eval_frame == NULL) {
         return _PyEval_EvalFrameDefault(tstate, frame, throwflag);
     }
     return tstate->interp->eval_frame(tstate, frame, throwflag);
->>>>>>> 69276324
 }
 
 extern PyObject *
@@ -122,15 +116,9 @@
 
 #define Py_LeaveRecursiveCall() _Py_LeaveRecursiveCall_inline()
 
-<<<<<<< HEAD
-_PyInterpreterFrame *_PyEval_GetFrameData(void);
-
-PyObject *_Py_MakeCoro(PyFrameConstructor *, struct _PyInterpreterFrame *);
-=======
 struct _PyInterpreterFrame *_PyEval_GetFrame(void);
 
 PyObject *_Py_MakeCoro(PyFunctionObject *func);
->>>>>>> 69276324
 
 #ifdef __cplusplus
 }
