#ifndef Py_INTERNAL_RUNTIME_H
#define Py_INTERNAL_RUNTIME_H
#ifdef __cplusplus
extern "C" {
#endif

#ifndef Py_BUILD_CORE
#  error "this header requires Py_BUILD_CORE define"
#endif

#include "pycore_atexit.h"          // struct _atexit_runtime_state
#include "pycore_audit.h"           // _Py_AuditHookEntry
#include "pycore_ceval_state.h"     // struct _ceval_runtime_state
#include "pycore_crossinterp.h"     // struct _xidregistry
#include "pycore_debug_offsets.h"   // _Py_DebugOffsets
#include "pycore_faulthandler.h"    // struct _faulthandler_runtime_state
#include "pycore_floatobject.h"     // struct _Py_float_runtime_state
#include "pycore_import.h"          // struct _import_runtime_state
#include "pycore_interp.h"          // PyInterpreterState
#include "pycore_object_state.h"    // struct _py_object_runtime_state
#include "pycore_parser.h"          // struct _parser_runtime_state
#include "pycore_pyhash.h"          // struct pyhash_runtime_state
#include "pycore_pymem.h"           // struct _pymem_allocators
#include "pycore_pythread.h"        // struct _pythread_runtime_state
#include "pycore_signal.h"          // struct _signals_runtime_state
#include "pycore_tracemalloc.h"     // struct _tracemalloc_runtime_state
#include "pycore_typeobject.h"      // struct _types_runtime_state
#include "pycore_unicodeobject.h"   // struct _Py_unicode_runtime_state

<<<<<<< HEAD
#if defined(__APPLE__)
#  include <mach-o/loader.h>
#endif

struct _getargs_runtime_state {
    struct _PyArg_Parser *static_parsers;
};

/* GIL state */

struct _gilstate_runtime_state {
    /* bpo-26558: Flag to disable PyGILState_Check().
       If set to non-zero, PyGILState_Check() always return 1. */
    int check_enabled;
    /* The single PyInterpreterState used by this process'
       GILState implementation
    */
    /* TODO: Given interp_main, it may be possible to kill this ref */
    PyInterpreterState *autoInterpreterState;
};

/* Runtime audit hook state */

#define _Py_Debug_Cookie "xdebugpy"

#ifdef Py_GIL_DISABLED
# define _Py_Debug_gilruntimestate_enabled offsetof(struct _gil_runtime_state, enabled)
# define _Py_Debug_Free_Threaded 1
#else
# define _Py_Debug_gilruntimestate_enabled 0
# define _Py_Debug_Free_Threaded 0
#endif
typedef struct _Py_AuditHookEntry {
    struct _Py_AuditHookEntry *next;
    Py_AuditHookFunction hookCFunction;
    void *userData;
} _Py_AuditHookEntry;

// Macros to burn global values in custom sections so out-of-process
// profilers can locate them easily

#define GENERATE_DEBUG_SECTION(name, declaration) \
    _GENERATE_DEBUG_SECTION_WINDOWS(name)         \
    _GENERATE_DEBUG_SECTION_APPLE(name)           \
    declaration                                   \
    _GENERATE_DEBUG_SECTION_LINUX(name)

#if defined(MS_WINDOWS)
#define _GENERATE_DEBUG_SECTION_WINDOWS(name)                       \
    _Pragma(Py_STRINGIFY(section(Py_STRINGIFY(name), read, write))) \
    __declspec(allocate(Py_STRINGIFY(name)))
#else
#define _GENERATE_DEBUG_SECTION_WINDOWS(name)
#endif

#if defined(__APPLE__)
#define _GENERATE_DEBUG_SECTION_APPLE(name) \
    __attribute__((section(SEG_DATA "," Py_STRINGIFY(name))))
#else
#define _GENERATE_DEBUG_SECTION_APPLE(name)
#endif

#if defined(__linux__) && (defined(__GNUC__) || defined(__clang__))
#define _GENERATE_DEBUG_SECTION_LINUX(name) \
    __attribute__((section("." Py_STRINGIFY(name))))
#else
#define _GENERATE_DEBUG_SECTION_LINUX(name)
#endif

typedef struct _Py_DebugOffsets {
    char cookie[8];
    uint64_t version;
    uint64_t free_threaded;
    // Runtime state offset;
    struct _runtime_state {
        uint64_t size;
        uint64_t finalizing;
        uint64_t interpreters_head;
    } runtime_state;

    // Interpreter state offset;
    struct _interpreter_state {
        uint64_t size;
        uint64_t id;
        uint64_t next;
        uint64_t threads_head;
        uint64_t gc;
        uint64_t imports_modules;
        uint64_t sysdict;
        uint64_t builtins;
        uint64_t ceval_gil;
        uint64_t gil_runtime_state;
        uint64_t gil_runtime_state_enabled;
        uint64_t gil_runtime_state_locked;
        uint64_t gil_runtime_state_holder;
    } interpreter_state;

    // Thread state offset;
    struct _thread_state{
        uint64_t size;
        uint64_t prev;
        uint64_t next;
        uint64_t interp;
        uint64_t current_frame;
        uint64_t thread_id;
        uint64_t native_thread_id;
        uint64_t datastack_chunk;
        uint64_t status;
    } thread_state;

    // InterpreterFrame offset;
    struct _interpreter_frame {
        uint64_t size;
        uint64_t previous;
        uint64_t executable;
        uint64_t instr_ptr;
        uint64_t localsplus;
        uint64_t owner;
        uint64_t stackpointer;
    } interpreter_frame;

    // Code object offset;
    struct _code_object {
        uint64_t size;
        uint64_t filename;
        uint64_t name;
        uint64_t qualname;
        uint64_t linetable;
        uint64_t firstlineno;
        uint64_t argcount;
        uint64_t localsplusnames;
        uint64_t localspluskinds;
        uint64_t co_code_adaptive;
    } code_object;

    // PyObject offset;
    struct _pyobject {
        uint64_t size;
        uint64_t ob_type;
    } pyobject;

    // PyTypeObject object offset;
    struct _type_object {
        uint64_t size;
        uint64_t tp_name;
        uint64_t tp_repr;
        uint64_t tp_flags;
    } type_object;

    // PyTuple object offset;
    struct _tuple_object {
        uint64_t size;
        uint64_t ob_item;
        uint64_t ob_size;
    } tuple_object;

    // PyList object offset;
    struct _list_object {
        uint64_t size;
        uint64_t ob_item;
        uint64_t ob_size;
    } list_object;

    // PySet object offset;
    struct _set_object {
        uint64_t size;
        uint64_t used;
        uint64_t table;
        uint64_t mask;
    } set_object;

    // PyDict object offset;
    struct _dict_object {
        uint64_t size;
        uint64_t ma_keys;
        uint64_t ma_values;
    } dict_object;

    // PyFloat object offset;
    struct _float_object {
        uint64_t size;
        uint64_t ob_fval;
    } float_object;

    // PyLong object offset;
    struct _long_object {
        uint64_t size;
        uint64_t lv_tag;
        uint64_t ob_digit;
    } long_object;

    // PyBytes object offset;
    struct _bytes_object {
        uint64_t size;
        uint64_t ob_size;
        uint64_t ob_sval;
    } bytes_object;

    // Unicode object offset;
    struct _unicode_object {
        uint64_t size;
        uint64_t state;
        uint64_t length;
        uint64_t asciiobject_size;
    } unicode_object;

    // GC runtime state offset;
    struct _gc {
        uint64_t size;
        uint64_t collecting;
    } gc;

    struct _gen_object {
        uint64_t size;
        uint64_t gi_name;
        uint64_t gi_iframe;
        uint64_t gi_task;
        uint64_t gi_frame_state;
    } gen_object;
} _Py_DebugOffsets;

/* Reference tracer state */
struct _reftracer_runtime_state {
    PyRefTracer tracer_func;
    void* tracer_data;
};
=======
>>>>>>> aaed91ca

/* Full Python runtime state */

/* _PyRuntimeState holds the global state for the CPython runtime.
   That data is exported by the internal API as a global variable
   (_PyRuntime, defined near the top of pylifecycle.c).
   */
typedef struct pyruntimestate {
    /* This field must be first to facilitate locating it by out of process
     * debuggers. Out of process debuggers will use the offsets contained in this
     * field to be able to locate other fields in several interpreter structures
     * in a way that doesn't require them to know the exact layout of those
     * structures.
     *
     * IMPORTANT:
     * This struct is **NOT** backwards compatible between minor version of the
     * interpreter and the members, order of members and size can change between
     * minor versions. This struct is only guaranteed to be stable between patch
     * versions for a given minor version of the interpreter.
     */
    _Py_DebugOffsets debug_offsets;

    /* Has been initialized to a safe state.

       In order to be effective, this must be set to 0 during or right
       after allocation. */
    int _initialized;

    /* Is running Py_PreInitialize()? */
    int preinitializing;

    /* Is Python preinitialized? Set to 1 by Py_PreInitialize() */
    int preinitialized;

    /* Is Python core initialized? Set to 1 by _Py_InitializeCore() */
    int core_initialized;

    /* Is Python fully initialized? Set to 1 by Py_Initialize() */
    int initialized;

    /* Set by Py_FinalizeEx(). Only reset to NULL if Py_Initialize()
       is called again.

       Use _PyRuntimeState_GetFinalizing() and _PyRuntimeState_SetFinalizing()
       to access it, don't access it directly. */
    PyThreadState *_finalizing;
    /* The ID of the OS thread in which we are finalizing. */
    unsigned long _finalizing_id;

    struct pyinterpreters {
        PyMutex mutex;
        /* The linked list of interpreters, newest first. */
        PyInterpreterState *head;
        /* The runtime's initial interpreter, which has a special role
           in the operation of the runtime.  It is also often the only
           interpreter. */
        PyInterpreterState *main;
        /* next_id is an auto-numbered sequence of small
           integers.  It gets initialized in _PyInterpreterState_Enable(),
           which is called in Py_Initialize(), and used in
           PyInterpreterState_New().  A negative interpreter ID
           indicates an error occurred.  The main interpreter will
           always have an ID of 0.  Overflow results in a RuntimeError.
           If that becomes a problem later then we can adjust, e.g. by
           using a Python int. */
        int64_t next_id;
    } interpreters;

    /* Platform-specific identifier and PyThreadState, respectively, for the
       main thread in the main interpreter. */
    unsigned long main_thread;
    PyThreadState *main_tstate;

    /* ---------- IMPORTANT ---------------------------
     The fields above this line are declared as early as
     possible to facilitate out-of-process observability
     tools. */

    /* cross-interpreter data and utils */
    struct _xi_runtime_state xi;

    struct _pymem_allocators allocators;
    struct _obmalloc_global_state obmalloc;
    struct pyhash_runtime_state pyhash_state;
    struct _pythread_runtime_state threads;
    struct _signals_runtime_state signals;

    /* Used for the thread state bound to the current thread. */
    Py_tss_t autoTSSkey;

    /* Used instead of PyThreadState.trash when there is not current tstate. */
    Py_tss_t trashTSSkey;

    PyWideStringList orig_argv;

    struct _parser_runtime_state parser;

    struct _atexit_runtime_state atexit;

    struct _import_runtime_state imports;
    struct _ceval_runtime_state ceval;
    struct _gilstate_runtime_state {
        /* bpo-26558: Flag to disable PyGILState_Check().
           If set to non-zero, PyGILState_Check() always return 1. */
        int check_enabled;
        /* The single PyInterpreterState used by this process'
           GILState implementation
        */
        /* TODO: Given interp_main, it may be possible to kill this ref */
        PyInterpreterState *autoInterpreterState;
    } gilstate;
    struct _getargs_runtime_state {
        struct _PyArg_Parser *static_parsers;
    } getargs;
    struct _fileutils_state fileutils;
    struct _faulthandler_runtime_state faulthandler;
    struct _tracemalloc_runtime_state tracemalloc;
    struct _reftracer_runtime_state ref_tracer;

    // The rwmutex is used to prevent overlapping global and per-interpreter
    // stop-the-world events. Global stop-the-world events lock the mutex
    // exclusively (as a "writer"), while per-interpreter stop-the-world events
    // lock it non-exclusively (as "readers").
    _PyRWMutex stoptheworld_mutex;
    struct _stoptheworld_state stoptheworld;

    PyPreConfig preconfig;

    // Audit values must be preserved when Py_Initialize()/Py_Finalize()
    // is called multiple times.
    Py_OpenCodeHookFunction open_code_hook;
    void *open_code_userdata;
    struct {
        PyMutex mutex;
        _Py_AuditHookEntry *head;
    } audit_hooks;

    struct _py_object_runtime_state object_state;
    struct _Py_float_runtime_state float_state;
    struct _Py_unicode_runtime_state unicode_state;
    struct _types_runtime_state types;

    /* All the objects that are shared by the runtime's interpreters. */
    struct _Py_cached_objects cached_objects;
    struct _Py_static_objects static_objects;

    /* The following fields are here to avoid allocation during init.
       The data is exposed through _PyRuntimeState pointer fields.
       These fields should not be accessed directly outside of init.

       All other _PyRuntimeState pointer fields are populated when
       needed and default to NULL.

       For now there are some exceptions to that rule, which require
       allocation during init.  These will be addressed on a case-by-case
       basis.  Most notably, we don't pre-allocated the several mutex
       (PyThread_type_lock) fields, because on Windows we only ever get
       a pointer type.
       */

    /* _PyRuntimeState.interpreters.main */
    PyInterpreterState _main_interpreter;

#if defined(__EMSCRIPTEN__) && defined(PY_CALL_TRAMPOLINE)
    // Used in "Python/emscripten_trampoline.c" to choose between type
    // reflection trampoline and EM_JS trampoline.
    bool wasm_type_reflection_available;
#endif

} _PyRuntimeState;


/* other API */

// Export _PyRuntime for shared extensions which use it in static inline
// functions for best performance, like _Py_IsMainThread() or _Py_ID().
// It's also made accessible for debuggers and profilers.
PyAPI_DATA(_PyRuntimeState) _PyRuntime;

extern PyStatus _PyRuntimeState_Init(_PyRuntimeState *runtime);
extern void _PyRuntimeState_Fini(_PyRuntimeState *runtime);

#ifdef HAVE_FORK
extern PyStatus _PyRuntimeState_ReInitThreads(_PyRuntimeState *runtime);
#endif

/* Initialize _PyRuntimeState.
   Return NULL on success, or return an error message on failure. */
extern PyStatus _PyRuntime_Initialize(void);

extern void _PyRuntime_Finalize(void);


static inline PyThreadState*
_PyRuntimeState_GetFinalizing(_PyRuntimeState *runtime) {
    return (PyThreadState*)_Py_atomic_load_ptr_relaxed(&runtime->_finalizing);
}

static inline unsigned long
_PyRuntimeState_GetFinalizingID(_PyRuntimeState *runtime) {
    return _Py_atomic_load_ulong_relaxed(&runtime->_finalizing_id);
}

static inline void
_PyRuntimeState_SetFinalizing(_PyRuntimeState *runtime, PyThreadState *tstate) {
    _Py_atomic_store_ptr_relaxed(&runtime->_finalizing, tstate);
    if (tstate == NULL) {
        _Py_atomic_store_ulong_relaxed(&runtime->_finalizing_id, 0);
    }
    else {
        // XXX Re-enable this assert once gh-109860 is fixed.
        //assert(tstate->thread_id == PyThread_get_thread_ident());
        _Py_atomic_store_ulong_relaxed(&runtime->_finalizing_id,
                                       tstate->thread_id);
    }
}


#ifdef __cplusplus
}
#endif
#endif /* !Py_INTERNAL_RUNTIME_H */<|MERGE_RESOLUTION|>--- conflicted
+++ resolved
@@ -26,236 +26,6 @@
 #include "pycore_tracemalloc.h"     // struct _tracemalloc_runtime_state
 #include "pycore_typeobject.h"      // struct _types_runtime_state
 #include "pycore_unicodeobject.h"   // struct _Py_unicode_runtime_state
-
-<<<<<<< HEAD
-#if defined(__APPLE__)
-#  include <mach-o/loader.h>
-#endif
-
-struct _getargs_runtime_state {
-    struct _PyArg_Parser *static_parsers;
-};
-
-/* GIL state */
-
-struct _gilstate_runtime_state {
-    /* bpo-26558: Flag to disable PyGILState_Check().
-       If set to non-zero, PyGILState_Check() always return 1. */
-    int check_enabled;
-    /* The single PyInterpreterState used by this process'
-       GILState implementation
-    */
-    /* TODO: Given interp_main, it may be possible to kill this ref */
-    PyInterpreterState *autoInterpreterState;
-};
-
-/* Runtime audit hook state */
-
-#define _Py_Debug_Cookie "xdebugpy"
-
-#ifdef Py_GIL_DISABLED
-# define _Py_Debug_gilruntimestate_enabled offsetof(struct _gil_runtime_state, enabled)
-# define _Py_Debug_Free_Threaded 1
-#else
-# define _Py_Debug_gilruntimestate_enabled 0
-# define _Py_Debug_Free_Threaded 0
-#endif
-typedef struct _Py_AuditHookEntry {
-    struct _Py_AuditHookEntry *next;
-    Py_AuditHookFunction hookCFunction;
-    void *userData;
-} _Py_AuditHookEntry;
-
-// Macros to burn global values in custom sections so out-of-process
-// profilers can locate them easily
-
-#define GENERATE_DEBUG_SECTION(name, declaration) \
-    _GENERATE_DEBUG_SECTION_WINDOWS(name)         \
-    _GENERATE_DEBUG_SECTION_APPLE(name)           \
-    declaration                                   \
-    _GENERATE_DEBUG_SECTION_LINUX(name)
-
-#if defined(MS_WINDOWS)
-#define _GENERATE_DEBUG_SECTION_WINDOWS(name)                       \
-    _Pragma(Py_STRINGIFY(section(Py_STRINGIFY(name), read, write))) \
-    __declspec(allocate(Py_STRINGIFY(name)))
-#else
-#define _GENERATE_DEBUG_SECTION_WINDOWS(name)
-#endif
-
-#if defined(__APPLE__)
-#define _GENERATE_DEBUG_SECTION_APPLE(name) \
-    __attribute__((section(SEG_DATA "," Py_STRINGIFY(name))))
-#else
-#define _GENERATE_DEBUG_SECTION_APPLE(name)
-#endif
-
-#if defined(__linux__) && (defined(__GNUC__) || defined(__clang__))
-#define _GENERATE_DEBUG_SECTION_LINUX(name) \
-    __attribute__((section("." Py_STRINGIFY(name))))
-#else
-#define _GENERATE_DEBUG_SECTION_LINUX(name)
-#endif
-
-typedef struct _Py_DebugOffsets {
-    char cookie[8];
-    uint64_t version;
-    uint64_t free_threaded;
-    // Runtime state offset;
-    struct _runtime_state {
-        uint64_t size;
-        uint64_t finalizing;
-        uint64_t interpreters_head;
-    } runtime_state;
-
-    // Interpreter state offset;
-    struct _interpreter_state {
-        uint64_t size;
-        uint64_t id;
-        uint64_t next;
-        uint64_t threads_head;
-        uint64_t gc;
-        uint64_t imports_modules;
-        uint64_t sysdict;
-        uint64_t builtins;
-        uint64_t ceval_gil;
-        uint64_t gil_runtime_state;
-        uint64_t gil_runtime_state_enabled;
-        uint64_t gil_runtime_state_locked;
-        uint64_t gil_runtime_state_holder;
-    } interpreter_state;
-
-    // Thread state offset;
-    struct _thread_state{
-        uint64_t size;
-        uint64_t prev;
-        uint64_t next;
-        uint64_t interp;
-        uint64_t current_frame;
-        uint64_t thread_id;
-        uint64_t native_thread_id;
-        uint64_t datastack_chunk;
-        uint64_t status;
-    } thread_state;
-
-    // InterpreterFrame offset;
-    struct _interpreter_frame {
-        uint64_t size;
-        uint64_t previous;
-        uint64_t executable;
-        uint64_t instr_ptr;
-        uint64_t localsplus;
-        uint64_t owner;
-        uint64_t stackpointer;
-    } interpreter_frame;
-
-    // Code object offset;
-    struct _code_object {
-        uint64_t size;
-        uint64_t filename;
-        uint64_t name;
-        uint64_t qualname;
-        uint64_t linetable;
-        uint64_t firstlineno;
-        uint64_t argcount;
-        uint64_t localsplusnames;
-        uint64_t localspluskinds;
-        uint64_t co_code_adaptive;
-    } code_object;
-
-    // PyObject offset;
-    struct _pyobject {
-        uint64_t size;
-        uint64_t ob_type;
-    } pyobject;
-
-    // PyTypeObject object offset;
-    struct _type_object {
-        uint64_t size;
-        uint64_t tp_name;
-        uint64_t tp_repr;
-        uint64_t tp_flags;
-    } type_object;
-
-    // PyTuple object offset;
-    struct _tuple_object {
-        uint64_t size;
-        uint64_t ob_item;
-        uint64_t ob_size;
-    } tuple_object;
-
-    // PyList object offset;
-    struct _list_object {
-        uint64_t size;
-        uint64_t ob_item;
-        uint64_t ob_size;
-    } list_object;
-
-    // PySet object offset;
-    struct _set_object {
-        uint64_t size;
-        uint64_t used;
-        uint64_t table;
-        uint64_t mask;
-    } set_object;
-
-    // PyDict object offset;
-    struct _dict_object {
-        uint64_t size;
-        uint64_t ma_keys;
-        uint64_t ma_values;
-    } dict_object;
-
-    // PyFloat object offset;
-    struct _float_object {
-        uint64_t size;
-        uint64_t ob_fval;
-    } float_object;
-
-    // PyLong object offset;
-    struct _long_object {
-        uint64_t size;
-        uint64_t lv_tag;
-        uint64_t ob_digit;
-    } long_object;
-
-    // PyBytes object offset;
-    struct _bytes_object {
-        uint64_t size;
-        uint64_t ob_size;
-        uint64_t ob_sval;
-    } bytes_object;
-
-    // Unicode object offset;
-    struct _unicode_object {
-        uint64_t size;
-        uint64_t state;
-        uint64_t length;
-        uint64_t asciiobject_size;
-    } unicode_object;
-
-    // GC runtime state offset;
-    struct _gc {
-        uint64_t size;
-        uint64_t collecting;
-    } gc;
-
-    struct _gen_object {
-        uint64_t size;
-        uint64_t gi_name;
-        uint64_t gi_iframe;
-        uint64_t gi_task;
-        uint64_t gi_frame_state;
-    } gen_object;
-} _Py_DebugOffsets;
-
-/* Reference tracer state */
-struct _reftracer_runtime_state {
-    PyRefTracer tracer_func;
-    void* tracer_data;
-};
-=======
->>>>>>> aaed91ca
 
 /* Full Python runtime state */
 
