#ifndef Py_INTERNAL_INTERP_H
#define Py_INTERNAL_INTERP_H
#ifdef __cplusplus
extern "C" {
#endif

#ifndef Py_BUILD_CORE
#  error "this header requires Py_BUILD_CORE define"
#endif

#include <stdbool.h>

#include "pycore_atomic.h"        // _Py_atomic_address
#include "pycore_ast_state.h"     // struct ast_state
#include "pycore_ceval_state.h"   // struct _ceval_state
#include "pycore_code.h"          // struct callable_cache
#include "pycore_context.h"       // struct _Py_context_state
#include "pycore_dict_state.h"    // struct _Py_dict_state
#include "pycore_exceptions.h"    // struct _Py_exc_state
#include "pycore_floatobject.h"   // struct _Py_float_state
#include "pycore_function.h"      // FUNC_MAX_WATCHERS
#include "pycore_genobject.h"     // struct _Py_async_gen_state
#include "pycore_gc.h"            // struct _gc_runtime_state
<<<<<<< HEAD
#include "pycore_instruments.h"   // PY_MONITORING_EVENTS
=======
#include "pycore_import.h"        // struct _import_state
>>>>>>> 22b8d77b
#include "pycore_list.h"          // struct _Py_list_state
#include "pycore_global_objects.h"  // struct _Py_interp_static_objects
#include "pycore_tuple.h"         // struct _Py_tuple_state
#include "pycore_typeobject.h"    // struct type_cache
#include "pycore_unicodeobject.h" // struct _Py_unicode_state
#include "pycore_warnings.h"      // struct _warnings_runtime_state


// atexit state
typedef struct {
    PyObject *func;
    PyObject *args;
    PyObject *kwargs;
} atexit_callback;

struct atexit_state {
    atexit_callback **callbacks;
    int ncallbacks;
    int callback_len;
};


struct _Py_long_state {
    int max_str_digits;
};

struct _instrumentation_tool {
    PyObject *instrument_callables[PY_MONITORING_EVENTS];
};

/* interpreter state */

/* PyInterpreterState holds the global state for one of the runtime's
   interpreters.  Typically the initial (main) interpreter is the only one.

   The PyInterpreterState typedef is in Include/pytypedefs.h.
   */
struct _is {

    PyInterpreterState *next;

    uint64_t monitoring_version;
    uint64_t last_restart_version;

    struct pythreads {
        uint64_t next_unique_id;
        /* The linked list of threads, newest first. */
        PyThreadState *head;
        /* Used in Modules/_threadmodule.c. */
        long count;
        /* Support for runtime thread stack size tuning.
           A value of 0 means using the platform's default stack size
           or the size specified by the THREAD_STACK_SIZE macro. */
        /* Used in Python/thread.c. */
        size_t stacksize;
    } threads;

    /* Reference to the _PyRuntime global variable. This field exists
       to not have to pass runtime in addition to tstate to a function.
       Get runtime from tstate: tstate->interp->runtime. */
    struct pyruntimestate *runtime;

    int64_t id;
    int64_t id_refcount;
    int requires_idref;
    PyThread_type_lock id_mutex;

    /* Has been initialized to a safe state.

       In order to be effective, this must be set to 0 during or right
       after allocation. */
    int _initialized;
    int finalizing;

    struct _ceval_state ceval;
    struct _gc_runtime_state gc;

    struct _import_state imports;

    // Dictionary of the sys module
    PyObject *sysdict;
    // Dictionary of the builtins module
    PyObject *builtins;

    PyObject *codec_search_path;
    PyObject *codec_search_cache;
    PyObject *codec_error_registry;
    int codecs_initialized;

    PyConfig config;
    unsigned long feature_flags;

    PyObject *dict;  /* Stores per-interpreter state */

    PyObject *builtins_copy;
    // Initialized to _PyEval_EvalFrameDefault().
    _PyFrameEvalFunction eval_frame;

    PyFunction_WatchCallback func_watchers[FUNC_MAX_WATCHERS];
    // One bit is set for each non-NULL entry in func_watchers
    uint8_t active_func_watchers;

    Py_ssize_t co_extra_user_count;
    freefunc co_extra_freefuncs[MAX_CO_EXTRA_USERS];

#ifdef HAVE_FORK
    PyObject *before_forkers;
    PyObject *after_forkers_parent;
    PyObject *after_forkers_child;
#endif

    struct _warnings_runtime_state warnings;
    struct atexit_state atexit;

    PyObject *audit_hooks;
    PyType_WatchCallback type_watchers[TYPE_MAX_WATCHERS];
    PyCode_WatchCallback code_watchers[CODE_MAX_WATCHERS];
    // One bit is set for each non-NULL entry in code_watchers
    uint8_t active_code_watchers;

    struct _Py_unicode_state unicode;
    struct _Py_float_state float_state;
    struct _Py_long_state long_state;
    /* Using a cache is very effective since typically only a single slice is
       created and then deleted again. */
    PySliceObject *slice_cache;

    struct _Py_tuple_state tuple;
    struct _Py_list_state list;
    struct _Py_dict_state dict_state;
    struct _Py_async_gen_state async_gen;
    struct _Py_context_state context;
    struct _Py_exc_state exc_state;

    struct ast_state ast;
    struct types_state types;
    struct callable_cache callable_cache;
    PyCodeObject *interpreter_trampoline;

    _Py_Monitors instrumented_events;
    bool f_opcode_trace_set;
    bool sys_profile_initialized;
    bool sys_trace_initialized;
    /* Tools numbered 0-7 */
    struct _instrumentation_tool tools[PY_MONITORING_TOOL_IDS];
    PyObject *monitoring_tool_names[PY_MONITORING_TOOL_IDS];
    Py_ssize_t sys_profiling_threads;
    Py_ssize_t sys_tracing_threads;

    struct _Py_interp_cached_objects cached_objects;
    struct _Py_interp_static_objects static_objects;

    /* The following fields are here to avoid allocation during init.
       The data is exposed through PyInterpreterState pointer fields.
       These fields should not be accessed directly outside of init.

       All other PyInterpreterState pointer fields are populated when
       needed and default to NULL.

       For now there are some exceptions to that rule, which require
       allocation during init.  These will be addressed on a case-by-case
       basis.  Also see _PyRuntimeState regarding the various mutex fields.
       */

    /* the initial PyInterpreterState.threads.head */
    PyThreadState _initial_thread;
};


/* other API */

extern void _PyInterpreterState_Clear(PyThreadState *tstate);


/* cross-interpreter data registry */

/* For now we use a global registry of shareable classes.  An
   alternative would be to add a tp_* slot for a class's
   crossinterpdatafunc. It would be simpler and more efficient. */

struct _xidregitem;

struct _xidregitem {
    struct _xidregitem *prev;
    struct _xidregitem *next;
    PyObject *cls;  // weakref to a PyTypeObject
    crossinterpdatafunc getdata;
};

PyAPI_FUNC(PyInterpreterState*) _PyInterpreterState_LookUpID(int64_t);

PyAPI_FUNC(int) _PyInterpreterState_IDInitref(PyInterpreterState *);
PyAPI_FUNC(int) _PyInterpreterState_IDIncref(PyInterpreterState *);
PyAPI_FUNC(void) _PyInterpreterState_IDDecref(PyInterpreterState *);


#ifdef __cplusplus
}
#endif
#endif /* !Py_INTERNAL_INTERP_H */<|MERGE_RESOLUTION|>--- conflicted
+++ resolved
@@ -21,11 +21,8 @@
 #include "pycore_function.h"      // FUNC_MAX_WATCHERS
 #include "pycore_genobject.h"     // struct _Py_async_gen_state
 #include "pycore_gc.h"            // struct _gc_runtime_state
-<<<<<<< HEAD
+#include "pycore_import.h"        // struct _import_state
 #include "pycore_instruments.h"   // PY_MONITORING_EVENTS
-=======
-#include "pycore_import.h"        // struct _import_state
->>>>>>> 22b8d77b
 #include "pycore_list.h"          // struct _Py_list_state
 #include "pycore_global_objects.h"  // struct _Py_interp_static_objects
 #include "pycore_tuple.h"         // struct _Py_tuple_state
