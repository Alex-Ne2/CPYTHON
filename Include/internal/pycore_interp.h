--- conflicted
+++ resolved
@@ -220,16 +220,13 @@
     struct _Py_interp_cached_objects cached_objects;
     struct _Py_interp_static_objects static_objects;
 
-<<<<<<< HEAD
     // XXX Remove this field once we have a tp_* slot.
     struct _xidregistry xidregistry;
-=======
     /* The thread currently executing in the __main__ module, if any. */
     PyThreadState *threads_main;
     /* The ID of the OS thread in which we are finalizing.
        We use _Py_atomic_address instead of adding a new _Py_atomic_ulong. */
     _Py_atomic_address _finalizing_id;
->>>>>>> 0122b4d7
 
    /* the initial PyInterpreterState.threads.head */
     PyThreadState _initial_thread;
