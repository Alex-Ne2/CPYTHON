--- conflicted
+++ resolved
@@ -25,12 +25,8 @@
 #include "pycore_global_objects.h"  // struct _Py_interp_static_objects
 #include "pycore_import.h"        // struct _import_state
 #include "pycore_list.h"          // struct _Py_list_state
-<<<<<<< HEAD
+#include "pycore_object_state.h"   // struct _py_object_state
 #include "pycore_obmalloc.h"      // struct obmalloc_state
-=======
-#include "pycore_global_objects.h"  // struct _Py_interp_static_objects
-#include "pycore_object_state.h"   // struct _py_object_state
->>>>>>> e647dbad
 #include "pycore_tuple.h"         // struct _Py_tuple_state
 #include "pycore_typeobject.h"    // struct type_cache
 #include "pycore_unicodeobject.h" // struct _Py_unicode_state
