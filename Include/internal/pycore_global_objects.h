#ifndef Py_INTERNAL_GLOBAL_OBJECTS_H
#define Py_INTERNAL_GLOBAL_OBJECTS_H
#ifdef __cplusplus
extern "C" {
#endif

#ifndef Py_BUILD_CORE
#  error "this header requires Py_BUILD_CORE define"
#endif

#include "pycore_gc.h"              // PyGC_Head
#include "pycore_global_strings.h"  // struct _Py_global_strings
<<<<<<< HEAD
#include "pycore_hamt.h"            // PyHamtNode_Bitmap
#include "pycore_context.h"         // _PyContextTokenMissing
=======
#include "pycore_typeobject.h"      // pytype_slotdef
>>>>>>> a088290f


// These would be in pycore_long.h if it weren't for an include cycle.
#define _PY_NSMALLPOSINTS           257
#define _PY_NSMALLNEGINTS           5


// Only immutable objects should be considered runtime-global.
// All others must be per-interpreter.

#define _Py_CACHED_OBJECT(NAME) \
    _PyRuntime.cached_objects.NAME

struct _Py_cached_objects {
    PyObject *str_replace_inf;
};

#define _Py_GLOBAL_OBJECT(NAME) \
    _PyRuntime.global_objects.NAME
#define _Py_SINGLETON(NAME) \
    _Py_GLOBAL_OBJECT(singletons.NAME)

struct _Py_global_objects {
    struct {
        /* Small integers are preallocated in this array so that they
         * can be shared.
         * The integers that are preallocated are those in the range
         * -_PY_NSMALLNEGINTS (inclusive) to _PY_NSMALLPOSINTS (exclusive).
         */
        PyLongObject small_ints[_PY_NSMALLNEGINTS + _PY_NSMALLPOSINTS];

        PyBytesObject bytes_empty;
        struct {
            PyBytesObject ob;
            char eos;
        } bytes_characters[256];

        struct _Py_global_strings strings;

        _PyGC_Head_UNUSED _tuple_empty_gc_not_used;
        PyTupleObject tuple_empty;

        _PyGC_Head_UNUSED _hamt_bitmap_node_empty_gc_not_used;
        PyHamtNode_Bitmap hamt_bitmap_node_empty;
        _PyContextTokenMissing context_token_missing;
    } singletons;

    PyObject *interned;
};

#define _Py_INTERP_CACHED_OBJECT(interp, NAME) \
    (interp)->cached_objects.NAME

struct _Py_interp_cached_objects {
    int _not_set;
    /* object.__reduce__ */
    PyObject *objreduce;
    PyObject *type_slots_pname;
    pytype_slotdef *type_slots_ptrs[MAX_EQUIV];
};

#define _Py_INTERP_STATIC_OBJECT(interp, NAME) \
    (interp)->static_objects.NAME
#define _Py_INTERP_SINGLETON(interp, NAME) \
    _Py_INTERP_STATIC_OBJECT(interp, singletons.NAME)

struct _Py_interp_static_objects {
    struct {
        int _not_used;
        // hamt_empty is here instead of global because of its weakreflist.
        _PyGC_Head_UNUSED _hamt_empty_gc_not_used;
        PyHamtObject hamt_empty;
    } singletons;
};


#ifdef __cplusplus
}
#endif
#endif /* !Py_INTERNAL_GLOBAL_OBJECTS_H */<|MERGE_RESOLUTION|>--- conflicted
+++ resolved
@@ -10,12 +10,9 @@
 
 #include "pycore_gc.h"              // PyGC_Head
 #include "pycore_global_strings.h"  // struct _Py_global_strings
-<<<<<<< HEAD
 #include "pycore_hamt.h"            // PyHamtNode_Bitmap
 #include "pycore_context.h"         // _PyContextTokenMissing
-=======
 #include "pycore_typeobject.h"      // pytype_slotdef
->>>>>>> a088290f
 
 
 // These would be in pycore_long.h if it weren't for an include cycle.
