--- conflicted
+++ resolved
@@ -22,12 +22,9 @@
 #  define Py_futureiters_MAXFREELIST 255
 #  define Py_object_stack_chunks_MAXFREELIST 4
 #  define Py_unicode_writers_MAXFREELIST 1
-<<<<<<< HEAD
 #  define Py_pycfunctionobject_MAXFREELIST 16
 #  define Py_pycmethodobject_MAXFREELIST 16
-=======
 #  define Py_pymethodobjects_MAXFREELIST 20
->>>>>>> 6e4f6410
 
 // A generic freelist of either PyObjects or other data structures.
 struct _Py_freelist {
@@ -54,12 +51,9 @@
     struct _Py_freelist futureiters;
     struct _Py_freelist object_stack_chunks;
     struct _Py_freelist unicode_writers;
-<<<<<<< HEAD
     struct _Py_freelist pycfunctionobject;
     struct _Py_freelist pycmethodobject;
-=======
     struct _Py_freelist pymethodobjects;
->>>>>>> 6e4f6410
 };
 
 #ifdef __cplusplus
