#ifndef Py_INTERNAL_RUNTIME_INIT_H
#define Py_INTERNAL_RUNTIME_INIT_H
#ifdef __cplusplus
extern "C" {
#endif

#ifndef Py_BUILD_CORE
#  error "this header requires Py_BUILD_CORE define"
#endif

#include "pycore_ceval_state.h"   // _PyEval_RUNTIME_PERF_INIT
#include "pycore_debug_offsets.h"  // _Py_DebugOffsets_INIT()
#include "pycore_faulthandler.h"  // _faulthandler_runtime_state_INIT
#include "pycore_floatobject.h"   // _py_float_format_unknown
#include "pycore_function.h"
#include "pycore_object.h"        // _PyObject_HEAD_INIT
#include "pycore_obmalloc_init.h" // _obmalloc_global_state_INIT
#include "pycore_parser.h"        // _parser_runtime_state_INIT
#include "pycore_pyhash.h"        // pyhash_state_INIT
#include "pycore_pymem_init.h"    // _pymem_allocators_standard_INIT
#include "pycore_pythread.h"      // _pythread_RUNTIME_INIT
#include "pycore_qsbr.h"          // QSBR_INITIAL
#include "pycore_runtime_init_generated.h"  // _Py_bytes_characters_INIT
#include "pycore_signal.h"        // _signals_RUNTIME_INIT
#include "pycore_tracemalloc.h"   // _tracemalloc_runtime_state_INIT
#include "pycore_genobject.h"


extern PyTypeObject _PyExc_MemoryError;


/* The static initializers defined here should only be used
   in the runtime init code (in pystate.c and pylifecycle.c). */

#define _PyRuntimeState_INIT(runtime, debug_cookie) \
    { \
<<<<<<< HEAD
        .debug_offsets = { \
            .cookie = debug_cookie, \
            .version = PY_VERSION_HEX, \
            .free_threaded = _Py_Debug_Free_Threaded, \
            .runtime_state = { \
                .size = sizeof(_PyRuntimeState), \
                .finalizing = offsetof(_PyRuntimeState, _finalizing), \
                .interpreters_head = offsetof(_PyRuntimeState, interpreters.head), \
            }, \
            .interpreter_state = { \
                .size = sizeof(PyInterpreterState), \
                .id = offsetof(PyInterpreterState, id), \
                .next = offsetof(PyInterpreterState, next), \
                .threads_head = offsetof(PyInterpreterState, threads.head), \
                .gc = offsetof(PyInterpreterState, gc), \
                .imports_modules = offsetof(PyInterpreterState, imports.modules), \
                .sysdict = offsetof(PyInterpreterState, sysdict), \
                .builtins = offsetof(PyInterpreterState, builtins), \
                .ceval_gil = offsetof(PyInterpreterState, ceval.gil), \
                .gil_runtime_state = offsetof(PyInterpreterState, _gil), \
                .gil_runtime_state_enabled = _Py_Debug_gilruntimestate_enabled, \
                .gil_runtime_state_locked = offsetof(PyInterpreterState, _gil.locked), \
                .gil_runtime_state_holder = offsetof(PyInterpreterState, _gil.last_holder), \
            }, \
            .thread_state = { \
                .size = sizeof(PyThreadState), \
                .prev = offsetof(PyThreadState, prev), \
                .next = offsetof(PyThreadState, next), \
                .interp = offsetof(PyThreadState, interp), \
                .current_frame = offsetof(PyThreadState, current_frame), \
                .thread_id = offsetof(PyThreadState, thread_id), \
                .native_thread_id = offsetof(PyThreadState, native_thread_id), \
                .datastack_chunk = offsetof(PyThreadState, datastack_chunk), \
                .status = offsetof(PyThreadState, _status), \
            }, \
            .interpreter_frame = { \
                .size = sizeof(_PyInterpreterFrame), \
                .previous = offsetof(_PyInterpreterFrame, previous), \
                .executable = offsetof(_PyInterpreterFrame, f_executable), \
                .instr_ptr = offsetof(_PyInterpreterFrame, instr_ptr), \
                .localsplus = offsetof(_PyInterpreterFrame, localsplus), \
                .owner = offsetof(_PyInterpreterFrame, owner), \
                .stackpointer = offsetof(_PyInterpreterFrame, stackpointer), \
            }, \
            .code_object = { \
                .size = sizeof(PyCodeObject), \
                .filename = offsetof(PyCodeObject, co_filename), \
                .name = offsetof(PyCodeObject, co_name), \
                .qualname = offsetof(PyCodeObject, co_qualname), \
                .linetable = offsetof(PyCodeObject, co_linetable), \
                .firstlineno = offsetof(PyCodeObject, co_firstlineno), \
                .argcount = offsetof(PyCodeObject, co_argcount), \
                .localsplusnames = offsetof(PyCodeObject, co_localsplusnames), \
                .localspluskinds = offsetof(PyCodeObject, co_localspluskinds), \
                .co_code_adaptive = offsetof(PyCodeObject, co_code_adaptive), \
            }, \
            .pyobject = { \
                .size = sizeof(PyObject), \
                .ob_type = offsetof(PyObject, ob_type), \
            }, \
            .type_object = { \
                .size = sizeof(PyTypeObject), \
                .tp_name = offsetof(PyTypeObject, tp_name), \
                .tp_repr = offsetof(PyTypeObject, tp_repr), \
                .tp_flags = offsetof(PyTypeObject, tp_flags), \
            }, \
            .tuple_object = { \
                .size = sizeof(PyTupleObject), \
                .ob_item = offsetof(PyTupleObject, ob_item), \
                .ob_size = offsetof(PyTupleObject, ob_base.ob_size), \
            }, \
            .list_object = { \
                .size = sizeof(PyListObject), \
                .ob_item = offsetof(PyListObject, ob_item), \
                .ob_size = offsetof(PyListObject, ob_base.ob_size), \
            }, \
            .set_object = { \
                .size = sizeof(PySetObject), \
                .used = offsetof(PySetObject, used), \
                .table = offsetof(PySetObject, table), \
                .mask = offsetof(PySetObject, mask), \
            }, \
            .dict_object = { \
                .size = sizeof(PyDictObject), \
                .ma_keys = offsetof(PyDictObject, ma_keys), \
                .ma_values = offsetof(PyDictObject, ma_values), \
            }, \
            .float_object = { \
                .size = sizeof(PyFloatObject), \
                .ob_fval = offsetof(PyFloatObject, ob_fval), \
            }, \
            .long_object = { \
                .size = sizeof(PyLongObject), \
                .lv_tag = offsetof(PyLongObject, long_value.lv_tag), \
                .ob_digit = offsetof(PyLongObject, long_value.ob_digit), \
            }, \
            .bytes_object = { \
                .size = sizeof(PyBytesObject), \
                .ob_size = offsetof(PyBytesObject, ob_base.ob_size), \
                .ob_sval = offsetof(PyBytesObject, ob_sval), \
            }, \
            .unicode_object = { \
                .size = sizeof(PyUnicodeObject), \
                .state = offsetof(PyUnicodeObject, _base._base.state), \
                .length = offsetof(PyUnicodeObject, _base._base.length), \
                .asciiobject_size = sizeof(PyASCIIObject), \
            }, \
            .gc = { \
                .size = sizeof(struct _gc_runtime_state), \
                .collecting = offsetof(struct _gc_runtime_state, collecting), \
            }, \
            .gen_object = { \
                .size = sizeof(PyGenObject), \
                .gi_name = offsetof(PyGenObject, gi_name), \
                .gi_iframe = offsetof(PyGenObject, gi_iframe), \
                .gi_task = offsetof(PyGenObject, gi_task), \
                .gi_frame_state = offsetof(PyGenObject, gi_frame_state), \
            }, \
        }, \
=======
        .debug_offsets = _Py_DebugOffsets_INIT(debug_cookie), \
>>>>>>> aaed91ca
        .allocators = { \
            .standard = _pymem_allocators_standard_INIT(runtime), \
            .debug = _pymem_allocators_debug_INIT, \
            .obj_arena = _pymem_allocators_obj_arena_INIT, \
            .is_debug_enabled = _pymem_is_debug_enabled_INIT, \
        }, \
        .obmalloc = _obmalloc_global_state_INIT, \
        .pyhash_state = pyhash_state_INIT, \
        .threads = _pythread_RUNTIME_INIT(runtime.threads), \
        .signals = _signals_RUNTIME_INIT, \
        .interpreters = { \
            /* This prevents interpreters from getting created \
              until _PyInterpreterState_Enable() is called. */ \
            .next_id = -1, \
        }, \
        .xi = { \
            .registry = { \
                .global = 1, \
            }, \
        }, \
        /* A TSS key must be initialized with Py_tss_NEEDS_INIT \
           in accordance with the specification. */ \
        .autoTSSkey = Py_tss_NEEDS_INIT, \
        .parser = _parser_runtime_state_INIT, \
        .ceval = { \
            .pending_mainthread = { \
                .max = MAXPENDINGCALLS_MAIN, \
                .maxloop = MAXPENDINGCALLSLOOP_MAIN, \
            }, \
            .perf = _PyEval_RUNTIME_PERF_INIT, \
        }, \
        .gilstate = { \
            .check_enabled = 1, \
        }, \
        .fileutils = { \
            .force_ascii = -1, \
        }, \
        .faulthandler = _faulthandler_runtime_state_INIT, \
        .tracemalloc = _tracemalloc_runtime_state_INIT, \
        .ref_tracer = { \
            .tracer_func = NULL, \
            .tracer_data = NULL, \
        }, \
        .stoptheworld = { \
            .is_global = 1, \
        }, \
        .float_state = { \
            .float_format = _py_float_format_unknown, \
            .double_format = _py_float_format_unknown, \
        }, \
        .types = { \
            .next_version_tag = 1, \
        }, \
        .static_objects = { \
            .singletons = { \
                .small_ints = _Py_small_ints_INIT, \
                .bytes_empty = _PyBytes_SIMPLE_INIT(0, 0), \
                .bytes_characters = _Py_bytes_characters_INIT, \
                .strings = { \
                    .literals = _Py_str_literals_INIT, \
                    .identifiers = _Py_str_identifiers_INIT, \
                    .ascii = _Py_str_ascii_INIT, \
                    .latin1 = _Py_str_latin1_INIT, \
                }, \
                .tuple_empty = { \
                    .ob_base = _PyVarObject_HEAD_INIT(&PyTuple_Type, 0), \
                }, \
                .hamt_bitmap_node_empty = { \
                    .ob_base = _PyVarObject_HEAD_INIT(&_PyHamt_BitmapNode_Type, 0), \
                }, \
                .context_token_missing = { \
                    .ob_base = _PyObject_HEAD_INIT(&_PyContextTokenMissing_Type), \
                }, \
            }, \
        }, \
        ._main_interpreter = _PyInterpreterState_INIT(runtime._main_interpreter), \
    }

#define _PyInterpreterState_INIT(INTERP) \
    { \
        .id_refcount = -1, \
        ._whence = _PyInterpreterState_WHENCE_NOTSET, \
        .imports = IMPORTS_INIT, \
        .ceval = { \
            .recursion_limit = Py_DEFAULT_RECURSION_LIMIT, \
            .pending = { \
                .max = MAXPENDINGCALLS, \
                .maxloop = MAXPENDINGCALLSLOOP, \
            }, \
        }, \
        .gc = { \
            .enabled = 1, \
            .young = { .threshold = 2000, }, \
            .old = { \
                { .threshold = 10, }, \
                { .threshold = 0, }, \
            }, \
            .work_to_do = -5000, \
        }, \
        .qsbr = { \
            .wr_seq = QSBR_INITIAL, \
            .rd_seq = QSBR_INITIAL, \
        }, \
        .dtoa = _dtoa_state_INIT(&(INTERP)), \
        .dict_state = _dict_state_INIT, \
        .mem_free_queue = _Py_mem_free_queue_INIT(INTERP.mem_free_queue), \
        .func_state = { \
            .next_version = FUNC_VERSION_FIRST_VALID, \
        }, \
        .types = { \
            .next_version_tag = _Py_TYPE_BASE_VERSION_TAG, \
        }, \
        .static_objects = { \
            .singletons = { \
                ._not_used = 1, \
                .hamt_empty = { \
                    .ob_base = _PyObject_HEAD_INIT(&_PyHamt_Type), \
                    .h_root = (PyHamtNode*)&_Py_SINGLETON(hamt_bitmap_node_empty), \
                }, \
                .last_resort_memory_error = { \
                    _PyObject_HEAD_INIT(&_PyExc_MemoryError), \
                    .args = (PyObject*)&_Py_SINGLETON(tuple_empty) \
                }, \
            }, \
        }, \
        ._initial_thread = _PyThreadStateImpl_INIT, \
    }

#define _PyThreadStateImpl_INIT \
    { \
        .base = _PyThreadState_INIT, \
    }

#define _PyThreadState_INIT \
    { \
        ._whence = _PyThreadState_WHENCE_NOTSET, \
        .py_recursion_limit = Py_DEFAULT_RECURSION_LIMIT, \
        .context_ver = 1, \
    }


// global objects

#define _PyBytes_SIMPLE_INIT(CH, LEN) \
    { \
        _PyVarObject_HEAD_INIT(&PyBytes_Type, (LEN)), \
        .ob_shash = -1, \
        .ob_sval = { (CH) }, \
    }
#define _PyBytes_CHAR_INIT(CH) \
    { \
        _PyBytes_SIMPLE_INIT((CH), 1) \
    }

#define _PyUnicode_ASCII_BASE_INIT(LITERAL, ASCII) \
    { \
        .ob_base = _PyObject_HEAD_INIT(&PyUnicode_Type), \
        .length = sizeof(LITERAL) - 1, \
        .hash = -1, \
        .state = { \
            .kind = 1, \
            .compact = 1, \
            .ascii = (ASCII), \
            .statically_allocated = 1, \
        }, \
    }
#define _PyASCIIObject_INIT(LITERAL) \
    { \
        ._ascii = _PyUnicode_ASCII_BASE_INIT((LITERAL), 1), \
        ._data = (LITERAL) \
    }
#define INIT_STR(NAME, LITERAL) \
    ._py_ ## NAME = _PyASCIIObject_INIT(LITERAL)
#define INIT_ID(NAME) \
    ._py_ ## NAME = _PyASCIIObject_INIT(#NAME)
#define _PyUnicode_LATIN1_INIT(LITERAL, UTF8) \
    { \
        ._latin1 = { \
            ._base = _PyUnicode_ASCII_BASE_INIT((LITERAL), 0), \
            .utf8 = (UTF8), \
            .utf8_length = sizeof(UTF8) - 1, \
        }, \
        ._data = (LITERAL), \
    }

#include "pycore_runtime_init_generated.h"

#ifdef __cplusplus
}
#endif
#endif /* !Py_INTERNAL_RUNTIME_INIT_H */<|MERGE_RESOLUTION|>--- conflicted
+++ resolved
@@ -34,129 +34,7 @@
 
 #define _PyRuntimeState_INIT(runtime, debug_cookie) \
     { \
-<<<<<<< HEAD
-        .debug_offsets = { \
-            .cookie = debug_cookie, \
-            .version = PY_VERSION_HEX, \
-            .free_threaded = _Py_Debug_Free_Threaded, \
-            .runtime_state = { \
-                .size = sizeof(_PyRuntimeState), \
-                .finalizing = offsetof(_PyRuntimeState, _finalizing), \
-                .interpreters_head = offsetof(_PyRuntimeState, interpreters.head), \
-            }, \
-            .interpreter_state = { \
-                .size = sizeof(PyInterpreterState), \
-                .id = offsetof(PyInterpreterState, id), \
-                .next = offsetof(PyInterpreterState, next), \
-                .threads_head = offsetof(PyInterpreterState, threads.head), \
-                .gc = offsetof(PyInterpreterState, gc), \
-                .imports_modules = offsetof(PyInterpreterState, imports.modules), \
-                .sysdict = offsetof(PyInterpreterState, sysdict), \
-                .builtins = offsetof(PyInterpreterState, builtins), \
-                .ceval_gil = offsetof(PyInterpreterState, ceval.gil), \
-                .gil_runtime_state = offsetof(PyInterpreterState, _gil), \
-                .gil_runtime_state_enabled = _Py_Debug_gilruntimestate_enabled, \
-                .gil_runtime_state_locked = offsetof(PyInterpreterState, _gil.locked), \
-                .gil_runtime_state_holder = offsetof(PyInterpreterState, _gil.last_holder), \
-            }, \
-            .thread_state = { \
-                .size = sizeof(PyThreadState), \
-                .prev = offsetof(PyThreadState, prev), \
-                .next = offsetof(PyThreadState, next), \
-                .interp = offsetof(PyThreadState, interp), \
-                .current_frame = offsetof(PyThreadState, current_frame), \
-                .thread_id = offsetof(PyThreadState, thread_id), \
-                .native_thread_id = offsetof(PyThreadState, native_thread_id), \
-                .datastack_chunk = offsetof(PyThreadState, datastack_chunk), \
-                .status = offsetof(PyThreadState, _status), \
-            }, \
-            .interpreter_frame = { \
-                .size = sizeof(_PyInterpreterFrame), \
-                .previous = offsetof(_PyInterpreterFrame, previous), \
-                .executable = offsetof(_PyInterpreterFrame, f_executable), \
-                .instr_ptr = offsetof(_PyInterpreterFrame, instr_ptr), \
-                .localsplus = offsetof(_PyInterpreterFrame, localsplus), \
-                .owner = offsetof(_PyInterpreterFrame, owner), \
-                .stackpointer = offsetof(_PyInterpreterFrame, stackpointer), \
-            }, \
-            .code_object = { \
-                .size = sizeof(PyCodeObject), \
-                .filename = offsetof(PyCodeObject, co_filename), \
-                .name = offsetof(PyCodeObject, co_name), \
-                .qualname = offsetof(PyCodeObject, co_qualname), \
-                .linetable = offsetof(PyCodeObject, co_linetable), \
-                .firstlineno = offsetof(PyCodeObject, co_firstlineno), \
-                .argcount = offsetof(PyCodeObject, co_argcount), \
-                .localsplusnames = offsetof(PyCodeObject, co_localsplusnames), \
-                .localspluskinds = offsetof(PyCodeObject, co_localspluskinds), \
-                .co_code_adaptive = offsetof(PyCodeObject, co_code_adaptive), \
-            }, \
-            .pyobject = { \
-                .size = sizeof(PyObject), \
-                .ob_type = offsetof(PyObject, ob_type), \
-            }, \
-            .type_object = { \
-                .size = sizeof(PyTypeObject), \
-                .tp_name = offsetof(PyTypeObject, tp_name), \
-                .tp_repr = offsetof(PyTypeObject, tp_repr), \
-                .tp_flags = offsetof(PyTypeObject, tp_flags), \
-            }, \
-            .tuple_object = { \
-                .size = sizeof(PyTupleObject), \
-                .ob_item = offsetof(PyTupleObject, ob_item), \
-                .ob_size = offsetof(PyTupleObject, ob_base.ob_size), \
-            }, \
-            .list_object = { \
-                .size = sizeof(PyListObject), \
-                .ob_item = offsetof(PyListObject, ob_item), \
-                .ob_size = offsetof(PyListObject, ob_base.ob_size), \
-            }, \
-            .set_object = { \
-                .size = sizeof(PySetObject), \
-                .used = offsetof(PySetObject, used), \
-                .table = offsetof(PySetObject, table), \
-                .mask = offsetof(PySetObject, mask), \
-            }, \
-            .dict_object = { \
-                .size = sizeof(PyDictObject), \
-                .ma_keys = offsetof(PyDictObject, ma_keys), \
-                .ma_values = offsetof(PyDictObject, ma_values), \
-            }, \
-            .float_object = { \
-                .size = sizeof(PyFloatObject), \
-                .ob_fval = offsetof(PyFloatObject, ob_fval), \
-            }, \
-            .long_object = { \
-                .size = sizeof(PyLongObject), \
-                .lv_tag = offsetof(PyLongObject, long_value.lv_tag), \
-                .ob_digit = offsetof(PyLongObject, long_value.ob_digit), \
-            }, \
-            .bytes_object = { \
-                .size = sizeof(PyBytesObject), \
-                .ob_size = offsetof(PyBytesObject, ob_base.ob_size), \
-                .ob_sval = offsetof(PyBytesObject, ob_sval), \
-            }, \
-            .unicode_object = { \
-                .size = sizeof(PyUnicodeObject), \
-                .state = offsetof(PyUnicodeObject, _base._base.state), \
-                .length = offsetof(PyUnicodeObject, _base._base.length), \
-                .asciiobject_size = sizeof(PyASCIIObject), \
-            }, \
-            .gc = { \
-                .size = sizeof(struct _gc_runtime_state), \
-                .collecting = offsetof(struct _gc_runtime_state, collecting), \
-            }, \
-            .gen_object = { \
-                .size = sizeof(PyGenObject), \
-                .gi_name = offsetof(PyGenObject, gi_name), \
-                .gi_iframe = offsetof(PyGenObject, gi_iframe), \
-                .gi_task = offsetof(PyGenObject, gi_task), \
-                .gi_frame_state = offsetof(PyGenObject, gi_frame_state), \
-            }, \
-        }, \
-=======
         .debug_offsets = _Py_DebugOffsets_INIT(debug_cookie), \
->>>>>>> aaed91ca
         .allocators = { \
             .standard = _pymem_allocators_standard_INIT(runtime), \
             .debug = _pymem_allocators_debug_INIT, \
