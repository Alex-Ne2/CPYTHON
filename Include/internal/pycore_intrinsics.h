
/* Unary Functions: */

#define INTRINSIC_PRINT 1
#define INTRINSIC_IMPORT_STAR 2
#define INTRINSIC_STOPITERATION_ERROR 3
#define INTRINSIC_ASYNC_GEN_WRAP 4
#define INTRINSIC_UNARY_POSITIVE 5
#define INTRINSIC_LIST_TO_TUPLE 6
#define INTRINSIC_TYPEVAR 7
#define INTRINSIC_PARAMSPEC 8
#define INTRINSIC_TYPEVARTUPLE 9
#define INTRINSIC_SUBSCRIPT_GENERIC 10
#define INTRINSIC_TYPEALIAS 11

#define MAX_INTRINSIC_1 11


/* Binary Functions: */

#define INTRINSIC_PREP_RERAISE_STAR 1
<<<<<<< HEAD
#define INTRINSIC_TYPEVAR_WITH_BOUND 2
#define INTRINSIC_TYPEVAR_WITH_CONSTRAINTS 3
#define INTRINSIC_SET_FUNCTION_TYPE_PARAMS 4

#define MAX_INTRINSIC_2 4
=======
#define INTRINSIC_SET_CLASS_DICT    2

#define MAX_INTRINSIC_2 2
>>>>>>> e0acb871


typedef PyObject *(*instrinsic_func1)(PyThreadState* tstate, PyObject *value);
typedef PyObject *(*instrinsic_func2)(PyThreadState* tstate, PyObject *value1, PyObject *value2);

extern const instrinsic_func1 _PyIntrinsics_UnaryFunctions[];
extern const instrinsic_func2 _PyIntrinsics_BinaryFunctions[];
<|MERGE_RESOLUTION|>--- conflicted
+++ resolved
@@ -19,17 +19,12 @@
 /* Binary Functions: */
 
 #define INTRINSIC_PREP_RERAISE_STAR 1
-<<<<<<< HEAD
-#define INTRINSIC_TYPEVAR_WITH_BOUND 2
-#define INTRINSIC_TYPEVAR_WITH_CONSTRAINTS 3
-#define INTRINSIC_SET_FUNCTION_TYPE_PARAMS 4
+#define INTRINSIC_SET_CLASS_DICT    2
+#define INTRINSIC_TYPEVAR_WITH_BOUND 3
+#define INTRINSIC_TYPEVAR_WITH_CONSTRAINTS 4
+#define INTRINSIC_SET_FUNCTION_TYPE_PARAMS 5
 
-#define MAX_INTRINSIC_2 4
-=======
-#define INTRINSIC_SET_CLASS_DICT    2
-
-#define MAX_INTRINSIC_2 2
->>>>>>> e0acb871
+#define MAX_INTRINSIC_2 5
 
 
 typedef PyObject *(*instrinsic_func1)(PyThreadState* tstate, PyObject *value);
