#ifndef Py_INTERNAL_STACKREF_H
#define Py_INTERNAL_STACKREF_H
#ifdef __cplusplus
extern "C" {
#endif

#ifndef Py_BUILD_CORE
#  error "this header requires Py_BUILD_CORE define"
#endif

#include "pycore_object_deferred.h"

#include <stddef.h>
#include <stdbool.h>

/*
  This file introduces a new API for handling references on the stack, called
  _PyStackRef. This API is inspired by HPy.

  There are 3 main operations, that convert _PyStackRef to PyObject* and
  vice versa:

    1. Borrow (discouraged)
    2. Steal
    3. New

  Borrow means that the reference is converted without any change in ownership.
  This is discouraged because it makes verification much harder. It also makes
  unboxed integers harder in the future.

  Steal means that ownership is transferred to something else. The total
  number of references to the object stays the same.

  New creates a new reference from the old reference. The old reference
  is still valid.

  With these 3 API, a strict stack discipline must be maintained. All
  _PyStackRef must be operated on by the new reference operations:

    1. DUP
    2. CLOSE

   DUP is roughly equivalent to Py_NewRef. It creates a new reference from an old
   reference. The old reference remains unchanged.

   CLOSE is roughly equivalent to Py_DECREF. It destroys a reference.

   Note that it is unsafe to borrow a _PyStackRef and then do normal
   CPython refcounting operations on it!
*/

typedef union _PyStackRef {
    uintptr_t bits;
} _PyStackRef;


#define Py_TAG_DEFERRED (1)

#define Py_TAG_PTR      ((uintptr_t)0)
#define Py_TAG_BITS     ((uintptr_t)1)

#ifdef Py_GIL_DISABLED

static const _PyStackRef PyStackRef_NULL = { .bits = Py_TAG_DEFERRED};
#define PyStackRef_IsNull(stackref) ((stackref).bits == PyStackRef_NULL.bits)
#define PyStackRef_True ((_PyStackRef){.bits = ((uintptr_t)&_Py_TrueStruct) | Py_TAG_DEFERRED })
#define PyStackRef_False ((_PyStackRef){.bits = ((uintptr_t)&_Py_FalseStruct) | Py_TAG_DEFERRED })
#define PyStackRef_None ((_PyStackRef){.bits = ((uintptr_t)&_Py_NoneStruct) | Py_TAG_DEFERRED })

static inline PyObject *
PyStackRef_AsPyObjectBorrow(_PyStackRef stackref)
{
    PyObject *cleared = ((PyObject *)((stackref).bits & (~Py_TAG_BITS)));
    return cleared;
}

#define PyStackRef_IsDeferred(ref) (((ref).bits & Py_TAG_BITS) == Py_TAG_DEFERRED)

static inline PyObject *
PyStackRef_NotDeferred_AsPyObject(_PyStackRef stackref)
{
    assert(!PyStackRef_IsDeferred(stackref));
    return (PyObject *)stackref.bits;
}

static inline PyObject *
PyStackRef_AsPyObjectSteal(_PyStackRef stackref)
{
    assert(!PyStackRef_IsNull(stackref));
    if (PyStackRef_IsDeferred(stackref)) {
        return Py_NewRef(PyStackRef_AsPyObjectBorrow(stackref));
    }
    return PyStackRef_AsPyObjectBorrow(stackref);
}

static inline _PyStackRef
_PyStackRef_FromPyObjectSteal(PyObject *obj)
{
    assert(obj != NULL);
    // Make sure we don't take an already tagged value.
    assert(((uintptr_t)obj & Py_TAG_BITS) == 0);
    return (_PyStackRef){ .bits = (uintptr_t)obj };
}
#   define PyStackRef_FromPyObjectSteal(obj) _PyStackRef_FromPyObjectSteal(_PyObject_CAST(obj))

static inline _PyStackRef
PyStackRef_FromPyObjectNew(PyObject *obj)
{
    // Make sure we don't take an already tagged value.
    assert(((uintptr_t)obj & Py_TAG_BITS) == 0);
    assert(obj != NULL);
    if (_Py_IsImmortal(obj) || _PyObject_HasDeferredRefcount(obj)) {
        return (_PyStackRef){ .bits = (uintptr_t)obj | Py_TAG_DEFERRED };
    }
    else {
        return (_PyStackRef){ .bits = (uintptr_t)(Py_NewRef(obj)) | Py_TAG_PTR };
    }
}
#define PyStackRef_FromPyObjectNew(obj) PyStackRef_FromPyObjectNew(_PyObject_CAST(obj))

static inline _PyStackRef
PyStackRef_FromPyObjectImmortal(PyObject *obj)
{
    // Make sure we don't take an already tagged value.
    assert(((uintptr_t)obj & Py_TAG_BITS) == 0);
    assert(obj != NULL);
    assert(_Py_IsImmortal(obj));
    return (_PyStackRef){ .bits = (uintptr_t)obj | Py_TAG_DEFERRED };
}
#define PyStackRef_FromPyObjectImmortal(obj) PyStackRef_FromPyObjectImmortal(_PyObject_CAST(obj))

#define PyStackRef_CLOSE(REF)                                        \
        do {                                                            \
            _PyStackRef _close_tmp = (REF);                             \
            assert(!PyStackRef_IsNull(_close_tmp));                     \
            if (!PyStackRef_IsDeferred(_close_tmp)) {                   \
                Py_DECREF(PyStackRef_AsPyObjectBorrow(_close_tmp));     \
            }                                                           \
        } while (0)

static inline _PyStackRef
PyStackRef_DUP(_PyStackRef stackref)
{
    assert(!PyStackRef_IsNull(stackref));
    if (PyStackRef_IsDeferred(stackref)) {
        assert(_Py_IsImmortal(PyStackRef_AsPyObjectBorrow(stackref)) ||
               _PyObject_HasDeferredRefcount(PyStackRef_AsPyObjectBorrow(stackref))
        );
        return stackref;
    }
    Py_INCREF(PyStackRef_AsPyObjectBorrow(stackref));
    return stackref;
}

// Convert a possibly deferred reference to a strong reference.
static inline _PyStackRef
PyStackRef_AsStrongReference(_PyStackRef stackref)
{
    return PyStackRef_FromPyObjectSteal(PyStackRef_AsPyObjectSteal(stackref));
}

#define PyStackRef_CLOSE_SPECIALIZED(stackref, dealloc) PyStackRef_CLOSE(stackref)


#else // Py_GIL_DISABLED

// With GIL
static const _PyStackRef PyStackRef_NULL = { .bits = 0 };
#define PyStackRef_IsNull(stackref) ((stackref).bits == 0)
#define PyStackRef_True ((_PyStackRef){.bits = (uintptr_t)&_Py_TrueStruct })
#define PyStackRef_False ((_PyStackRef){.bits = ((uintptr_t)&_Py_FalseStruct) })
#define PyStackRef_None ((_PyStackRef){.bits = ((uintptr_t)&_Py_NoneStruct) })

#define PyStackRef_AsPyObjectBorrow(stackref) ((PyObject *)(stackref).bits)

#define PyStackRef_AsPyObjectSteal(stackref) PyStackRef_AsPyObjectBorrow(stackref)

#define PyStackRef_FromPyObjectSteal(obj) ((_PyStackRef){.bits = ((uintptr_t)(obj))})

#define PyStackRef_FromPyObjectNew(obj) ((_PyStackRef){ .bits = (uintptr_t)(Py_NewRef(obj)) })

#define PyStackRef_FromPyObjectImmortal(obj) ((_PyStackRef){ .bits = (uintptr_t)(obj) })

#define PyStackRef_CLOSE(stackref) Py_DECREF(PyStackRef_AsPyObjectBorrow(stackref))

#define PyStackRef_DUP(stackref) PyStackRef_FromPyObjectSteal(Py_NewRef(PyStackRef_AsPyObjectBorrow(stackref)))

#define PyStackRef_CLOSE_SPECIALIZED(stackref, dealloc) _Py_DECREF_SPECIALIZED(PyStackRef_AsPyObjectBorrow(stackref), dealloc)

#endif // Py_GIL_DISABLED

<<<<<<< HEAD
#define PyStackRef_IsNonNullMortal(stackref) (!PyStackRef_IsNull(stackref) && !_Py_IsImmortal(PyStackRef_AsPyObjectBorrow(stackref)))

// Note: this is a macro because MSVC (Windows) has trouble inlining it.
=======
// Check if a stackref is exactly the same as another stackref, including the
// the deferred bit. This can only be used safely if you know that the deferred
// bits of `a` and `b` match.
#define PyStackRef_IsExactly(a, b) \
    (assert(((a).bits & Py_TAG_BITS) == ((b).bits & Py_TAG_BITS)), (a).bits == (b).bits)
>>>>>>> 7c2bd9b2

// Checks that mask out the deferred bit in the free threading build.
#define PyStackRef_IsNone(ref) (PyStackRef_AsPyObjectBorrow(ref) == Py_None)
#define PyStackRef_IsTrue(ref) (PyStackRef_AsPyObjectBorrow(ref) == Py_True)
#define PyStackRef_IsFalse(ref) (PyStackRef_AsPyObjectBorrow(ref) == Py_False)

// Converts a PyStackRef back to a PyObject *, converting the
// stackref to a new reference.
#define PyStackRef_AsPyObjectNew(stackref) Py_NewRef(PyStackRef_AsPyObjectBorrow(stackref))

#define PyStackRef_TYPE(stackref) Py_TYPE(PyStackRef_AsPyObjectBorrow(stackref))

#define PyStackRef_CLEAR(op) \
    do { \
        _PyStackRef *_tmp_op_ptr = &(op); \
        _PyStackRef _tmp_old_op = (*_tmp_op_ptr); \
        if (!PyStackRef_IsNull(_tmp_old_op)) { \
            *_tmp_op_ptr = PyStackRef_NULL; \
            PyStackRef_CLOSE(_tmp_old_op); \
        } \
    } while (0)

#define PyStackRef_XCLOSE(stackref) \
    do {                            \
        _PyStackRef _tmp = (stackref); \
        if (!PyStackRef_IsNull(_tmp)) { \
            PyStackRef_CLOSE(_tmp); \
        } \
    } while (0);



// StackRef type checks

static inline bool
PyStackRef_GenCheck(_PyStackRef stackref)
{
    return PyGen_Check(PyStackRef_AsPyObjectBorrow(stackref));
}

static inline bool
PyStackRef_BoolCheck(_PyStackRef stackref)
{
    return PyBool_Check(PyStackRef_AsPyObjectBorrow(stackref));
}

static inline bool
PyStackRef_LongCheck(_PyStackRef stackref)
{
    return PyLong_Check(PyStackRef_AsPyObjectBorrow(stackref));
}

static inline bool
PyStackRef_ExceptionInstanceCheck(_PyStackRef stackref)
{
    return PyExceptionInstance_Check(PyStackRef_AsPyObjectBorrow(stackref));
}

static inline bool
PyStackRef_CodeCheck(_PyStackRef stackref)
{
    return PyCode_Check(PyStackRef_AsPyObjectBorrow(stackref));
}

static inline bool
PyStackRef_FunctionCheck(_PyStackRef stackref)
{
    return PyFunction_Check(PyStackRef_AsPyObjectBorrow(stackref));
}

#ifdef __cplusplus
}
#endif
#endif /* !Py_INTERNAL_STACKREF_H */<|MERGE_RESOLUTION|>--- conflicted
+++ resolved
@@ -189,17 +189,13 @@
 
 #endif // Py_GIL_DISABLED
 
-<<<<<<< HEAD
 #define PyStackRef_IsNonNullMortal(stackref) (!PyStackRef_IsNull(stackref) && !_Py_IsImmortal(PyStackRef_AsPyObjectBorrow(stackref)))
 
-// Note: this is a macro because MSVC (Windows) has trouble inlining it.
-=======
 // Check if a stackref is exactly the same as another stackref, including the
 // the deferred bit. This can only be used safely if you know that the deferred
 // bits of `a` and `b` match.
 #define PyStackRef_IsExactly(a, b) \
     (assert(((a).bits & Py_TAG_BITS) == ((b).bits & Py_TAG_BITS)), (a).bits == (b).bits)
->>>>>>> 7c2bd9b2
 
 // Checks that mask out the deferred bit in the free threading build.
 #define PyStackRef_IsNone(ref) (PyStackRef_AsPyObjectBorrow(ref) == Py_None)
