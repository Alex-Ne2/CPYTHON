#ifndef Py_INTERNAL_TYPEOBJECT_H
#define Py_INTERNAL_TYPEOBJECT_H
#ifdef __cplusplus
extern "C" {
#endif

#ifndef Py_BUILD_CORE
#  error "this header requires Py_BUILD_CORE define"
#endif

#include "pycore_interp_structs.h" // managed_static_type_state
#include "pycore_moduleobject.h"  // PyModuleObject


/* state */

#define _Py_TYPE_VERSION_INT 1
#define _Py_TYPE_VERSION_FLOAT 2
#define _Py_TYPE_VERSION_LIST 3
#define _Py_TYPE_VERSION_TUPLE 4
#define _Py_TYPE_VERSION_STR 5
#define _Py_TYPE_VERSION_SET 6
#define _Py_TYPE_VERSION_FROZEN_SET 7
#define _Py_TYPE_VERSION_DICT 8
#define _Py_TYPE_VERSION_BYTEARRAY 9
#define _Py_TYPE_VERSION_BYTES 10
#define _Py_TYPE_VERSION_COMPLEX 11

#define _Py_TYPE_VERSION_NEXT 16


#define _Py_TYPE_BASE_VERSION_TAG (2<<16)
#define _Py_MAX_GLOBAL_TYPE_VERSION_TAG (_Py_TYPE_BASE_VERSION_TAG - 1)

<<<<<<< HEAD
/* For now we hard-code this to a value for which we are confident
   all the static builtin types will fit (for all builds). */
#define _Py_MAX_MANAGED_STATIC_BUILTIN_TYPES 200
#define _Py_MAX_MANAGED_STATIC_EXT_TYPES 10
#define _Py_MAX_MANAGED_STATIC_TYPES \
    (_Py_MAX_MANAGED_STATIC_BUILTIN_TYPES + _Py_MAX_MANAGED_STATIC_EXT_TYPES)

struct _types_runtime_state {
    /* Used to set PyTypeObject.tp_version_tag for core static types. */
    // bpo-42745: next_version_tag remains shared by all interpreters
    // because of static types.
    unsigned int next_version_tag;

    struct {
        struct {
            PyTypeObject *type;
            int64_t interp_count;
        } types[_Py_MAX_MANAGED_STATIC_TYPES];
    } managed_static;
};


// Type attribute lookup cache: speed up attribute and method lookups,
// see _PyType_Lookup().
struct type_cache_entry {
    unsigned int version;  // initialized from type->tp_version_tag
#ifdef Py_GIL_DISABLED
   _PySeqLock sequence;
#endif
    PyObject *name;        // reference to exactly a str or None
    PyObject *value;       // borrowed reference or NULL
};

#define MCACHE_SIZE_EXP 12

struct type_cache {
    struct type_cache_entry hashtable[1 << MCACHE_SIZE_EXP];
};

typedef struct {
    PyTypeObject *type;
    int isbuiltin;
    int readying;
    int ready;
    // XXX tp_dict can probably be statically allocated,
    // instead of dynamically and stored on the interpreter.
    PyObject *tp_dict;
    PyObject *tp_subclasses;
    /* We never clean up weakrefs for static builtin types since
       they will effectively never get triggered.  However, there
       are also some diagnostic uses for the list of weakrefs,
       so we still keep it. */
    PyObject *tp_weaklist;
} managed_static_type_state;

#define TYPE_VERSION_CACHE_SIZE (1<<12)  /* Must be a power of 2 */

struct types_state {
    /* Used to set PyTypeObject.tp_version_tag.
       It starts at _Py_MAX_GLOBAL_TYPE_VERSION_TAG + 1,
       where all those lower numbers are used for core static types. */
    unsigned int next_version_tag;

    struct type_cache type_cache;

    /* Every static builtin type is initialized for each interpreter
       during its own initialization, including for the main interpreter
       during global runtime initialization.  This is done by calling
       _PyStaticType_InitBuiltin().

       The first time a static builtin type is initialized, all the
       normal PyType_Ready() stuff happens.  The only difference from
       normal is that there are three PyTypeObject fields holding
       objects which are stored here (on PyInterpreterState) rather
       than in the corresponding PyTypeObject fields.  Those are:
       tp_dict (cls.__dict__), tp_subclasses (cls.__subclasses__),
       and tp_weaklist.

       When a subinterpreter is initialized, each static builtin type
       is still initialized, but only the interpreter-specific portion,
       namely those three objects.

       Those objects are stored in the PyInterpreterState.types.builtins
       array, at the index corresponding to each specific static builtin
       type.  That index (a size_t value) is stored in the tp_subclasses
       field.  For static builtin types, we re-purposed the now-unused
       tp_subclasses to avoid adding another field to PyTypeObject.
       In all other cases tp_subclasses holds a dict like before.
       (The field was previously defined as PyObject*, but is now void*
       to reflect its dual use.)

       The index for each static builtin type isn't statically assigned.
       Instead it is calculated the first time a type is initialized
       (by the main interpreter).  The index matches the order in which
       the type was initialized relative to the others.  The actual
       value comes from the current value of num_builtins_initialized,
       as each type is initialized for the main interpreter.

       num_builtins_initialized is incremented once for each static
       builtin type.  Once initialization is over for a subinterpreter,
       the value will be the same as for all other interpreters.  */
    struct {
        size_t num_initialized;
        managed_static_type_state initialized[_Py_MAX_MANAGED_STATIC_BUILTIN_TYPES];
    } builtins;
    /* We apply a similar strategy for managed extension modules. */
    struct {
        size_t num_initialized;
        size_t next_index;
        managed_static_type_state initialized[_Py_MAX_MANAGED_STATIC_EXT_TYPES];
    } for_extensions;
    PyMutex mutex;
    // used to check correct usage of the above mutex
    unsigned long long mutex_tid;

    // Borrowed references to type objects whose
    // tp_version_tag % TYPE_VERSION_CACHE_SIZE
    // once was equal to the index in the table.
    // They are cleared when the type object is deallocated.
    PyTypeObject *type_version_cache[TYPE_VERSION_CACHE_SIZE];
};

=======
>>>>>>> 898e6b39

/* runtime lifecycle */

extern PyStatus _PyTypes_InitTypes(PyInterpreterState *);
extern void _PyTypes_FiniTypes(PyInterpreterState *);
extern void _PyTypes_FiniExtTypes(PyInterpreterState *interp);
extern void _PyTypes_Fini(PyInterpreterState *);
extern void _PyTypes_AfterFork(void);

static inline PyObject **
_PyStaticType_GET_WEAKREFS_LISTPTR(managed_static_type_state *state)
{
    assert(state != NULL);
    return &state->tp_weaklist;
}

extern int _PyStaticType_InitBuiltin(
    PyInterpreterState *interp,
    PyTypeObject *type);
extern void _PyStaticType_FiniBuiltin(
    PyInterpreterState *interp,
    PyTypeObject *type);
extern void _PyStaticType_ClearWeakRefs(
    PyInterpreterState *interp,
    PyTypeObject *type);
extern managed_static_type_state * _PyStaticType_GetState(
    PyInterpreterState *interp,
    PyTypeObject *type);

// Export for '_datetime' shared extension.
PyAPI_FUNC(int) _PyStaticType_InitForExtension(
    PyInterpreterState *interp,
     PyTypeObject *self);

// Export for _testinternalcapi extension.
PyAPI_FUNC(PyObject *) _PyStaticType_GetBuiltins(void);


/* Like PyType_GetModuleState, but skips verification
 * that type is a heap type with an associated module */
static inline void *
_PyType_GetModuleState(PyTypeObject *type)
{
    assert(PyType_Check(type));
    assert(type->tp_flags & Py_TPFLAGS_HEAPTYPE);
    PyHeapTypeObject *et = (PyHeapTypeObject *)type;
    assert(et->ht_module);
    PyModuleObject *mod = (PyModuleObject *)(et->ht_module);
    assert(mod != NULL);
    return mod->md_state;
}


// Export for 'math' shared extension, used via _PyType_IsReady() static inline
// function
PyAPI_FUNC(PyObject *) _PyType_GetDict(PyTypeObject *);

extern PyObject * _PyType_GetBases(PyTypeObject *type);
extern PyObject * _PyType_GetMRO(PyTypeObject *type);
extern PyObject* _PyType_GetSubclasses(PyTypeObject *);
extern int _PyType_HasSubclasses(PyTypeObject *);

// Export for _testinternalcapi extension.
PyAPI_FUNC(PyObject *) _PyType_GetSlotWrapperNames(void);

// PyType_Ready() must be called if _PyType_IsReady() is false.
// See also the Py_TPFLAGS_READY flag.
static inline int
_PyType_IsReady(PyTypeObject *type)
{
    return _PyType_GetDict(type) != NULL;
}

extern PyObject* _Py_type_getattro_impl(PyTypeObject *type, PyObject *name,
                                        int *suppress_missing_attribute);
extern PyObject* _Py_type_getattro(PyObject *type, PyObject *name);

extern PyObject* _Py_BaseObject_RichCompare(PyObject* self, PyObject* other, int op);

extern PyObject* _Py_slot_tp_getattro(PyObject *self, PyObject *name);
extern PyObject* _Py_slot_tp_getattr_hook(PyObject *self, PyObject *name);

extern PyTypeObject _PyBufferWrapper_Type;

PyAPI_FUNC(PyObject*) _PySuper_Lookup(PyTypeObject *su_type, PyObject *su_obj,
                                 PyObject *name, int *meth_found);

extern PyObject* _PyType_GetFullyQualifiedName(PyTypeObject *type, char sep);

// Perform the following operation, in a thread-safe way when required by the
// build mode.
//
// self->tp_flags = (self->tp_flags & ~mask) | flags;
extern void _PyType_SetFlags(PyTypeObject *self, unsigned long mask,
                             unsigned long flags);
extern int _PyType_AddMethod(PyTypeObject *, PyMethodDef *);

// Like _PyType_SetFlags(), but apply the operation to self and any of its
// subclasses without Py_TPFLAGS_IMMUTABLETYPE set.
extern void _PyType_SetFlagsRecursive(PyTypeObject *self, unsigned long mask,
                                      unsigned long flags);

extern unsigned int _PyType_GetVersionForCurrentState(PyTypeObject *tp);
PyAPI_FUNC(void) _PyType_SetVersion(PyTypeObject *tp, unsigned int version);
PyTypeObject *_PyType_LookupByVersion(unsigned int version);

// Function pointer type for user-defined validation function that will be
// called by _PyType_Validate().
// It should return 0 if the validation is passed, otherwise it will return -1.
typedef int (*_py_validate_type)(PyTypeObject *);

// It will verify the ``ty`` through user-defined validation function ``validate``,
// and if the validation is passed, it will set the ``tp_version`` as valid
// tp_version_tag from the ``ty``.
extern int _PyType_Validate(PyTypeObject *ty, _py_validate_type validate, unsigned int *tp_version);
extern int _PyType_CacheGetItemForSpecialization(PyHeapTypeObject *ht, PyObject *descriptor, uint32_t tp_version);

#ifdef __cplusplus
}
#endif
#endif /* !Py_INTERNAL_TYPEOBJECT_H */<|MERGE_RESOLUTION|>--- conflicted
+++ resolved
@@ -31,132 +31,6 @@
 
 #define _Py_TYPE_BASE_VERSION_TAG (2<<16)
 #define _Py_MAX_GLOBAL_TYPE_VERSION_TAG (_Py_TYPE_BASE_VERSION_TAG - 1)
-
-<<<<<<< HEAD
-/* For now we hard-code this to a value for which we are confident
-   all the static builtin types will fit (for all builds). */
-#define _Py_MAX_MANAGED_STATIC_BUILTIN_TYPES 200
-#define _Py_MAX_MANAGED_STATIC_EXT_TYPES 10
-#define _Py_MAX_MANAGED_STATIC_TYPES \
-    (_Py_MAX_MANAGED_STATIC_BUILTIN_TYPES + _Py_MAX_MANAGED_STATIC_EXT_TYPES)
-
-struct _types_runtime_state {
-    /* Used to set PyTypeObject.tp_version_tag for core static types. */
-    // bpo-42745: next_version_tag remains shared by all interpreters
-    // because of static types.
-    unsigned int next_version_tag;
-
-    struct {
-        struct {
-            PyTypeObject *type;
-            int64_t interp_count;
-        } types[_Py_MAX_MANAGED_STATIC_TYPES];
-    } managed_static;
-};
-
-
-// Type attribute lookup cache: speed up attribute and method lookups,
-// see _PyType_Lookup().
-struct type_cache_entry {
-    unsigned int version;  // initialized from type->tp_version_tag
-#ifdef Py_GIL_DISABLED
-   _PySeqLock sequence;
-#endif
-    PyObject *name;        // reference to exactly a str or None
-    PyObject *value;       // borrowed reference or NULL
-};
-
-#define MCACHE_SIZE_EXP 12
-
-struct type_cache {
-    struct type_cache_entry hashtable[1 << MCACHE_SIZE_EXP];
-};
-
-typedef struct {
-    PyTypeObject *type;
-    int isbuiltin;
-    int readying;
-    int ready;
-    // XXX tp_dict can probably be statically allocated,
-    // instead of dynamically and stored on the interpreter.
-    PyObject *tp_dict;
-    PyObject *tp_subclasses;
-    /* We never clean up weakrefs for static builtin types since
-       they will effectively never get triggered.  However, there
-       are also some diagnostic uses for the list of weakrefs,
-       so we still keep it. */
-    PyObject *tp_weaklist;
-} managed_static_type_state;
-
-#define TYPE_VERSION_CACHE_SIZE (1<<12)  /* Must be a power of 2 */
-
-struct types_state {
-    /* Used to set PyTypeObject.tp_version_tag.
-       It starts at _Py_MAX_GLOBAL_TYPE_VERSION_TAG + 1,
-       where all those lower numbers are used for core static types. */
-    unsigned int next_version_tag;
-
-    struct type_cache type_cache;
-
-    /* Every static builtin type is initialized for each interpreter
-       during its own initialization, including for the main interpreter
-       during global runtime initialization.  This is done by calling
-       _PyStaticType_InitBuiltin().
-
-       The first time a static builtin type is initialized, all the
-       normal PyType_Ready() stuff happens.  The only difference from
-       normal is that there are three PyTypeObject fields holding
-       objects which are stored here (on PyInterpreterState) rather
-       than in the corresponding PyTypeObject fields.  Those are:
-       tp_dict (cls.__dict__), tp_subclasses (cls.__subclasses__),
-       and tp_weaklist.
-
-       When a subinterpreter is initialized, each static builtin type
-       is still initialized, but only the interpreter-specific portion,
-       namely those three objects.
-
-       Those objects are stored in the PyInterpreterState.types.builtins
-       array, at the index corresponding to each specific static builtin
-       type.  That index (a size_t value) is stored in the tp_subclasses
-       field.  For static builtin types, we re-purposed the now-unused
-       tp_subclasses to avoid adding another field to PyTypeObject.
-       In all other cases tp_subclasses holds a dict like before.
-       (The field was previously defined as PyObject*, but is now void*
-       to reflect its dual use.)
-
-       The index for each static builtin type isn't statically assigned.
-       Instead it is calculated the first time a type is initialized
-       (by the main interpreter).  The index matches the order in which
-       the type was initialized relative to the others.  The actual
-       value comes from the current value of num_builtins_initialized,
-       as each type is initialized for the main interpreter.
-
-       num_builtins_initialized is incremented once for each static
-       builtin type.  Once initialization is over for a subinterpreter,
-       the value will be the same as for all other interpreters.  */
-    struct {
-        size_t num_initialized;
-        managed_static_type_state initialized[_Py_MAX_MANAGED_STATIC_BUILTIN_TYPES];
-    } builtins;
-    /* We apply a similar strategy for managed extension modules. */
-    struct {
-        size_t num_initialized;
-        size_t next_index;
-        managed_static_type_state initialized[_Py_MAX_MANAGED_STATIC_EXT_TYPES];
-    } for_extensions;
-    PyMutex mutex;
-    // used to check correct usage of the above mutex
-    unsigned long long mutex_tid;
-
-    // Borrowed references to type objects whose
-    // tp_version_tag % TYPE_VERSION_CACHE_SIZE
-    // once was equal to the index in the table.
-    // They are cleared when the type object is deallocated.
-    PyTypeObject *type_version_cache[TYPE_VERSION_CACHE_SIZE];
-};
-
-=======
->>>>>>> 898e6b39
 
 /* runtime lifecycle */
 
