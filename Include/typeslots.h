--- conflicted
+++ resolved
@@ -88,9 +88,9 @@
 #endif
 #if !defined(Py_LIMITED_API) || Py_LIMITED_API+0 >= 0x030E0000
 /* New in 3.14 */
-<<<<<<< HEAD
-#define Py_tp_token 82
-=======
 #define Py_tp_vectorcall 82
->>>>>>> 56470004
+#endif
+#if !defined(Py_LIMITED_API) || Py_LIMITED_API+0 >= 0x030E0000
+/* New in 3.14 */
+#define Py_tp_token 83
 #endif