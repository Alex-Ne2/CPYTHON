#ifndef Py_CPYTHON_UNICODEOBJECT_H
#  error "this header file must not be included directly"
#endif

/* Py_UNICODE was the native Unicode storage format (code unit) used by
   Python and represents a single Unicode element in the Unicode type.
   With PEP 393, Py_UNICODE is deprecated and replaced with a
   typedef to wchar_t. */
#define PY_UNICODE_TYPE wchar_t
/* Py_DEPRECATED(3.3) */ typedef wchar_t Py_UNICODE;

/* --- Internal Unicode Operations ---------------------------------------- */

<<<<<<< HEAD
#define HAVE_UNICODE_WCHAR_CACHE 1
=======
>>>>>>> 349f76c6
#define USE_UNICODE_WCHAR_CACHE 1

/* Since splitting on whitespace is an important use case, and
   whitespace in most situations is solely ASCII whitespace, we
   optimize for the common case by using a quick look-up table
   _Py_ascii_whitespace (see below) with an inlined check.

 */
#define Py_UNICODE_ISSPACE(ch) \
    ((ch) < 128U ? _Py_ascii_whitespace[(ch)] : _PyUnicode_IsWhitespace(ch))

#define Py_UNICODE_ISLOWER(ch) _PyUnicode_IsLowercase(ch)
#define Py_UNICODE_ISUPPER(ch) _PyUnicode_IsUppercase(ch)
#define Py_UNICODE_ISTITLE(ch) _PyUnicode_IsTitlecase(ch)
#define Py_UNICODE_ISLINEBREAK(ch) _PyUnicode_IsLinebreak(ch)

#define Py_UNICODE_TOLOWER(ch) _PyUnicode_ToLowercase(ch)
#define Py_UNICODE_TOUPPER(ch) _PyUnicode_ToUppercase(ch)
#define Py_UNICODE_TOTITLE(ch) _PyUnicode_ToTitlecase(ch)

#define Py_UNICODE_ISDECIMAL(ch) _PyUnicode_IsDecimalDigit(ch)
#define Py_UNICODE_ISDIGIT(ch) _PyUnicode_IsDigit(ch)
#define Py_UNICODE_ISNUMERIC(ch) _PyUnicode_IsNumeric(ch)
#define Py_UNICODE_ISPRINTABLE(ch) _PyUnicode_IsPrintable(ch)

#define Py_UNICODE_TODECIMAL(ch) _PyUnicode_ToDecimalDigit(ch)
#define Py_UNICODE_TODIGIT(ch) _PyUnicode_ToDigit(ch)
#define Py_UNICODE_TONUMERIC(ch) _PyUnicode_ToNumeric(ch)

#define Py_UNICODE_ISALPHA(ch) _PyUnicode_IsAlpha(ch)

#define Py_UNICODE_ISALNUM(ch) \
       (Py_UNICODE_ISALPHA(ch) || \
    Py_UNICODE_ISDECIMAL(ch) || \
    Py_UNICODE_ISDIGIT(ch) || \
    Py_UNICODE_ISNUMERIC(ch))

Py_DEPRECATED(3.3) static inline void
Py_UNICODE_COPY(Py_UNICODE *target, const Py_UNICODE *source, Py_ssize_t length) {
    memcpy(target, source, length * sizeof(Py_UNICODE));
}

Py_DEPRECATED(3.3) static inline void
Py_UNICODE_FILL(Py_UNICODE *target, Py_UNICODE value, Py_ssize_t length) {
    Py_ssize_t i;
    for (i = 0; i < length; i++) {
        target[i] = value;
    }
}

/* macros to work with surrogates */
#define Py_UNICODE_IS_SURROGATE(ch) (0xD800 <= (ch) && (ch) <= 0xDFFF)
#define Py_UNICODE_IS_HIGH_SURROGATE(ch) (0xD800 <= (ch) && (ch) <= 0xDBFF)
#define Py_UNICODE_IS_LOW_SURROGATE(ch) (0xDC00 <= (ch) && (ch) <= 0xDFFF)
/* Join two surrogate characters and return a single Py_UCS4 value. */
#define Py_UNICODE_JOIN_SURROGATES(high, low)  \
    (((((Py_UCS4)(high) & 0x03FF) << 10) |      \
      ((Py_UCS4)(low) & 0x03FF)) + 0x10000)
/* high surrogate = top 10 bits added to D800 */
#define Py_UNICODE_HIGH_SURROGATE(ch) (0xD800 - (0x10000 >> 10) + ((ch) >> 10))
/* low surrogate = bottom 10 bits added to DC00 */
#define Py_UNICODE_LOW_SURROGATE(ch) (0xDC00 + ((ch) & 0x3FF))

#if HAVE_UNICODE_WCHAR_CACHE
/* Check if substring matches at given offset.  The offset must be
   valid, and the substring must not be empty. */

#define Py_UNICODE_MATCH(string, offset, substring) \
    ((*((string)->wstr + (offset)) == *((substring)->wstr)) && \
     ((*((string)->wstr + (offset) + (substring)->wstr_length-1) == *((substring)->wstr + (substring)->wstr_length-1))) && \
     !memcmp((string)->wstr + (offset), (substring)->wstr, (substring)->wstr_length*sizeof(Py_UNICODE)))
#endif /* HAVE_UNICODE_WCHAR_CACHE */

/* --- Unicode Type ------------------------------------------------------- */

/* ASCII-only strings created through PyUnicode_New use the PyASCIIObject
   structure. state.ascii and state.compact are set, and the data
   immediately follow the structure. utf8_length and wstr_length can be found
   in the length field; the utf8 pointer is equal to the data pointer. */
typedef struct {
    /* There are 4 forms of Unicode strings:

       - compact ascii:

         * structure = PyASCIIObject
         * test: PyUnicode_IS_COMPACT_ASCII(op)
         * kind = PyUnicode_1BYTE_KIND
         * compact = 1
         * ascii = 1
         * ready = 1
         * (length is the length of the utf8 and wstr strings)
         * (data starts just after the structure)
         * (since ASCII is decoded from UTF-8, the utf8 string are the data)

       - compact:

         * structure = PyCompactUnicodeObject
         * test: PyUnicode_IS_COMPACT(op) && !PyUnicode_IS_ASCII(op)
         * kind = PyUnicode_1BYTE_KIND, PyUnicode_2BYTE_KIND or
           PyUnicode_4BYTE_KIND
         * compact = 1
         * ready = 1
         * ascii = 0
         * utf8 is not shared with data
         * utf8_length = 0 if utf8 is NULL
         * wstr is shared with data and wstr_length=length
           if kind=PyUnicode_2BYTE_KIND and sizeof(wchar_t)=2
           or if kind=PyUnicode_4BYTE_KIND and sizeof(wchar_t)=4
         * wstr_length = 0 if wstr is NULL
         * (data starts just after the structure)

       - legacy string, not ready:

         * structure = PyUnicodeObject
         * test: kind == PyUnicode_WCHAR_KIND
         * length = 0 (use wstr_length)
         * hash = -1
         * kind = PyUnicode_WCHAR_KIND
         * compact = 0
         * ascii = 0
         * ready = 0
         * interned = SSTATE_NOT_INTERNED
         * wstr is not NULL
         * data.any is NULL
         * utf8 is NULL
         * utf8_length = 0

       - legacy string, ready:

         * structure = PyUnicodeObject structure
         * test: !PyUnicode_IS_COMPACT(op) && kind != PyUnicode_WCHAR_KIND
         * kind = PyUnicode_1BYTE_KIND, PyUnicode_2BYTE_KIND or
           PyUnicode_4BYTE_KIND
         * compact = 0
         * ready = 1
         * data.any is not NULL
         * utf8 is shared and utf8_length = length with data.any if ascii = 1
         * utf8_length = 0 if utf8 is NULL
         * wstr is shared with data.any and wstr_length = length
           if kind=PyUnicode_2BYTE_KIND and sizeof(wchar_t)=2
           or if kind=PyUnicode_4BYTE_KIND and sizeof(wchar_4)=4
         * wstr_length = 0 if wstr is NULL

       Compact strings use only one memory block (structure + characters),
       whereas legacy strings use one block for the structure and one block
       for characters.

       Legacy strings are created by PyUnicode_FromUnicode() and
       PyUnicode_FromStringAndSize(NULL, size) functions. They become ready
       when PyUnicode_READY() is called.

       See also _PyUnicode_CheckConsistency().
    */
    PyObject_HEAD
    Py_ssize_t length;          /* Number of code points in the string */
    Py_hash_t hash;             /* Hash value; -1 if not set */
    struct {
        /*
           SSTATE_NOT_INTERNED (0)
           SSTATE_INTERNED_MORTAL (1)
           SSTATE_INTERNED_IMMORTAL (2)

           If interned != SSTATE_NOT_INTERNED, the two references from the
           dictionary to this object are *not* counted in ob_refcnt.
         */
        unsigned int interned:2;
        /* Character size:

           - PyUnicode_WCHAR_KIND (0):

             * character type = wchar_t (16 or 32 bits, depending on the
               platform)

           - PyUnicode_1BYTE_KIND (1):

             * character type = Py_UCS1 (8 bits, unsigned)
             * all characters are in the range U+0000-U+00FF (latin1)
             * if ascii is set, all characters are in the range U+0000-U+007F
               (ASCII), otherwise at least one character is in the range
               U+0080-U+00FF

           - PyUnicode_2BYTE_KIND (2):

             * character type = Py_UCS2 (16 bits, unsigned)
             * all characters are in the range U+0000-U+FFFF (BMP)
             * at least one character is in the range U+0100-U+FFFF

           - PyUnicode_4BYTE_KIND (4):

             * character type = Py_UCS4 (32 bits, unsigned)
             * all characters are in the range U+0000-U+10FFFF
             * at least one character is in the range U+10000-U+10FFFF
         */
        unsigned int kind:3;
        /* Compact is with respect to the allocation scheme. Compact unicode
           objects only require one memory block while non-compact objects use
           one block for the PyUnicodeObject struct and another for its data
           buffer. */
        unsigned int compact:1;
        /* The string only contains characters in the range U+0000-U+007F (ASCII)
           and the kind is PyUnicode_1BYTE_KIND. If ascii is set and compact is
           set, use the PyASCIIObject structure. */
        unsigned int ascii:1;
        /* The ready flag indicates whether the object layout is initialized
           completely. This means that this is either a compact object, or
           the data pointer is filled out. The bit is redundant, and helps
           to minimize the test in PyUnicode_IS_READY(). */
        unsigned int ready:1;
        /* Padding to ensure that PyUnicode_DATA() is always aligned to
           4 bytes (see issue #19537 on m68k). */
        unsigned int :24;
    } state;
#if HAVE_UNICODE_WCHAR_CACHE
    wchar_t *wstr;              /* wchar_t representation (null-terminated) */
#endif /* HAVE_UNICODE_WCHAR_CACHE */
} PyASCIIObject;

/* Non-ASCII strings allocated through PyUnicode_New use the
   PyCompactUnicodeObject structure. state.compact is set, and the data
   immediately follow the structure. */
typedef struct {
    PyASCIIObject _base;
    Py_ssize_t utf8_length;     /* Number of bytes in utf8, excluding the
                                 * terminating \0. */
    char *utf8;                 /* UTF-8 representation (null-terminated) */
#if HAVE_UNICODE_WCHAR_CACHE
    Py_ssize_t wstr_length;     /* Number of code points in wstr, possible
                                 * surrogates count as two code points. */
#endif /* HAVE_UNICODE_WCHAR_CACHE */
} PyCompactUnicodeObject;

/* Strings allocated through PyUnicode_FromUnicode(NULL, len) use the
   PyUnicodeObject structure. The actual string data is initially in the wstr
   block, and copied into the data block using _PyUnicode_Ready. */
typedef struct {
    PyCompactUnicodeObject _base;
    union {
        void *any;
        Py_UCS1 *latin1;
        Py_UCS2 *ucs2;
        Py_UCS4 *ucs4;
    } data;                     /* Canonical, smallest-form Unicode buffer */
} PyUnicodeObject;

PyAPI_FUNC(int) _PyUnicode_CheckConsistency(
    PyObject *op,
    int check_content);

/* Fast access macros */
#if HAVE_UNICODE_WCHAR_CACHE

/* Returns the deprecated Py_UNICODE representation's size in code units
   (this includes surrogate pairs as 2 units).
   If the Py_UNICODE representation is not available, it will be computed
   on request.  Use PyUnicode_GET_LENGTH() for the length in code points. */

/* Py_DEPRECATED(3.3) */
#define PyUnicode_GET_SIZE(op)                       \
    (assert(PyUnicode_Check(op)),                    \
     (((PyASCIIObject *)(op))->wstr) ?               \
      PyUnicode_WSTR_LENGTH(op) :                    \
      ((void)PyUnicode_AsUnicode(_PyObject_CAST(op)),\
       assert(((PyASCIIObject *)(op))->wstr),        \
       PyUnicode_WSTR_LENGTH(op)))

/* Py_DEPRECATED(3.3) */
#define PyUnicode_GET_DATA_SIZE(op) \
    (PyUnicode_GET_SIZE(op) * Py_UNICODE_SIZE)

/* Alias for PyUnicode_AsUnicode().  This will create a wchar_t/Py_UNICODE
   representation on demand.  Using this macro is very inefficient now,
   try to port your code to use the new PyUnicode_*BYTE_DATA() macros or
   use PyUnicode_WRITE() and PyUnicode_READ(). */

/* Py_DEPRECATED(3.3) */
#define PyUnicode_AS_UNICODE(op) \
    (assert(PyUnicode_Check(op)), \
     (((PyASCIIObject *)(op))->wstr) ? (((PyASCIIObject *)(op))->wstr) : \
      PyUnicode_AsUnicode(_PyObject_CAST(op)))

/* Py_DEPRECATED(3.3) */
#define PyUnicode_AS_DATA(op) \
    ((const char *)(PyUnicode_AS_UNICODE(op)))

#endif /* HAVE_UNICODE_WCHAR_CACHE */

/* --- Flexible String Representation Helper Macros (PEP 393) -------------- */

/* Values for PyASCIIObject.state: */

/* Interning state. */
#define SSTATE_NOT_INTERNED 0
#define SSTATE_INTERNED_MORTAL 1
#define SSTATE_INTERNED_IMMORTAL 2

/* Return true if the string contains only ASCII characters, or 0 if not. The
   string may be compact (PyUnicode_IS_COMPACT_ASCII) or not, but must be
   ready. */
#define PyUnicode_IS_ASCII(op)                   \
    (assert(PyUnicode_Check(op)),                \
     assert(PyUnicode_IS_READY(op)),             \
     ((PyASCIIObject*)op)->state.ascii)

/* Return true if the string is compact or 0 if not.
   No type checks or Ready calls are performed. */
#define PyUnicode_IS_COMPACT(op) \
    (((PyASCIIObject*)(op))->state.compact)

/* Return true if the string is a compact ASCII string (use PyASCIIObject
   structure), or 0 if not.  No type checks or Ready calls are performed. */
#define PyUnicode_IS_COMPACT_ASCII(op)                 \
    (((PyASCIIObject*)op)->state.ascii && PyUnicode_IS_COMPACT(op))

enum PyUnicode_Kind {
/* String contains only wstr byte characters.  This is only possible
   when the string was created with a legacy API and _PyUnicode_Ready()
   has not been called yet.  */
    PyUnicode_WCHAR_KIND = 0,
/* Return values of the PyUnicode_KIND() macro: */
    PyUnicode_1BYTE_KIND = 1,
    PyUnicode_2BYTE_KIND = 2,
    PyUnicode_4BYTE_KIND = 4
};

/* Return pointers to the canonical representation cast to unsigned char,
   Py_UCS2, or Py_UCS4 for direct character access.
   No checks are performed, use PyUnicode_KIND() before to ensure
   these will work correctly. */

#define PyUnicode_1BYTE_DATA(op) ((Py_UCS1*)PyUnicode_DATA(op))
#define PyUnicode_2BYTE_DATA(op) ((Py_UCS2*)PyUnicode_DATA(op))
#define PyUnicode_4BYTE_DATA(op) ((Py_UCS4*)PyUnicode_DATA(op))

/* Return one of the PyUnicode_*_KIND values defined above. */
#define PyUnicode_KIND(op) \
    (assert(PyUnicode_Check(op)), \
     assert(PyUnicode_IS_READY(op)),            \
     ((PyASCIIObject *)(op))->state.kind)

/* Return a void pointer to the raw unicode buffer. */
#define _PyUnicode_COMPACT_DATA(op)                     \
    (PyUnicode_IS_ASCII(op) ?                   \
     ((void*)((PyASCIIObject*)(op) + 1)) :              \
     ((void*)((PyCompactUnicodeObject*)(op) + 1)))

#define _PyUnicode_NONCOMPACT_DATA(op)                  \
    (assert(((PyUnicodeObject*)(op))->data.any),        \
     ((((PyUnicodeObject *)(op))->data.any)))

#define PyUnicode_DATA(op) \
    (assert(PyUnicode_Check(op)), \
     PyUnicode_IS_COMPACT(op) ? _PyUnicode_COMPACT_DATA(op) :   \
     _PyUnicode_NONCOMPACT_DATA(op))

/* In the access macros below, "kind" may be evaluated more than once.
   All other macro parameters are evaluated exactly once, so it is safe
   to put side effects into them (such as increasing the index). */

/* Write into the canonical representation, this macro does not do any sanity
   checks and is intended for usage in loops.  The caller should cache the
   kind and data pointers obtained from other macro calls.
   index is the index in the string (starts at 0) and value is the new
   code point value which should be written to that location. */
#define PyUnicode_WRITE(kind, data, index, value) \
    do { \
        switch ((kind)) { \
        case PyUnicode_1BYTE_KIND: { \
            ((Py_UCS1 *)(data))[(index)] = (Py_UCS1)(value); \
            break; \
        } \
        case PyUnicode_2BYTE_KIND: { \
            ((Py_UCS2 *)(data))[(index)] = (Py_UCS2)(value); \
            break; \
        } \
        default: { \
            assert((kind) == PyUnicode_4BYTE_KIND); \
            ((Py_UCS4 *)(data))[(index)] = (Py_UCS4)(value); \
        } \
        } \
    } while (0)

/* Read a code point from the string's canonical representation.  No checks
   or ready calls are performed. */
#define PyUnicode_READ(kind, data, index) \
    ((Py_UCS4) \
    ((kind) == PyUnicode_1BYTE_KIND ? \
        ((const Py_UCS1 *)(data))[(index)] : \
        ((kind) == PyUnicode_2BYTE_KIND ? \
            ((const Py_UCS2 *)(data))[(index)] : \
            ((const Py_UCS4 *)(data))[(index)] \
        ) \
    ))

/* PyUnicode_READ_CHAR() is less efficient than PyUnicode_READ() because it
   calls PyUnicode_KIND() and might call it twice.  For single reads, use
   PyUnicode_READ_CHAR, for multiple consecutive reads callers should
   cache kind and use PyUnicode_READ instead. */
#define PyUnicode_READ_CHAR(unicode, index) \
    (assert(PyUnicode_Check(unicode)),          \
     assert(PyUnicode_IS_READY(unicode)),       \
     (Py_UCS4)                                  \
        (PyUnicode_KIND((unicode)) == PyUnicode_1BYTE_KIND ? \
            ((const Py_UCS1 *)(PyUnicode_DATA((unicode))))[(index)] : \
            (PyUnicode_KIND((unicode)) == PyUnicode_2BYTE_KIND ? \
                ((const Py_UCS2 *)(PyUnicode_DATA((unicode))))[(index)] : \
                ((const Py_UCS4 *)(PyUnicode_DATA((unicode))))[(index)] \
            ) \
        ))

/* Returns the length of the unicode string. The caller has to make sure that
   the string has it's canonical representation set before calling
   this macro.  Call PyUnicode_(FAST_)Ready to ensure that. */
#define PyUnicode_GET_LENGTH(op)                \
    (assert(PyUnicode_Check(op)),               \
     assert(PyUnicode_IS_READY(op)),            \
     ((PyASCIIObject *)(op))->length)


/* Fast check to determine whether an object is ready. Equivalent to
   PyUnicode_IS_COMPACT(op) || ((PyUnicodeObject*)(op))->data.any) */

#define PyUnicode_IS_READY(op) (((PyASCIIObject*)op)->state.ready)

/* PyUnicode_READY() does less work than _PyUnicode_Ready() in the best
   case.  If the canonical representation is not yet set, it will still call
   _PyUnicode_Ready().
   Returns 0 on success and -1 on errors. */
#define PyUnicode_READY(op)                        \
    (assert(PyUnicode_Check(op)),                       \
     (PyUnicode_IS_READY(op) ?                          \
      0 : _PyUnicode_Ready(_PyObject_CAST(op))))

/* Return a maximum character value which is suitable for creating another
   string based on op.  This is always an approximation but more efficient
   than iterating over the string. */
#define PyUnicode_MAX_CHAR_VALUE(op) \
    (assert(PyUnicode_IS_READY(op)),                                    \
     (PyUnicode_IS_ASCII(op) ?                                          \
      (0x7f) :                                                          \
      (PyUnicode_KIND(op) == PyUnicode_1BYTE_KIND ?                     \
       (0xffU) :                                                        \
       (PyUnicode_KIND(op) == PyUnicode_2BYTE_KIND ?                    \
        (0xffffU) :                                                     \
        (0x10ffffU)))))

#if HAVE_UNICODE_WCHAR_CACHE
Py_DEPRECATED(3.3)
static inline Py_ssize_t _PyUnicode_get_wstr_length(PyObject *op) {
    return PyUnicode_IS_COMPACT_ASCII(op) ?
            ((PyASCIIObject*)op)->length :
            ((PyCompactUnicodeObject*)op)->wstr_length;
}
#define PyUnicode_WSTR_LENGTH(op) _PyUnicode_get_wstr_length((PyObject*)op)
#endif /* HAVE_UNICODE_WCHAR_CACHE */

/* === Public API ========================================================= */

/* --- Plain Py_UNICODE --------------------------------------------------- */

/* With PEP 393, this is the recommended way to allocate a new unicode object.
   This function will allocate the object and its buffer in a single memory
   block.  Objects created using this function are not resizable. */
PyAPI_FUNC(PyObject*) PyUnicode_New(
    Py_ssize_t size,            /* Number of code points in the new string */
    Py_UCS4 maxchar             /* maximum code point value in the string */
    );

/* Initializes the canonical string representation from the deprecated
   wstr/Py_UNICODE representation. This function is used to convert Unicode
   objects which were created using the old API to the new flexible format
   introduced with PEP 393.

   Don't call this function directly, use the public PyUnicode_READY() macro
   instead. */
PyAPI_FUNC(int) _PyUnicode_Ready(
    PyObject *unicode           /* Unicode object */
    );

/* Get a copy of a Unicode string. */
PyAPI_FUNC(PyObject*) _PyUnicode_Copy(
    PyObject *unicode
    );

/* Copy character from one unicode object into another, this function performs
   character conversion when necessary and falls back to memcpy() if possible.

   Fail if to is too small (smaller than *how_many* or smaller than
   len(from)-from_start), or if kind(from[from_start:from_start+how_many]) >
   kind(to), or if *to* has more than 1 reference.

   Return the number of written character, or return -1 and raise an exception
   on error.

   Pseudo-code:

       how_many = min(how_many, len(from) - from_start)
       to[to_start:to_start+how_many] = from[from_start:from_start+how_many]
       return how_many

   Note: The function doesn't write a terminating null character.
   */
PyAPI_FUNC(Py_ssize_t) PyUnicode_CopyCharacters(
    PyObject *to,
    Py_ssize_t to_start,
    PyObject *from,
    Py_ssize_t from_start,
    Py_ssize_t how_many
    );

/* Unsafe version of PyUnicode_CopyCharacters(): don't check arguments and so
   may crash if parameters are invalid (e.g. if the output string
   is too short). */
PyAPI_FUNC(void) _PyUnicode_FastCopyCharacters(
    PyObject *to,
    Py_ssize_t to_start,
    PyObject *from,
    Py_ssize_t from_start,
    Py_ssize_t how_many
    );

/* Fill a string with a character: write fill_char into
   unicode[start:start+length].

   Fail if fill_char is bigger than the string maximum character, or if the
   string has more than 1 reference.

   Return the number of written character, or return -1 and raise an exception
   on error. */
PyAPI_FUNC(Py_ssize_t) PyUnicode_Fill(
    PyObject *unicode,
    Py_ssize_t start,
    Py_ssize_t length,
    Py_UCS4 fill_char
    );

/* Unsafe version of PyUnicode_Fill(): don't check arguments and so may crash
   if parameters are invalid (e.g. if length is longer than the string). */
PyAPI_FUNC(void) _PyUnicode_FastFill(
    PyObject *unicode,
    Py_ssize_t start,
    Py_ssize_t length,
    Py_UCS4 fill_char
    );

/* Create a Unicode Object from the Py_UNICODE buffer u of the given
   size.

   u may be NULL which causes the contents to be undefined. It is the
   user's responsibility to fill in the needed data afterwards. Note
   that modifying the Unicode object contents after construction is
   only allowed if u was set to NULL.

   The buffer is copied into the new object. */
Py_DEPRECATED(3.3) PyAPI_FUNC(PyObject*) PyUnicode_FromUnicode(
    const Py_UNICODE *u,        /* Unicode buffer */
    Py_ssize_t size             /* size of buffer */
    );

/* Create a new string from a buffer of Py_UCS1, Py_UCS2 or Py_UCS4 characters.
   Scan the string to find the maximum character. */
PyAPI_FUNC(PyObject*) PyUnicode_FromKindAndData(
    int kind,
    const void *buffer,
    Py_ssize_t size);

/* Create a new string from a buffer of ASCII characters.
   WARNING: Don't check if the string contains any non-ASCII character. */
PyAPI_FUNC(PyObject*) _PyUnicode_FromASCII(
    const char *buffer,
    Py_ssize_t size);

/* Compute the maximum character of the substring unicode[start:end].
   Return 127 for an empty string. */
PyAPI_FUNC(Py_UCS4) _PyUnicode_FindMaxChar (
    PyObject *unicode,
    Py_ssize_t start,
    Py_ssize_t end);

/* Return a read-only pointer to the Unicode object's internal
   Py_UNICODE buffer.
   If the wchar_t/Py_UNICODE representation is not yet available, this
   function will calculate it. */
Py_DEPRECATED(3.3) PyAPI_FUNC(Py_UNICODE *) PyUnicode_AsUnicode(
    PyObject *unicode           /* Unicode object */
    );

/* Similar to PyUnicode_AsUnicode(), but raises a ValueError if the string
   contains null characters. */
Py_DEPRECATED(3.3) PyAPI_FUNC(const Py_UNICODE *) _PyUnicode_AsUnicode(
    PyObject *unicode           /* Unicode object */
    );

/* Return a read-only pointer to the Unicode object's internal
   Py_UNICODE buffer and save the length at size.
   If the wchar_t/Py_UNICODE representation is not yet available, this
   function will calculate it. */

Py_DEPRECATED(3.3) PyAPI_FUNC(Py_UNICODE *) PyUnicode_AsUnicodeAndSize(
    PyObject *unicode,          /* Unicode object */
    Py_ssize_t *size            /* location where to save the length */
    );


/* --- _PyUnicodeWriter API ----------------------------------------------- */

typedef struct {
    PyObject *buffer;
    void *data;
    enum PyUnicode_Kind kind;
    Py_UCS4 maxchar;
    Py_ssize_t size;
    Py_ssize_t pos;

    /* minimum number of allocated characters (default: 0) */
    Py_ssize_t min_length;

    /* minimum character (default: 127, ASCII) */
    Py_UCS4 min_char;

    /* If non-zero, overallocate the buffer (default: 0). */
    unsigned char overallocate;

    /* If readonly is 1, buffer is a shared string (cannot be modified)
       and size is set to 0. */
    unsigned char readonly;
} _PyUnicodeWriter ;

/* Initialize a Unicode writer.
 *
 * By default, the minimum buffer size is 0 character and overallocation is
 * disabled. Set min_length, min_char and overallocate attributes to control
 * the allocation of the buffer. */
PyAPI_FUNC(void)
_PyUnicodeWriter_Init(_PyUnicodeWriter *writer);

/* Prepare the buffer to write 'length' characters
   with the specified maximum character.

   Return 0 on success, raise an exception and return -1 on error. */
#define _PyUnicodeWriter_Prepare(WRITER, LENGTH, MAXCHAR)             \
    (((MAXCHAR) <= (WRITER)->maxchar                                  \
      && (LENGTH) <= (WRITER)->size - (WRITER)->pos)                  \
     ? 0                                                              \
     : (((LENGTH) == 0)                                               \
        ? 0                                                           \
        : _PyUnicodeWriter_PrepareInternal((WRITER), (LENGTH), (MAXCHAR))))

/* Don't call this function directly, use the _PyUnicodeWriter_Prepare() macro
   instead. */
PyAPI_FUNC(int)
_PyUnicodeWriter_PrepareInternal(_PyUnicodeWriter *writer,
                                 Py_ssize_t length, Py_UCS4 maxchar);

/* Prepare the buffer to have at least the kind KIND.
   For example, kind=PyUnicode_2BYTE_KIND ensures that the writer will
   support characters in range U+000-U+FFFF.

   Return 0 on success, raise an exception and return -1 on error. */
#define _PyUnicodeWriter_PrepareKind(WRITER, KIND)                    \
    (assert((KIND) != PyUnicode_WCHAR_KIND),                          \
     (KIND) <= (WRITER)->kind                                         \
     ? 0                                                              \
     : _PyUnicodeWriter_PrepareKindInternal((WRITER), (KIND)))

/* Don't call this function directly, use the _PyUnicodeWriter_PrepareKind()
   macro instead. */
PyAPI_FUNC(int)
_PyUnicodeWriter_PrepareKindInternal(_PyUnicodeWriter *writer,
                                     enum PyUnicode_Kind kind);

/* Append a Unicode character.
   Return 0 on success, raise an exception and return -1 on error. */
PyAPI_FUNC(int)
_PyUnicodeWriter_WriteChar(_PyUnicodeWriter *writer,
    Py_UCS4 ch
    );

/* Append a Unicode string.
   Return 0 on success, raise an exception and return -1 on error. */
PyAPI_FUNC(int)
_PyUnicodeWriter_WriteStr(_PyUnicodeWriter *writer,
    PyObject *str               /* Unicode string */
    );

/* Append a substring of a Unicode string.
   Return 0 on success, raise an exception and return -1 on error. */
PyAPI_FUNC(int)
_PyUnicodeWriter_WriteSubstring(_PyUnicodeWriter *writer,
    PyObject *str,              /* Unicode string */
    Py_ssize_t start,
    Py_ssize_t end
    );

/* Append an ASCII-encoded byte string.
   Return 0 on success, raise an exception and return -1 on error. */
PyAPI_FUNC(int)
_PyUnicodeWriter_WriteASCIIString(_PyUnicodeWriter *writer,
    const char *str,           /* ASCII-encoded byte string */
    Py_ssize_t len             /* number of bytes, or -1 if unknown */
    );

/* Append a latin1-encoded byte string.
   Return 0 on success, raise an exception and return -1 on error. */
PyAPI_FUNC(int)
_PyUnicodeWriter_WriteLatin1String(_PyUnicodeWriter *writer,
    const char *str,           /* latin1-encoded byte string */
    Py_ssize_t len             /* length in bytes */
    );

/* Get the value of the writer as a Unicode string. Clear the
   buffer of the writer. Raise an exception and return NULL
   on error. */
PyAPI_FUNC(PyObject *)
_PyUnicodeWriter_Finish(_PyUnicodeWriter *writer);

/* Deallocate memory of a writer (clear its internal buffer). */
PyAPI_FUNC(void)
_PyUnicodeWriter_Dealloc(_PyUnicodeWriter *writer);


/* Format the object based on the format_spec, as defined in PEP 3101
   (Advanced String Formatting). */
PyAPI_FUNC(int) _PyUnicode_FormatAdvancedWriter(
    _PyUnicodeWriter *writer,
    PyObject *obj,
    PyObject *format_spec,
    Py_ssize_t start,
    Py_ssize_t end);

/* --- Manage the default encoding ---------------------------------------- */

/* Returns a pointer to the default encoding (UTF-8) of the
   Unicode object unicode and the size of the encoded representation
   in bytes stored in *size.

   In case of an error, no *size is set.

   This function caches the UTF-8 encoded string in the unicodeobject
   and subsequent calls will return the same string.  The memory is released
   when the unicodeobject is deallocated.

   _PyUnicode_AsStringAndSize is a #define for PyUnicode_AsUTF8AndSize to
   support the previous internal function with the same behaviour.
*/

PyAPI_FUNC(const char *) PyUnicode_AsUTF8AndSize(
    PyObject *unicode,
    Py_ssize_t *size);

#define _PyUnicode_AsStringAndSize PyUnicode_AsUTF8AndSize

/* Returns a pointer to the default encoding (UTF-8) of the
   Unicode object unicode.

   Like PyUnicode_AsUTF8AndSize(), this also caches the UTF-8 representation
   in the unicodeobject.

   _PyUnicode_AsString is a #define for PyUnicode_AsUTF8 to
   support the previous internal function with the same behaviour.

   Use of this API is DEPRECATED since no size information can be
   extracted from the returned data.

   *** This API is for interpreter INTERNAL USE ONLY and will likely
   *** be removed or changed for Python 3.1.

   *** If you need to access the Unicode object as UTF-8 bytes string,
   *** please use PyUnicode_AsUTF8String() instead.

*/

PyAPI_FUNC(const char *) PyUnicode_AsUTF8(PyObject *unicode);

#define _PyUnicode_AsString PyUnicode_AsUTF8

/* --- Generic Codecs ----------------------------------------------------- */

/* Encodes a Py_UNICODE buffer of the given size and returns a
   Python string object. */
Py_DEPRECATED(3.3) PyAPI_FUNC(PyObject*) PyUnicode_Encode(
    const Py_UNICODE *s,        /* Unicode char buffer */
    Py_ssize_t size,            /* number of Py_UNICODE chars to encode */
    const char *encoding,       /* encoding */
    const char *errors          /* error handling */
    );

/* --- UTF-7 Codecs ------------------------------------------------------- */

Py_DEPRECATED(3.3) PyAPI_FUNC(PyObject*) PyUnicode_EncodeUTF7(
    const Py_UNICODE *data,     /* Unicode char buffer */
    Py_ssize_t length,          /* number of Py_UNICODE chars to encode */
    int base64SetO,             /* Encode RFC2152 Set O characters in base64 */
    int base64WhiteSpace,       /* Encode whitespace (sp, ht, nl, cr) in base64 */
    const char *errors          /* error handling */
    );

PyAPI_FUNC(PyObject*) _PyUnicode_EncodeUTF7(
    PyObject *unicode,          /* Unicode object */
    int base64SetO,             /* Encode RFC2152 Set O characters in base64 */
    int base64WhiteSpace,       /* Encode whitespace (sp, ht, nl, cr) in base64 */
    const char *errors          /* error handling */
    );

/* --- UTF-8 Codecs ------------------------------------------------------- */

PyAPI_FUNC(PyObject*) _PyUnicode_AsUTF8String(
    PyObject *unicode,
    const char *errors);

Py_DEPRECATED(3.3) PyAPI_FUNC(PyObject*) PyUnicode_EncodeUTF8(
    const Py_UNICODE *data,     /* Unicode char buffer */
    Py_ssize_t length,          /* number of Py_UNICODE chars to encode */
    const char *errors          /* error handling */
    );

/* --- UTF-32 Codecs ------------------------------------------------------ */

Py_DEPRECATED(3.3) PyAPI_FUNC(PyObject*) PyUnicode_EncodeUTF32(
    const Py_UNICODE *data,     /* Unicode char buffer */
    Py_ssize_t length,          /* number of Py_UNICODE chars to encode */
    const char *errors,         /* error handling */
    int byteorder               /* byteorder to use 0=BOM+native;-1=LE,1=BE */
    );

PyAPI_FUNC(PyObject*) _PyUnicode_EncodeUTF32(
    PyObject *object,           /* Unicode object */
    const char *errors,         /* error handling */
    int byteorder               /* byteorder to use 0=BOM+native;-1=LE,1=BE */
    );

/* --- UTF-16 Codecs ------------------------------------------------------ */

/* Returns a Python string object holding the UTF-16 encoded value of
   the Unicode data.

   If byteorder is not 0, output is written according to the following
   byte order:

   byteorder == -1: little endian
   byteorder == 0:  native byte order (writes a BOM mark)
   byteorder == 1:  big endian

   If byteorder is 0, the output string will always start with the
   Unicode BOM mark (U+FEFF). In the other two modes, no BOM mark is
   prepended.

   Note that Py_UNICODE data is being interpreted as UTF-16 reduced to
   UCS-2. This trick makes it possible to add full UTF-16 capabilities
   at a later point without compromising the APIs.

*/
Py_DEPRECATED(3.3) PyAPI_FUNC(PyObject*) PyUnicode_EncodeUTF16(
    const Py_UNICODE *data,     /* Unicode char buffer */
    Py_ssize_t length,          /* number of Py_UNICODE chars to encode */
    const char *errors,         /* error handling */
    int byteorder               /* byteorder to use 0=BOM+native;-1=LE,1=BE */
    );

PyAPI_FUNC(PyObject*) _PyUnicode_EncodeUTF16(
    PyObject* unicode,          /* Unicode object */
    const char *errors,         /* error handling */
    int byteorder               /* byteorder to use 0=BOM+native;-1=LE,1=BE */
    );

/* --- Unicode-Escape Codecs ---------------------------------------------- */

/* Helper for PyUnicode_DecodeUnicodeEscape that detects invalid escape
   chars. */
PyAPI_FUNC(PyObject*) _PyUnicode_DecodeUnicodeEscape(
        const char *string,     /* Unicode-Escape encoded string */
        Py_ssize_t length,      /* size of string */
        const char *errors,     /* error handling */
        const char **first_invalid_escape  /* on return, points to first
                                              invalid escaped char in
                                              string. */
);

Py_DEPRECATED(3.3) PyAPI_FUNC(PyObject*) PyUnicode_EncodeUnicodeEscape(
    const Py_UNICODE *data,     /* Unicode char buffer */
    Py_ssize_t length           /* Number of Py_UNICODE chars to encode */
    );

/* --- Raw-Unicode-Escape Codecs ------------------------------------------ */

Py_DEPRECATED(3.3) PyAPI_FUNC(PyObject*) PyUnicode_EncodeRawUnicodeEscape(
    const Py_UNICODE *data,     /* Unicode char buffer */
    Py_ssize_t length           /* Number of Py_UNICODE chars to encode */
    );

/* --- Latin-1 Codecs ----------------------------------------------------- */

PyAPI_FUNC(PyObject*) _PyUnicode_AsLatin1String(
    PyObject* unicode,
    const char* errors);

Py_DEPRECATED(3.3) PyAPI_FUNC(PyObject*) PyUnicode_EncodeLatin1(
    const Py_UNICODE *data,     /* Unicode char buffer */
    Py_ssize_t length,          /* Number of Py_UNICODE chars to encode */
    const char *errors          /* error handling */
    );

/* --- ASCII Codecs ------------------------------------------------------- */

PyAPI_FUNC(PyObject*) _PyUnicode_AsASCIIString(
    PyObject* unicode,
    const char* errors);

Py_DEPRECATED(3.3) PyAPI_FUNC(PyObject*) PyUnicode_EncodeASCII(
    const Py_UNICODE *data,     /* Unicode char buffer */
    Py_ssize_t length,          /* Number of Py_UNICODE chars to encode */
    const char *errors          /* error handling */
    );

/* --- Character Map Codecs ----------------------------------------------- */

Py_DEPRECATED(3.3) PyAPI_FUNC(PyObject*) PyUnicode_EncodeCharmap(
    const Py_UNICODE *data,     /* Unicode char buffer */
    Py_ssize_t length,          /* Number of Py_UNICODE chars to encode */
    PyObject *mapping,          /* encoding mapping */
    const char *errors          /* error handling */
    );

PyAPI_FUNC(PyObject*) _PyUnicode_EncodeCharmap(
    PyObject *unicode,          /* Unicode object */
    PyObject *mapping,          /* encoding mapping */
    const char *errors          /* error handling */
    );

/* Translate a Py_UNICODE buffer of the given length by applying a
   character mapping table to it and return the resulting Unicode
   object.

   The mapping table must map Unicode ordinal integers to Unicode strings,
   Unicode ordinal integers or None (causing deletion of the character).

   Mapping tables may be dictionaries or sequences. Unmapped character
   ordinals (ones which cause a LookupError) are left untouched and
   are copied as-is.

*/
Py_DEPRECATED(3.3) PyAPI_FUNC(PyObject *) PyUnicode_TranslateCharmap(
    const Py_UNICODE *data,     /* Unicode char buffer */
    Py_ssize_t length,          /* Number of Py_UNICODE chars to encode */
    PyObject *table,            /* Translate table */
    const char *errors          /* error handling */
    );

/* --- MBCS codecs for Windows -------------------------------------------- */

#ifdef MS_WINDOWS
Py_DEPRECATED(3.3) PyAPI_FUNC(PyObject*) PyUnicode_EncodeMBCS(
    const Py_UNICODE *data,     /* Unicode char buffer */
    Py_ssize_t length,          /* number of Py_UNICODE chars to encode */
    const char *errors          /* error handling */
    );
#endif

/* --- Decimal Encoder ---------------------------------------------------- */

/* Takes a Unicode string holding a decimal value and writes it into
   an output buffer using standard ASCII digit codes.

   The output buffer has to provide at least length+1 bytes of storage
   area. The output string is 0-terminated.

   The encoder converts whitespace to ' ', decimal characters to their
   corresponding ASCII digit and all other Latin-1 characters except
   \0 as-is. Characters outside this range (Unicode ordinals 1-256)
   are treated as errors. This includes embedded NULL bytes.

   Error handling is defined by the errors argument:

      NULL or "strict": raise a ValueError
      "ignore": ignore the wrong characters (these are not copied to the
                output buffer)
      "replace": replaces illegal characters with '?'

   Returns 0 on success, -1 on failure.

*/

/* Py_DEPRECATED(3.3) */ PyAPI_FUNC(int) PyUnicode_EncodeDecimal(
    Py_UNICODE *s,              /* Unicode buffer */
    Py_ssize_t length,          /* Number of Py_UNICODE chars to encode */
    char *output,               /* Output buffer; must have size >= length */
    const char *errors          /* error handling */
    );

/* Transforms code points that have decimal digit property to the
   corresponding ASCII digit code points.

   Returns a new Unicode string on success, NULL on failure.
*/

/* Py_DEPRECATED(3.3) */
PyAPI_FUNC(PyObject*) PyUnicode_TransformDecimalToASCII(
    Py_UNICODE *s,              /* Unicode buffer */
    Py_ssize_t length           /* Number of Py_UNICODE chars to transform */
    );

/* Coverts a Unicode object holding a decimal value to an ASCII string
   for using in int, float and complex parsers.
   Transforms code points that have decimal digit property to the
   corresponding ASCII digit code points.  Transforms spaces to ASCII.
   Transforms code points starting from the first non-ASCII code point that
   is neither a decimal digit nor a space to the end into '?'. */

PyAPI_FUNC(PyObject*) _PyUnicode_TransformDecimalAndSpaceToASCII(
    PyObject *unicode           /* Unicode object */
    );

/* --- Methods & Slots ---------------------------------------------------- */

PyAPI_FUNC(PyObject *) _PyUnicode_JoinArray(
    PyObject *separator,
    PyObject *const *items,
    Py_ssize_t seqlen
    );

/* Test whether a unicode is equal to ASCII identifier.  Return 1 if true,
   0 otherwise.  The right argument must be ASCII identifier.
   Any error occurs inside will be cleared before return. */
PyAPI_FUNC(int) _PyUnicode_EqualToASCIIId(
    PyObject *left,             /* Left string */
    _Py_Identifier *right       /* Right identifier */
    );

/* Test whether a unicode is equal to ASCII string.  Return 1 if true,
   0 otherwise.  The right argument must be ASCII-encoded string.
   Any error occurs inside will be cleared before return. */
PyAPI_FUNC(int) _PyUnicode_EqualToASCIIString(
    PyObject *left,
    const char *right           /* ASCII-encoded string */
    );

/* Externally visible for str.strip(unicode) */
PyAPI_FUNC(PyObject *) _PyUnicode_XStrip(
    PyObject *self,
    int striptype,
    PyObject *sepobj
    );

/* Using explicit passed-in values, insert the thousands grouping
   into the string pointed to by buffer.  For the argument descriptions,
   see Objects/stringlib/localeutil.h */
PyAPI_FUNC(Py_ssize_t) _PyUnicode_InsertThousandsGrouping(
    _PyUnicodeWriter *writer,
    Py_ssize_t n_buffer,
    PyObject *digits,
    Py_ssize_t d_pos,
    Py_ssize_t n_digits,
    Py_ssize_t min_width,
    const char *grouping,
    PyObject *thousands_sep,
    Py_UCS4 *maxchar);

/* === Characters Type APIs =============================================== */

/* Helper array used by Py_UNICODE_ISSPACE(). */

PyAPI_DATA(const unsigned char) _Py_ascii_whitespace[];

/* These should not be used directly. Use the Py_UNICODE_IS* and
   Py_UNICODE_TO* macros instead.

   These APIs are implemented in Objects/unicodectype.c.

*/

PyAPI_FUNC(int) _PyUnicode_IsLowercase(
    Py_UCS4 ch       /* Unicode character */
    );

PyAPI_FUNC(int) _PyUnicode_IsUppercase(
    Py_UCS4 ch       /* Unicode character */
    );

PyAPI_FUNC(int) _PyUnicode_IsTitlecase(
    Py_UCS4 ch       /* Unicode character */
    );

PyAPI_FUNC(int) _PyUnicode_IsXidStart(
    Py_UCS4 ch       /* Unicode character */
    );

PyAPI_FUNC(int) _PyUnicode_IsXidContinue(
    Py_UCS4 ch       /* Unicode character */
    );

PyAPI_FUNC(int) _PyUnicode_IsWhitespace(
    const Py_UCS4 ch         /* Unicode character */
    );

PyAPI_FUNC(int) _PyUnicode_IsLinebreak(
    const Py_UCS4 ch         /* Unicode character */
    );

/* Py_DEPRECATED(3.3) */ PyAPI_FUNC(Py_UCS4) _PyUnicode_ToLowercase(
    Py_UCS4 ch       /* Unicode character */
    );

/* Py_DEPRECATED(3.3) */ PyAPI_FUNC(Py_UCS4) _PyUnicode_ToUppercase(
    Py_UCS4 ch       /* Unicode character */
    );

Py_DEPRECATED(3.3) PyAPI_FUNC(Py_UCS4) _PyUnicode_ToTitlecase(
    Py_UCS4 ch       /* Unicode character */
    );

PyAPI_FUNC(int) _PyUnicode_ToLowerFull(
    Py_UCS4 ch,       /* Unicode character */
    Py_UCS4 *res
    );

PyAPI_FUNC(int) _PyUnicode_ToTitleFull(
    Py_UCS4 ch,       /* Unicode character */
    Py_UCS4 *res
    );

PyAPI_FUNC(int) _PyUnicode_ToUpperFull(
    Py_UCS4 ch,       /* Unicode character */
    Py_UCS4 *res
    );

PyAPI_FUNC(int) _PyUnicode_ToFoldedFull(
    Py_UCS4 ch,       /* Unicode character */
    Py_UCS4 *res
    );

PyAPI_FUNC(int) _PyUnicode_IsCaseIgnorable(
    Py_UCS4 ch         /* Unicode character */
    );

PyAPI_FUNC(int) _PyUnicode_IsCased(
    Py_UCS4 ch         /* Unicode character */
    );

PyAPI_FUNC(int) _PyUnicode_ToDecimalDigit(
    Py_UCS4 ch       /* Unicode character */
    );

PyAPI_FUNC(int) _PyUnicode_ToDigit(
    Py_UCS4 ch       /* Unicode character */
    );

PyAPI_FUNC(double) _PyUnicode_ToNumeric(
    Py_UCS4 ch       /* Unicode character */
    );

PyAPI_FUNC(int) _PyUnicode_IsDecimalDigit(
    Py_UCS4 ch       /* Unicode character */
    );

PyAPI_FUNC(int) _PyUnicode_IsDigit(
    Py_UCS4 ch       /* Unicode character */
    );

PyAPI_FUNC(int) _PyUnicode_IsNumeric(
    Py_UCS4 ch       /* Unicode character */
    );

PyAPI_FUNC(int) _PyUnicode_IsPrintable(
    Py_UCS4 ch       /* Unicode character */
    );

PyAPI_FUNC(int) _PyUnicode_IsAlpha(
    Py_UCS4 ch       /* Unicode character */
    );

PyAPI_FUNC(PyObject*) _PyUnicode_FormatLong(PyObject *, int, int, int);

/* Return an interned Unicode object for an Identifier; may fail if there is no memory.*/
PyAPI_FUNC(PyObject*) _PyUnicode_FromId(_Py_Identifier*);

/* Fast equality check when the inputs are known to be exact unicode types
   and where the hash values are equal (i.e. a very probable match) */
PyAPI_FUNC(int) _PyUnicode_EQ(PyObject *, PyObject *);

PyAPI_FUNC(int) _PyUnicode_WideCharString_Converter(PyObject *, void *);
PyAPI_FUNC(int) _PyUnicode_WideCharString_Opt_Converter(PyObject *, void *);

PyAPI_FUNC(Py_ssize_t) _PyUnicode_ScanIdentifier(PyObject *);<|MERGE_RESOLUTION|>--- conflicted
+++ resolved
@@ -11,10 +11,7 @@
 
 /* --- Internal Unicode Operations ---------------------------------------- */
 
-<<<<<<< HEAD
 #define HAVE_UNICODE_WCHAR_CACHE 1
-=======
->>>>>>> 349f76c6
 #define USE_UNICODE_WCHAR_CACHE 1
 
 /* Since splitting on whitespace is an important use case, and
