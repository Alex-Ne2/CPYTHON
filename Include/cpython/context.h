#ifndef Py_LIMITED_API
#ifndef Py_CONTEXT_H
#define Py_CONTEXT_H
#ifdef __cplusplus
extern "C" {
#endif

PyAPI_DATA(PyTypeObject) PyContext_Type;
typedef struct _pycontextobject PyContext;

PyAPI_DATA(PyTypeObject) PyContextVar_Type;
typedef struct _pycontextvarobject PyContextVar;

PyAPI_DATA(PyTypeObject) PyContextToken_Type;
typedef struct _pycontexttokenobject PyContextToken;


#define PyContext_CheckExact(o) Py_IS_TYPE((o), &PyContext_Type)
#define PyContextVar_CheckExact(o) Py_IS_TYPE((o), &PyContextVar_Type)
#define PyContextToken_CheckExact(o) Py_IS_TYPE((o), &PyContextToken_Type)


PyAPI_FUNC(PyObject *) PyContext_New(void);
PyAPI_FUNC(PyObject *) PyContext_Copy(PyObject *);
PyAPI_FUNC(PyObject *) PyContext_CopyCurrent(void);

PyAPI_FUNC(int) PyContext_Enter(PyObject *);
PyAPI_FUNC(int) PyContext_Exit(PyObject *);

typedef enum {
    /*
     * A context has been entered, causing the "current context" to switch to
     * it.  The object passed to the watch callback is the now-current
     * contextvars.Context object.  Each enter event will eventually have a
     * corresponding exit event for the same context object after any
     * subsequently entered contexts have themselves been exited.
     */
    Py_CONTEXT_EVENT_ENTER,
    /*
     * A context is about to be exited, which will cause the "current context"
     * to switch back to what it was before the context was entered.  The
     * object passed to the watch callback is the still-current
     * contextvars.Context object.
     */
    Py_CONTEXT_EVENT_EXIT,
} PyContextEvent;

/*
 * Context object watcher callback function.  The object passed to the callback
 * is event-specific; see PyContextEvent for details.
 *
 * Any pending exception is cleared before the callback is called and restored
 * after the callback returns.
 *
 * If the callback raises an exception it will be ignored.
 */
<<<<<<< HEAD
typedef int (*PyContext_WatchCallback)(PyContextEvent, PyObject *);
=======
typedef void (*PyContext_WatchCallback)(PyContextEvent, PyContext *);
>>>>>>> 5f8590c6

/*
 * Register a per-interpreter callback that will be invoked for context object
 * enter/exit events.
 *
 * Returns a handle that may be passed to PyContext_ClearWatcher on success,
 * or -1 and sets and error if no more handles are available.
 */
PyAPI_FUNC(int) PyContext_AddWatcher(PyContext_WatchCallback callback);

/*
 * Clear the watcher associated with the watcher_id handle.
 *
 * Returns 0 on success or -1 if no watcher exists for the provided id.
 */
PyAPI_FUNC(int) PyContext_ClearWatcher(int watcher_id);

/* Create a new context variable.

   default_value can be NULL.
*/
PyAPI_FUNC(PyObject *) PyContextVar_New(
    const char *name, PyObject *default_value);


/* Get a value for the variable.

   Returns -1 if an error occurred during lookup.

   Returns 0 if value either was or was not found.

   If value was found, *value will point to it.
   If not, it will point to:

   - default_value, if not NULL;
   - the default value of "var", if not NULL;
   - NULL.

   '*value' will be a new ref, if not NULL.
*/
PyAPI_FUNC(int) PyContextVar_Get(
    PyObject *var, PyObject *default_value, PyObject **value);


/* Set a new value for the variable.
   Returns NULL if an error occurs.
*/
PyAPI_FUNC(PyObject *) PyContextVar_Set(PyObject *var, PyObject *value);


/* Reset a variable to its previous value.
   Returns 0 on success, -1 on error.
*/
PyAPI_FUNC(int) PyContextVar_Reset(PyObject *var, PyObject *token);


#ifdef __cplusplus
}
#endif
#endif /* !Py_CONTEXT_H */
#endif /* !Py_LIMITED_API */<|MERGE_RESOLUTION|>--- conflicted
+++ resolved
@@ -54,11 +54,7 @@
  *
  * If the callback raises an exception it will be ignored.
  */
-<<<<<<< HEAD
-typedef int (*PyContext_WatchCallback)(PyContextEvent, PyObject *);
-=======
-typedef void (*PyContext_WatchCallback)(PyContextEvent, PyContext *);
->>>>>>> 5f8590c6
+typedef void (*PyContext_WatchCallback)(PyContextEvent, PyObject *);
 
 /*
  * Register a per-interpreter callback that will be invoked for context object
