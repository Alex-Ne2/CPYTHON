--- conflicted
+++ resolved
@@ -90,11 +90,8 @@
     PyObject *co_linetable;       /* bytes object that holds location info */  \
     PyObject *co_weakreflist;     /* to support weakrefs to code objects */    \
     void *_co_code;               /* cached co_code object/attribute */        \
-<<<<<<< HEAD
+    int _co_firsttraceable;       /* index of first traceable instruction */   \
     char *_co_linearray;          /* array of line offsets */                  \
-=======
-    int _co_firsttraceable;       /* index of first traceable instruction */   \
->>>>>>> 3cd1a5d3
     /* Scratch space for extra data relating to the code object.               \
        Type is a void* to keep the format private in codeobject.c to force     \
        people to go through the proper APIs. */                                \
