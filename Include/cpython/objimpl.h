#ifndef Py_CPYTHON_OBJIMPL_H
#  error "this header file must not be included directly"
#endif

#define _PyObject_SIZE(typeobj) ( (typeobj)->tp_basicsize )

/* _PyObject_VAR_SIZE returns the number of bytes (as size_t) allocated for a
   vrbl-size object with nitems items, exclusive of gc overhead (if any).  The
   value is rounded up to the closest multiple of sizeof(void *), in order to
   ensure that pointer fields at the end of the object are correctly aligned
   for the platform (this is of special importance for subclasses of, e.g.,
   str or int, so that pointers can be stored after the embedded data).

   Note that there's no memory wastage in doing this, as malloc has to
   return (at worst) pointer-aligned memory anyway.
*/
#if ((SIZEOF_VOID_P - 1) & SIZEOF_VOID_P) != 0
#   error "_PyObject_VAR_SIZE requires SIZEOF_VOID_P be a power of 2"
#endif

#define _PyObject_VAR_SIZE(typeobj, nitems)     \
    _Py_SIZE_ROUND_UP((typeobj)->tp_basicsize + \
        (nitems)*(typeobj)->tp_itemsize,        \
        SIZEOF_VOID_P)


/* This example code implements an object constructor with a custom
   allocator, where PyObject_New is inlined, and shows the important
   distinction between two steps (at least):
       1) the actual allocation of the object storage;
       2) the initialization of the Python specific fields
      in this storage with PyObject_{Init, InitVar}.

   PyObject *
   YourObject_New(...)
   {
       PyObject *op;

       op = (PyObject *) Your_Allocator(_PyObject_SIZE(YourTypeStruct));
       if (op == NULL) {
           return PyErr_NoMemory();
       }

       PyObject_Init(op, &YourTypeStruct);

       op->ob_field = value;
       ...
       return op;
   }

   Note that in C++, the use of the new operator usually implies that
   the 1st step is performed automatically for you, so in a C++ class
   constructor you would start directly with PyObject_Init/InitVar. */

<<<<<<< HEAD
/* This function returns the number of allocated memory blocks, regardless of size */
PyAPI_FUNC(Py_ssize_t) _Py_GetAllocatedBlocks(void);

/* Macros */
#if defined(WITH_PYMALLOC) || defined(WITH_MIMALLOC)
PyAPI_FUNC(int) _PyObject_DebugMallocStats(FILE *out);
#endif

=======
>>>>>>> f1e29cea

typedef struct {
    /* user context passed as the first argument to the 2 functions */
    void *ctx;

    /* allocate an arena of size bytes */
    void* (*alloc) (void *ctx, size_t size);

    /* free an arena */
    void (*free) (void *ctx, void *ptr, size_t size);
} PyObjectArenaAllocator;

/* Get the arena allocator. */
PyAPI_FUNC(void) PyObject_GetArenaAllocator(PyObjectArenaAllocator *allocator);

/* Set the arena allocator. */
PyAPI_FUNC(void) PyObject_SetArenaAllocator(PyObjectArenaAllocator *allocator);


/* Test if an object implements the garbage collector protocol */
PyAPI_FUNC(int) PyObject_IS_GC(PyObject *obj);


/* Code built with Py_BUILD_CORE must include pycore_gc.h instead which
   defines a different _PyGC_FINALIZED() macro. */
#ifndef Py_BUILD_CORE
   // Kept for backward compatibility with Python 3.8
#  define _PyGC_FINALIZED(o) PyObject_GC_IsFinalized(o)
#endif


// Test if a type supports weak references
PyAPI_FUNC(int) PyType_SUPPORTS_WEAKREFS(PyTypeObject *type);

PyAPI_FUNC(PyObject **) PyObject_GET_WEAKREFS_LISTPTR(PyObject *op);<|MERGE_RESOLUTION|>--- conflicted
+++ resolved
@@ -52,17 +52,6 @@
    the 1st step is performed automatically for you, so in a C++ class
    constructor you would start directly with PyObject_Init/InitVar. */
 
-<<<<<<< HEAD
-/* This function returns the number of allocated memory blocks, regardless of size */
-PyAPI_FUNC(Py_ssize_t) _Py_GetAllocatedBlocks(void);
-
-/* Macros */
-#if defined(WITH_PYMALLOC) || defined(WITH_MIMALLOC)
-PyAPI_FUNC(int) _PyObject_DebugMallocStats(FILE *out);
-#endif
-
-=======
->>>>>>> f1e29cea
 
 typedef struct {
     /* user context passed as the first argument to the 2 functions */
