/* Frame object interface */

#ifndef Py_CPYTHON_FRAMEOBJECT_H
#  error "this header file must not be included directly"
#endif

<<<<<<< HEAD
/* Starting in CPython 3.11, CPython separates the frame state between the
 * full frame objects exposed by the Python and C runtime state introspection
 * APIs, and internal lighter weight frame data structs, which are simple C
 * structures owned by either the interpreter eval loop (while executing
 * ordinary functions), by a generator or coroutine object (for frames that
 * are able to be suspended), or by their corresponding full frame object (if
 * a state instrospection API has been invoked and the full frame object has
 * taken responsibility for the lifecycle of the frame data storage).
 *
 * This split storage eliminates a lot of allocation and deallocation of full
 * Python objects during code execution, providing a significant speed gain
 * over the previous approach of using full Python objects for both
 * introspection and code execution.
 */
// Declaration of _PyInterpreterFrame is in cpython/pystate.h for use in PyThreadState

struct _frame {
    PyObject_HEAD
    struct _frame *f_back;      /* previous frame, or NULL */
    _PyInterpreterFrame *f_fdata;     /* points to the frame runtime data */
    PyObject *f_trace;          /* Trace function */
    int f_lineno;               /* Current line number. Only valid if non-zero */
    char f_trace_lines;         /* Emit per-line trace events? */
    char f_trace_opcodes;       /* Emit per-opcode trace events? */
    char f_own_locals_memory;   /* This frame owns the memory for the locals */
};

=======
>>>>>>> 69276324
/* Standard object interface */

PyAPI_DATA(PyTypeObject) PyFrame_Type;

#define PyFrame_Check(op) Py_IS_TYPE(op, &PyFrame_Type)

PyAPI_FUNC(PyFrameObject *) PyFrame_New(PyThreadState *, PyCodeObject *,
                                        PyObject *, PyObject *);

/* The rest of the interface is specific for frame objects */

/* Conversions between "fast locals" and locals in dictionary */

PyAPI_FUNC(void) PyFrame_LocalsToFast(PyFrameObject *, int);

PyAPI_FUNC(int) PyFrame_FastToLocalsWithError(PyFrameObject *f);
PyAPI_FUNC(void) PyFrame_FastToLocals(PyFrameObject *);

PyAPI_FUNC(void) _PyFrame_DebugMallocStats(FILE *out);

PyAPI_FUNC(PyFrameObject *) PyFrame_GetBack(PyFrameObject *frame);<|MERGE_RESOLUTION|>--- conflicted
+++ resolved
@@ -4,36 +4,6 @@
 #  error "this header file must not be included directly"
 #endif
 
-<<<<<<< HEAD
-/* Starting in CPython 3.11, CPython separates the frame state between the
- * full frame objects exposed by the Python and C runtime state introspection
- * APIs, and internal lighter weight frame data structs, which are simple C
- * structures owned by either the interpreter eval loop (while executing
- * ordinary functions), by a generator or coroutine object (for frames that
- * are able to be suspended), or by their corresponding full frame object (if
- * a state instrospection API has been invoked and the full frame object has
- * taken responsibility for the lifecycle of the frame data storage).
- *
- * This split storage eliminates a lot of allocation and deallocation of full
- * Python objects during code execution, providing a significant speed gain
- * over the previous approach of using full Python objects for both
- * introspection and code execution.
- */
-// Declaration of _PyInterpreterFrame is in cpython/pystate.h for use in PyThreadState
-
-struct _frame {
-    PyObject_HEAD
-    struct _frame *f_back;      /* previous frame, or NULL */
-    _PyInterpreterFrame *f_fdata;     /* points to the frame runtime data */
-    PyObject *f_trace;          /* Trace function */
-    int f_lineno;               /* Current line number. Only valid if non-zero */
-    char f_trace_lines;         /* Emit per-line trace events? */
-    char f_trace_opcodes;       /* Emit per-opcode trace events? */
-    char f_own_locals_memory;   /* This frame owns the memory for the locals */
-};
-
-=======
->>>>>>> 69276324
 /* Standard object interface */
 
 PyAPI_DATA(PyTypeObject) PyFrame_Type;
